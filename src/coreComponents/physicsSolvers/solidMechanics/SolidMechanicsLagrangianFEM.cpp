/*
 * ------------------------------------------------------------------------------------------------------------
 * SPDX-License-Identifier: LGPL-2.1-only
 *
 * Copyright (c) 2018-2020 Lawrence Livermore National Security LLC
 * Copyright (c) 2018-2020 The Board of Trustees of the Leland Stanford Junior University
 * Copyright (c) 2018-2020 Total, S.A
 * Copyright (c) 2019-     GEOSX Contributors
 * All rights reserved
 *
 * See top level LICENSE, COPYRIGHT, CONTRIBUTORS, NOTICE, and ACKNOWLEDGEMENTS files for details.
 * ------------------------------------------------------------------------------------------------------------
 */

/**
 * @file SolidMechanicsLagrangianFEM.cpp
 */

#include "SolidMechanicsLagrangianFEM.hpp"
#include "SolidMechanicsPoroElasticKernel.hpp"
#include "SolidMechanicsSmallStrainQuasiStaticKernel.hpp"
#include "SolidMechanicsSmallStrainImplicitNewmarkKernel.hpp"
#include "SolidMechanicsSmallStrainExplicitNewmarkKernel.hpp"
#include "SolidMechanicsFiniteStrainExplicitNewmarkKernel.hpp"

#include "codingUtilities/Utilities.hpp"
#include "common/TimingMacros.hpp"
#include "constitutive/ConstitutiveManager.hpp"
#include "constitutive/contact/ContactRelationBase.hpp"
#include "finiteElement/FiniteElementDiscretizationManager.hpp"
#include "finiteElement/Kinematics.h"
#include "managers/DomainPartition.hpp"
#include "managers/FieldSpecification/FieldSpecificationManager.hpp"
#include "managers/NumericalMethodsManager.hpp"
#include "mesh/FaceElementSubRegion.hpp"
#include "meshUtilities/ComputationalGeometry.hpp"
#include "mpiCommunications/CommunicationTools.hpp"
#include "mpiCommunications/NeighborCommunicator.hpp"
#include "rajaInterface/GEOS_RAJA_Interface.hpp"


namespace geosx
{

using namespace dataRepository;
using namespace constitutive;

SolidMechanicsLagrangianFEM::SolidMechanicsLagrangianFEM( const std::string & name,
                                                          Group * const parent ):
  SolverBase( name, parent ),
  m_newmarkGamma( 0.5 ),
  m_newmarkBeta( 0.25 ),
  m_massDamping( 0.0 ),
  m_stiffnessDamping( 0.0 ),
  m_timeIntegrationOption( TimeIntegrationOption::ExplicitDynamic ),
  m_useVelocityEstimateForQS( 0 ),
  m_maxForce( 0.0 ),
  m_maxNumResolves( 10 ),
  m_strainTheory( 0 ),
//  m_elemsAttachedToSendOrReceiveNodes(),
//  m_elemsNotAttachedToSendOrReceiveNodes(),
  m_sendOrReceiveNodes(),
  m_nonSendOrReceiveNodes(),
  m_targetNodes(),
  m_iComm(),
  m_effectiveStress( 0 )
{
  m_sendOrReceiveNodes.setName( "SolidMechanicsLagrangianFEM::m_sendOrReceiveNodes" );
  m_nonSendOrReceiveNodes.setName( "SolidMechanicsLagrangianFEM::m_nonSendOrReceiveNodes" );
  m_targetNodes.setName( "SolidMechanicsLagrangianFEM::m_targetNodes" );

  registerWrapper( viewKeyStruct::newmarkGammaString, &m_newmarkGamma )->
    setApplyDefaultValue( 0.5 )->
    setInputFlag( InputFlags::OPTIONAL )->
    setDescription( "Value of :math:`\\gamma` in the Newmark Method for Implicit Dynamic time integration option" );

  registerWrapper( viewKeyStruct::newmarkBetaString, &m_newmarkBeta )->
    setApplyDefaultValue( 0.25 )->
    setInputFlag( InputFlags::OPTIONAL )->
    setDescription( "Value of :math:`\\beta` in the Newmark Method for Implicit Dynamic time integration option. "
                    "This should be pow(newmarkGamma+0.5,2.0)/4.0 unless you know what you are doing." );

  registerWrapper( viewKeyStruct::massDampingString, &m_massDamping )->
    setApplyDefaultValue( 0.0 )->
    setInputFlag( InputFlags::OPTIONAL )->
    setDescription( "Value of mass based damping coefficient. " );

  registerWrapper( viewKeyStruct::stiffnessDampingString, &m_stiffnessDamping )->
    setApplyDefaultValue( 0.0 )->
    setInputFlag( InputFlags::OPTIONAL )->
    setDescription( "Value of stiffness based damping coefficient. " );

  registerWrapper( viewKeyStruct::timeIntegrationOptionString, &m_timeIntegrationOption )->
    setInputFlag( InputFlags::OPTIONAL )->
    setApplyDefaultValue( m_timeIntegrationOption )->
    setDescription( "Time integration method. Options are:\n* " + EnumStrings< TimeIntegrationOption >::concat( "\n* " ) );

  registerWrapper( viewKeyStruct::useVelocityEstimateForQSString, &m_useVelocityEstimateForQS )->
    setApplyDefaultValue( 0 )->
    setInputFlag( InputFlags::OPTIONAL )->
    setDescription( "Flag to indicate the use of the incremental displacement from the previous step as an "
                    "initial estimate for the incremental displacement of the current step." );

  registerWrapper( viewKeyStruct::maxNumResolvesString, &m_maxNumResolves )->
    setApplyDefaultValue( 10 )->
    setInputFlag( InputFlags::OPTIONAL )->
    setDescription( "Value to indicate how many resolves may be executed after some other event is executed. "
                    "For example, if a SurfaceGenerator is specified, it will be executed after the mechanics solve. "
                    "However if a new surface is generated, then the mechanics solve must be executed again due to the "
                    "change in topology." );

  registerWrapper( viewKeyStruct::strainTheoryString, &m_strainTheory )->
    setApplyDefaultValue( 0 )->
    setInputFlag( InputFlags::OPTIONAL )->
    setDescription( "Indicates whether or not to use "
                    "`Infinitesimal Strain Theory <https://en.wikipedia.org/wiki/Infinitesimal_strain_theory>`_, or "
                    "`Finite Strain Theory <https://en.wikipedia.org/wiki/Finite_strain_theory>`_. Valid Inputs are:\n"
                    " 0 - Infinitesimal Strain \n"
                    " 1 - Finite Strain" );

  registerWrapper( viewKeyStruct::solidMaterialNamesString, &m_solidMaterialNames )->
    setInputFlag( InputFlags::REQUIRED )->
    setDescription( "The name of the material that should be used in the constitutive updates" );

  registerWrapper( viewKeyStruct::contactRelationNameString, &m_contactRelationName )->
    setApplyDefaultValue( viewKeyStruct::noContactRelationNameString )->
    setInputFlag( InputFlags::OPTIONAL )->
    setDescription( "Name of contact relation to enforce constraints on fracture boundary." );

  registerWrapper( viewKeyStruct::maxForce, &m_maxForce )->
    setInputFlag( InputFlags::FALSE )->
    setDescription( "The maximum force contribution in the problem domain." );

  registerWrapper( viewKeyStruct::effectiveStress, &m_effectiveStress )->
    setApplyDefaultValue( 0 )->
    setInputFlag( InputFlags::OPTIONAL )->
    setDescription( "Apply fluid pressure to produce effective stress when integrating stress." );

}

void SolidMechanicsLagrangianFEM::PostProcessInput()
{
  SolverBase::PostProcessInput();

  CheckModelNames( m_solidMaterialNames, viewKeyStruct::solidMaterialNamesString );

  LinearSolverParameters & linParams = m_linearSolverParameters.get();
  linParams.isSymmetric = true;
  linParams.dofsPerNode = 3;
  linParams.amg.separateComponents = true;
}

SolidMechanicsLagrangianFEM::~SolidMechanicsLagrangianFEM()
{
  // TODO Auto-generated destructor stub
}


void SolidMechanicsLagrangianFEM::RegisterDataOnMesh( Group * const MeshBodies )
{
  for( auto & mesh : MeshBodies->GetSubGroups() )
  {
    NodeManager * const nodes = mesh.second->group_cast< MeshBody * >()->getMeshLevel( 0 )->getNodeManager();

    nodes->registerWrapper< array2d< real64, nodes::TOTAL_DISPLACEMENT_PERM > >( keys::TotalDisplacement )->
      setPlotLevel( PlotLevel::LEVEL_0 )->
      setRegisteringObjects( this->getName())->
      setDescription( "An array that holds the total displacements on the nodes." )->
      reference().resizeDimension< 1 >( 3 );

    nodes->registerWrapper< array2d< real64, nodes::INCR_DISPLACEMENT_PERM > >( keys::IncrementalDisplacement )->
      setPlotLevel( PlotLevel::LEVEL_3 )->
      setRegisteringObjects( this->getName())->
      setDescription( "An array that holds the incremental displacements for the current time step on the nodes." )->
      reference().resizeDimension< 1 >( 3 );

    nodes->registerWrapper< array2d< real64, nodes::VELOCITY_PERM > >( keys::Velocity )->
      setPlotLevel( PlotLevel::LEVEL_0 )->
      setRegisteringObjects( this->getName())->
      setDescription( "An array that holds the current velocity on the nodes." )->
      reference().resizeDimension< 1 >( 3 );

    nodes->registerWrapper< array2d< real64, nodes::ACCELERATION_PERM > >( keys::Acceleration )->
      setPlotLevel( PlotLevel::LEVEL_1 )->
      setRegisteringObjects( this->getName())->
      setDescription( "An array that holds the current acceleration on the nodes. This array also is used "
                      "to hold the summation of nodal forces resulting from the governing equations." )->
      reference().resizeDimension< 1 >( 3 );

    nodes->registerWrapper< array2d< real64 > >( viewKeyStruct::forceExternal )->
      setPlotLevel( PlotLevel::LEVEL_0 )->
      setRegisteringObjects( this->getName())->
      setDescription( "An array that holds the external forces on the nodes. This includes any boundary"
                      " conditions as well as coupling forces such as hydraulic forces." )->
      reference().resizeDimension< 1 >( 3 );

    nodes->registerWrapper< array1d< real64 > >( keys::Mass )->
      setPlotLevel( PlotLevel::LEVEL_0 )->
      setRegisteringObjects( this->getName())->
      setDescription( "An array that holds the mass on the nodes." );

    nodes->registerWrapper< array2d< real64 > >( viewKeyStruct::vTildeString )->
      setPlotLevel( PlotLevel::NOPLOT )->
      setRegisteringObjects( this->getName())->
      setDescription( "An array that holds the velocity predictors on the nodes." )->
      reference().resizeDimension< 1 >( 3 );

    nodes->registerWrapper< array2d< real64 > >( viewKeyStruct::uhatTildeString )->
      setPlotLevel( PlotLevel::NOPLOT )->
      setRegisteringObjects( this->getName())->
      setDescription( "An array that holds the incremental displacement predictors on the nodes." )->
      reference().resizeDimension< 1 >( 3 );

    nodes->registerWrapper< array2d< real64 > >( viewKeyStruct::contactForceString )->
      setPlotLevel( PlotLevel::LEVEL_0 )->
      setRegisteringObjects( this->getName())->
      setDescription( "An array that holds the contact force." )->
      reference().resizeDimension< 1 >( 3 );

    ElementRegionManager * const
    elementRegionManager = mesh.second->group_cast< MeshBody * >()->getMeshLevel( 0 )->getElemManager();
    elementRegionManager->forElementSubRegions< CellElementSubRegion >( [&]( CellElementSubRegion & subRegion )
    {
      subRegion.registerWrapper< array3d< real64, solid::STRESS_PERMUTATION > >( viewKeyStruct::stress_n )->
        setPlotLevel( PlotLevel::NOPLOT )->
        setRestartFlags( RestartFlags::NO_WRITE )->
        setRegisteringObjects( this->getName())->
        setDescription( "Array to hold the beginning of step stress for implicit problem rewinds" )->
        reference().resizeDimension< 2 >( 6 );

      subRegion.registerWrapper< SortedArray< localIndex > >( viewKeyStruct::elemsAttachedToSendOrReceiveNodes )->
        setPlotLevel( PlotLevel::NOPLOT )->
        setRestartFlags( RestartFlags::NO_WRITE );

      subRegion.registerWrapper< SortedArray< localIndex > >( viewKeyStruct::elemsNotAttachedToSendOrReceiveNodes )->
        setPlotLevel( PlotLevel::NOPLOT )->
        setRestartFlags( RestartFlags::NO_WRITE );
    } );

  }
}


void SolidMechanicsLagrangianFEM::InitializePreSubGroups( Group * const rootGroup )
{
  SolverBase::InitializePreSubGroups( rootGroup );

  DomainPartition * domain = rootGroup->GetGroup< DomainPartition >( keys::domain );

  // Validate solid models in target regions
  for( auto & mesh : domain->getMeshBodies()->GetSubGroups() )
  {
    MeshLevel & meshLevel = *Group::group_cast< MeshBody * >( mesh.second )->getMeshLevel( 0 );
    ValidateModelMapping< SolidBase >( *meshLevel.getElemManager(), m_solidMaterialNames );
  }

  NumericalMethodsManager const & numericalMethodManager = domain->getNumericalMethodManager();

  FiniteElementDiscretizationManager const &
  feDiscretizationManager = numericalMethodManager.getFiniteElementDiscretizationManager();

  FiniteElementDiscretization const *
    feDiscretization = feDiscretizationManager.GetGroup< FiniteElementDiscretization >( m_discretizationName );
  GEOSX_ERROR_IF( feDiscretization == nullptr, getName() << ": FE discretization not found: " << m_discretizationName );
}



template< typename ... PARAMS >
real64 SolidMechanicsLagrangianFEM::explicitKernelDispatch( PARAMS && ... params )
{
  GEOSX_MARK_FUNCTION;
  real64 rval = 0;
  if( m_strainTheory==0 )
  {
    rval = finiteElement::
             regionBasedKernelApplication< parallelDevicePolicy< 32 >,
                                           constitutive::SolidBase,
                                           CellElementSubRegion,
                                           SolidMechanicsLagrangianFEMKernels::ExplicitSmallStrain >( std::forward< PARAMS >( params )... );
  }
  else if( m_strainTheory==1 )
  {
    rval = finiteElement::
             regionBasedKernelApplication< parallelDevicePolicy< 32 >,
                                           constitutive::SolidBase,
                                           CellElementSubRegion,
                                           SolidMechanicsLagrangianFEMKernels::ExplicitFiniteStrain >( std::forward< PARAMS >( params )... );
  }
  else
  {
    GEOSX_ERROR( "Invalid option for strain theory (0 = infinitesimal strain, 1 = finite strain" );
  }
  return rval;
}


void SolidMechanicsLagrangianFEM::updateIntrinsicNodalData( DomainPartition * const domain )
{
  GEOSX_MARK_FUNCTION;

  MeshLevel & mesh = *domain->getMeshBody( 0 )->getMeshLevel( 0 );
  NodeManager & nodes = *mesh.getNodeManager();
  //FaceManager * const faceManager = mesh->getFaceManager();

  ElementRegionManager const & elementRegionManager = *mesh.getElemManager();

  arrayView1d< real64 > & mass = nodes.getReference< array1d< real64 > >( keys::Mass );
  mass.setValues< serialPolicy >( 0.0 );

  arrayView1d< integer const > const & nodeGhostRank = nodes.ghostRank();

  // to fill m_sendOrReceiveNodes and m_nonSendOrReceiveNodes, we first insert
  // the nodes one-by-one in the following std::sets. Then, when all the nodes
  // have been collected, we do a batch insertion into m_sendOrReceiveNodes and
  // m_nonSendOrReceiveNodes
  std::set< localIndex > tmpSendOrReceiveNodes;
  std::set< localIndex > tmpNonSendOrReceiveNodes;

  ElementRegionManager::ElementViewAccessor< arrayView2d< real64 const > >
  rho = elementRegionManager.ConstructMaterialViewAccessor< array2d< real64 >, arrayView2d< real64 const > >( "density",
                                                                                                              targetRegionNames(),
                                                                                                              solidMaterialNames() );

  forTargetRegionsComplete( mesh, [&]( localIndex const,
                                       localIndex const er,
                                       ElementRegionBase const & elemRegion )
  {
    elemRegion.forElementSubRegionsIndex< CellElementSubRegion >( [&]( localIndex const esr,
                                                                       CellElementSubRegion const & elementSubRegion )
    {
      arrayView2d< real64 const > const & detJ = elementSubRegion.detJ();
      arrayView2d< localIndex const, cells::NODE_MAP_USD > const & elemsToNodes = elementSubRegion.nodeList();

      finiteElement::FiniteElementBase const &
      fe = elementSubRegion.getReference< finiteElement::FiniteElementBase >( this->getDiscretizationName() );
      finiteElement::dispatch3D( fe,
                                 [&] ( auto const finiteElement )
      {
        using FE_TYPE = TYPEOFREF( finiteElement );

        constexpr localIndex numNodesPerElem = FE_TYPE::numNodes;
        constexpr localIndex numQuadraturePointsPerElem = FE_TYPE::numQuadraturePoints;

        real64 N[numNodesPerElem];
        for( localIndex k=0; k < elemsToNodes.size( 0 ); ++k )
        {
          real64 elemMass = 0;
          for( localIndex q=0; q<numQuadraturePointsPerElem; ++q )
          {
            elemMass += rho[er][esr][k][q] * detJ[k][q];
            FE_TYPE::calcN( q, N );

            for( localIndex a=0; a< numNodesPerElem; ++a )
            {
              mass[elemsToNodes[k][a]] += rho[er][esr][k][q] * detJ[k][q] * N[a];
            }
          }


          for( localIndex a=0; a<elementSubRegion.numNodesPerElement(); ++a )
          {
            if( nodeGhostRank[elemsToNodes[k][a]] >= -1 )
            {
              tmpSendOrReceiveNodes.insert( elemsToNodes[k][a] );
            }
            else
            {
              tmpNonSendOrReceiveNodes.insert( elemsToNodes[k][a] );
            }
          }
        }
      } );
    } );
  } );
  m_sendOrReceiveNodes.insert( tmpSendOrReceiveNodes.begin(),
                               tmpSendOrReceiveNodes.end() );
  m_nonSendOrReceiveNodes.insert( tmpNonSendOrReceiveNodes.begin(),
                                  tmpNonSendOrReceiveNodes.end() );
  m_targetNodes = m_sendOrReceiveNodes;
  m_targetNodes.insert( m_nonSendOrReceiveNodes.begin(),
                        m_nonSendOrReceiveNodes.end() );
}

void SolidMechanicsLagrangianFEM::InitializePostInitialConditions_PreSubGroups( Group * const problemManager )
{
  DomainPartition * domain = problemManager->GetGroup< DomainPartition >( keys::domain );
  MeshLevel & mesh = *domain->getMeshBody( 0 )->getMeshLevel( 0 );

  NodeManager & nodes = *mesh.getNodeManager();

  ElementRegionManager & elementRegionManager = *mesh.getElemManager();

  arrayView1d< real64 > & mass = nodes.getReference< array1d< real64 > >( keys::Mass );

  arrayView1d< integer const > const & nodeGhostRank = nodes.ghostRank();

  // to fill m_sendOrReceiveNodes and m_nonSendOrReceiveNodes, we first insert
  // the nodes one-by-one in the following std::sets. Then, when all the nodes
  // have been collected, we do a batch insertion into m_sendOrReceiveNodes and
  // m_nonSendOrReceiveNodes
  std::set< localIndex > tmpSendOrReceiveNodes;
  std::set< localIndex > tmpNonSendOrReceiveNodes;

  ElementRegionManager::ElementViewAccessor< arrayView2d< real64 const > >
  rho = elementRegionManager.ConstructMaterialViewAccessor< array2d< real64 >, arrayView2d< real64 const > >( "density",
                                                                                                              targetRegionNames(),
                                                                                                              solidMaterialNames() );

  forTargetRegionsComplete( mesh, [&]( localIndex const,
                                       localIndex const er,
                                       ElementRegionBase & elemRegion )
  {
    elemRegion.forElementSubRegionsIndex< CellElementSubRegion >( [&]( localIndex const esr, CellElementSubRegion & elementSubRegion )
    {
      SortedArray< localIndex > & elemsAttachedToSendOrReceiveNodes = getElemsAttachedToSendOrReceiveNodes( elementSubRegion );
      SortedArray< localIndex > & elemsNotAttachedToSendOrReceiveNodes = getElemsNotAttachedToSendOrReceiveNodes( elementSubRegion );

      std::set< localIndex > tmpElemsAttachedToSendOrReceiveNodes;
      std::set< localIndex > tmpElemsNotAttachedToSendOrReceiveNodes;

      elemsAttachedToSendOrReceiveNodes.setName(
        "SolidMechanicsLagrangianFEM::m_elemsAttachedToSendOrReceiveNodes["
        + std::to_string( er ) + "][" + std::to_string( esr ) + "]" );

      elemsNotAttachedToSendOrReceiveNodes.setName(
        "SolidMechanicsLagrangianFEM::m_elemsNotAttachedToSendOrReceiveNodes["
        + std::to_string( er ) + "][" + std::to_string( esr ) + "]" );

      arrayView2d< real64 const > const & detJ = elementSubRegion.detJ();
      arrayView2d< localIndex const, cells::NODE_MAP_USD > const & elemsToNodes = elementSubRegion.nodeList();

      finiteElement::FiniteElementBase const &
      fe = elementSubRegion.getReference< finiteElement::FiniteElementBase >( getDiscretizationName() );
      finiteElement::dispatch3D( fe,
                                 [&] ( auto const finiteElement )
      {
        using FE_TYPE = TYPEOFREF( finiteElement );

        constexpr localIndex numNodesPerElem = FE_TYPE::numNodes;
        constexpr localIndex numQuadraturePointsPerElem = FE_TYPE::numQuadraturePoints;

        real64 N[numNodesPerElem];
        for( localIndex k=0; k < elemsToNodes.size( 0 ); ++k )
        {
          real64 elemMass = 0;
          for( localIndex q=0; q<numQuadraturePointsPerElem; ++q )
          {
            elemMass += rho[er][esr][k][q] * detJ[k][q];
            FE_TYPE::calcN( q, N );

            for( localIndex a=0; a< numNodesPerElem; ++a )
            {
              mass[elemsToNodes[k][a]] += rho[er][esr][k][q] * detJ[k][q] * N[a];
            }
          }

          bool isAttachedToGhostNode = false;
          for( localIndex a=0; a<elementSubRegion.numNodesPerElement(); ++a )
          {
            if( nodeGhostRank[elemsToNodes[k][a]] >= -1 )
            {
              isAttachedToGhostNode = true;
              tmpSendOrReceiveNodes.insert( elemsToNodes[k][a] );
            }
            else
            {
              tmpNonSendOrReceiveNodes.insert( elemsToNodes[k][a] );
            }
          }

          if( isAttachedToGhostNode )
          {
            tmpElemsAttachedToSendOrReceiveNodes.insert( k );
          }
          else
          {
            tmpElemsNotAttachedToSendOrReceiveNodes.insert( k );
          }
        }
      } );
      elemsAttachedToSendOrReceiveNodes.insert( tmpElemsAttachedToSendOrReceiveNodes.begin(),
                                                tmpElemsAttachedToSendOrReceiveNodes.end() );
      elemsNotAttachedToSendOrReceiveNodes.insert( tmpElemsNotAttachedToSendOrReceiveNodes.begin(),
                                                   tmpElemsNotAttachedToSendOrReceiveNodes.end() );

    } );
  } );

  m_sendOrReceiveNodes.insert( tmpSendOrReceiveNodes.begin(),
                               tmpSendOrReceiveNodes.end() );
  m_nonSendOrReceiveNodes.insert( tmpNonSendOrReceiveNodes.begin(),
                                  tmpNonSendOrReceiveNodes.end() );
  m_targetNodes = m_sendOrReceiveNodes;
  m_targetNodes.insert( m_nonSendOrReceiveNodes.begin(),
                        m_nonSendOrReceiveNodes.end() );
}



real64 SolidMechanicsLagrangianFEM::SolverStep( real64 const & time_n,
                                                real64 const & dt,
                                                const int cycleNumber,
                                                DomainPartition & domain )
{
  GEOSX_MARK_FUNCTION;
  real64 dtReturn = dt;

  SolverBase * const surfaceGenerator =  this->getParent()->GetGroup< SolverBase >( "SurfaceGen" );

  if( m_timeIntegrationOption == TimeIntegrationOption::ExplicitDynamic )
  {
    dtReturn = ExplicitStep( time_n, dt, cycleNumber, domain );

    if( surfaceGenerator!=nullptr )
    {
      surfaceGenerator->SolverStep( time_n, dt, cycleNumber, domain );
    }
  }
  else if( m_timeIntegrationOption == TimeIntegrationOption::ImplicitDynamic ||
           m_timeIntegrationOption == TimeIntegrationOption::QuasiStatic )
  {
    int const maxNumResolves = m_maxNumResolves;
    int locallyFractured = 0;
    int globallyFractured = 0;
    ImplicitStepSetup( time_n, dt, domain );
    for( int solveIter=0; solveIter<maxNumResolves; ++solveIter )
    {
      SetupSystem( domain, m_dofManager, m_localMatrix, m_localRhs, m_localSolution );

      if( solveIter>0 )
      {
        ResetStressToBeginningOfStep( domain );
      }

      dtReturn = NonlinearImplicitStep( time_n,
                                        dt,
                                        cycleNumber,
                                        domain );

//      updateStress( domain );
      if( surfaceGenerator!=nullptr )
      {
        if( surfaceGenerator->SolverStep( time_n, dt, cycleNumber, domain ) > 0 )
        {
          locallyFractured = 1;
        }
        MpiWrapper::allReduce( &locallyFractured,
                               &globallyFractured,
                               1,
                               MPI_MAX,
                               MPI_COMM_GEOSX );
      }
      if( globallyFractured == 0 )
      {
        break;
      }
      else
      {
        GEOSX_LOG_RANK_0( "Fracture Occurred. Resolve" );
      }
    }
    ImplicitStepComplete( time_n, dt, domain );
  }

  return dtReturn;
}

real64 SolidMechanicsLagrangianFEM::ExplicitStep( real64 const & time_n,
                                                  real64 const & dt,
                                                  const int GEOSX_UNUSED_PARAM( cycleNumber ),
                                                  DomainPartition & domain )
{
  GEOSX_MARK_FUNCTION;

  #define USE_PHYSICS_LOOP

  // updateIntrinsicNodalData(domain);

  MeshLevel & mesh = *domain.getMeshBody( 0 )->getMeshLevel( 0 );
  NodeManager & nodes = *mesh.getNodeManager();

  FieldSpecificationManager & fsManager = FieldSpecificationManager::get();

  arrayView1d< real64 const > const & mass = nodes.getReference< array1d< real64 > >( keys::Mass );
  arrayView2d< real64, nodes::VELOCITY_USD > const & vel = nodes.velocity();

  arrayView2d< real64, nodes::TOTAL_DISPLACEMENT_USD > const & u = nodes.totalDisplacement();
  arrayView2d< real64, nodes::INCR_DISPLACEMENT_USD > const & uhat = nodes.incrementalDisplacement();
  arrayView2d< real64, nodes::ACCELERATION_USD > const & acc = nodes.acceleration();

  std::map< string, string_array > fieldNames;
  fieldNames["node"].emplace_back( keys::Velocity );
  fieldNames["node"].emplace_back( keys::Acceleration );

  CommunicationTools::SynchronizePackSendRecvSizes( fieldNames, &mesh, domain.getNeighbors(), m_iComm, true );

  fsManager.ApplyFieldValue< parallelDevicePolicy< 1024 > >( time_n, &domain, "nodeManager", keys::Acceleration );

  //3: v^{n+1/2} = v^{n} + a^{n} dt/2
  SolidMechanicsLagrangianFEMKernels::velocityUpdate( acc, vel, dt/2 );

  fsManager.ApplyFieldValue< parallelDevicePolicy< 1024 > >( time_n, &domain, "nodeManager", keys::Velocity );

  //4. x^{n+1} = x^{n} + v^{n+{1}/{2}} dt (x is displacement)
  SolidMechanicsLagrangianFEMKernels::displacementUpdate( vel, uhat, u, dt );

  fsManager.ApplyFieldValue( time_n + dt,
                             &domain, "nodeManager",
                             NodeManager::viewKeyStruct::totalDisplacementString,
                             [&]( FieldSpecificationBase const * const bc,
                                  SortedArrayView< localIndex const > const & targetSet )
  {
    integer const component = bc->GetComponent();
    forAll< parallelDevicePolicy< 1024 > >( targetSet.size(),
                                            [=] GEOSX_DEVICE ( localIndex const i )
    {
      localIndex const a = targetSet[ i ];
      vel( a, component ) = u( a, component );
    } );
  },
                             [&]( FieldSpecificationBase const * const bc,
                                  SortedArrayView< localIndex const > const & targetSet )
  {
    integer const component = bc->GetComponent();
    forAll< parallelDevicePolicy< 1024 > >( targetSet.size(),
                                            [=] GEOSX_DEVICE ( localIndex const i )
    {
      localIndex const a = targetSet[ i ];
      uhat( a, component ) = u( a, component ) - vel( a, component );
      vel( a, component )  = uhat( a, component ) / dt;
    } );
  } );

  //Step 5. Calculate deformation input to constitutive model and update state to
  // Q^{n+1}
  explicitKernelDispatch( mesh,
                          targetRegionNames(),
                          this->getDiscretizationName(),
                          m_solidMaterialNames,
                          dt,
                          string( viewKeyStruct::elemsAttachedToSendOrReceiveNodes ) );

  // apply this over a set
  SolidMechanicsLagrangianFEMKernels::velocityUpdate( acc, mass, vel, dt / 2, m_sendOrReceiveNodes.toViewConst() );

  fsManager.ApplyFieldValue< parallelDevicePolicy< 1024 > >( time_n, &domain, "nodeManager", keys::Velocity );

  CommunicationTools::SynchronizePackSendRecv( fieldNames, &mesh, domain.getNeighbors(), m_iComm, true );

  explicitKernelDispatch( mesh,
                          targetRegionNames(),
                          this->getDiscretizationName(),
                          m_solidMaterialNames,
                          dt,
                          string( viewKeyStruct::elemsNotAttachedToSendOrReceiveNodes ) );

  // apply this over a set
  SolidMechanicsLagrangianFEMKernels::velocityUpdate( acc, mass, vel, dt / 2, m_nonSendOrReceiveNodes.toViewConst() );

  fsManager.ApplyFieldValue< parallelDevicePolicy< 1024 > >( time_n, &domain, "nodeManager", keys::Velocity );

  CommunicationTools::SynchronizeUnpack( &mesh, domain.getNeighbors(), m_iComm, true );

  return dt;
}



void SolidMechanicsLagrangianFEM::ApplyDisplacementBC_implicit( real64 const time,
                                                                DofManager const & dofManager,
                                                                DomainPartition & domain,
                                                                CRSMatrixView< real64, globalIndex const > const & localMatrix,
                                                                arrayView1d< real64 > const & localRhs )
{
  GEOSX_MARK_FUNCTION;
  string const dofKey = dofManager.getKey( keys::TotalDisplacement );

  FieldSpecificationManager const & fsManager = FieldSpecificationManager::get();

  fsManager.Apply( time,
                   &domain,
                   "nodeManager",
                   keys::TotalDisplacement,
                   [&]( FieldSpecificationBase const * const bc,
                        string const &,
                        SortedArrayView< localIndex const > const & targetSet,
                        Group * const targetGroup,
                        string const fieldName )
  {
    bc->ApplyBoundaryConditionToSystem< FieldSpecificationEqual,
                                        parallelDevicePolicy< 32 > >( targetSet,
                                                                      time,
                                                                      targetGroup,
                                                                      fieldName,
                                                                      dofKey,
                                                                      dofManager.rankOffset(),
                                                                      localMatrix,
                                                                      localRhs );
  } );
}

void SolidMechanicsLagrangianFEM::CRSApplyTractionBC( real64 const time,
                                                      DofManager const & dofManager,
                                                      DomainPartition & domain,
                                                      arrayView1d< real64 > const & localRhs )
{
  GEOSX_MARK_FUNCTION;
  FieldSpecificationManager & fsManager = FieldSpecificationManager::get();
  FunctionManager const & functionManager = FunctionManager::Instance();

  FaceManager const & faceManager = *domain.getMeshBody( 0 )->getMeshLevel( 0 )->getFaceManager();
  NodeManager const & nodeManager = *domain.getMeshBody( 0 )->getMeshLevel( 0 )->getNodeManager();

  arrayView1d< real64 const > const faceArea  = faceManager.getReference< real64_array >( "faceArea" );
  ArrayOfArraysView< localIndex const > const faceToNodeMap = faceManager.nodeList().toViewConst();

  string const dofKey = dofManager.getKey( keys::TotalDisplacement );

  arrayView1d< globalIndex const > const blockLocalDofNumber = nodeManager.getReference< globalIndex_array >( dofKey );
  globalIndex const dofRankOffset = dofManager.rankOffset();

  fsManager.Apply( time,
                   &domain,
                   "faceManager",
                   string( "Traction" ),
                   [&]( FieldSpecificationBase const * const bc,
                        string const &,
                        SortedArrayView< localIndex const > const & targetSet,
                        Group * const,
                        string const & )
  {
    string const & functionName = bc->GetFunctionName();

    globalIndex_array nodeDOF;
    real64_array nodeRHS;
    integer const component = bc->GetComponent();


    if( functionName.empty() || functionManager.getGroupReference< FunctionBase >( functionName ).isFunctionOfTime() == 2 )
    {
      real64 value = bc->GetScale();
      if( !functionName.empty() )
      {
        FunctionBase const & function = functionManager.getGroupReference< FunctionBase >( functionName );
        value *= function.Evaluate( &time );
      }

      forAll< parallelDevicePolicy< 32 > >( targetSet.size(), [=] GEOSX_HOST_DEVICE ( localIndex const i )
      {
        localIndex const kf = targetSet[ i ];
        localIndex const numNodes = faceToNodeMap.sizeOfArray( kf );
        for( localIndex a=0; a<numNodes; ++a )
        {
          localIndex const dof = blockLocalDofNumber[ faceToNodeMap( kf, a ) ] + component - dofRankOffset;
          if( dof < 0 || dof >= localRhs.size() )
            continue;
          RAJA::atomicAdd< parallelDeviceAtomic >( &localRhs[ dof ], value * faceArea[kf] / numNodes );
        }
      } );
    }
    else
    {
      FunctionBase const & function = functionManager.getGroupReference< FunctionBase >( functionName );
      array1d< real64 > resultsArray( targetSet.size() );
      resultsArray.setName( "SolidMechanicsLagrangianFEM::TractionBC function results" );
      function.Evaluate( &faceManager, time, targetSet, resultsArray );
      arrayView1d< real64 const > const results = resultsArray;

      forAll< parallelDevicePolicy< 32 > >( targetSet.size(), [=] GEOSX_HOST_DEVICE ( localIndex const i )
      {
        localIndex const kf = targetSet[ i ];
        localIndex const numNodes = faceToNodeMap.sizeOfArray( kf );
        for( localIndex a=0; a<numNodes; ++a )
        {
          localIndex const dof = blockLocalDofNumber[ faceToNodeMap( kf, a ) ] + component - dofRankOffset;
          if( dof < 0 || dof >= localRhs.size() )
            continue;
          RAJA::atomicAdd< parallelDeviceAtomic >( &localRhs[ dof ], results[ kf ] * faceArea[kf] / numNodes );
        }
      } );
    }
  } );
}

void SolidMechanicsLagrangianFEM::ApplyChomboPressure( DofManager const & dofManager,
                                                       DomainPartition & domain,
                                                       arrayView1d< real64 > const & localRhs )
{
  MeshLevel & mesh = *domain.getMeshBody( 0 )->getMeshLevel( 0 );
  FaceManager & faceManager = *mesh.getFaceManager();
  NodeManager & nodeManager = *mesh.getNodeManager();

  arrayView1d< real64 const > const faceArea  = faceManager.faceArea();
  arrayView2d< real64 const > const faceNormal  = faceManager.faceNormal();
  ArrayOfArraysView< localIndex const > const faceToNodeMap = faceManager.nodeList().toViewConst();

  string const dofKey = dofManager.getKey( keys::TotalDisplacement );

  arrayView1d< globalIndex const > const dofNumber = nodeManager.getReference< globalIndex_array >( dofKey );
  arrayView1d< real64 const > const facePressure = faceManager.getReference< array1d< real64 > >( "ChomboPressure" );

  forAll< serialPolicy >( faceManager.size(), [=] ( localIndex const kf )
  {
    int const numNodes = LvArray::integerConversion< int >( faceToNodeMap.sizeOfArray( kf ));
    for( int a=0; a<numNodes; ++a )
    {
      localIndex const dof = dofNumber[ faceToNodeMap( kf, a ) ];
      if( dof < 0 || dof >= localRhs.size() )
        continue;

      for( int component=0; component<3; ++component )
      {
        real64 const value = -facePressure[ kf ] * faceNormal( kf, component ) * faceArea[kf] / numNodes;
        localRhs[ dof + component ] += value;
      }
    }
  } );
}



void
SolidMechanicsLagrangianFEM::
  ImplicitStepSetup( real64 const & GEOSX_UNUSED_PARAM( time_n ),
                     real64 const & dt,
                     DomainPartition & domain )
{
  MeshLevel & mesh = *domain.getMeshBody( 0 )->getMeshLevel( 0 );
  NodeManager & nodeManager = *mesh.getNodeManager();

  arrayView2d< real64 const, nodes::VELOCITY_USD > const v_n = nodeManager.velocity();
  arrayView2d< real64, nodes::INCR_DISPLACEMENT_USD > const uhat = nodeManager.incrementalDisplacement();
  arrayView2d< real64, nodes::TOTAL_DISPLACEMENT_USD > const disp = nodeManager.totalDisplacement();

  localIndex const numNodes = nodeManager.size();

  if( this->m_timeIntegrationOption == TimeIntegrationOption::ImplicitDynamic )
  {
<<<<<<< HEAD
    arrayView2d< real64 const, nodes::ACCELERATION_USD > const & a_n = nodeManager.acceleration();
    arrayView2d< real64 > const & vtilde = nodeManager.getReference< array2d< real64 > >( solidMechanicsViewKeys.vTilde );
    arrayView2d< real64 > const & uhatTilde = nodeManager.getReference< array2d< real64 > >( solidMechanicsViewKeys.uhatTilde );
=======
    arrayView2d< real64 const, nodes::ACCELERATION_USD > const a_n = nodeManager.acceleration();
    arrayView1d< R1Tensor > const vtilde = nodeManager.getReference< array1d< R1Tensor > >( solidMechanicsViewKeys.vTilde );
    arrayView1d< R1Tensor > const uhatTilde = nodeManager.getReference< array1d< R1Tensor > >( solidMechanicsViewKeys.uhatTilde );
>>>>>>> ecaa0f24

    real64 const newmarkGamma = this->getReference< real64 >( solidMechanicsViewKeys.newmarkGamma );
    real64 const newmarkBeta = this->getReference< real64 >( solidMechanicsViewKeys.newmarkBeta );

    forAll< parallelDevicePolicy< 32 > >( numNodes, [=] GEOSX_HOST_DEVICE ( localIndex const a )
    {
      for( int i=0; i<3; ++i )
      {
        vtilde[a][i] = v_n( a, i ) + (1.0-newmarkGamma) * a_n( a, i ) * dt;
        uhatTilde[a][i] = ( v_n( a, i ) + 0.5 * ( 1.0 - 2.0*newmarkBeta ) * a_n( a, i ) * dt ) *dt;
        uhat( a, i ) = uhatTilde[a][i];
        disp( a, i ) += uhatTilde[a][i];
      }
    } );
  }
  else if( this->m_timeIntegrationOption == TimeIntegrationOption::QuasiStatic )
  {
    if( m_useVelocityEstimateForQS==1 )
    {
      forAll< parallelDevicePolicy< 32 > >( numNodes, [=] GEOSX_HOST_DEVICE ( localIndex const a )
      {
        for( int i=0; i<3; ++i )
        {
          uhat( a, i ) = v_n( a, i ) * dt;
          disp( a, i ) += uhat( a, i );
        }
      } );
    }
    else
    {
      forAll< parallelDevicePolicy< 32 > >( numNodes, [=] GEOSX_HOST_DEVICE ( localIndex const a )
      {
        for( int i=0; i<3; ++i )
        {
          uhat( a, i ) = 0.0;
        }
      } );
    }
  }

  ElementRegionManager * const elementRegionManager = mesh.getElemManager();
  ConstitutiveManager * const constitutiveManager = domain.getConstitutiveManager();
  ElementRegionManager::ConstitutiveRelationAccessor< ConstitutiveBase >
  constitutiveRelations = elementRegionManager->ConstructFullConstitutiveAccessor< ConstitutiveBase >( constitutiveManager );

  forTargetSubRegions< CellElementSubRegion >( mesh, [&]( localIndex const targetIndex,
                                                          CellElementSubRegion & subRegion )
  {
    SolidBase const & constitutiveRelation = GetConstitutiveModel< SolidBase >( subRegion, m_solidMaterialNames[targetIndex] );

    arrayView3d< real64 const, solid::STRESS_USD > const stress = constitutiveRelation.getStress();

    array3d< real64, solid::STRESS_PERMUTATION > &
    stress_n = subRegion.getReference< array3d< real64, solid::STRESS_PERMUTATION > >( viewKeyStruct::stress_n );
    // TODO: eliminate
    stress_n.resize( stress.size( 0 ), stress.size( 1 ), 6 );

    arrayView3d< real64, solid::STRESS_USD > const vstress_n = stress_n;

    forAll< parallelDevicePolicy<> >( stress.size( 0 ), [=] GEOSX_HOST_DEVICE ( localIndex const k )
    {
      for( localIndex a=0; a<stress.size( 1 ); ++a )
      {
        for( localIndex i=0; i<6; ++i )
        {
          vstress_n( k, a, i ) = stress( k, a, i );
        }
      }
    } );
  } );



}

void SolidMechanicsLagrangianFEM::ImplicitStepComplete( real64 const & GEOSX_UNUSED_PARAM( time_n ),
                                                        real64 const & dt,
                                                        DomainPartition & domain )
{
  MeshLevel & mesh = *domain.getMeshBody( 0 )->getMeshLevel( 0 );
  NodeManager & nodeManager = *mesh.getNodeManager();
  localIndex const numNodes = nodeManager.size();

  arrayView2d< real64, nodes::VELOCITY_USD > const v_n = nodeManager.velocity();
  arrayView2d< real64 const, nodes::INCR_DISPLACEMENT_USD > const uhat  = nodeManager.incrementalDisplacement();

  if( this->m_timeIntegrationOption == TimeIntegrationOption::ImplicitDynamic )
  {
<<<<<<< HEAD
    arrayView2d< real64, nodes::ACCELERATION_USD > const & a_n = nodeManager.acceleration();
    arrayView2d< real64 const > const vtilde    = nodeManager.getReference< array2d< real64 > >( solidMechanicsViewKeys.vTilde );
    arrayView2d< real64 const > const uhatTilde = nodeManager.getReference< array2d< real64 > >( solidMechanicsViewKeys.uhatTilde );
=======
    arrayView2d< real64, nodes::ACCELERATION_USD > const a_n = nodeManager.acceleration();
    arrayView1d< R1Tensor const > const vtilde    = nodeManager.getReference< r1_array >( solidMechanicsViewKeys.vTilde );
    arrayView1d< R1Tensor const > const uhatTilde = nodeManager.getReference< r1_array >( solidMechanicsViewKeys.uhatTilde );
>>>>>>> ecaa0f24
    real64 const newmarkGamma = this->getReference< real64 >( solidMechanicsViewKeys.newmarkGamma );
    real64 const newmarkBeta = this->getReference< real64 >( solidMechanicsViewKeys.newmarkBeta );

    RAJA::forall< parallelDevicePolicy<> >( RAJA::TypedRangeSegment< localIndex >( 0, numNodes ),
                                            [=] GEOSX_HOST_DEVICE ( localIndex const a )
    {
      for( int i=0; i<3; ++i )
      {
        a_n( a, i ) = 1.0 / ( newmarkBeta * dt*dt) * ( uhat( a, i ) - uhatTilde[a][i] );
        v_n[a][i] = vtilde[a][i] + newmarkGamma * a_n( a, i ) * dt;
      }
    } );
  }
  else if( this->m_timeIntegrationOption == TimeIntegrationOption::QuasiStatic && dt > 0.0 )
  {
    RAJA::forall< parallelDevicePolicy<> >( RAJA::TypedRangeSegment< localIndex >( 0, numNodes ),
                                            [=] GEOSX_HOST_DEVICE ( localIndex const a )
    {
      for( int i=0; i<3; ++i )
      {
        v_n[a][i] = uhat( a, i ) / dt;
      }
    } );
  }
}

void SolidMechanicsLagrangianFEM::SetupDofs( DomainPartition const & GEOSX_UNUSED_PARAM( domain ),
                                             DofManager & dofManager ) const
{
  GEOSX_MARK_FUNCTION;
  dofManager.addField( keys::TotalDisplacement,
                       DofManager::Location::Node,
                       3,
                       targetRegionNames() );

  dofManager.addCoupling( keys::TotalDisplacement,
                          keys::TotalDisplacement,
                          DofManager::Connector::Elem );
}


void SolidMechanicsLagrangianFEM::SetupSystem( DomainPartition & domain,
                                               DofManager & dofManager,
                                               CRSMatrix< real64, globalIndex > & localMatrix,
                                               array1d< real64 > & localRhs,
                                               array1d< real64 > & localSolution,
                                               bool const setSparisty )
{
  GEOSX_MARK_FUNCTION;
  SolverBase::SetupSystem( domain, dofManager, localMatrix, localRhs, localSolution, setSparisty );

  MeshLevel & mesh = *(domain.getMeshBodies()->GetGroup< MeshBody >( 0 )->getMeshLevel( 0 ));
  NodeManager const & nodeManager = *(mesh.getNodeManager());
  arrayView1d< globalIndex const > const
  dofNumber = nodeManager.getReference< globalIndex_array >( dofManager.getKey( keys::TotalDisplacement ) );

  SparsityPattern< globalIndex > sparsityPattern( dofManager.numLocalDofs(),
                                                  dofManager.numGlobalDofs(),
                                                  8*8*3*1.2 );

  if( m_contactRelationName != viewKeyStruct::noContactRelationNameString )
  {
    ElementRegionManager const & elemManager = *mesh.getElemManager();
    array1d< string > allFaceElementRegions;
    elemManager.forElementRegions< SurfaceElementRegion >( [&]( SurfaceElementRegion const & elemRegion )
    {
      allFaceElementRegions.emplace_back( elemRegion.getName() );
    } );

    finiteElement::
      fillSparsity< FaceElementSubRegion,
                    SolidMechanicsLagrangianFEMKernels::QuasiStatic >( mesh,
                                                                       allFaceElementRegions,
                                                                       this->getDiscretizationName(),
                                                                       dofNumber,
                                                                       dofManager.rankOffset(),
                                                                       sparsityPattern );

  }
  finiteElement::
    fillSparsity< CellElementSubRegion,
                  SolidMechanicsLagrangianFEMKernels::QuasiStatic >( mesh,
                                                                     targetRegionNames(),
                                                                     this->getDiscretizationName(),
                                                                     dofNumber,
                                                                     dofManager.rankOffset(),
                                                                     sparsityPattern );

  sparsityPattern.compress();
  localMatrix.assimilate< parallelDevicePolicy<> >( std::move( sparsityPattern ) );


}

void SolidMechanicsLagrangianFEM::AssembleSystem( real64 const GEOSX_UNUSED_PARAM( time_n ),
                                                  real64 const dt,
                                                  DomainPartition & domain,
                                                  DofManager const & dofManager,
                                                  CRSMatrixView< real64, globalIndex const > const & localMatrix,
                                                  arrayView1d< real64 > const & localRhs )
{
  GEOSX_MARK_FUNCTION;

  localMatrix.setValues< parallelDevicePolicy< 32 > >( 0 );
  localRhs.setValues< parallelDevicePolicy< 32 > >( 0 );

  if( m_effectiveStress==1 )
  {
    GEOSX_UNUSED_VAR( dt );
    AssemblyLaunch< constitutive::PoroElasticBase,
                    SolidMechanicsLagrangianFEMKernels::QuasiStaticPoroElastic >( domain,
                                                                                  dofManager,
                                                                                  localMatrix,
                                                                                  localRhs );

  }
  else
  {
    if( m_timeIntegrationOption == TimeIntegrationOption::QuasiStatic )
    {
      GEOSX_UNUSED_VAR( dt );
      AssemblyLaunch< constitutive::SolidBase,
                      SolidMechanicsLagrangianFEMKernels::QuasiStatic >( domain,
                                                                         dofManager,
                                                                         localMatrix,
                                                                         localRhs );
    }
    else if( m_timeIntegrationOption == TimeIntegrationOption::ImplicitDynamic )
    {
      AssemblyLaunch< constitutive::SolidBase,
                      SolidMechanicsLagrangianFEMKernels::ImplicitNewmark >( domain,
                                                                             dofManager,
                                                                             localMatrix,
                                                                             localRhs,
                                                                             m_newmarkGamma,
                                                                             m_newmarkBeta,
                                                                             m_massDamping,
                                                                             m_stiffnessDamping,
                                                                             dt );
    }
  }

  if( getLogLevel() >= 2 )
  {
    GEOSX_LOG_RANK_0( "After SolidMechanicsLagrangianFEM::AssembleSystem" );
    GEOSX_LOG_RANK_0( "\nJacobian:\n" );
//    std::cout<< matrix;
    GEOSX_LOG_RANK_0( "\nResidual:\n" );
//    std::cout<< rhs;
  }
}

void
SolidMechanicsLagrangianFEM::
  ApplyBoundaryConditions( real64 const time_n,
                           real64 const dt,
                           DomainPartition & domain,
                           DofManager const & dofManager,
                           CRSMatrixView< real64, globalIndex const > const & localMatrix,
                           arrayView1d< real64 > const & localRhs )
{
  GEOSX_MARK_FUNCTION;
  MeshLevel & mesh = *domain.getMeshBody( 0 )->getMeshLevel( 0 );

  FaceManager & faceManager = *mesh.getFaceManager();
  FieldSpecificationManager & fsManager = FieldSpecificationManager::get();

  string const dofKey = dofManager.getKey( keys::TotalDisplacement );

  fsManager.Apply( time_n + dt,
                   &domain,
                   "nodeManager",
                   keys::Force,
                   [&]( FieldSpecificationBase const * const bc,
                        string const &,
                        SortedArrayView< localIndex const > const & targetSet,
                        Group * const targetGroup,
                        string const & GEOSX_UNUSED_PARAM( fieldName ) )
  {
    bc->ApplyBoundaryConditionToSystem< FieldSpecificationAdd,
                                        parallelDevicePolicy< 32 > >( targetSet,
                                                                      time_n + dt,
                                                                      targetGroup,
                                                                      keys::TotalDisplacement, // TODO fix use of dummy
                                                                                               // name
                                                                      dofKey,
                                                                      dofManager.rankOffset(),
                                                                      localMatrix,
                                                                      localRhs );
  } );

  CRSApplyTractionBC( time_n + dt, dofManager, domain, localRhs );

  if( faceManager.hasWrapper( "ChomboPressure" ) )
  {
    fsManager.ApplyFieldValue( time_n, &domain, "faceManager", "ChomboPressure" );
    ApplyChomboPressure( dofManager, domain, m_localRhs );
  }

  ApplyDisplacementBC_implicit( time_n + dt, dofManager, domain, localMatrix, localRhs );
}

real64
SolidMechanicsLagrangianFEM::
  CalculateResidualNorm( DomainPartition const & domain,
                         DofManager const & dofManager,
                         arrayView1d< real64 const > const & localRhs )
{
  GEOSX_MARK_FUNCTION;

  MeshLevel const & mesh = *domain.getMeshBody( 0 )->getMeshLevel( 0 );
  NodeManager const & nodeManager = *mesh.getNodeManager();

  arrayView1d< globalIndex const > const dofNumber =
    nodeManager.getReference< array1d< globalIndex > >( dofManager.getKey( keys::TotalDisplacement ) );
  globalIndex const rankOffset = dofManager.rankOffset();

  arrayView1d< integer const > const ghostRank = nodeManager.ghostRank();

  RAJA::ReduceSum< parallelDeviceReduce, real64 > localSum( 0.0 );

  SortedArrayView< localIndex const > const targetNodes = m_targetNodes.toViewConst();

  forAll< parallelDevicePolicy<> >( targetNodes.size(),
                                    [localRhs, localSum, dofNumber, rankOffset, ghostRank, targetNodes] GEOSX_HOST_DEVICE ( localIndex const k )
  {
    localIndex const nodeIndex = targetNodes[k];
    if( ghostRank[nodeIndex] < 0 )
    {
      localIndex const localRow = LvArray::integerConversion< localIndex >( dofNumber[nodeIndex] - rankOffset );

      for( localIndex dim = 0; dim < 3; ++dim )
      {
        localSum += localRhs[localRow + dim] * localRhs[localRow + dim];
      }
    }
  } );

  real64 const localResidualNorm[2] = { localSum.get(), this->m_maxForce };

  // globalResidualNorm[0]: the sum of all the local sum(rhs^2).
  // globalResidualNorm[1]: max of max force of each rank. Basically max force globally
  real64 globalResidualNorm[2] = {0, 0};

  int const rank = MpiWrapper::Comm_rank( MPI_COMM_GEOSX );
  int const size = MpiWrapper::Comm_size( MPI_COMM_GEOSX );
  array1d< real64 > globalValues( size * 2 );

  // Everything is done on rank 0
  MpiWrapper::gather( localResidualNorm,
                      2,
                      globalValues.data(),
                      2,
                      0,
                      MPI_COMM_GEOSX );

  if( rank==0 )
  {
    for( int r=0; r<size; ++r )
    {
      // sum/max across all ranks
      globalResidualNorm[0] += globalValues[r*2];
      globalResidualNorm[1] = std::max( globalResidualNorm[1], globalValues[r*2+1] );
    }
  }

  MpiWrapper::bcast( globalResidualNorm, 2, 0, MPI_COMM_GEOSX );


  real64 const residual = sqrt( globalResidualNorm[0] )/(globalResidualNorm[1]+1);  // the + 1 is for the first
                                                                                    // time-step when maxForce = 0;

  if( getLogLevel() >= 1 && logger::internal::rank==0 )
  {
    char output[200] = {0};
    sprintf( output,
             "( RSolid ) = (%4.2e) ; ",
             residual );
    std::cout<<output;
  }


  return residual;
}



void
SolidMechanicsLagrangianFEM::ApplySystemSolution( DofManager const & dofManager,
                                                  arrayView1d< real64 const > const & localSolution,
                                                  real64 const scalingFactor,
                                                  DomainPartition & domain )
{
  GEOSX_MARK_FUNCTION;
  dofManager.addVectorToField( localSolution,
                               keys::TotalDisplacement,
                               keys::IncrementalDisplacement,
                               -scalingFactor );

  dofManager.addVectorToField( localSolution,
                               keys::TotalDisplacement,
                               keys::TotalDisplacement,
                               -scalingFactor );

  std::map< string, string_array > fieldNames;
  fieldNames["node"].emplace_back( keys::IncrementalDisplacement );
  fieldNames["node"].emplace_back( keys::TotalDisplacement );

  CommunicationTools::SynchronizeFields( fieldNames,
                                         domain.getMeshBody( 0 )->getMeshLevel( 0 ),
                                         domain.getNeighbors(),
                                         true );
}

void SolidMechanicsLagrangianFEM::SolveSystem( DofManager const & dofManager,
                                               ParallelMatrix & matrix,
                                               ParallelVector & rhs,
                                               ParallelVector & solution )
{
  solution.zero();
  SolverBase::SolveSystem( dofManager, matrix, rhs, solution );
}

void SolidMechanicsLagrangianFEM::ResetStateToBeginningOfStep( DomainPartition & domain )
{
  GEOSX_MARK_FUNCTION;
  MeshLevel & mesh = *domain.getMeshBody( 0 )->getMeshLevel( 0 );
  NodeManager & nodeManager = *mesh.getNodeManager();

  arrayView2d< real64, nodes::INCR_DISPLACEMENT_USD > const & incdisp  = nodeManager.incrementalDisplacement();
  arrayView2d< real64, nodes::TOTAL_DISPLACEMENT_USD > const & disp = nodeManager.totalDisplacement();

  // TODO need to finish this rewind
  forAll< parallelDevicePolicy< 32 > >( nodeManager.size(), [=] GEOSX_HOST_DEVICE ( localIndex const a )
  {
    for( localIndex i = 0; i < 3; ++i )
    {
      disp( a, i ) -= incdisp( a, i );
      incdisp( a, i ) = 0.0;
    }
  } );

  ResetStressToBeginningOfStep( domain );
}

void SolidMechanicsLagrangianFEM::ResetStressToBeginningOfStep( DomainPartition & domain )
{
  GEOSX_MARK_FUNCTION;
  MeshLevel & mesh = *domain.getMeshBody( 0 )->getMeshLevel( 0 );

  forTargetSubRegions< CellElementSubRegion >( mesh, [&]( localIndex const targetIndex,
                                                          CellElementSubRegion & subRegion )
  {
    SolidBase & constitutiveRelation = GetConstitutiveModel< SolidBase >( subRegion, m_solidMaterialNames[targetIndex] );

    arrayView3d< real64, solid::STRESS_USD > const & stress = constitutiveRelation.getStress();

    arrayView3d< real64 const, solid::STRESS_USD > const &
    stress_n = subRegion.getReference< array3d< real64, solid::STRESS_PERMUTATION > >( viewKeyStruct::stress_n );

    forAll< parallelDevicePolicy<> >( stress.size( 0 ), [=] GEOSX_HOST_DEVICE ( localIndex const k )
    {
      for( localIndex a=0; a<stress.size( 1 ); ++a )
      {
        for( localIndex i = 0; i < 6; ++i )
        {
          stress( k, a, i ) = stress_n( k, a, i );
        }
      }
    } );
  } );
}


void SolidMechanicsLagrangianFEM::ApplyContactConstraint( DofManager const & dofManager,
                                                          DomainPartition & domain,
                                                          CRSMatrixView< real64, globalIndex const > const & localMatrix,
                                                          arrayView1d< real64 > const & localRhs )
{
  GEOSX_MARK_FUNCTION;

  if( m_contactRelationName != viewKeyStruct::noContactRelationNameString )
  {
    MeshLevel * const mesh = domain.getMeshBodies()->GetGroup< MeshBody >( 0 )->getMeshLevel( 0 );
    FaceManager const * const faceManager = mesh->getFaceManager();
    NodeManager * const nodeManager = mesh->getNodeManager();
    ElementRegionManager * const elemManager = mesh->getElemManager();


    ConstitutiveManager const * const
    constitutiveManager = domain.GetGroup< ConstitutiveManager >( keys::ConstitutiveManager );

    ContactRelationBase const * const
    contactRelation = constitutiveManager->GetGroup< ContactRelationBase >( m_contactRelationName );

    real64 const contactStiffness = contactRelation->stiffness();

<<<<<<< HEAD
    arrayView2d< real64 const, nodes::TOTAL_DISPLACEMENT_USD > const & u = nodeManager->totalDisplacement();
    arrayView2d< real64 > const & fc = nodeManager->getReference< array2d< real64 > >( viewKeyStruct::contactForceString );
    fc.setValues< serialPolicy >( 0.0 );
=======
    arrayView2d< real64 const, nodes::TOTAL_DISPLACEMENT_USD > const u = nodeManager->totalDisplacement();
    arrayView1d< R1Tensor > const & fc = nodeManager->getReference< array1d< R1Tensor > >( viewKeyStruct::contactForceString );
    fc.setValues< serialPolicy >( {0, 0, 0} );
>>>>>>> ecaa0f24

    arrayView2d< real64 const > const faceNormal = faceManager->faceNormal();
    ArrayOfArraysView< localIndex const > const facesToNodes = faceManager->nodeList().toViewConst();

    string const dofKey = dofManager.getKey( keys::TotalDisplacement );
    arrayView1d< globalIndex > const nodeDofNumber = nodeManager->getReference< globalIndex_array >( dofKey );
    globalIndex const rankOffset = dofManager.rankOffset();

    // TODO: this bound may need to change
    constexpr localIndex maxNodexPerFace = 4;
    constexpr localIndex maxDofPerElem = maxNodexPerFace * 3 * 2;

    elemManager->forElementSubRegions< FaceElementSubRegion >( [&]( FaceElementSubRegion & subRegion )
    {
      arrayView1d< real64 > const area = subRegion.getElementArea();
      arrayView2d< localIndex const > const elemsToFaces = subRegion.faceList();

      // TODO: use parallel policy?
      forAll< serialPolicy >( subRegion.size(), [=] ( localIndex const kfe )
      {
        real64 Nbar[ 3 ] = LVARRAY_TENSOROPS_INIT_LOCAL_3( faceNormal[elemsToFaces[kfe][0]] );
        LvArray::tensorOps::subtract< 3 >( Nbar, faceNormal[elemsToFaces[kfe][1]] );
        LvArray::tensorOps::normalize< 3 >( Nbar );

        localIndex const kf0 = elemsToFaces[kfe][0];
        localIndex const kf1 = elemsToFaces[kfe][1];
        localIndex const numNodesPerFace=facesToNodes.sizeOfArray( kf0 );
        real64 const Ja = area[kfe] / numNodesPerFace;

        stackArray1d< globalIndex, maxDofPerElem > rowDOF( numNodesPerFace*3*2 );
        stackArray1d< real64, maxDofPerElem > nodeRHS( numNodesPerFace*3*2 );
        stackArray2d< real64, maxDofPerElem *maxDofPerElem > dRdP( numNodesPerFace*3*2, numNodesPerFace*3*2 );

        for( localIndex a=0; a<numNodesPerFace; ++a )
        {
          real64 penaltyForce[ 3 ] = LVARRAY_TENSOROPS_INIT_LOCAL_3( Nbar );
          localIndex const node0 = facesToNodes[kf0][a];
          localIndex const node1 = facesToNodes[kf1][ a==0 ? a : numNodesPerFace-a ];
          real64 gap[ 3 ] = LVARRAY_TENSOROPS_INIT_LOCAL_3( u[node1] );
          LvArray::tensorOps::subtract< 3 >( gap, u[node0] );
          real64 const gapNormal = LvArray::tensorOps::AiBi< 3 >( gap, Nbar );

          for( int i=0; i<3; ++i )
          {
            rowDOF[3*a+i]                     = nodeDofNumber[node0]+i;
            rowDOF[3*(numNodesPerFace + a)+i] = nodeDofNumber[node1]+i;
          }

          if( gapNormal < 0 )
          {
            LvArray::tensorOps::scale< 3 >( penaltyForce, -contactStiffness * gapNormal * Ja );
            for( int i=0; i<3; ++i )
            {
              LvArray::tensorOps::subtract< 3 >( fc[node0], penaltyForce );
              LvArray::tensorOps::add< 3 >( fc[node1], penaltyForce );
              nodeRHS[3*a+i]                     -= penaltyForce[i];
              nodeRHS[3*(numNodesPerFace + a)+i] += penaltyForce[i];

              dRdP( 3*a+i, 3*a+i )                                         -= contactStiffness * Ja * Nbar[i] * Nbar[i];
              dRdP( 3*a+i, 3*(numNodesPerFace + a)+i )                     += contactStiffness * Ja * Nbar[i] * Nbar[i];
              dRdP( 3*(numNodesPerFace + a)+i, 3*a+i )                     += contactStiffness * Ja * Nbar[i] * Nbar[i];
              dRdP( 3*(numNodesPerFace + a)+i, 3*(numNodesPerFace + a)+i ) -= contactStiffness * Ja * Nbar[i] * Nbar[i];
            }
          }
        }

        for( localIndex idof = 0; idof < numNodesPerFace*3*2; ++idof )
        {
          localIndex const localRow = LvArray::integerConversion< localIndex >( rowDOF[idof] - rankOffset );

          if( localRow >= 0 && localRow < localMatrix.numRows() )
          {
            localMatrix.addToRowBinarySearchUnsorted< serialAtomic >( localRow,
                                                                      rowDOF.data(),
                                                                      dRdP[idof].dataIfContiguous(),
                                                                      numNodesPerFace*3*2 );
            RAJA::atomicAdd( serialAtomic{}, &localRhs[localRow], nodeRHS[idof] );
          }
        }
      } );
    } );
  }
}

real64
SolidMechanicsLagrangianFEM::ScalingForSystemSolution( DomainPartition const & domain,
                                                       DofManager const & dofManager,
                                                       arrayView1d< real64 const > const & localSolution )
{
  GEOSX_MARK_FUNCTION;
  real64 scalingFactor = 1.0;

  GEOSX_UNUSED_VAR( domain )
  GEOSX_UNUSED_VAR( dofManager )
  GEOSX_UNUSED_VAR( localSolution )

//  MeshLevel const * const mesh = domain->getMeshBodies()->GetGroup<MeshBody>(0)->getMeshLevel(0);
//  FaceManager const * const faceManager = mesh->getFaceManager();
//  NodeManager const * const nodeManager = mesh->getNodeManager();
//  ElementRegionManager const * const elemManager = mesh->getElemManager();
//
//
//  arrayView1d<R1Tensor const> const & u = nodeManager->getReference< array1d<R1Tensor> >( keys::TotalDisplacement );
//
//  arrayView1d<R1Tensor const> const & faceNormal = faceManager->faceNormal();
//  array1d<localIndex_array> const & facesToNodes = faceManager->nodeList();
//
//  string const dofKey = dofManager.getKey( keys::TotalDisplacement );
//  arrayView1d<globalIndex> const & nodeDofNumber = nodeManager->getReference<globalIndex_array>( dofKey );
//
//  globalIndex const rankOffset = dofManager.rankOffset();
//
//  elemManager->forElementSubRegions<FaceElementSubRegion>([&]( FaceElementSubRegion const * const subRegion )->void
//  {
//      arrayView1d<integer const> const & ghostRank = subRegion->ghostRank();
//      arrayView1d<real64 const > const & area = subRegion->getElementArea();
//      arrayView2d< localIndex const > const & elemsToFaces = subRegion->faceList();
//
//      RAJA::ReduceMin<RAJA::seq_reduce, real64> newScaleFactor(1.0);
//      forAll<serialPolicy>( subRegion->size(), [=] ( localIndex const kfe )
//      {
//
//        if( ghostRank[kfe] < 0 )
//        {
//          R1Tensor Nbar = faceNormal[elemsToFaces[kfe][0]];
//          Nbar -= faceNormal[elemsToFaces[kfe][1]];
//          Nbar.Normalize();
//
//          localIndex const kf0 = elemsToFaces[kfe][0];
//          localIndex const kf1 = elemsToFaces[kfe][1];
//          localIndex const numNodesPerFace=facesToNodes[kf0].size();
//          localIndex const * const nodelist0 = facesToNodes[kf0];
//          localIndex const * const nodelist1 = facesToNodes[kf1];
//
//          for( localIndex a=0 ; a<numNodesPerFace ; ++a )
//          {
//            R1Tensor penaltyForce = Nbar;
//            localIndex const node0 = facesToNodes[kf0][a];
//            localIndex const node1 = facesToNodes[kf1][ a==0 ? a : numNodesPerFace-a ];
//
//            localIndex const lid0 = nodeDofNumber[node0] - rankOffset;
//            localIndex const lid1 = nodeDofNumber[node1] - rankOffset;
//            GEOSX_ASSERT( lid0 >= 0 && lid1 >=0 ); // since vectors are partitioned same as the mesh
//
//            R1Tensor gap = u[node1];
//            gap -= u[node0];
//            real64 const gapNormal = Dot(gap,Nbar);
//
//            R1Tensor deltaGap ;
//            for( int i=0 ; i<3 ; ++i )
//            {
//              deltaGap[i] = localSolution[lid1] - localSolution[lid0];
//            }
//            real64 const deltaGapNormal = Dot( deltaGap, Nbar );
//
//            if( ( gapNormal + deltaGapNormal ) * gapNormal < 0 )
//            {
//              newScaleFactor.min( - gapNormal / deltaGapNormal * 1.05 );
//              newScaleFactor.min( 1.0 );
//              std::cout<< "gapNormal, deltaGapNormal, scaleFactor, newGap = "<<
//                  gapNormal<<", "<<deltaGapNormal<<", "<<newScaleFactor.get()<<",
// "<<gapNormal+newScaleFactor.get()*deltaGapNormal<<std::endl;
//            }
//          }
//        }
//      });
//      scalingFactor = newScaleFactor.get();
//  });

  return scalingFactor;
}

REGISTER_CATALOG_ENTRY( SolverBase, SolidMechanicsLagrangianFEM, string const &, dataRepository::Group * const )
}<|MERGE_RESOLUTION|>--- conflicted
+++ resolved
@@ -837,15 +837,9 @@
 
   if( this->m_timeIntegrationOption == TimeIntegrationOption::ImplicitDynamic )
   {
-<<<<<<< HEAD
-    arrayView2d< real64 const, nodes::ACCELERATION_USD > const & a_n = nodeManager.acceleration();
-    arrayView2d< real64 > const & vtilde = nodeManager.getReference< array2d< real64 > >( solidMechanicsViewKeys.vTilde );
-    arrayView2d< real64 > const & uhatTilde = nodeManager.getReference< array2d< real64 > >( solidMechanicsViewKeys.uhatTilde );
-=======
     arrayView2d< real64 const, nodes::ACCELERATION_USD > const a_n = nodeManager.acceleration();
     arrayView1d< R1Tensor > const vtilde = nodeManager.getReference< array1d< R1Tensor > >( solidMechanicsViewKeys.vTilde );
     arrayView1d< R1Tensor > const uhatTilde = nodeManager.getReference< array1d< R1Tensor > >( solidMechanicsViewKeys.uhatTilde );
->>>>>>> ecaa0f24
 
     real64 const newmarkGamma = this->getReference< real64 >( solidMechanicsViewKeys.newmarkGamma );
     real64 const newmarkBeta = this->getReference< real64 >( solidMechanicsViewKeys.newmarkBeta );
@@ -934,15 +928,9 @@
 
   if( this->m_timeIntegrationOption == TimeIntegrationOption::ImplicitDynamic )
   {
-<<<<<<< HEAD
-    arrayView2d< real64, nodes::ACCELERATION_USD > const & a_n = nodeManager.acceleration();
-    arrayView2d< real64 const > const vtilde    = nodeManager.getReference< array2d< real64 > >( solidMechanicsViewKeys.vTilde );
-    arrayView2d< real64 const > const uhatTilde = nodeManager.getReference< array2d< real64 > >( solidMechanicsViewKeys.uhatTilde );
-=======
     arrayView2d< real64, nodes::ACCELERATION_USD > const a_n = nodeManager.acceleration();
     arrayView1d< R1Tensor const > const vtilde    = nodeManager.getReference< r1_array >( solidMechanicsViewKeys.vTilde );
     arrayView1d< R1Tensor const > const uhatTilde = nodeManager.getReference< r1_array >( solidMechanicsViewKeys.uhatTilde );
->>>>>>> ecaa0f24
     real64 const newmarkGamma = this->getReference< real64 >( solidMechanicsViewKeys.newmarkGamma );
     real64 const newmarkBeta = this->getReference< real64 >( solidMechanicsViewKeys.newmarkBeta );
 
@@ -1340,15 +1328,9 @@
 
     real64 const contactStiffness = contactRelation->stiffness();
 
-<<<<<<< HEAD
-    arrayView2d< real64 const, nodes::TOTAL_DISPLACEMENT_USD > const & u = nodeManager->totalDisplacement();
-    arrayView2d< real64 > const & fc = nodeManager->getReference< array2d< real64 > >( viewKeyStruct::contactForceString );
-    fc.setValues< serialPolicy >( 0.0 );
-=======
     arrayView2d< real64 const, nodes::TOTAL_DISPLACEMENT_USD > const u = nodeManager->totalDisplacement();
     arrayView1d< R1Tensor > const & fc = nodeManager->getReference< array1d< R1Tensor > >( viewKeyStruct::contactForceString );
     fc.setValues< serialPolicy >( {0, 0, 0} );
->>>>>>> ecaa0f24
 
     arrayView2d< real64 const > const faceNormal = faceManager->faceNormal();
     ArrayOfArraysView< localIndex const > const facesToNodes = faceManager->nodeList().toViewConst();
