--- conflicted
+++ resolved
@@ -412,22 +412,14 @@
           real64 N[maxSupportPoints];
           for( localIndex k=0; k < elemsToNodes.size( 0 ); ++k )
           {
-<<<<<<< HEAD
             typename FE_TYPE::StackVariables feStack;
             finiteElement.template setup< FE_TYPE >( k, meshData, feStack );
             localIndex const numSupportPoints =
               finiteElement.template numSupportPoints< FE_TYPE >( feStack );
 
-            real64 elemMass = 0;
             for( localIndex q=0; q<numQuadraturePointsPerElem; ++q )
             {
-              elemMass += rho[k][q] * detJ[k][q];
               FE_TYPE::calcN( q, feStack, N );
-=======
-            for( localIndex q=0; q<numQuadraturePointsPerElem; ++q )
-            {
-              FE_TYPE::calcN( q, N );
->>>>>>> 1dcdb9a5
 
               for( localIndex a=0; a< numSupportPoints; ++a )
               {
