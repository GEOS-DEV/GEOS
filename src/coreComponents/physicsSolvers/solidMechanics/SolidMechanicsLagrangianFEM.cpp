--- conflicted
+++ resolved
@@ -922,60 +922,23 @@
                           DofManager::Connector::Elem );
 }
 
-<<<<<<< HEAD
-void SolidMechanicsLagrangianFEM::AssembleSystem( real64 const GEOSX_UNUSED_PARAM( time_n ),
-                                                  real64 const dt,
-                                                  DomainPartition & domain,
-                                                  DofManager const & dofManager,
-                                                  CRSMatrixView< real64, globalIndex const > const & localMatrix,
-                                                  arrayView1d< real64 > const & localRhs )
+
+void SolidMechanicsLagrangianFEM::SetupSystem( DomainPartition & domain,
+                                               DofManager & dofManager,
+                                               CRSMatrix< real64, globalIndex > & localMatrix,
+                                               array1d< real64 > & localRhs,
+                                               array1d< real64 > & localSolution,
+                                               bool const setSparisty )
 {
   GEOSX_MARK_FUNCTION;
-
-  m_localMatrix.setValues< parallelDevicePolicy< 32 > >( 0 );
-  m_localRhs.setValues< parallelDevicePolicy< 32 > >( 0 );
-
-  MeshLevel & mesh = *domain.getMeshBody( 0 )->getMeshLevel( 0 );
-  NodeManager & nodeManager = *mesh.getNodeManager();
-  ConstitutiveManager & constitutiveManager = *domain.getConstitutiveManager();
-  ElementRegionManager & elemManager = *mesh.getElemManager();
-
-  NumericalMethodsManager const & numericalMethodManager = domain.getNumericalMethodManager();
-
-  FiniteElementDiscretizationManager const &
-  feDiscretizationManager = numericalMethodManager.getFiniteElementDiscretizationManager();
-
-  FiniteElementDiscretization const &
-  feDiscretization = *feDiscretizationManager.GetGroup< FiniteElementDiscretization >( m_discretizationName );
-
-  ElementRegionManager::ElementViewAccessor< real64 > const biotCoefficient =
-    elemManager.ConstructMaterialViewAccessor< real64 >( "BiotCoefficient", targetRegionNames(), solidMaterialNames(), true );
-
-  ElementRegionManager::ElementViewAccessor< arrayView1d< real64 > > const fluidPres =
-    elemManager.ConstructViewAccessor< array1d< real64 >, arrayView1d< real64 > >( "pressure" );
-=======
-void SolidMechanicsLagrangianFEM::SetupSystem( DomainPartition * const domain,
-                                               DofManager & dofManager,
-                                               ParallelMatrix & matrix,
-                                               ParallelVector & rhs,
-                                               ParallelVector & solution,
-                                               bool const setSparisty )
-{
-  GEOSX_MARK_FUNCTION;
-  SolverBase::SetupSystem( domain, dofManager, matrix, rhs, solution, setSparisty );
->>>>>>> f7bbc044
-
-  MeshLevel & mesh = *(domain->getMeshBodies()->GetGroup< MeshBody >( 0 )->getMeshLevel( 0 ));
+  SolverBase::SetupSystem( domain, dofManager, localMatrix, localRhs, localSolution, setSparisty );
+
+  MeshLevel & mesh = *(domain.getMeshBodies()->GetGroup< MeshBody >( 0 )->getMeshLevel( 0 ));
   NodeManager const & nodeManager = *(mesh.getNodeManager());
   arrayView1d< globalIndex const > const &
   dofNumber = nodeManager.getReference< globalIndex_array >( dofManager.getKey( keys::TotalDisplacement ) );
 
-<<<<<<< HEAD
-  arrayView2d< real64 const, nodes::REFERENCE_POSITION_USD > const & X = nodeManager.referencePosition();
-  arrayView2d< real64 const, nodes::TOTAL_DISPLACEMENT_USD > const & disp = nodeManager.totalDisplacement();
-  arrayView2d< real64 const, nodes::INCR_DISPLACEMENT_USD > const & uhat = nodeManager.incrementalDisplacement();
-=======
-  matrix.open();
+  SparsityPattern< globalIndex > pattern;
 
   if( m_contactRelationName != viewKeyStruct::noContactRelationNameString )
   {
@@ -985,6 +948,7 @@
     {
       allFaceElementRegions.push_back( elemRegion.getName() );
     } );
+
     finiteElement::
       fillSparsity< serialPolicy,
                     FaceElementSubRegion,
@@ -992,11 +956,10 @@
                                                                        allFaceElementRegions,
                                                                        nullptr,
                                                                        dofNumber,
-                                                                       matrix,
-                                                                       rhs );
-  }
->>>>>>> f7bbc044
-
+                                                                       pattern,
+                                                                       localRhs );
+
+  }
   finiteElement::
     fillSparsity< serialPolicy,
                   CellElementSubRegion,
@@ -1004,103 +967,34 @@
                                                                      targetRegionNames(),
                                                                      nullptr,
                                                                      dofNumber,
-                                                                     matrix,
-                                                                     rhs );
-
-  matrix.close();
-
-<<<<<<< HEAD
-  ElementRegionManager::ConstitutiveRelationAccessor< ConstitutiveBase >
-  constitutiveRelations = elemManager.ConstructFullConstitutiveAccessor< ConstitutiveBase >( &constitutiveManager );
-
-  // begin region loop
-  forTargetSubRegionsComplete< CellElementSubRegion >( mesh, [&]( localIndex const targetIndex,
-                                                                  localIndex const er,
-                                                                  localIndex const esr,
-                                                                  ElementRegionBase &,
-                                                                  CellElementSubRegion & elementSubRegion )
-  {
-    arrayView4d< real64 const > const & dNdX = elementSubRegion.dNdX();
-
-    arrayView2d< real64 const > const & detJ = elementSubRegion.detJ();
-
-    arrayView2d< localIndex const, cells::NODE_MAP_USD > const & elemsToNodes = elementSubRegion.nodeList();
-    localIndex const numNodesPerElement = elemsToNodes.size( 1 );
-
-    std::unique_ptr< FiniteElementBase >
-    fe = feDiscretization.getFiniteElement( elementSubRegion.GetElementTypeString() );
-
-    SolidBase & constitutiveRelation = GetConstitutiveModel< SolidBase >( elementSubRegion, m_solidMaterialNames[targetIndex] );
-    arrayView2d< real64 const > density = constitutiveRelation.getDensity();
-
-    // space for element matrix and rhs
-
-    real64 const maxForce = ImplicitElementKernelLaunch( numNodesPerElement,
-                                                         fe->n_quadrature_points(),
-                                                         &constitutiveRelation,
-                                                         elementSubRegion.size(),
-                                                         dt,
-                                                         dNdX,
-                                                         detJ,
-                                                         fe.get(),
-                                                         elementSubRegion.ghostRank(),
-                                                         elemsToNodes,
-                                                         dofNumber,
-                                                         dofManager.rankOffset(),
-                                                         X,
-                                                         disp,
-                                                         uhat,
-                                                         vtilde,
-                                                         uhattilde,
-                                                         density,
-                                                         fluidPres[er][esr],
-                                                         dPres[er][esr],
-                                                         biotCoefficient[er][esr],
-                                                         m_timeIntegrationOption,
-                                                         this->m_stiffnessDamping,
-                                                         this->m_massDamping,
-                                                         this->m_newmarkBeta,
-                                                         this->m_newmarkGamma,
-                                                         gravityVector(),
-                                                         localMatrix,
-                                                         localRhs );
-    m_maxForce = std::max( m_maxForce, maxForce );
-  } );
-
-  ApplyContactConstraint( dofManager, domain, localMatrix, localRhs );
-=======
-}
-
-//template< typename FUNCTION >
-//auto SolidMechanicsLagrangianFEM::executeIntgratorOption( FUNCTION && function )
-//{
-//  if( m_timeIntegrationOption == timeIntegrationOption::QuasiStatic)
-//  {
-//    return function( SolidMechanicsLagrangianFEMKernels::QuasiStatic );
-//  }
-//  else if( m_timeIntegrationOption == timeIntegrationOption::ImplicitDynamic )
-//  {
-////    return function( SolidMechanicsLagrangianFEMKernels::ImplicitNewmark );
-//  }
-//}
+                                                                     pattern,
+                                                                     localRhs );
+
+  localMatrix.stealFrom< parallelDevicePolicy<> >( std::move( pattern ) );
+
+
+}
 
 void SolidMechanicsLagrangianFEM::AssembleSystem( real64 const GEOSX_UNUSED_PARAM( time_n ),
                                                   real64 const dt,
-                                                  DomainPartition * const domain,
+                                                  DomainPartition & domain,
                                                   DofManager const & dofManager,
-                                                  ParallelMatrix & matrix,
-                                                  ParallelVector & rhs )
+                                                  CRSMatrixView< real64, globalIndex const > const & localMatrix,
+                                                  arrayView1d< real64 > const & localRhs )
 {
   GEOSX_MARK_FUNCTION;
+
+  m_localMatrix.setValues< parallelDevicePolicy< 32 > >( 0 );
+  m_localRhs.setValues< parallelDevicePolicy< 32 > >( 0 );
 
   if( m_effectiveStress==1 )
   {
     GEOSX_UNUSED_VAR( dt );
     AssemblyLaunch< constitutive::PoroElasticBase,
-                    SolidMechanicsLagrangianFEMKernels::QuasiStaticPoroElastic >( *domain,
+                    SolidMechanicsLagrangianFEMKernels::QuasiStaticPoroElastic >( domain,
                                                                                   dofManager,
-                                                                                  matrix,
-                                                                                  rhs );
+                                                                                  localMatrix,
+                                                                                  localRhs );
 
   }
   else
@@ -1109,18 +1003,18 @@
     {
       GEOSX_UNUSED_VAR( dt );
       AssemblyLaunch< constitutive::SolidBase,
-                      SolidMechanicsLagrangianFEMKernels::QuasiStatic >( *domain,
+                      SolidMechanicsLagrangianFEMKernels::QuasiStatic >( domain,
                                                                          dofManager,
-                                                                         matrix,
-                                                                         rhs );
+                                                                         localMatrix,
+                                                                         localRhs );
     }
     else if( m_timeIntegrationOption == TimeIntegrationOption::ImplicitDynamic )
     {
       AssemblyLaunch< constitutive::SolidBase,
-                      SolidMechanicsLagrangianFEMKernels::ImplicitNewmark >( *domain,
+                      SolidMechanicsLagrangianFEMKernels::ImplicitNewmark >( domain,
                                                                              dofManager,
-                                                                             matrix,
-                                                                             rhs,
+                                                                             localMatrix,
+                                                                             localRhs,
                                                                              m_newmarkGamma,
                                                                              m_newmarkBeta,
                                                                              m_massDamping,
@@ -1133,11 +1027,10 @@
   {
     GEOSX_LOG_RANK_0( "After SolidMechanicsLagrangianFEM::AssembleSystem" );
     GEOSX_LOG_RANK_0( "\nJacobian:\n" );
-    std::cout<< matrix;
+//    std::cout<< matrix;
     GEOSX_LOG_RANK_0( "\nResidual:\n" );
-    std::cout<< rhs;
-  }
->>>>>>> f7bbc044
+//    std::cout<< rhs;
+  }
 }
 
 void
@@ -1554,13 +1447,5 @@
   return scalingFactor;
 }
 
-<<<<<<< HEAD
-void SolidMechanicsLagrangianFEM::updateStress( DomainPartition & GEOSX_UNUSED_PARAM( domain ) )
-{
-  GEOSX_ERROR( "SolidMechanicsLagrangianFEM::updateStress called!. Should be overridden." );
-}
-=======
->>>>>>> f7bbc044
-
 REGISTER_CATALOG_ENTRY( SolverBase, SolidMechanicsLagrangianFEM, string const &, dataRepository::Group * const )
 }