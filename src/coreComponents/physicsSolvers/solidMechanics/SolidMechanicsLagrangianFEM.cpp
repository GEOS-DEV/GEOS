/*
 * ------------------------------------------------------------------------------------------------------------
 * SPDX-License-Identifier: LGPL-2.1-only
 *
 * Copyright (c) 2018-2020 Lawrence Livermore National Security LLC
 * Copyright (c) 2018-2020 The Board of Trustees of the Leland Stanford Junior University
 * Copyright (c) 2018-2020 TotalEnergies
 * Copyright (c) 2019-     GEOSX Contributors
 * All rights reserved
 *
 * See top level LICENSE, COPYRIGHT, CONTRIBUTORS, NOTICE, and ACKNOWLEDGEMENTS files for details.
 * ------------------------------------------------------------------------------------------------------------
 */

/**
 * @file SolidMechanicsLagrangianFEM.cpp
 */

#define GEOSX_DISPATCH_VEM /// enables VEM in FiniteElementDispatch

#include "SolidMechanicsLagrangianFEM.hpp"
#include "kernels/ImplicitSmallStrainNewmark.hpp"
#include "kernels/ImplicitSmallStrainQuasiStatic.hpp"
#include "kernels/ExplicitSmallStrain.hpp"
#include "kernels/ExplicitFiniteStrain.hpp"
#include "kernels/FixedStressThermoPoromechanics.hpp"

#include "codingUtilities/Utilities.hpp"
#include "constitutive/ConstitutiveManager.hpp"
#include "constitutive/contact/ContactBase.hpp"
#include "common/GEOS_RAJA_Interface.hpp"
#include "discretizationMethods/NumericalMethodsManager.hpp"
#include "fieldSpecification/FieldSpecificationManager.hpp"
#include "fieldSpecification/TractionBoundaryCondition.hpp"
#include "finiteElement/FiniteElementDiscretizationManager.hpp"
#include "LvArray/src/output.hpp"
#include "mainInterface/ProblemManager.hpp"
#include "mesh/DomainPartition.hpp"
#include "mesh/FaceElementSubRegion.hpp"
#include "mesh/CellElementSubRegion.hpp"
#include "mesh/mpiCommunications/NeighborCommunicator.hpp"
#include "fileIO/Outputs/ChomboIO.hpp"

namespace geos
{

using namespace dataRepository;
using namespace constitutive;
using namespace fields;

SolidMechanicsLagrangianFEM::SolidMechanicsLagrangianFEM( const string & name,
                                                          Group * const parent ):
  SolverBase( name, parent ),
  m_newmarkGamma( 0.5 ),
  m_newmarkBeta( 0.25 ),
  m_massDamping( 0.0 ),
  m_stiffnessDamping( 0.0 ),
  m_timeIntegrationOption( TimeIntegrationOption::ExplicitDynamic ),
  m_maxForce( 0.0 ),
  m_maxNumResolves( 10 ),
  m_strainTheory( 0 ),
  m_iComm( CommunicationTools::getInstance().getCommID() ),
  m_isFixedStressPoromechanicsUpdate( false )
{

  registerWrapper( viewKeyStruct::newmarkGammaString(), &m_newmarkGamma ).
    setApplyDefaultValue( 0.5 ).
    setInputFlag( InputFlags::OPTIONAL ).
    setDescription( "Value of :math:`\\gamma` in the Newmark Method for Implicit Dynamic time integration option" );

  registerWrapper( viewKeyStruct::newmarkBetaString(), &m_newmarkBeta ).
    setApplyDefaultValue( 0.25 ).
    setInputFlag( InputFlags::OPTIONAL ).
    setDescription( "Value of :math:`\\beta` in the Newmark Method for Implicit Dynamic time integration option. "
                    "This should be pow(newmarkGamma+0.5,2.0)/4.0 unless you know what you are doing." );

  registerWrapper( viewKeyStruct::massDampingString(), &m_massDamping ).
    setApplyDefaultValue( 0.0 ).
    setInputFlag( InputFlags::OPTIONAL ).
    setDescription( "Value of mass based damping coefficient. " );

  registerWrapper( viewKeyStruct::stiffnessDampingString(), &m_stiffnessDamping ).
    setApplyDefaultValue( 0.0 ).
    setInputFlag( InputFlags::OPTIONAL ).
    setDescription( "Value of stiffness based damping coefficient. " );

  registerWrapper( viewKeyStruct::timeIntegrationOptionString(), &m_timeIntegrationOption ).
    setInputFlag( InputFlags::OPTIONAL ).
    setApplyDefaultValue( m_timeIntegrationOption ).
    setDescription( "Time integration method. Options are:\n* " + EnumStrings< TimeIntegrationOption >::concat( "\n* " ) );

  registerWrapper( viewKeyStruct::surfaceGeneratorNameString(), &m_surfaceGeneratorName ).
    setInputFlag( InputFlags::OPTIONAL ).
    setDescription( "Name of the surface generator to use" );

  registerWrapper( viewKeyStruct::maxNumResolvesString(), &m_maxNumResolves ).
    setApplyDefaultValue( 10 ).
    setInputFlag( InputFlags::OPTIONAL ).
    setDescription( "Value to indicate how many resolves may be executed after some other event is executed. "
                    "For example, if a SurfaceGenerator is specified, it will be executed after the mechanics solve. "
                    "However if a new surface is generated, then the mechanics solve must be executed again due to the "
                    "change in topology." );

  registerWrapper( viewKeyStruct::strainTheoryString(), &m_strainTheory ).
    setApplyDefaultValue( 0 ).
    setInputFlag( InputFlags::OPTIONAL ).
    setDescription( "Indicates whether or not to use "
                    "`Infinitesimal Strain Theory <https://en.wikipedia.org/wiki/Infinitesimal_strain_theory>`_, or "
                    "`Finite Strain Theory <https://en.wikipedia.org/wiki/Finite_strain_theory>`_. Valid Inputs are:\n"
                    " 0 - Infinitesimal Strain \n"
                    " 1 - Finite Strain" );

  registerWrapper( viewKeyStruct::contactRelationNameString(), &m_contactRelationName ).
    setRTTypeName( rtTypes::CustomTypes::groupNameRef ).
    setApplyDefaultValue( viewKeyStruct::noContactRelationNameString() ).
    setInputFlag( InputFlags::OPTIONAL ).
    setDescription( "Name of contact relation to enforce constraints on fracture boundary." );

  registerWrapper( viewKeyStruct::maxForceString(), &m_maxForce ).
    setInputFlag( InputFlags::FALSE ).
    setDescription( "The maximum force contribution in the problem domain." );

}

void SolidMechanicsLagrangianFEM::postProcessInput()
{
  SolverBase::postProcessInput();

  LinearSolverParameters & linParams = m_linearSolverParameters.get();
  linParams.isSymmetric = true;
  linParams.dofsPerNode = 3;
  linParams.amg.separateComponents = true;

  m_surfaceGenerator = this->getParent().getGroupPointer< SolverBase >( m_surfaceGeneratorName );
}

SolidMechanicsLagrangianFEM::~SolidMechanicsLagrangianFEM()
{
  // TODO Auto-generated destructor stub
}


void SolidMechanicsLagrangianFEM::registerDataOnMesh( Group & meshBodies )
{
  forDiscretizationOnMeshTargets( meshBodies, [&] ( string const &,
                                                    MeshLevel & meshLevel,
                                                    arrayView1d< string const > const & regionNames )
  {
    ElementRegionManager & elemManager = meshLevel.getElemManager();
    elemManager.forElementSubRegions< CellElementSubRegion >( regionNames,
                                                              [&]( localIndex const,
                                                                   ElementSubRegionBase & subRegion )
    {
      setConstitutiveNamesCallSuper( subRegion );
    } );

    NodeManager & nodes = meshLevel.getNodeManager();

    nodes.registerField< solidMechanics::totalDisplacement >( getName() ).
      reference().resizeDimension< 1 >( 3 );

    nodes.registerField< solidMechanics::incrementalDisplacement >( getName() ).
      reference().resizeDimension< 1 >( 3 );

    Group const & outputs = Group::getGroupByPath( GEOS_FMT( "/{}", ProblemManager::groupKeysStruct().outputManager.key() ) );
    if( m_timeIntegrationOption != TimeIntegrationOption::QuasiStatic || outputs.hasSubGroupOfType< ChomboIO >() )
    {
      nodes.registerField< solidMechanics::velocity >( getName() ).
        reference().resizeDimension< 1 >( 3 );

      nodes.registerField< solidMechanics::acceleration >( getName() ).
        reference().resizeDimension< 1 >( 3 );

      nodes.registerField< solidMechanics::velocityTilde >( getName() ).
        reference().resizeDimension< 1 >( 3 );

      nodes.registerField< solidMechanics::uhatTilde >( getName() ).
        reference().resizeDimension< 1 >( 3 );
    }

    nodes.registerField< solidMechanics::mass >( getName() );

    nodes.registerField< solidMechanics::externalForce >( getName() ).
      reference().resizeDimension< 1 >( 3 );

    nodes.registerField< solidMechanics::contactForce >( getName() ).
      reference().resizeDimension< 1 >( 3 );

    Group & nodeSets = nodes.sets();
    nodeSets.registerWrapper< SortedArray< localIndex > >( viewKeyStruct::sendOrReceiveNodesString() ).
      setPlotLevel( PlotLevel::NOPLOT ).
      setRestartFlags( RestartFlags::NO_WRITE );

    nodeSets.registerWrapper< SortedArray< localIndex > >( viewKeyStruct::nonSendOrReceiveNodesString() ).
      setPlotLevel( PlotLevel::NOPLOT ).
      setRestartFlags( RestartFlags::NO_WRITE );

    nodeSets.registerWrapper< SortedArray< localIndex > >( viewKeyStruct::targetNodesString() ).
      setPlotLevel( PlotLevel::NOPLOT ).
      setRestartFlags( RestartFlags::NO_WRITE );

    ElementRegionManager & elementRegionManager = meshLevel.getElemManager();
    elementRegionManager.forElementSubRegions< CellElementSubRegion >( regionNames,
                                                                       [&]( localIndex const,
                                                                            CellElementSubRegion & subRegion )
    {
      subRegion.registerWrapper< SortedArray< localIndex > >( viewKeyStruct::elemsAttachedToSendOrReceiveNodesString() ).
        setPlotLevel( PlotLevel::NOPLOT ).
        setRestartFlags( RestartFlags::NO_WRITE );

      subRegion.registerWrapper< SortedArray< localIndex > >( viewKeyStruct::elemsNotAttachedToSendOrReceiveNodesString() ).
        setPlotLevel( PlotLevel::NOPLOT ).
        setRestartFlags( RestartFlags::NO_WRITE );

      subRegion.excludeWrappersFromPacking( { viewKeyStruct::elemsAttachedToSendOrReceiveNodesString(),
                                              viewKeyStruct::elemsNotAttachedToSendOrReceiveNodesString() } );
    } );
  } );
}

void SolidMechanicsLagrangianFEM::setConstitutiveNamesCallSuper( ElementSubRegionBase & subRegion ) const
{
  SolverBase::setConstitutiveNamesCallSuper( subRegion );

  subRegion.registerWrapper< string >( viewKeyStruct::solidMaterialNamesString() ).
    setPlotLevel( PlotLevel::NOPLOT ).
    setRestartFlags( RestartFlags::NO_WRITE ).
    setSizedFromParent( 0 );

  string & solidMaterialName = subRegion.getReference< string >( viewKeyStruct::solidMaterialNamesString() );
  solidMaterialName = SolverBase::getConstitutiveName< SolidBase >( subRegion );
  GEOS_ERROR_IF( solidMaterialName.empty(), GEOS_FMT( "{}: SolidBase model not found on subregion {}",
                                                      getDataContext(), subRegion.getDataContext() ) );

}

void SolidMechanicsLagrangianFEM::initializePreSubGroups()
{
  SolverBase::initializePreSubGroups();

  DomainPartition & domain = this->getGroupByPath< DomainPartition >( "/Problem/domain" );


  forDiscretizationOnMeshTargets( domain.getMeshBodies(), [&] ( string const &,
                                                                MeshLevel & meshLevel,
                                                                arrayView1d< string const > const & regionNames )
  {
    ElementRegionManager & elementRegionManager = meshLevel.getElemManager();
    elementRegionManager.forElementSubRegions< CellElementSubRegion >( regionNames,
                                                                       [&]( localIndex const,
                                                                            CellElementSubRegion & subRegion )
    {
      string & solidMaterialName = subRegion.getReference< string >( viewKeyStruct::solidMaterialNamesString() );
      solidMaterialName = SolverBase::getConstitutiveName< SolidBase >( subRegion );
    } );
  } );

  NumericalMethodsManager const & numericalMethodManager = domain.getNumericalMethodManager();

  FiniteElementDiscretizationManager const &
  feDiscretizationManager = numericalMethodManager.getFiniteElementDiscretizationManager();

  FiniteElementDiscretization const &
  feDiscretization = feDiscretizationManager.getGroup< FiniteElementDiscretization >( m_discretizationName );
  GEOS_UNUSED_VAR( feDiscretization );
}



template< typename ... PARAMS >
real64 SolidMechanicsLagrangianFEM::explicitKernelDispatch( MeshLevel & mesh,
                                                            arrayView1d< string const > const & targetRegions,
                                                            string const & finiteElementName,
                                                            real64 const dt,
                                                            std::string const & elementListName )
{
  GEOS_MARK_FUNCTION;
  real64 rval = 0;
  if( m_strainTheory==0 )
  {
    auto kernelFactory = solidMechanicsLagrangianFEMKernels::ExplicitSmallStrainFactory( dt, elementListName );
    rval = finiteElement::
             regionBasedKernelApplication< parallelDevicePolicy<   >,
                                           constitutive::SolidBase,
                                           CellElementSubRegion >( mesh,
                                                                   targetRegions,
                                                                   finiteElementName,
                                                                   viewKeyStruct::solidMaterialNamesString(),
                                                                   kernelFactory );
  }
  else if( m_strainTheory==1 )
  {
    auto kernelFactory = solidMechanicsLagrangianFEMKernels::ExplicitFiniteStrainFactory( dt, elementListName );
    rval = finiteElement::
             regionBasedKernelApplication< parallelDevicePolicy<   >,
                                           constitutive::SolidBase,
                                           CellElementSubRegion >( mesh,
                                                                   targetRegions,
                                                                   finiteElementName,
                                                                   viewKeyStruct::solidMaterialNamesString(),
                                                                   kernelFactory );
  }
  else
  {
    GEOS_ERROR( getWrapperDataContext( viewKeyStruct::strainTheoryString() ) <<
                ": Invalid option for strain theory (0 = infinitesimal strain, 1 = finite strain" );
  }

  return rval;
}


void SolidMechanicsLagrangianFEM::initializePostInitialConditionsPreSubGroups()
{
  DomainPartition & domain = this->getGroupByPath< DomainPartition >( "/Problem/domain" );

  forDiscretizationOnMeshTargets( domain.getMeshBodies(),
                                  [&]( string const &,
                                       MeshLevel & mesh,
                                       auto const & regionNames )
  {
    NodeManager & nodes = mesh.getNodeManager();
    Group & nodeSets = nodes.sets();

    ElementRegionManager & elementRegionManager = mesh.getElemManager();
    FaceManager const & faceManager = mesh.getFaceManager();
    EdgeManager const & edgeManager = mesh.getEdgeManager();
    arrayView1d< real64 > & mass = nodes.getField< solidMechanics::mass >();
<<<<<<< HEAD
    arrayView2d< real64 const, nodes::REFERENCE_POSITION_USD > const X = nodes.referencePosition();
=======
    mass.zero(); // assign to zero so that accumulation below works properly

>>>>>>> 965ea176
    arrayView1d< integer const > const & nodeGhostRank = nodes.ghostRank();

    // to fill m_sendOrReceiveNodes and m_nonSendOrReceiveNodes, we first insert
    // the nodes one-by-one in the following std::sets. Then, when all the nodes
    // have been collected, we do a batch insertion into m_sendOrReceiveNodes and
    // m_nonSendOrReceiveNodes
    std::set< localIndex > tmpSendOrReceiveNodes;
    std::set< localIndex > tmpNonSendOrReceiveNodes;

    SortedArray< localIndex > & m_sendOrReceiveNodes = nodeSets.getReference< SortedArray< localIndex > >( viewKeyStruct::sendOrReceiveNodesString() );
    SortedArray< localIndex > & m_nonSendOrReceiveNodes = nodeSets.getReference< SortedArray< localIndex > >( viewKeyStruct::nonSendOrReceiveNodesString() );
    SortedArray< localIndex > & m_targetNodes = nodeSets.getReference< SortedArray< localIndex > >( viewKeyStruct::targetNodesString() );

    elementRegionManager.forElementRegionsComplete( regionNames,
                                                    [&]( localIndex const,
                                                         localIndex const er,
                                                         ElementRegionBase & elemRegion )
    {
      elemRegion.forElementSubRegionsIndex< CellElementSubRegion >( [&]( localIndex const esr, CellElementSubRegion & elementSubRegion )
      {
        string const & solidMaterialName = elementSubRegion.getReference< string >( viewKeyStruct::solidMaterialNamesString() );

        arrayView2d< real64 const > const
        rho = elementSubRegion.getConstitutiveModel( solidMaterialName ).getReference< array2d< real64 > >( SolidBase::viewKeyStruct::densityString() );

        SortedArray< localIndex > & elemsAttachedToSendOrReceiveNodes = getElemsAttachedToSendOrReceiveNodes( elementSubRegion );
        SortedArray< localIndex > & elemsNotAttachedToSendOrReceiveNodes = getElemsNotAttachedToSendOrReceiveNodes( elementSubRegion );

        std::set< localIndex > tmpElemsAttachedToSendOrReceiveNodes;
        std::set< localIndex > tmpElemsNotAttachedToSendOrReceiveNodes;

        elemsAttachedToSendOrReceiveNodes.setName(
          "SolidMechanicsLagrangianFEM::m_elemsAttachedToSendOrReceiveNodes["
          + std::to_string( er ) + "][" + std::to_string( esr ) + "]" );

        elemsNotAttachedToSendOrReceiveNodes.setName(
          "SolidMechanicsLagrangianFEM::m_elemsNotAttachedToSendOrReceiveNodes["
          + std::to_string( er ) + "][" + std::to_string( esr ) + "]" );

        arrayView2d< localIndex const, cells::NODE_MAP_USD > const & elemsToNodes = elementSubRegion.nodeList();

        finiteElement::FiniteElementBase const &
        fe = elementSubRegion.getReference< finiteElement::FiniteElementBase >( getDiscretizationName() );
        finiteElement::FiniteElementDispatchHandler< ALL_FE_TYPES >::dispatch3D( fe,
                                                                                 [&] ( auto const finiteElement )
        {
          using FE_TYPE = TYPEOFREF( finiteElement );
          using SUBREGION_TYPE = TYPEOFREF( elementSubRegion );

          typename FE_TYPE::template MeshData< SUBREGION_TYPE > meshData;
          finiteElement::FiniteElementBase::initialize< FE_TYPE, SUBREGION_TYPE >( nodes,
                                                                                   edgeManager,
                                                                                   faceManager,
                                                                                   elementSubRegion,
                                                                                   meshData );

          //constexpr localIndex maxVertices = FE_TYPE::maxVertices;
          constexpr localIndex maxSupportPoints = FE_TYPE::maxSupportPoints;
          constexpr localIndex numQuadraturePointsPerElem = FE_TYPE::numQuadraturePoints;

          real64 N[maxSupportPoints];
          real64 xLocal[maxSupportPoints][3];


          for( localIndex k=0; k < elemsToNodes.size( 0 ); ++k )
          {
            typename FE_TYPE::StackVariables feStack;
            finiteElement.template setup< FE_TYPE >( k, meshData, feStack );
            //localIndex const numVertices = FE_TYPE::getNumVertices( feStack );
            localIndex const numSupportPoints = FE_TYPE::getNumSupportPoints( feStack );

            for( localIndex a=0; a< numSupportPoints; ++a )
            {
              for( localIndex i=0; i<3; ++i )
              {
                xLocal[a][i] = X( elemsToNodes( k, a ), i );
              }
            }

            for( localIndex q=0; q<numQuadraturePointsPerElem; ++q )
            {
              real64 dNdXLocal[maxSupportPoints][3];
              real64 const detJW = finiteElement.calcGradN( q, xLocal, feStack, dNdXLocal );
              FE_TYPE::calcN( q, feStack, N );

              for( localIndex a=0; a< numSupportPoints; ++a )
              {
#if !defined(GEOS_TEMP_MINIMUM_ALLOCATION_FLAG)
                mass[elemsToNodes[k][a]] += rho[k][q] * detJW * N[a];
#else
                mass[elemsToNodes[k][a]] += 1 * detJW * N[a];
#endif
              }
            }

            bool isAttachedToGhostNode = false;
            for( localIndex a=0; a<elementSubRegion.numNodesPerElement(); ++a )
            {
              if( nodeGhostRank[elemsToNodes[k][a]] >= -1 )
              {
                isAttachedToGhostNode = true;
                tmpSendOrReceiveNodes.insert( elemsToNodes[k][a] );
              }
              else
              {
                tmpNonSendOrReceiveNodes.insert( elemsToNodes[k][a] );
              }
            }

            if( isAttachedToGhostNode )
            {
              tmpElemsAttachedToSendOrReceiveNodes.insert( k );
            }
            else
            {
              tmpElemsNotAttachedToSendOrReceiveNodes.insert( k );
            }
          }
        } );
        elemsAttachedToSendOrReceiveNodes.insert( tmpElemsAttachedToSendOrReceiveNodes.begin(),
                                                  tmpElemsAttachedToSendOrReceiveNodes.end() );
        elemsNotAttachedToSendOrReceiveNodes.insert( tmpElemsNotAttachedToSendOrReceiveNodes.begin(),
                                                     tmpElemsNotAttachedToSendOrReceiveNodes.end() );

        m_sendOrReceiveNodes.insert( tmpSendOrReceiveNodes.begin(),
                                     tmpSendOrReceiveNodes.end() );
        m_nonSendOrReceiveNodes.insert( tmpNonSendOrReceiveNodes.begin(),
                                        tmpNonSendOrReceiveNodes.end() );
        m_targetNodes = m_sendOrReceiveNodes;
        m_targetNodes.insert( m_nonSendOrReceiveNodes.begin(),
                              m_nonSendOrReceiveNodes.end() );

      } );
    } );

  } );
}

real64 SolidMechanicsLagrangianFEM::solverStep( real64 const & time_n,
                                                real64 const & dt,
                                                const int cycleNumber,
                                                DomainPartition & domain )
{
  GEOS_MARK_FUNCTION;
  real64 dtReturn = dt;

  if( m_timeIntegrationOption == TimeIntegrationOption::ExplicitDynamic )
  {
    dtReturn = explicitStep( time_n, dt, cycleNumber, domain );

    if( m_surfaceGenerator != nullptr )
    {
      m_surfaceGenerator->solverStep( time_n, dt, cycleNumber, domain );
    }
  }
  else if( m_timeIntegrationOption == TimeIntegrationOption::ImplicitDynamic ||
           m_timeIntegrationOption == TimeIntegrationOption::QuasiStatic )
  {
    int const maxNumResolves = m_maxNumResolves;
    int globallyFractured = 0;
    implicitStepSetup( time_n, dt, domain );
    for( int solveIter=0; solveIter<maxNumResolves+1; ++solveIter )
    {
      GEOS_ERROR_IF( solveIter == maxNumResolves, "Maximum number of resolves achieved" );

      Timestamp const meshModificationTimestamp = getMeshModificationTimestamp( domain );

      // Only build the sparsity pattern if the mesh has changed
      if( meshModificationTimestamp > getSystemSetupTimestamp() || globallyFractured )
      {
        setupSystem( domain, m_dofManager, m_localMatrix, m_rhs, m_solution );
        setSystemSetupTimestamp( meshModificationTimestamp );
      }

      dtReturn = nonlinearImplicitStep( time_n,
                                        dt,
                                        cycleNumber,
                                        domain );

      if( m_surfaceGenerator != nullptr )
      {
        int locallyFractured = 0;
        globallyFractured = 0;
        if( m_surfaceGenerator->solverStep( time_n, dt, cycleNumber, domain ) > 0 )
        {
          locallyFractured = 1;
        }
        MpiWrapper::allReduce( &locallyFractured,
                               &globallyFractured,
                               1,
                               MPI_MAX,
                               MPI_COMM_GEOSX );
      }
      if( globallyFractured == 0 )
      {
        break;
      }
      else
      {
        GEOS_LOG_RANK_0( GEOS_FMT( "Fracture Occurred. Resolve: {}", solveIter + 1 ) );
      }
    }
    implicitStepComplete( time_n, dt, domain );
  }

  return dtReturn;
}

real64 SolidMechanicsLagrangianFEM::explicitStep( real64 const & time_n,
                                                  real64 const & dt,
                                                  const int GEOS_UNUSED_PARAM( cycleNumber ),
                                                  DomainPartition & domain )
{
  GEOS_MARK_FUNCTION;

  #define USE_PHYSICS_LOOP

  forDiscretizationOnMeshTargets( domain.getMeshBodies(), [&] ( string const &,
                                                                MeshLevel & mesh,
                                                                arrayView1d< string const > const & regionNames )
  {
    NodeManager & nodes = mesh.getNodeManager();
    ElementRegionManager & elementRegionManager = mesh.getElemManager();
    Group const & nodeSets = nodes.sets();

    SortedArrayView< localIndex const > const &
    m_sendOrReceiveNodes = nodeSets.getReference< SortedArray< localIndex > >( viewKeyStruct::sendOrReceiveNodesString() ).toViewConst();

    SortedArrayView< localIndex const > const &
    m_nonSendOrReceiveNodes = nodeSets.getReference< SortedArray< localIndex > >( viewKeyStruct::nonSendOrReceiveNodesString() ).toViewConst();

    // save previous constitutive state data in preparation for next timestep
    elementRegionManager.forElementSubRegions< CellElementSubRegion >( regionNames,
                                                                       [&]( localIndex const,
                                                                            CellElementSubRegion & subRegion )
    {
      string const & solidMaterialName = subRegion.template getReference< string >( viewKeyStruct::solidMaterialNamesString() );
      SolidBase & constitutiveRelation = getConstitutiveModel< SolidBase >( subRegion, solidMaterialName );
      constitutiveRelation.saveConvergedState();
    } );

    FieldSpecificationManager & fsManager = FieldSpecificationManager::getInstance();

    arrayView1d< real64 const > const & mass = nodes.getField< solidMechanics::mass >();
    solidMechanics::arrayView2dLayoutVelocity const & vel = nodes.getField< solidMechanics::velocity >();
    solidMechanics::arrayView2dLayoutTotalDisplacement const & u = nodes.getField< solidMechanics::totalDisplacement >();
    solidMechanics::arrayView2dLayoutIncrDisplacement const & uhat = nodes.getField< solidMechanics::incrementalDisplacement >();
    solidMechanics::arrayView2dLayoutAcceleration const & acc = nodes.getField< solidMechanics::acceleration >();

    FieldIdentifiers fieldsToBeSync;
    fieldsToBeSync.addFields( FieldLocation::Node,
                              { solidMechanics::velocity::key(),
                                solidMechanics::acceleration::key() } );
    m_iComm.resize( domain.getNeighbors().size() );
    CommunicationTools::getInstance().synchronizePackSendRecvSizes( fieldsToBeSync, mesh, domain.getNeighbors(), m_iComm, true );

    fsManager.applyFieldValue< parallelDevicePolicy< 1024 > >( time_n, mesh, solidMechanics::acceleration::key() );

    //3: v^{n+1/2} = v^{n} + a^{n} dt/2
    solidMechanicsLagrangianFEMKernels::velocityUpdate( acc, vel, dt / 2 );

    fsManager.applyFieldValue< parallelDevicePolicy< 1024 > >( time_n, mesh, solidMechanics::velocity::key() );

    //4. x^{n+1} = x^{n} + v^{n+{1}/{2}} dt (x is displacement)
    solidMechanicsLagrangianFEMKernels::displacementUpdate( vel, uhat, u, dt );

    fsManager.applyFieldValue( time_n + dt,
                               mesh,
                               solidMechanics::totalDisplacement::key(),
                               [&]( FieldSpecificationBase const & bc,
                                    SortedArrayView< localIndex const > const & targetSet )
    {
      integer const component = bc.getComponent();
      GEOS_ERROR_IF_LT_MSG( component, 0, getDataContext() << ": Component index required for displacement BC " << bc.getDataContext() );

      forAll< parallelDevicePolicy< 1024 > >( targetSet.size(),
                                              [=] GEOS_DEVICE ( localIndex const i )
      {
        localIndex const a = targetSet[ i ];
        vel( a, component ) = u( a, component );
      } );
    },
                               [&]( FieldSpecificationBase const & bc,
                                    SortedArrayView< localIndex const > const & targetSet )
    {
      integer const component = bc.getComponent();
      GEOS_ERROR_IF_LT_MSG( component, 0, getDataContext() << ": Component index required for displacement BC " << bc.getDataContext() );

      forAll< parallelDevicePolicy< 1024 > >( targetSet.size(),
                                              [=] GEOS_DEVICE ( localIndex const i )
      {
        localIndex const a = targetSet[ i ];
        uhat( a, component ) = u( a, component ) - vel( a, component );
        vel( a, component )  = uhat( a, component ) / dt;
      } );
    } );

    //Step 5. Calculate deformation input to constitutive model and update state to
    // Q^{n+1}
    explicitKernelDispatch( mesh,
                            regionNames,
                            this->getDiscretizationName(),
                            dt,
                            string( viewKeyStruct::elemsAttachedToSendOrReceiveNodesString() ) );

    // apply this over a set
    solidMechanicsLagrangianFEMKernels::velocityUpdate( acc, mass, vel, dt / 2, m_sendOrReceiveNodes.toViewConst() );

    fsManager.applyFieldValue< parallelDevicePolicy< 1024 > >( time_n, mesh, solidMechanics::velocity::key() );

    parallelDeviceEvents packEvents;
    CommunicationTools::getInstance().asyncPack( fieldsToBeSync, mesh, domain.getNeighbors(), m_iComm, true, packEvents );

    waitAllDeviceEvents( packEvents );

    CommunicationTools::getInstance().asyncSendRecv( domain.getNeighbors(), m_iComm, true, packEvents );

    waitAllDeviceEvents( packEvents );

    explicitKernelDispatch( mesh,
                            regionNames,
                            this->getDiscretizationName(),
                            dt,
                            string( viewKeyStruct::elemsNotAttachedToSendOrReceiveNodesString() ) );

    // apply this over a set
    solidMechanicsLagrangianFEMKernels::velocityUpdate( acc, mass, vel, dt / 2, m_nonSendOrReceiveNodes.toViewConst() );
    fsManager.applyFieldValue< parallelDevicePolicy< 1024 > >( time_n, mesh, solidMechanics::velocity::key() );

    // this includes  a device sync after launching all the unpacking kernels
    parallelDeviceEvents unpackEvents;
    CommunicationTools::getInstance().finalizeUnpack( mesh, domain.getNeighbors(), m_iComm, true, unpackEvents );

  } );

  return dt;
}



void SolidMechanicsLagrangianFEM::applyDisplacementBCImplicit( real64 const time,
                                                               DofManager const & dofManager,
                                                               DomainPartition & domain,
                                                               CRSMatrixView< real64, globalIndex const > const & localMatrix,
                                                               arrayView1d< real64 > const & localRhs )
{
  GEOS_MARK_FUNCTION;
  string const dofKey = dofManager.getKey( solidMechanics::totalDisplacement::key() );

  FieldSpecificationManager const & fsManager = FieldSpecificationManager::getInstance();

  integer isDisplacementBCApplied[3]{};

  forDiscretizationOnMeshTargets( domain.getMeshBodies(), [&] ( string const &,
                                                                MeshLevel & mesh,
                                                                arrayView1d< string const > const & )
  {

    fsManager.apply< NodeManager >( time,
                                    mesh,
                                    solidMechanics::totalDisplacement::key(),
                                    [&]( FieldSpecificationBase const & bc,
                                         string const &,
                                         SortedArrayView< localIndex const > const & targetSet,
                                         NodeManager & targetGroup,
                                         string const fieldName )
    {
      bc.applyBoundaryConditionToSystem< FieldSpecificationEqual,
                                         parallelDevicePolicy<  > >( targetSet,
                                                                     time,
                                                                     targetGroup,
                                                                     fieldName,
                                                                     dofKey,
                                                                     dofManager.rankOffset(),
                                                                     localMatrix,
                                                                     localRhs );

      if( targetSet.size() > 0 && bc.getComponent() == 0 )
      {
        isDisplacementBCApplied[0] = 1;
      }
      else if( targetSet.size() > 0 && bc.getComponent() == 1 )
      {
        isDisplacementBCApplied[1] = 1;
      }
      else if( targetSet.size() > 0 && bc.getComponent() == 2 )
      {
        isDisplacementBCApplied[2] = 1;
      }

    } );
  } );

  // if the log level is 0, we don't need the reduction below (hence this early check)
  if( getLogLevel() >= 1 )
  {
    integer isDisplacementBCAppliedGlobal[3]{};
    MpiWrapper::reduce( isDisplacementBCApplied,
                        isDisplacementBCAppliedGlobal,
                        3,
                        MpiWrapper::getMpiOp( MpiWrapper::Reduction::Max ),
                        0,
                        MPI_COMM_GEOSX );

    if( MpiWrapper::commRank() == 0 )
    {
      char const bcLogMessage[] =
        "\nWarning!"
        "\n{} {}: There is no displacement boundary condition applied to this problem in the {} direction. \n"
        "The problem may be ill-posed.\n";
      GEOS_WARNING_IF( isDisplacementBCAppliedGlobal[0] == 0, // target set is empty
                       GEOS_FMT( bcLogMessage,
                                 getCatalogName(), getDataContext(), 'x' ) );
      GEOS_WARNING_IF( isDisplacementBCAppliedGlobal[1] == 0, // target set is empty
                       GEOS_FMT( bcLogMessage,
                                 getCatalogName(), getDataContext(), 'y' ) );
      GEOS_WARNING_IF( isDisplacementBCAppliedGlobal[2] == 0, // target set is empty
                       GEOS_FMT( bcLogMessage,
                                 getCatalogName(), getDataContext(), 'z' ) );
    }
  }

}

void SolidMechanicsLagrangianFEM::applyTractionBC( real64 const time,
                                                   DofManager const & dofManager,
                                                   DomainPartition & domain,
                                                   arrayView1d< real64 > const & localRhs )
{
  FieldSpecificationManager & fsManager = FieldSpecificationManager::getInstance();

  forDiscretizationOnMeshTargets( domain.getMeshBodies(), [&] ( string const &,
                                                                MeshLevel & mesh,
                                                                arrayView1d< string const > const & )
  {

    FaceManager const & faceManager = mesh.getFaceManager();
    NodeManager const & nodeManager = mesh.getNodeManager();

    string const dofKey = dofManager.getKey( solidMechanics::totalDisplacement::key() );

    arrayView1d< globalIndex const > const blockLocalDofNumber = nodeManager.getReference< globalIndex_array >( dofKey );
    globalIndex const dofRankOffset = dofManager.rankOffset();

    fsManager.template apply< FaceManager,
                              TractionBoundaryCondition >( time,
                                                           mesh,
                                                           TractionBoundaryCondition::catalogName(),
                                                           [&]( TractionBoundaryCondition const & bc,
                                                                string const &,
                                                                SortedArrayView< localIndex const > const & targetSet,
                                                                Group &,
                                                                string const & )
    {
      bc.launch( time,
                 blockLocalDofNumber,
                 dofRankOffset,
                 faceManager,
                 targetSet,
                 localRhs );
    } );
  } );
}

void SolidMechanicsLagrangianFEM::applyChomboPressure( DofManager const & dofManager,
                                                       DomainPartition & domain,
                                                       arrayView1d< real64 > const & localRhs )
{
  forDiscretizationOnMeshTargets( domain.getMeshBodies(), [&] ( string const &,
                                                                MeshLevel & mesh,
                                                                arrayView1d< string const > const & )
  {

    FaceManager & faceManager = mesh.getFaceManager();
    NodeManager & nodeManager = mesh.getNodeManager();

    arrayView1d< real64 const > const faceArea  = faceManager.faceArea();
    arrayView2d< real64 const > const faceNormal  = faceManager.faceNormal();
    ArrayOfArraysView< localIndex const > const faceToNodeMap = faceManager.nodeList().toViewConst();

    string const dofKey = dofManager.getKey( solidMechanics::totalDisplacement::key() );

    arrayView1d< globalIndex const > const dofNumber = nodeManager.getReference< globalIndex_array >( dofKey );
    arrayView1d< real64 const > const facePressure = faceManager.getReference< array1d< real64 > >( "ChomboPressure" );

    forAll< serialPolicy >( faceManager.size(), [=] ( localIndex const kf )
    {
      int const numNodes = LvArray::integerConversion< int >( faceToNodeMap.sizeOfArray( kf ));
      for( int a=0; a<numNodes; ++a )
      {
        localIndex const dof = dofNumber[ faceToNodeMap( kf, a ) ];
        if( dof < 0 || dof >= localRhs.size() )
          continue;

        for( int component=0; component<3; ++component )
        {
          real64 const value = -facePressure[ kf ] * faceNormal( kf, component ) * faceArea[kf] / numNodes;
          localRhs[ dof + component ] += value;
        }
      }
    } );
  } );
}



void
SolidMechanicsLagrangianFEM::
  implicitStepSetup( real64 const & GEOS_UNUSED_PARAM( time_n ),
                     real64 const & dt,
                     DomainPartition & domain )
{

  forDiscretizationOnMeshTargets( domain.getMeshBodies(), [&] ( string const &,
                                                                MeshLevel & mesh,
                                                                arrayView1d< string const > const & regionNames )
  {
    NodeManager & nodeManager = mesh.getNodeManager();

    solidMechanics::arrayView2dLayoutIncrDisplacement const uhat =
      nodeManager.getField< solidMechanics::incrementalDisplacement >();
    solidMechanics::arrayView2dLayoutTotalDisplacement const disp =
      nodeManager.getField< solidMechanics::totalDisplacement >();


    localIndex const numNodes = nodeManager.size();

    if( this->m_timeIntegrationOption == TimeIntegrationOption::ImplicitDynamic )
    {
      solidMechanics::arrayViewConst2dLayoutAcceleration const a_n = nodeManager.getField< solidMechanics::acceleration >();
      solidMechanics::arrayView2dLayoutVelocity const v_n = nodeManager.getField< solidMechanics::velocity >();
      arrayView2d< real64 > const vtilde = nodeManager.getField< solidMechanics::velocityTilde >();
      arrayView2d< real64 > const uhatTilde = nodeManager.getField< solidMechanics::uhatTilde >();

      real64 const newmarkGamma = this->getReference< real64 >( viewKeyStruct::newmarkGammaString() );
      real64 const newmarkBeta = this->getReference< real64 >( viewKeyStruct::newmarkBetaString() );

      forAll< parallelDevicePolicy<  > >( numNodes, [=] GEOS_HOST_DEVICE ( localIndex const a )
      {
        for( int i=0; i<3; ++i )
        {
          vtilde[a][i] = v_n( a, i ) + (1.0-newmarkGamma) * a_n( a, i ) * dt;
          uhatTilde[a][i] = ( v_n( a, i ) + 0.5 * ( 1.0 - 2.0*newmarkBeta ) * a_n( a, i ) * dt ) *dt;
          uhat( a, i ) = uhatTilde[a][i];
          disp( a, i ) += uhatTilde[a][i];
        }
      } );
    }
    else if( this->m_timeIntegrationOption == TimeIntegrationOption::QuasiStatic )
    {
      forAll< parallelDevicePolicy<  > >( numNodes, [=] GEOS_HOST_DEVICE ( localIndex const a )
      {
        for( int i=0; i<3; ++i )
        {
          uhat( a, i ) = 0.0;
        }
      } );
    }

    ElementRegionManager & elementRegionManager = mesh.getElemManager();
    ConstitutiveManager & constitutiveManager = domain.getConstitutiveManager();
    ElementRegionManager::ConstitutiveRelationAccessor< ConstitutiveBase >
    constitutiveRelations = elementRegionManager.constructFullConstitutiveAccessor< ConstitutiveBase >( constitutiveManager );

    elementRegionManager.forElementSubRegions< CellElementSubRegion >( regionNames,
                                                                       [&]( localIndex const,
                                                                            CellElementSubRegion & subRegion )
    {
      string const & solidMaterialName = subRegion.template getReference< string >( viewKeyStruct::solidMaterialNamesString() );
      SolidBase & constitutiveRelation = getConstitutiveModel< SolidBase >( subRegion, solidMaterialName );
      constitutiveRelation.saveConvergedState();
    } );
  } );

}

void SolidMechanicsLagrangianFEM::implicitStepComplete( real64 const & GEOS_UNUSED_PARAM( time_n ),
                                                        real64 const & dt,
                                                        DomainPartition & domain )
{
  forDiscretizationOnMeshTargets( domain.getMeshBodies(), [&] ( string const &,
                                                                MeshLevel & mesh,
                                                                arrayView1d< string const > const & regionNames )
  {
    NodeManager & nodeManager = mesh.getNodeManager();
    localIndex const numNodes = nodeManager.size();
    ElementRegionManager & elementRegionManager = mesh.getElemManager();

    solidMechanics::arrayView2dLayoutIncrDisplacement const uhat =
      nodeManager.getField< solidMechanics::incrementalDisplacement >();

    if( this->m_timeIntegrationOption == TimeIntegrationOption::ImplicitDynamic )
    {
      solidMechanics::arrayView2dLayoutAcceleration const a_n = nodeManager.getField< solidMechanics::acceleration >();
      solidMechanics::arrayView2dLayoutVelocity const v_n = nodeManager.getField< solidMechanics::velocity >();
      arrayView2d< real64 const > const vtilde    = nodeManager.getField< solidMechanics::velocityTilde >();
      arrayView2d< real64 const > const uhatTilde = nodeManager.getField< solidMechanics::uhatTilde >();

      real64 const newmarkGamma = this->getReference< real64 >( viewKeyStruct::newmarkGammaString() );
      real64 const newmarkBeta = this->getReference< real64 >( viewKeyStruct::newmarkBetaString() );

      RAJA::forall< parallelDevicePolicy<> >( RAJA::TypedRangeSegment< localIndex >( 0, numNodes ),
                                              [=] GEOS_HOST_DEVICE ( localIndex const a )
      {
        for( int i=0; i<3; ++i )
        {
          a_n( a, i ) = 1.0 / ( newmarkBeta * dt*dt) * ( uhat( a, i ) - uhatTilde[a][i] );
          v_n[a][i] = vtilde[a][i] + newmarkGamma * a_n( a, i ) * dt;
        }
      } );
    }

    // save (converged) constitutive state data
    elementRegionManager.forElementSubRegions< CellElementSubRegion >( regionNames,
                                                                       [&]( localIndex const,
                                                                            CellElementSubRegion & subRegion )
    {
      string const & solidMaterialName = subRegion.template getReference< string >( viewKeyStruct::solidMaterialNamesString() );
      SolidBase & constitutiveRelation = getConstitutiveModel< SolidBase >( subRegion, solidMaterialName );
      constitutiveRelation.saveConvergedState();
    } );
  } );

}

void SolidMechanicsLagrangianFEM::setupDofs( DomainPartition const & GEOS_UNUSED_PARAM( domain ),
                                             DofManager & dofManager ) const
{
  GEOS_MARK_FUNCTION;
  dofManager.addField( solidMechanics::totalDisplacement::key(),
                       FieldLocation::Node,
                       3,
                       getMeshTargets() );

  dofManager.addCoupling( solidMechanics::totalDisplacement::key(),
                          solidMechanics::totalDisplacement::key(),
                          DofManager::Connector::Elem );
}


void SolidMechanicsLagrangianFEM::setupSystem( DomainPartition & domain,
                                               DofManager & dofManager,
                                               CRSMatrix< real64, globalIndex > & localMatrix,
                                               ParallelVector & rhs,
                                               ParallelVector & solution,
                                               bool const setSparsity )
{
  GEOS_MARK_FUNCTION;
  SolverBase::setupSystem( domain, dofManager, localMatrix, rhs, solution, setSparsity );

  SparsityPattern< globalIndex > sparsityPattern( dofManager.numLocalDofs(),
                                                  dofManager.numGlobalDofs(),
                                                  8*8*3*1.2 );

  forDiscretizationOnMeshTargets( domain.getMeshBodies(), [&] ( string const &,
                                                                MeshLevel & mesh,
                                                                arrayView1d< string const > const & regionNames )
  {
    NodeManager const & nodeManager = mesh.getNodeManager();
    arrayView1d< globalIndex const > const
    dofNumber = nodeManager.getReference< globalIndex_array >( dofManager.getKey( solidMechanics::totalDisplacement::key() ) );

    if( m_contactRelationName != viewKeyStruct::noContactRelationNameString() )
    {
      ElementRegionManager const & elemManager = mesh.getElemManager();
      array1d< string > allFaceElementRegions;
      elemManager.forElementRegions< SurfaceElementRegion >( [&]( SurfaceElementRegion const & elemRegion )
      {
        allFaceElementRegions.emplace_back( elemRegion.getName() );
      } );

      finiteElement::
        fillSparsity< FaceElementSubRegion,
                      solidMechanicsLagrangianFEMKernels::ImplicitSmallStrainQuasiStatic >( mesh,
                                                                                            allFaceElementRegions,
                                                                                            this->getDiscretizationName(),
                                                                                            dofNumber,
                                                                                            dofManager.rankOffset(),
                                                                                            sparsityPattern );

    }
    finiteElement::
      fillSparsity< CellElementSubRegion,
                    solidMechanicsLagrangianFEMKernels::ImplicitSmallStrainQuasiStatic >( mesh,
                                                                                          regionNames,
                                                                                          this->getDiscretizationName(),
                                                                                          dofNumber,
                                                                                          dofManager.rankOffset(),
                                                                                          sparsityPattern );


  } );

  sparsityPattern.compress();
  localMatrix.assimilate< parallelDevicePolicy<> >( std::move( sparsityPattern ) );
}

void SolidMechanicsLagrangianFEM::assembleSystem( real64 const GEOS_UNUSED_PARAM( time_n ),
                                                  real64 const dt,
                                                  DomainPartition & domain,
                                                  DofManager const & dofManager,
                                                  CRSMatrixView< real64, globalIndex const > const & localMatrix,
                                                  arrayView1d< real64 > const & localRhs )
{
  GEOS_MARK_FUNCTION;

  localMatrix.zero();
  localRhs.zero();

  forDiscretizationOnMeshTargets( domain.getMeshBodies(), [&] ( string const &,
                                                                MeshLevel & mesh,
                                                                arrayView1d< string const > const & regionNames )
  {
    if( m_isFixedStressPoromechanicsUpdate )
    {
      set< string > poromechanicsRegions;
      set< string > mechanicsRegions;
      ElementRegionManager const & elementRegionManager = mesh.getElemManager();
      elementRegionManager.forElementSubRegions< CellElementSubRegion >( regionNames,
                                                                         [&]
                                                                           ( localIndex const regionIndex, auto & elementSubRegion )
      {
        if( elementSubRegion.template hasWrapper< string >( FlowSolverBase::viewKeyStruct::solidNamesString() ) )
        {
          poromechanicsRegions.insert( regionNames[regionIndex] );
        }
        else
        {
          mechanicsRegions.insert( regionNames[regionIndex] );
        }
      } );

      array1d< string > poromechanicsRegionNames;
      poromechanicsRegionNames.reserve( poromechanicsRegions.size());
      for( auto const & region : poromechanicsRegions )
      {
        poromechanicsRegionNames.emplace_back( region );
      }
      array1d< string > mechanicsRegionNames;
      mechanicsRegionNames.reserve( mechanicsRegions.size());
      for( auto const & region : mechanicsRegions )
      {
        mechanicsRegionNames.emplace_back( region );
      }

      // first pass for coupled poromechanics regions
      real64 const poromechanicsMaxForce= assemblyLaunch< constitutive::PorousSolid< ElasticIsotropic >, // TODO: change once there is a
                                                                                                         // cmake solution
                                                          solidMechanicsLagrangianFEMKernels::FixedStressThermoPoromechanicsFactory >( mesh,
                                                                                                                                       dofManager,
                                                                                                                                       poromechanicsRegionNames,
                                                                                                                                       FlowSolverBase::viewKeyStruct::solidNamesString(),
                                                                                                                                       localMatrix,
                                                                                                                                       localRhs,
                                                                                                                                       dt );
      // second pass for pure mechanics regions
      real64 const mechanicsMaxForce = assemblyLaunch< constitutive::SolidBase,
                                                       solidMechanicsLagrangianFEMKernels::QuasiStaticFactory >( mesh,
                                                                                                                 dofManager,
                                                                                                                 mechanicsRegionNames,
                                                                                                                 viewKeyStruct::solidMaterialNamesString(),
                                                                                                                 localMatrix,
                                                                                                                 localRhs,
                                                                                                                 dt );

      m_maxForce = LvArray::math::max( mechanicsMaxForce, poromechanicsMaxForce );
    }
    else
    {
      if( m_timeIntegrationOption == TimeIntegrationOption::QuasiStatic )
      {
        m_maxForce = assemblyLaunch< constitutive::SolidBase,
                                     solidMechanicsLagrangianFEMKernels::QuasiStaticFactory >( mesh,
                                                                                               dofManager,
                                                                                               regionNames,
                                                                                               viewKeyStruct::solidMaterialNamesString(),
                                                                                               localMatrix,
                                                                                               localRhs,
                                                                                               dt );
      }
      else if( m_timeIntegrationOption == TimeIntegrationOption::ImplicitDynamic )
      {
        m_maxForce = assemblyLaunch< constitutive::SolidBase,
                                     solidMechanicsLagrangianFEMKernels::ImplicitNewmarkFactory >( mesh,
                                                                                                   dofManager,
                                                                                                   regionNames,
                                                                                                   viewKeyStruct::solidMaterialNamesString(),
                                                                                                   localMatrix,
                                                                                                   localRhs,
                                                                                                   dt,
                                                                                                   m_newmarkGamma,
                                                                                                   m_newmarkBeta,
                                                                                                   m_massDamping,
                                                                                                   m_stiffnessDamping );
      }
    }
  } );

  applyContactConstraint( dofManager, domain, localMatrix, localRhs );

}

void
SolidMechanicsLagrangianFEM::
  applyBoundaryConditions( real64 const time_n,
                           real64 const dt,
                           DomainPartition & domain,
                           DofManager const & dofManager,
                           CRSMatrixView< real64, globalIndex const > const & localMatrix,
                           arrayView1d< real64 > const & localRhs )
{
  GEOS_MARK_FUNCTION;
  FieldSpecificationManager & fsManager = FieldSpecificationManager::getInstance();

  forDiscretizationOnMeshTargets( domain.getMeshBodies(), [&] ( string const &,
                                                                MeshLevel & mesh,
                                                                arrayView1d< string const > const & )
  {
    string const dofKey = dofManager.getKey( solidMechanics::totalDisplacement::key() );

    fsManager.apply< NodeManager >( time_n + dt,
                                    mesh,
                                    viewKeyStruct::forceString(),
                                    [&]( FieldSpecificationBase const & bc,
                                         string const &,
                                         SortedArrayView< localIndex const > const & targetSet,
                                         NodeManager & targetGroup,
                                         string const & GEOS_UNUSED_PARAM( fieldName ) )
    {
      // TODO: fix use of dummy name
      bc.applyBoundaryConditionToSystem< FieldSpecificationAdd,
                                         parallelDevicePolicy<  > >( targetSet,
                                                                     time_n + dt,
                                                                     targetGroup,
                                                                     solidMechanics::totalDisplacement::key(),
                                                                     dofKey,
                                                                     dofManager.rankOffset(),
                                                                     localMatrix,
                                                                     localRhs );
    } );

  } );

  applyTractionBC( time_n + dt, dofManager, domain, localRhs );

  FaceManager const & faceManager = domain.getMeshBody( 0 ).getMeshLevel( m_discretizationName ).getFaceManager();

  if( faceManager.hasWrapper( "ChomboPressure" ) )
  {
    fsManager.applyFieldValue( time_n, domain.getMeshBody( 0 ).getMeshLevel( m_discretizationName ), "ChomboPressure" );
    applyChomboPressure( dofManager, domain, localRhs );
  }

  applyDisplacementBCImplicit( time_n + dt, dofManager, domain, localMatrix, localRhs );
}

real64
SolidMechanicsLagrangianFEM::
  calculateResidualNorm( real64 const & GEOS_UNUSED_PARAM( time_n ),
                         real64 const & GEOS_UNUSED_PARAM( dt ),
                         DomainPartition const & domain,
                         DofManager const & dofManager,
                         arrayView1d< real64 const > const & localRhs )
{
  GEOS_MARK_FUNCTION;

  real64 totalResidualNorm = 0.0;

  forDiscretizationOnMeshTargets( domain.getMeshBodies(), [&] ( string const &,
                                                                MeshLevel const & mesh,
                                                                arrayView1d< string const > const & )
  {
    NodeManager const & nodeManager = mesh.getNodeManager();

    arrayView1d< globalIndex const > const
    dofNumber = nodeManager.getReference< array1d< globalIndex > >( dofManager.getKey( solidMechanics::totalDisplacement::key() ) );
    globalIndex const rankOffset = dofManager.rankOffset();

    arrayView1d< integer const > const ghostRank = nodeManager.ghostRank();

    RAJA::ReduceSum< parallelDeviceReduce, real64 > localSum( 0.0 );

    SortedArrayView< localIndex const > const &
    targetNodes = nodeManager.sets().getReference< SortedArray< localIndex > >( viewKeyStruct::targetNodesString() ).toViewConst();

    forAll< parallelDevicePolicy<> >( targetNodes.size(),
                                      [localRhs, localSum, dofNumber, rankOffset, ghostRank, targetNodes] GEOS_HOST_DEVICE ( localIndex const k )
    {
      localIndex const nodeIndex = targetNodes[k];
      if( ghostRank[nodeIndex] < 0 )
      {
        localIndex const localRow = LvArray::integerConversion< localIndex >( dofNumber[nodeIndex] - rankOffset );

        for( localIndex dim = 0; dim < 3; ++dim )
        {
          localSum += localRhs[localRow + dim] * localRhs[localRow + dim];
        }
      }
    } );
    real64 const localResidualNorm[2] = { localSum.get(), m_maxForce };

    // globalResidualNorm[0]: the sum of all the local sum(rhs^2).
    // globalResidualNorm[1]: max of max force of each rank. Basically max force globally
    real64 globalResidualNorm[2] = {0, 0};

    int const rank = MpiWrapper::commRank( MPI_COMM_GEOSX );
    int const size = MpiWrapper::commSize( MPI_COMM_GEOSX );
    array1d< real64 > globalValues( size * 2 );

    // Everything is done on rank 0
    MpiWrapper::gather( localResidualNorm,
                        2,
                        globalValues.data(),
                        2,
                        0,
                        MPI_COMM_GEOSX );

    if( rank==0 )
    {
      for( int r=0; r<size; ++r )
      {
        // sum/max across all ranks
        globalResidualNorm[0] += globalValues[r*2];
        globalResidualNorm[1] = std::max( globalResidualNorm[1], globalValues[r*2+1] );
      }
    }

    MpiWrapper::bcast( globalResidualNorm, 2, 0, MPI_COMM_GEOSX );


    real64 const residual = sqrt( globalResidualNorm[0] )/(globalResidualNorm[1]+1); // the + 1 is for the first
                                                                                     // time-step when maxForce = 0;
    totalResidualNorm = std::max( residual, totalResidualNorm );
  } );

  if( getLogLevel() >= 1 && logger::internal::rank==0 )
  {
    std::cout << GEOS_FMT( "        ( R{} ) = ( {:4.2e} )", coupledSolverAttributePrefix(), totalResidualNorm );
  }

  return totalResidualNorm;
}

void
SolidMechanicsLagrangianFEM::applySystemSolution( DofManager const & dofManager,
                                                  arrayView1d< real64 const > const & localSolution,
                                                  real64 const scalingFactor,
                                                  real64 const dt,
                                                  DomainPartition & domain )
{
  GEOS_UNUSED_VAR( dt );
  GEOS_MARK_FUNCTION;
  dofManager.addVectorToField( localSolution,
                               solidMechanics::totalDisplacement::key(),
                               solidMechanics::incrementalDisplacement::key(),
                               scalingFactor );

  dofManager.addVectorToField( localSolution,
                               solidMechanics::totalDisplacement::key(),
                               solidMechanics::totalDisplacement::key(),
                               scalingFactor );

  forDiscretizationOnMeshTargets( domain.getMeshBodies(), [&] ( string const &,
                                                                MeshLevel & mesh,
                                                                arrayView1d< string const > const & )

  {
    FieldIdentifiers fieldsToBeSync;

    fieldsToBeSync.addFields( FieldLocation::Node,
                              { solidMechanics::incrementalDisplacement::key(),
                                solidMechanics::totalDisplacement::key() } );

    CommunicationTools::getInstance().synchronizeFields( fieldsToBeSync,
                                                         mesh,
                                                         domain.getNeighbors(),
                                                         true );
  } );
}

void SolidMechanicsLagrangianFEM::resetStateToBeginningOfStep( DomainPartition & domain )
{
  GEOS_MARK_FUNCTION;
  forDiscretizationOnMeshTargets( domain.getMeshBodies(), [&] ( string const &,
                                                                MeshLevel & mesh,
                                                                arrayView1d< string const > const & )
  {
    NodeManager & nodeManager = mesh.getNodeManager();

    solidMechanics::arrayView2dLayoutIncrDisplacement const & incdisp =
      nodeManager.getField< solidMechanics::incrementalDisplacement >();
    solidMechanics::arrayView2dLayoutTotalDisplacement const & disp =
      nodeManager.getField< solidMechanics::totalDisplacement >();

    // TODO need to finish this rewind
    forAll< parallelDevicePolicy<  > >( nodeManager.size(), [=] GEOS_HOST_DEVICE ( localIndex const a )
    {
      for( localIndex i = 0; i < 3; ++i )
      {
        disp( a, i ) -= incdisp( a, i );
        incdisp( a, i ) = 0.0;
      }
    } );
  } );
}


void SolidMechanicsLagrangianFEM::applyContactConstraint( DofManager const & dofManager,
                                                          DomainPartition & domain,
                                                          CRSMatrixView< real64, globalIndex const > const & localMatrix,
                                                          arrayView1d< real64 > const & localRhs )
{
  GEOS_MARK_FUNCTION;

  if( m_contactRelationName != viewKeyStruct::noContactRelationNameString() )
  {
    forDiscretizationOnMeshTargets( domain.getMeshBodies(), [&] ( string const &,
                                                                  MeshLevel & mesh,
                                                                  arrayView1d< string const > const & )
    {
      FaceManager const & faceManager = mesh.getFaceManager();
      NodeManager & nodeManager = mesh.getNodeManager();
      ElementRegionManager & elemManager = mesh.getElemManager();

      solidMechanics::arrayViewConst2dLayoutTotalDisplacement const u =
        nodeManager.getField< solidMechanics::totalDisplacement >();
      arrayView2d< real64 > const fc = nodeManager.getField< solidMechanics::contactForce >();
      fc.zero();

      arrayView2d< real64 const > const faceNormal = faceManager.faceNormal();
      ArrayOfArraysView< localIndex const > const facesToNodes = faceManager.nodeList().toViewConst();

      string const dofKey = dofManager.getKey( solidMechanics::totalDisplacement::key() );
      arrayView1d< globalIndex > const nodeDofNumber = nodeManager.getReference< globalIndex_array >( dofKey );
      globalIndex const rankOffset = dofManager.rankOffset();

      // TODO: this bound may need to change
      constexpr localIndex maxNodexPerFace = 4;
      constexpr localIndex maxDofPerElem = maxNodexPerFace * 3 * 2;

      elemManager.forElementSubRegions< FaceElementSubRegion >( [&]( FaceElementSubRegion & subRegion )
      {
        ContactBase const & contact = getConstitutiveModel< ContactBase >( subRegion, m_contactRelationName );

        real64 const contactStiffness = contact.stiffness();

        arrayView1d< real64 > const area = subRegion.getElementArea();
        ArrayOfArraysView< localIndex const > const elemsToFaces = subRegion.faceList().toViewConst();

        // TODO: use parallel policy?
        forAll< serialPolicy >( subRegion.size(), [=] ( localIndex const kfe )
        {
          localIndex const kf0 = elemsToFaces[kfe][0], kf1 = elemsToFaces[kfe][1];
          real64 Nbar[ 3 ] = { faceNormal[kf0][0] - faceNormal[kf1][0],
                               faceNormal[kf0][1] - faceNormal[kf1][1],
                               faceNormal[kf0][2] - faceNormal[kf1][2] };

          LvArray::tensorOps::normalize< 3 >( Nbar );

          localIndex const numNodesPerFace=facesToNodes.sizeOfArray( kf0 );
          real64 const Ja = area[kfe] / numNodesPerFace;

          stackArray1d< globalIndex, maxDofPerElem > rowDOF( numNodesPerFace*3*2 );
          stackArray1d< real64, maxDofPerElem > nodeRHS( numNodesPerFace*3*2 );
          stackArray2d< real64, maxDofPerElem *maxDofPerElem > dRdP( numNodesPerFace*3*2, numNodesPerFace*3*2 );

          for( localIndex a=0; a<numNodesPerFace; ++a )
          {
            real64 penaltyForce[ 3 ] = LVARRAY_TENSOROPS_INIT_LOCAL_3( Nbar );
            localIndex const node0 = facesToNodes[kf0][a];
            localIndex const node1 = facesToNodes[kf1][ a==0 ? a : numNodesPerFace-a ];
            real64 gap[ 3 ] = LVARRAY_TENSOROPS_INIT_LOCAL_3( u[node1] );
            LvArray::tensorOps::subtract< 3 >( gap, u[node0] );
            real64 const gapNormal = LvArray::tensorOps::AiBi< 3 >( gap, Nbar );

            for( int i=0; i<3; ++i )
            {
              rowDOF[3*a+i]                     = nodeDofNumber[node0]+i;
              rowDOF[3*(numNodesPerFace + a)+i] = nodeDofNumber[node1]+i;
            }

            if( gapNormal < 0 )
            {
              LvArray::tensorOps::scale< 3 >( penaltyForce, -contactStiffness * gapNormal * Ja );
              for( int i=0; i<3; ++i )
              {
                LvArray::tensorOps::subtract< 3 >( fc[node0], penaltyForce );
                LvArray::tensorOps::add< 3 >( fc[node1], penaltyForce );
                nodeRHS[3*a+i]                     -= penaltyForce[i];
                nodeRHS[3*(numNodesPerFace + a)+i] += penaltyForce[i];

                dRdP( 3*a+i, 3*a+i )                                         -= contactStiffness * Ja * Nbar[i] * Nbar[i];
                dRdP( 3*a+i, 3*(numNodesPerFace + a)+i )                     += contactStiffness * Ja * Nbar[i] * Nbar[i];
                dRdP( 3*(numNodesPerFace + a)+i, 3*a+i )                     += contactStiffness * Ja * Nbar[i] * Nbar[i];
                dRdP( 3*(numNodesPerFace + a)+i, 3*(numNodesPerFace + a)+i ) -= contactStiffness * Ja * Nbar[i] * Nbar[i];
              }
            }
          }

          for( localIndex idof = 0; idof < numNodesPerFace*3*2; ++idof )
          {
            localIndex const localRow = LvArray::integerConversion< localIndex >( rowDOF[idof] - rankOffset );

            if( localRow >= 0 && localRow < localMatrix.numRows() )
            {
              localMatrix.addToRowBinarySearchUnsorted< serialAtomic >( localRow,
                                                                        rowDOF.data(),
                                                                        dRdP[idof].dataIfContiguous(),
                                                                        numNodesPerFace*3*2 );
              RAJA::atomicAdd( serialAtomic{}, &localRhs[localRow], nodeRHS[idof] );
            }
          }
        } );
      } );
    } );
  }
}

real64
SolidMechanicsLagrangianFEM::scalingForSystemSolution( DomainPartition & domain,
                                                       DofManager const & dofManager,
                                                       arrayView1d< real64 const > const & localSolution )
{
  GEOS_MARK_FUNCTION;

  GEOS_UNUSED_VAR( domain, dofManager, localSolution );

  return 1.0;
}

void SolidMechanicsLagrangianFEM::enableFixedStressPoromechanicsUpdate()
{
  m_isFixedStressPoromechanicsUpdate = true;
}

void SolidMechanicsLagrangianFEM::saveSequentialIterationState( DomainPartition & GEOS_UNUSED_PARAM( domain ) )
{
  // nothing to save
}

REGISTER_CATALOG_ENTRY( SolverBase, SolidMechanicsLagrangianFEM, string const &, dataRepository::Group * const )
}<|MERGE_RESOLUTION|>--- conflicted
+++ resolved
@@ -326,12 +326,8 @@
     FaceManager const & faceManager = mesh.getFaceManager();
     EdgeManager const & edgeManager = mesh.getEdgeManager();
     arrayView1d< real64 > & mass = nodes.getField< solidMechanics::mass >();
-<<<<<<< HEAD
+    mass.zero(); // assign to zero so that accumulation below works properly
     arrayView2d< real64 const, nodes::REFERENCE_POSITION_USD > const X = nodes.referencePosition();
-=======
-    mass.zero(); // assign to zero so that accumulation below works properly
-
->>>>>>> 965ea176
     arrayView1d< integer const > const & nodeGhostRank = nodes.ghostRank();
 
     // to fill m_sendOrReceiveNodes and m_nonSendOrReceiveNodes, we first insert
