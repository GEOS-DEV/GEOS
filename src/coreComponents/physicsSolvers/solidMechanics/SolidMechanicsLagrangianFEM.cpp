/*
 * ------------------------------------------------------------------------------------------------------------
 * SPDX-License-Identifier: LGPL-2.1-only
 *
 * Copyright (c) 2018-2020 Lawrence Livermore National Security LLC
 * Copyright (c) 2018-2020 The Board of Trustees of the Leland Stanford Junior University
 * Copyright (c) 2018-2020 TotalEnergies
 * Copyright (c) 2019-     GEOSX Contributors
 * All rights reserved
 *
 * See top level LICENSE, COPYRIGHT, CONTRIBUTORS, NOTICE, and ACKNOWLEDGEMENTS files for details.
 * ------------------------------------------------------------------------------------------------------------
 */

/**
 * @file SolidMechanicsLagrangianFEM.cpp
 */

#include "SolidMechanicsLagrangianFEM.hpp"
#include "SolidMechanicsSmallStrainQuasiStaticKernel.hpp"
#include "SolidMechanicsSmallStrainImplicitNewmarkKernel.hpp"
#include "SolidMechanicsSmallStrainExplicitNewmarkKernel.hpp"
#include "SolidMechanicsFiniteStrainExplicitNewmarkKernel.hpp"

#include "codingUtilities/Utilities.hpp"
#include "common/TimingMacros.hpp"
#include "constitutive/ConstitutiveManager.hpp"
#include "constitutive/contact/ContactBase.hpp"
#include "finiteElement/FiniteElementDiscretizationManager.hpp"
#include "finiteElement/Kinematics.h"
#include "LvArray/src/output.hpp"
#include "mesh/DomainPartition.hpp"
#include "mainInterface/ProblemManager.hpp"
#include "discretizationMethods/NumericalMethodsManager.hpp"
#include "fieldSpecification/FieldSpecificationManager.hpp"
#include "fieldSpecification/TractionBoundaryCondition.hpp"
#include "mesh/FaceElementSubRegion.hpp"
#include "mesh/utilities/ComputationalGeometry.hpp"
#include "mesh/mpiCommunications/CommunicationTools.hpp"
#include "mesh/mpiCommunications/NeighborCommunicator.hpp"
#include "common/GEOS_RAJA_Interface.hpp"


namespace geosx
{

using namespace dataRepository;
using namespace constitutive;

SolidMechanicsLagrangianFEM::SolidMechanicsLagrangianFEM( const string & name,
                                                          Group * const parent ):
  SolverBase( name, parent ),
  m_newmarkGamma( 0.5 ),
  m_newmarkBeta( 0.25 ),
  m_massDamping( 0.0 ),
  m_stiffnessDamping( 0.0 ),
  m_timeIntegrationOption( TimeIntegrationOption::ExplicitDynamic ),
  m_useVelocityEstimateForQS( 0 ),
  m_maxForce( 0.0 ),
  m_maxNumResolves( 10 ),
  m_strainTheory( 0 ),
  m_iComm( CommunicationTools::getInstance().getCommID() ), 
  m_internalBCsFlag(false) 
{

  registerWrapper( viewKeyStruct::newmarkGammaString(), &m_newmarkGamma ).
    setApplyDefaultValue( 0.5 ).
    setInputFlag( InputFlags::OPTIONAL ).
    setDescription( "Value of :math:`\\gamma` in the Newmark Method for Implicit Dynamic time integration option" );

  registerWrapper( viewKeyStruct::newmarkBetaString(), &m_newmarkBeta ).
    setApplyDefaultValue( 0.25 ).
    setInputFlag( InputFlags::OPTIONAL ).
    setDescription( "Value of :math:`\\beta` in the Newmark Method for Implicit Dynamic time integration option. "
                    "This should be pow(newmarkGamma+0.5,2.0)/4.0 unless you know what you are doing." );

  registerWrapper( viewKeyStruct::massDampingString(), &m_massDamping ).
    setApplyDefaultValue( 0.0 ).
    setInputFlag( InputFlags::OPTIONAL ).
    setDescription( "Value of mass based damping coefficient. " );

  registerWrapper( viewKeyStruct::stiffnessDampingString(), &m_stiffnessDamping ).
    setApplyDefaultValue( 0.0 ).
    setInputFlag( InputFlags::OPTIONAL ).
    setDescription( "Value of stiffness based damping coefficient. " );

  registerWrapper( viewKeyStruct::timeIntegrationOptionString(), &m_timeIntegrationOption ).
    setInputFlag( InputFlags::OPTIONAL ).
    setApplyDefaultValue( m_timeIntegrationOption ).
    setDescription( "Time integration method. Options are:\n* " + EnumStrings< TimeIntegrationOption >::concat( "\n* " ) );

  registerWrapper( viewKeyStruct::useVelocityEstimateForQSString(), &m_useVelocityEstimateForQS ).
    setApplyDefaultValue( 0 ).
    setInputFlag( InputFlags::OPTIONAL ).
    setDescription( "Flag to indicate the use of the incremental displacement from the previous step as an "
                    "initial estimate for the incremental displacement of the current step." );

  registerWrapper( viewKeyStruct::maxNumResolvesString(), &m_maxNumResolves ).
    setApplyDefaultValue( 10 ).
    setInputFlag( InputFlags::OPTIONAL ).
    setDescription( "Value to indicate how many resolves may be executed after some other event is executed. "
                    "For example, if a SurfaceGenerator is specified, it will be executed after the mechanics solve. "
                    "However if a new surface is generated, then the mechanics solve must be executed again due to the "
                    "change in topology." );

  registerWrapper( viewKeyStruct::strainTheoryString(), &m_strainTheory ).
    setApplyDefaultValue( 0 ).
    setInputFlag( InputFlags::OPTIONAL ).
    setDescription( "Indicates whether or not to use "
                    "`Infinitesimal Strain Theory <https://en.wikipedia.org/wiki/Infinitesimal_strain_theory>`_, or "
                    "`Finite Strain Theory <https://en.wikipedia.org/wiki/Finite_strain_theory>`_. Valid Inputs are:\n"
                    " 0 - Infinitesimal Strain \n"
                    " 1 - Finite Strain" );

  registerWrapper( viewKeyStruct::contactRelationNameString(), &m_contactRelationName ).
    setApplyDefaultValue( viewKeyStruct::noContactRelationNameString() ).
    setInputFlag( InputFlags::OPTIONAL ).
    setDescription( "Name of contact relation to enforce constraints on fracture boundary." );

  registerWrapper( viewKeyStruct::maxForceString(), &m_maxForce ).
    setInputFlag( InputFlags::FALSE ).
    setDescription( "The maximum force contribution in the problem domain." );

}

void SolidMechanicsLagrangianFEM::postProcessInput()
{
  SolverBase::postProcessInput();

  LinearSolverParameters & linParams = m_linearSolverParameters.get();
  linParams.isSymmetric = true;
  linParams.dofsPerNode = 3;
  linParams.amg.separateComponents = true;
}

SolidMechanicsLagrangianFEM::~SolidMechanicsLagrangianFEM()
{
  // TODO Auto-generated destructor stub
}


void SolidMechanicsLagrangianFEM::registerDataOnMesh( Group & meshBodies )
{
  SolverBase::registerDataOnMesh( meshBodies );

  forDiscretizationOnMeshTargets( meshBodies, [&] ( string const &,
                                                    MeshLevel & meshLevel,
                                                    arrayView1d< string const > const & regionNames )
  {
    NodeManager & nodes = meshLevel.getNodeManager();

    nodes.registerWrapper< array2d< real64, nodes::TOTAL_DISPLACEMENT_PERM > >( keys::TotalDisplacement ).
      setPlotLevel( PlotLevel::LEVEL_0 ).
      setRegisteringObjects( this->getName()).
      setDescription( "An array that holds the total displacements on the nodes." ).
      reference().resizeDimension< 1 >( 3 );

    nodes.registerWrapper< array2d< real64, nodes::INCR_DISPLACEMENT_PERM > >( keys::IncrementalDisplacement ).
      setPlotLevel( PlotLevel::LEVEL_3 ).
      setRegisteringObjects( this->getName()).
      setDescription( "An array that holds the incremental displacements for the current time step on the nodes." ).
      reference().resizeDimension< 1 >( 3 );

    nodes.registerWrapper< array2d< real64, nodes::VELOCITY_PERM > >( keys::Velocity ).
      setPlotLevel( PlotLevel::LEVEL_0 ).
      setRegisteringObjects( this->getName()).
      setDescription( "An array that holds the current velocity on the nodes." ).
      reference().resizeDimension< 1 >( 3 );

    nodes.registerWrapper< array2d< real64, nodes::ACCELERATION_PERM > >( keys::Acceleration ).
      setPlotLevel( PlotLevel::LEVEL_1 ).
      setRegisteringObjects( this->getName()).
      setDescription( "An array that holds the current acceleration on the nodes. This array also is used "
                      "to hold the summation of nodal forces resulting from the governing equations." ).
      reference().resizeDimension< 1 >( 3 );

    nodes.registerWrapper< array2d< real64 > >( viewKeyStruct::forceExternalString() ).
      setPlotLevel( PlotLevel::LEVEL_0 ).
      setRegisteringObjects( this->getName()).
      setDescription( "An array that holds the external forces on the nodes. This includes any boundary"
                      " conditions as well as coupling forces such as hydraulic forces." ).
      reference().resizeDimension< 1 >( 3 );

    nodes.registerWrapper< array1d< real64 > >( keys::Mass ).
      setPlotLevel( PlotLevel::LEVEL_0 ).
      setRegisteringObjects( this->getName()).
      setDescription( "An array that holds the mass on the nodes." );

    nodes.registerWrapper< array2d< real64 > >( viewKeyStruct::vTildeString() ).
      setPlotLevel( PlotLevel::NOPLOT ).
      setRegisteringObjects( this->getName()).
      setDescription( "An array that holds the velocity predictors on the nodes." ).
      reference().resizeDimension< 1 >( 3 );

    nodes.registerWrapper< array2d< real64 > >( viewKeyStruct::uhatTildeString() ).
      setPlotLevel( PlotLevel::NOPLOT ).
      setRegisteringObjects( this->getName()).
      setDescription( "An array that holds the incremental displacement predictors on the nodes." ).
      reference().resizeDimension< 1 >( 3 );

    nodes.registerWrapper< array2d< real64 > >( viewKeyStruct::contactForceString() ).
      setPlotLevel( PlotLevel::LEVEL_0 ).
      setRegisteringObjects( this->getName()).
      setDescription( "An array that holds the contact force." ).
      reference().resizeDimension< 1 >( 3 );

    Group & nodeSets = nodes.sets();
    nodeSets.registerWrapper< SortedArray< localIndex > >( viewKeyStruct::sendOrReceiveNodesString() ).
      setPlotLevel( PlotLevel::NOPLOT ).
      setRestartFlags( RestartFlags::NO_WRITE );

    nodeSets.registerWrapper< SortedArray< localIndex > >( viewKeyStruct::nonSendOrReceiveNodesString() ).
      setPlotLevel( PlotLevel::NOPLOT ).
      setRestartFlags( RestartFlags::NO_WRITE );

    nodeSets.registerWrapper< SortedArray< localIndex > >( viewKeyStruct::targetNodesString() ).
      setPlotLevel( PlotLevel::NOPLOT ).
      setRestartFlags( RestartFlags::NO_WRITE );

    ElementRegionManager & elementRegionManager = meshLevel.getElemManager();
    elementRegionManager.forElementSubRegions< CellElementSubRegion >( regionNames,
                                                                       [&]( localIndex const,
                                                                            CellElementSubRegion & subRegion )
    {
      subRegion.registerWrapper< SortedArray< localIndex > >( viewKeyStruct::elemsAttachedToSendOrReceiveNodesString() ).
        setPlotLevel( PlotLevel::NOPLOT ).
        setRestartFlags( RestartFlags::NO_WRITE );

      subRegion.registerWrapper< SortedArray< localIndex > >( viewKeyStruct::elemsNotAttachedToSendOrReceiveNodesString() ).
        setPlotLevel( PlotLevel::NOPLOT ).
        setRestartFlags( RestartFlags::NO_WRITE );

      subRegion.excludeWrappersFromPacking( { viewKeyStruct::elemsAttachedToSendOrReceiveNodesString(),
                                              viewKeyStruct::elemsNotAttachedToSendOrReceiveNodesString() } );
    } );
  } );
}

void SolidMechanicsLagrangianFEM::setConstitutiveNamesCallSuper( ElementSubRegionBase & subRegion ) const
{
  SolverBase::setConstitutiveNamesCallSuper( subRegion );

  subRegion.registerWrapper< string >( viewKeyStruct::solidMaterialNamesString() ).
    setPlotLevel( PlotLevel::NOPLOT ).
    setRestartFlags( RestartFlags::NO_WRITE ).
    setSizedFromParent( 0 );

  string & solidMaterialName = subRegion.getReference< string >( viewKeyStruct::solidMaterialNamesString() );
  solidMaterialName = SolverBase::getConstitutiveName< SolidBase >( subRegion );
  GEOSX_ERROR_IF( solidMaterialName.empty(), GEOSX_FMT( "SolidBase model not found on subregion {}", subRegion.getName() ) );
}

void SolidMechanicsLagrangianFEM::setConstitutiveNames( ElementSubRegionBase & subRegion ) const
{
  GEOSX_UNUSED_VAR( subRegion );
}


void SolidMechanicsLagrangianFEM::initializePreSubGroups()
{
  SolverBase::initializePreSubGroups();

  DomainPartition & domain = this->getGroupByPath< DomainPartition >( "/Problem/domain" );


  forDiscretizationOnMeshTargets( domain.getMeshBodies(), [&] ( string const &,
                                                                MeshLevel & meshLevel,
                                                                arrayView1d< string const > const & regionNames )
  {
    ElementRegionManager & elementRegionManager = meshLevel.getElemManager();
    elementRegionManager.forElementSubRegions< CellElementSubRegion >( regionNames,
                                                                       [&]( localIndex const,
                                                                            CellElementSubRegion & subRegion )
    {
      string & solidMaterialName = subRegion.getReference< string >( viewKeyStruct::solidMaterialNamesString() );
      solidMaterialName = SolverBase::getConstitutiveName< SolidBase >( subRegion );
    } );
  } );

  NumericalMethodsManager const & numericalMethodManager = domain.getNumericalMethodManager();

  FiniteElementDiscretizationManager const &
  feDiscretizationManager = numericalMethodManager.getFiniteElementDiscretizationManager();

  FiniteElementDiscretization const &
  feDiscretization = feDiscretizationManager.getGroup< FiniteElementDiscretization >( m_discretizationName );
  GEOSX_UNUSED_VAR( feDiscretization );
}



template< typename ... PARAMS >
real64 SolidMechanicsLagrangianFEM::explicitKernelDispatch( MeshLevel & mesh,
                                                            arrayView1d< string const > const & targetRegions,
                                                            string const & finiteElementName,
                                                            real64 const dt,
                                                            std::string const & elementListName )
{
  GEOSX_MARK_FUNCTION;
  real64 rval = 0;
  if( m_strainTheory==0 )
  {
    auto kernelFactory = solidMechanicsLagrangianFEMKernels::ExplicitSmallStrainFactory( dt, elementListName );
    rval = finiteElement::
             regionBasedKernelApplication< parallelDevicePolicy< 32 >,
                                           constitutive::SolidBase,
                                           CellElementSubRegion >( mesh,
                                                                   targetRegions,
                                                                   finiteElementName,
                                                                   viewKeyStruct::solidMaterialNamesString(),
                                                                   kernelFactory );
  }
  else if( m_strainTheory==1 )
  {
    auto kernelFactory = solidMechanicsLagrangianFEMKernels::ExplicitFiniteStrainFactory( dt, elementListName );
    rval = finiteElement::
             regionBasedKernelApplication< parallelDevicePolicy< 32 >,
                                           constitutive::SolidBase,
                                           CellElementSubRegion >( mesh,
                                                                   targetRegions,
                                                                   finiteElementName,
                                                                   viewKeyStruct::solidMaterialNamesString(),
                                                                   kernelFactory );
  }
  else
  {
    GEOSX_ERROR( "Invalid option for strain theory (0 = infinitesimal strain, 1 = finite strain" );
  }

  return rval;
}


void SolidMechanicsLagrangianFEM::initializePostInitialConditionsPreSubGroups()
{
  DomainPartition & domain = this->getGroupByPath< DomainPartition >( "/Problem/domain" );

  forDiscretizationOnMeshTargets( domain.getMeshBodies(),
                                  [&]( string const &,
                                       MeshLevel & mesh,
                                       auto const & regionNames )
  {
    NodeManager & nodes = mesh.getNodeManager();
    Group & nodeSets = nodes.sets();

    ElementRegionManager & elementRegionManager = mesh.getElemManager();

    arrayView1d< real64 > & mass = nodes.getReference< array1d< real64 > >( keys::Mass );

    arrayView1d< integer const > const & nodeGhostRank = nodes.ghostRank();

    // to fill m_sendOrReceiveNodes and m_nonSendOrReceiveNodes, we first insert
    // the nodes one-by-one in the following std::sets. Then, when all the nodes
    // have been collected, we do a batch insertion into m_sendOrReceiveNodes and
    // m_nonSendOrReceiveNodes
    std::set< localIndex > tmpSendOrReceiveNodes;
    std::set< localIndex > tmpNonSendOrReceiveNodes;

    SortedArray< localIndex > & m_sendOrReceiveNodes = nodeSets.getReference< SortedArray< localIndex > >( viewKeyStruct::sendOrReceiveNodesString() );
    SortedArray< localIndex > & m_nonSendOrReceiveNodes = nodeSets.getReference< SortedArray< localIndex > >( viewKeyStruct::nonSendOrReceiveNodesString() );
    SortedArray< localIndex > & m_targetNodes = nodeSets.getReference< SortedArray< localIndex > >( viewKeyStruct::targetNodesString() );

    elementRegionManager.forElementRegionsComplete( regionNames,
                                                    [&]( localIndex const,
                                                         localIndex const er,
                                                         ElementRegionBase & elemRegion )
    {
      elemRegion.forElementSubRegionsIndex< CellElementSubRegion >( [&]( localIndex const esr, CellElementSubRegion & elementSubRegion )
      {
        string const & solidMaterialName = elementSubRegion.getReference< string >( viewKeyStruct::solidMaterialNamesString() );

        arrayView2d< real64 const > const
        rho = elementSubRegion.getConstitutiveModel( solidMaterialName ).getReference< array2d< real64 > >( SolidBase::viewKeyStruct::densityString() );

        SortedArray< localIndex > & elemsAttachedToSendOrReceiveNodes = getElemsAttachedToSendOrReceiveNodes( elementSubRegion );
        SortedArray< localIndex > & elemsNotAttachedToSendOrReceiveNodes = getElemsNotAttachedToSendOrReceiveNodes( elementSubRegion );

        std::set< localIndex > tmpElemsAttachedToSendOrReceiveNodes;
        std::set< localIndex > tmpElemsNotAttachedToSendOrReceiveNodes;

        elemsAttachedToSendOrReceiveNodes.setName(
          "SolidMechanicsLagrangianFEM::m_elemsAttachedToSendOrReceiveNodes["
          + std::to_string( er ) + "][" + std::to_string( esr ) + "]" );

        elemsNotAttachedToSendOrReceiveNodes.setName(
          "SolidMechanicsLagrangianFEM::m_elemsNotAttachedToSendOrReceiveNodes["
          + std::to_string( er ) + "][" + std::to_string( esr ) + "]" );

        arrayView2d< real64 const > const & detJ = elementSubRegion.detJ();
        arrayView2d< localIndex const, cells::NODE_MAP_USD > const & elemsToNodes = elementSubRegion.nodeList();

        finiteElement::FiniteElementBase const &
        fe = elementSubRegion.getReference< finiteElement::FiniteElementBase >( getDiscretizationName() );
        finiteElement::dispatch3D( fe,
                                   [&] ( auto const finiteElement )
        {
          using FE_TYPE = TYPEOFREF( finiteElement );

          constexpr localIndex numNodesPerElem = FE_TYPE::numNodes;
          constexpr localIndex numQuadraturePointsPerElem = FE_TYPE::numQuadraturePoints;

          real64 N[numNodesPerElem];
          for( localIndex k=0; k < elemsToNodes.size( 0 ); ++k )
          {
            for( localIndex q=0; q<numQuadraturePointsPerElem; ++q )
            {
              FE_TYPE::calcN( q, N );

              for( localIndex a=0; a< numNodesPerElem; ++a )
              {
                mass[elemsToNodes[k][a]] += rho[k][q] * detJ[k][q] * N[a];
              }
            }

            bool isAttachedToGhostNode = false;
            for( localIndex a=0; a<elementSubRegion.numNodesPerElement(); ++a )
            {
              if( nodeGhostRank[elemsToNodes[k][a]] >= -1 )
              {
                isAttachedToGhostNode = true;
                tmpSendOrReceiveNodes.insert( elemsToNodes[k][a] );
              }
              else
              {
                tmpNonSendOrReceiveNodes.insert( elemsToNodes[k][a] );
              }
            }

            if( isAttachedToGhostNode )
            {
              tmpElemsAttachedToSendOrReceiveNodes.insert( k );
            }
            else
            {
              tmpElemsNotAttachedToSendOrReceiveNodes.insert( k );
            }
          }
        } );
        elemsAttachedToSendOrReceiveNodes.insert( tmpElemsAttachedToSendOrReceiveNodes.begin(),
                                                  tmpElemsAttachedToSendOrReceiveNodes.end() );
        elemsNotAttachedToSendOrReceiveNodes.insert( tmpElemsNotAttachedToSendOrReceiveNodes.begin(),
                                                     tmpElemsNotAttachedToSendOrReceiveNodes.end() );

        m_sendOrReceiveNodes.insert( tmpSendOrReceiveNodes.begin(),
                                     tmpSendOrReceiveNodes.end() );
        m_nonSendOrReceiveNodes.insert( tmpNonSendOrReceiveNodes.begin(),
                                        tmpNonSendOrReceiveNodes.end() );
        m_targetNodes = m_sendOrReceiveNodes;
        m_targetNodes.insert( m_nonSendOrReceiveNodes.begin(),
                              m_nonSendOrReceiveNodes.end() );

      } );
    } );

  } );
}



real64 SolidMechanicsLagrangianFEM::solverStep( real64 const & time_n,
                                                real64 const & dt,
                                                const int cycleNumber,
                                                DomainPartition & domain )
{
  GEOSX_MARK_FUNCTION;
  real64 dtReturn = dt;

  SolverBase * const surfaceGenerator = this->getParent().getGroupPointer< SolverBase >( "SurfaceGen" );

  if( m_timeIntegrationOption == TimeIntegrationOption::ExplicitDynamic )
  {
    dtReturn = explicitStep( time_n, dt, cycleNumber, domain );

    if( surfaceGenerator!=nullptr )
    {
      surfaceGenerator->solverStep( time_n, dt, cycleNumber, domain );
    }
  }
  else if( m_timeIntegrationOption == TimeIntegrationOption::ImplicitDynamic ||
           m_timeIntegrationOption == TimeIntegrationOption::QuasiStatic )
  {
    int const maxNumResolves = m_maxNumResolves;
    int locallyFractured = 0;
    int globallyFractured = 0;
    implicitStepSetup( time_n, dt, domain );
    for( int solveIter=0; solveIter<maxNumResolves; ++solveIter )
    {
      setupSystem( domain, m_dofManager, m_localMatrix, m_rhs, m_solution );

      dtReturn = nonlinearImplicitStep( time_n,
                                        dt,
                                        cycleNumber,
                                        domain );

      if( surfaceGenerator!=nullptr )
      {
        if( surfaceGenerator->solverStep( time_n, dt, cycleNumber, domain ) > 0 )
        {
          locallyFractured = 1;
        }
        MpiWrapper::allReduce( &locallyFractured,
                               &globallyFractured,
                               1,
                               MPI_MAX,
                               MPI_COMM_GEOSX );
      }
      if( globallyFractured == 0 )
      {
        break;
      }
      else
      {
        GEOSX_LOG_RANK_0( "Fracture Occurred. Resolve" );
      }
    }
    implicitStepComplete( time_n, dt, domain );
  }

  return dtReturn;
}

real64 SolidMechanicsLagrangianFEM::explicitStep( real64 const & time_n,
                                                  real64 const & dt,
                                                  const int GEOSX_UNUSED_PARAM( cycleNumber ),
                                                  DomainPartition & domain )
{
  GEOSX_MARK_FUNCTION;

  #define USE_PHYSICS_LOOP

  forDiscretizationOnMeshTargets( domain.getMeshBodies(), [&] ( string const &,
                                                                MeshLevel & mesh,
                                                                arrayView1d< string const > const & regionNames )
  {
    NodeManager & nodes = mesh.getNodeManager();
    ElementRegionManager & elementRegionManager = mesh.getElemManager();
    Group const & nodeSets = nodes.sets();

    SortedArrayView< localIndex const > const &
    m_sendOrReceiveNodes = nodeSets.getReference< SortedArray< localIndex > >( viewKeyStruct::sendOrReceiveNodesString() ).toViewConst();

    SortedArrayView< localIndex const > const &
    m_nonSendOrReceiveNodes = nodeSets.getReference< SortedArray< localIndex > >( viewKeyStruct::nonSendOrReceiveNodesString() ).toViewConst();

    // save previous constitutive state data in preparation for next timestep
    elementRegionManager.forElementSubRegions< CellElementSubRegion >( regionNames,
                                                                       [&]( localIndex const,
                                                                            CellElementSubRegion & subRegion )
    {
      string const & solidMaterialName = subRegion.template getReference< string >( viewKeyStruct::solidMaterialNamesString() );
      SolidBase & constitutiveRelation = getConstitutiveModel< SolidBase >( subRegion, solidMaterialName );
      constitutiveRelation.saveConvergedState();
    } );

    FieldSpecificationManager & fsManager = FieldSpecificationManager::getInstance();

    arrayView1d< real64 const > const & mass = nodes.getReference< array1d< real64 > >( keys::Mass );
    arrayView2d< real64, nodes::VELOCITY_USD > const & vel = nodes.velocity();

    arrayView2d< real64, nodes::TOTAL_DISPLACEMENT_USD > const & u = nodes.totalDisplacement();
    arrayView2d< real64, nodes::INCR_DISPLACEMENT_USD > const & uhat = nodes.incrementalDisplacement();
    arrayView2d< real64, nodes::ACCELERATION_USD > const & acc = nodes.acceleration();

    FieldIdentifiers fieldsToBeSync;
    fieldsToBeSync.addFields( FieldLocation::Node, { keys::Velocity, keys::Acceleration } );
    m_iComm.resize( domain.getNeighbors().size() );
    CommunicationTools::getInstance().synchronizePackSendRecvSizes( fieldsToBeSync, mesh, domain.getNeighbors(), m_iComm, true );

    fsManager.applyFieldValue< parallelDevicePolicy< 1024 > >( time_n, mesh, keys::Acceleration );

    //3: v^{n+1/2} = v^{n} + a^{n} dt/2
    solidMechanicsLagrangianFEMKernels::velocityUpdate( acc, vel, dt / 2 );

    fsManager.applyFieldValue< parallelDevicePolicy< 1024 > >( time_n, mesh, keys::Velocity );

    //4. x^{n+1} = x^{n} + v^{n+{1}/{2}} dt (x is displacement)
    solidMechanicsLagrangianFEMKernels::displacementUpdate( vel, uhat, u, dt );

    fsManager.applyFieldValue( time_n + dt,
                               mesh,
                               NodeManager::viewKeyStruct::totalDisplacementString(),
                               [&]( FieldSpecificationBase const & bc,
                                    SortedArrayView< localIndex const > const & targetSet )
    {
      integer const component = bc.getComponent();
      GEOSX_ERROR_IF_LT_MSG( component, 0, "Component index required for displacement BC " << bc.getName() );

      forAll< parallelDevicePolicy< 1024 > >( targetSet.size(),
                                              [=] GEOSX_DEVICE ( localIndex const i )
      {
        localIndex const a = targetSet[ i ];
        vel( a, component ) = u( a, component );
      } );
    },
                               [&]( FieldSpecificationBase const & bc,
                                    SortedArrayView< localIndex const > const & targetSet )
    {
      integer const component = bc.getComponent();
      GEOSX_ERROR_IF_LT_MSG( component, 0, "Component index required for displacement BC " << bc.getName() );

      forAll< parallelDevicePolicy< 1024 > >( targetSet.size(),
                                              [=] GEOSX_DEVICE ( localIndex const i )
      {
        localIndex const a = targetSet[ i ];
        uhat( a, component ) = u( a, component ) - vel( a, component );
        vel( a, component )  = uhat( a, component ) / dt;
      } );
    } );

    //Step 5. Calculate deformation input to constitutive model and update state to
    // Q^{n+1}
    explicitKernelDispatch( mesh,
                            regionNames,
                            this->getDiscretizationName(),
                            dt,
                            string( viewKeyStruct::elemsAttachedToSendOrReceiveNodesString() ) );

    // apply this over a set
    solidMechanicsLagrangianFEMKernels::velocityUpdate( acc, mass, vel, dt / 2, m_sendOrReceiveNodes.toViewConst() );

    fsManager.applyFieldValue< parallelDevicePolicy< 1024 > >( time_n, mesh, keys::Velocity );

    parallelDeviceEvents packEvents;
    CommunicationTools::getInstance().asyncPack( fieldsToBeSync, mesh, domain.getNeighbors(), m_iComm, true, packEvents );

    waitAllDeviceEvents( packEvents );

    CommunicationTools::getInstance().asyncSendRecv( domain.getNeighbors(), m_iComm, true, packEvents );

    explicitKernelDispatch( mesh,
                            regionNames,
                            this->getDiscretizationName(),
                            dt,
                            string( viewKeyStruct::elemsNotAttachedToSendOrReceiveNodesString() ) );

    // apply this over a set
    solidMechanicsLagrangianFEMKernels::velocityUpdate( acc, mass, vel, dt / 2, m_nonSendOrReceiveNodes.toViewConst() );
    fsManager.applyFieldValue< parallelDevicePolicy< 1024 > >( time_n, mesh, keys::Velocity );

    // this includes  a device sync after launching all the unpacking kernels
    parallelDeviceEvents unpackEvents;
    CommunicationTools::getInstance().finalizeUnpack( mesh, domain.getNeighbors(), m_iComm, true, unpackEvents );

  } );

  return dt;
}



void SolidMechanicsLagrangianFEM::applyDisplacementBCImplicit( real64 const time,
                                                               DofManager const & dofManager,
                                                               DomainPartition & domain,
                                                               CRSMatrixView< real64, globalIndex const > const & localMatrix,
                                                               arrayView1d< real64 > const & localRhs )
{
  GEOSX_MARK_FUNCTION;
  string const dofKey = dofManager.getKey( keys::TotalDisplacement );

  FieldSpecificationManager const & fsManager = FieldSpecificationManager::getInstance();

  forDiscretizationOnMeshTargets( domain.getMeshBodies(), [&] ( string const &,
                                                                MeshLevel & mesh,
                                                                arrayView1d< string const > const & )
  {

    fsManager.apply< NodeManager >( time,
                                    mesh,
                                    keys::TotalDisplacement,
                                    [&]( FieldSpecificationBase const & bc,
                                         string const &,
                                         SortedArrayView< localIndex const > const & targetSet,
                                         NodeManager & targetGroup,
                                         string const fieldName )
    {
      bc.applyBoundaryConditionToSystem< FieldSpecificationEqual,
                                         parallelDevicePolicy< 32 > >( targetSet,
                                                                       time,
                                                                       targetGroup,
                                                                       fieldName,
                                                                       dofKey,
                                                                       dofManager.rankOffset(),
                                                                       localMatrix,
                                                                       localRhs );
    } );
  } );
}

void SolidMechanicsLagrangianFEM::applyTractionBC( real64 const time,
                                                   DofManager const & dofManager,
                                                   DomainPartition & domain,
                                                   arrayView1d< real64 > const & localRhs )
{
  FieldSpecificationManager & fsManager = FieldSpecificationManager::getInstance();

  forDiscretizationOnMeshTargets( domain.getMeshBodies(), [&] ( string const &,
                                                                MeshLevel & mesh,
                                                                arrayView1d< string const > const & )
  {

    FaceManager const & faceManager = mesh.getFaceManager();
    NodeManager const & nodeManager = mesh.getNodeManager();

    string const dofKey = dofManager.getKey( keys::TotalDisplacement );

    arrayView1d< globalIndex const > const blockLocalDofNumber = nodeManager.getReference< globalIndex_array >( dofKey );
    globalIndex const dofRankOffset = dofManager.rankOffset();

    fsManager.template apply< FaceManager,
                              TractionBoundaryCondition >( time,
                                                           mesh,
                                                           TractionBoundaryCondition::catalogName(),
                                                           [&]( TractionBoundaryCondition const & bc,
                                                                string const &,
                                                                SortedArrayView< localIndex const > const & targetSet,
                                                                Group &,
                                                                string const & )
    {
      bc.launch( time,
                 blockLocalDofNumber,
                 dofRankOffset,
                 faceManager,
                 targetSet,
                 localRhs );
    } );
  } );
}

void SolidMechanicsLagrangianFEM::applyChomboPressure( DofManager const & dofManager,
                                                       DomainPartition & domain,
                                                       arrayView1d< real64 > const & localRhs )
{
  forDiscretizationOnMeshTargets( domain.getMeshBodies(), [&] ( string const &,
                                                                MeshLevel & mesh,
                                                                arrayView1d< string const > const & )
  {

    FaceManager & faceManager = mesh.getFaceManager();
    NodeManager & nodeManager = mesh.getNodeManager();

    arrayView1d< real64 const > const faceArea  = faceManager.faceArea();
    arrayView2d< real64 const > const faceNormal  = faceManager.faceNormal();
    ArrayOfArraysView< localIndex const > const faceToNodeMap = faceManager.nodeList().toViewConst();

    string const dofKey = dofManager.getKey( keys::TotalDisplacement );

    arrayView1d< globalIndex const > const dofNumber = nodeManager.getReference< globalIndex_array >( dofKey );
    arrayView1d< real64 const > const facePressure = faceManager.getReference< array1d< real64 > >( "ChomboPressure" );

    forAll< serialPolicy >( faceManager.size(), [=] ( localIndex const kf )
    {
      int const numNodes = LvArray::integerConversion< int >( faceToNodeMap.sizeOfArray( kf ));
      for( int a=0; a<numNodes; ++a )
      {
        localIndex const dof = dofNumber[ faceToNodeMap( kf, a ) ];
        if( dof < 0 || dof >= localRhs.size() )
          continue;

        for( int component=0; component<3; ++component )
        {
          real64 const value = -facePressure[ kf ] * faceNormal( kf, component ) * faceArea[kf] / numNodes;
          localRhs[ dof + component ] += value;
        }
      }
    } );
  } );
}



void
SolidMechanicsLagrangianFEM::
  implicitStepSetup( real64 const & GEOSX_UNUSED_PARAM( time_n ),
                     real64 const & dt,
                     DomainPartition & domain )
{

  forDiscretizationOnMeshTargets( domain.getMeshBodies(), [&] ( string const &,
                                                                MeshLevel & mesh,
                                                                arrayView1d< string const > const & regionNames )
  {
    NodeManager & nodeManager = mesh.getNodeManager();

    arrayView2d< real64 const, nodes::VELOCITY_USD > const v_n = nodeManager.velocity();
    arrayView2d< real64, nodes::INCR_DISPLACEMENT_USD > const uhat = nodeManager.incrementalDisplacement();
    arrayView2d< real64, nodes::TOTAL_DISPLACEMENT_USD > const disp = nodeManager.totalDisplacement();

    localIndex const numNodes = nodeManager.size();

    if( this->m_timeIntegrationOption == TimeIntegrationOption::ImplicitDynamic )
    {
      arrayView2d< real64 const, nodes::ACCELERATION_USD > const a_n = nodeManager.acceleration();
      arrayView2d< real64 > const vtilde = nodeManager.getReference< array2d< real64 > >( solidMechanicsViewKeys.vTilde );
      arrayView2d< real64 > const uhatTilde = nodeManager.getReference< array2d< real64 > >( solidMechanicsViewKeys.uhatTilde );

      real64 const newmarkGamma = this->getReference< real64 >( solidMechanicsViewKeys.newmarkGamma );
      real64 const newmarkBeta = this->getReference< real64 >( solidMechanicsViewKeys.newmarkBeta );

      forAll< parallelDevicePolicy< 32 > >( numNodes, [=] GEOSX_HOST_DEVICE ( localIndex const a )
      {
        for( int i=0; i<3; ++i )
        {
          vtilde[a][i] = v_n( a, i ) + (1.0-newmarkGamma) * a_n( a, i ) * dt;
          uhatTilde[a][i] = ( v_n( a, i ) + 0.5 * ( 1.0 - 2.0*newmarkBeta ) * a_n( a, i ) * dt ) *dt;
          uhat( a, i ) = uhatTilde[a][i];
          disp( a, i ) += uhatTilde[a][i];
        }
      } );
    }
    else if( this->m_timeIntegrationOption == TimeIntegrationOption::QuasiStatic )
    {
      if( m_useVelocityEstimateForQS==1 )
      {
        forAll< parallelDevicePolicy< 32 > >( numNodes, [=] GEOSX_HOST_DEVICE ( localIndex const a )
        {
          for( int i=0; i<3; ++i )
          {
            uhat( a, i ) = v_n( a, i ) * dt;
            disp( a, i ) += uhat( a, i );
          }
        } );
      }
      else
      {
        forAll< parallelDevicePolicy< 32 > >( numNodes, [=] GEOSX_HOST_DEVICE ( localIndex const a )
        {
          for( int i=0; i<3; ++i )
          {
            uhat( a, i ) = 0.0;
          }
        } );
      }
    }

    ElementRegionManager & elementRegionManager = mesh.getElemManager();
    ConstitutiveManager & constitutiveManager = domain.getConstitutiveManager();
    ElementRegionManager::ConstitutiveRelationAccessor< ConstitutiveBase >
    constitutiveRelations = elementRegionManager.constructFullConstitutiveAccessor< ConstitutiveBase >( constitutiveManager );

    elementRegionManager.forElementSubRegions< CellElementSubRegion >( regionNames,
                                                                       [&]( localIndex const,
                                                                            CellElementSubRegion & subRegion )
    {
      string const & solidMaterialName = subRegion.template getReference< string >( viewKeyStruct::solidMaterialNamesString() );
      SolidBase & constitutiveRelation = getConstitutiveModel< SolidBase >( subRegion, solidMaterialName );
      constitutiveRelation.saveConvergedState();
    } );
  } );

}

void SolidMechanicsLagrangianFEM::implicitStepComplete( real64 const & GEOSX_UNUSED_PARAM( time_n ),
                                                        real64 const & dt,
                                                        DomainPartition & domain )
{
  forDiscretizationOnMeshTargets( domain.getMeshBodies(), [&] ( string const &,
                                                                MeshLevel & mesh,
                                                                arrayView1d< string const > const & regionNames )
  {
    NodeManager & nodeManager = mesh.getNodeManager();
    localIndex const numNodes = nodeManager.size();
    ElementRegionManager & elementRegionManager = mesh.getElemManager();

    arrayView2d< real64, nodes::VELOCITY_USD > const v_n = nodeManager.velocity();
    arrayView2d< real64 const, nodes::INCR_DISPLACEMENT_USD > const uhat  = nodeManager.incrementalDisplacement();

    if( this->m_timeIntegrationOption == TimeIntegrationOption::ImplicitDynamic )
    {
      arrayView2d< real64, nodes::ACCELERATION_USD > const a_n = nodeManager.acceleration();
      arrayView2d< real64 const > const vtilde    = nodeManager.getReference< array2d< real64 > >( solidMechanicsViewKeys.vTilde );
      arrayView2d< real64 const > const uhatTilde = nodeManager.getReference< array2d< real64 > >( solidMechanicsViewKeys.uhatTilde );
      real64 const newmarkGamma = this->getReference< real64 >( solidMechanicsViewKeys.newmarkGamma );
      real64 const newmarkBeta = this->getReference< real64 >( solidMechanicsViewKeys.newmarkBeta );

      RAJA::forall< parallelDevicePolicy<> >( RAJA::TypedRangeSegment< localIndex >( 0, numNodes ),
                                              [=] GEOSX_HOST_DEVICE ( localIndex const a )
      {
        for( int i=0; i<3; ++i )
        {
          a_n( a, i ) = 1.0 / ( newmarkBeta * dt*dt) * ( uhat( a, i ) - uhatTilde[a][i] );
          v_n[a][i] = vtilde[a][i] + newmarkGamma * a_n( a, i ) * dt;
        }
      } );
    }
    else if( this->m_timeIntegrationOption == TimeIntegrationOption::QuasiStatic && dt > 0.0 )
    {
      RAJA::forall< parallelDevicePolicy<> >( RAJA::TypedRangeSegment< localIndex >( 0, numNodes ),
                                              [=] GEOSX_HOST_DEVICE ( localIndex const a )
      {
        for( int i=0; i<3; ++i )
        {
          v_n[a][i] = uhat( a, i ) / dt;
        }
      } );
    }

    // save (converged) constitutive state data
    elementRegionManager.forElementSubRegions< CellElementSubRegion >( regionNames,
                                                                       [&]( localIndex const,
                                                                            CellElementSubRegion & subRegion )
    {
      string const & solidMaterialName = subRegion.template getReference< string >( viewKeyStruct::solidMaterialNamesString() );
      SolidBase & constitutiveRelation = getConstitutiveModel< SolidBase >( subRegion, solidMaterialName );
      constitutiveRelation.saveConvergedState();
    } );
  } );

}

void SolidMechanicsLagrangianFEM::setupDofs( DomainPartition const & GEOSX_UNUSED_PARAM( domain ),
                                             DofManager & dofManager ) const
{
  GEOSX_MARK_FUNCTION;
  dofManager.addField( keys::TotalDisplacement,
                       FieldLocation::Node,
                       3,
                       getMeshTargets() );

  dofManager.addCoupling( keys::TotalDisplacement,
                          keys::TotalDisplacement,
                          DofManager::Connector::Elem );
}


void SolidMechanicsLagrangianFEM::setupSystem( DomainPartition & domain,
                                               DofManager & dofManager,
                                               CRSMatrix< real64, globalIndex > & localMatrix,
                                               ParallelVector & rhs,
                                               ParallelVector & solution,
                                               bool const setSparsity )
{
  GEOSX_MARK_FUNCTION;
  SolverBase::setupSystem( domain, dofManager, localMatrix, rhs, solution, setSparsity );

  SparsityPattern< globalIndex > sparsityPattern( dofManager.numLocalDofs(),
                                                  dofManager.numGlobalDofs(),
                                                  8*8*3*1.2 );

  forDiscretizationOnMeshTargets( domain.getMeshBodies(), [&] ( string const &,
                                                                MeshLevel & mesh,
                                                                arrayView1d< string const > const & regionNames )
  {

    NodeManager const & nodeManager = mesh.getNodeManager();
    arrayView1d< globalIndex const > const
    dofNumber = nodeManager.getReference< globalIndex_array >( dofManager.getKey( keys::TotalDisplacement ) );


    if( m_contactRelationName != viewKeyStruct::noContactRelationNameString() )
    {
      ElementRegionManager const & elemManager = mesh.getElemManager();
      array1d< string > allFaceElementRegions;
      elemManager.forElementRegions< SurfaceElementRegion >( [&]( SurfaceElementRegion const & elemRegion )
      {
        allFaceElementRegions.emplace_back( elemRegion.getName() );
      } );

      finiteElement::
        fillSparsity< FaceElementSubRegion,
                      solidMechanicsLagrangianFEMKernels::QuasiStatic >( mesh,
                                                                         allFaceElementRegions,
                                                                         this->getDiscretizationName(),
                                                                         dofNumber,
                                                                         dofManager.rankOffset(),
                                                                         sparsityPattern );

    }
    finiteElement::
      fillSparsity< CellElementSubRegion,
                    solidMechanicsLagrangianFEMKernels::QuasiStatic >( mesh,
                                                                       regionNames,
                                                                       this->getDiscretizationName(),
                                                                       dofNumber,
                                                                       dofManager.rankOffset(),
                                                                       sparsityPattern );


  } );

  sparsityPattern.compress();
  localMatrix.assimilate< parallelDevicePolicy<> >( std::move( sparsityPattern ) );


}

void SolidMechanicsLagrangianFEM::assembleSystem( real64 const GEOSX_UNUSED_PARAM( time_n ),
                                                  real64 const dt,
                                                  DomainPartition & domain,
                                                  DofManager const & dofManager,
                                                  CRSMatrixView< real64, globalIndex const > const & localMatrix,
                                                  arrayView1d< real64 > const & localRhs )
{
  GEOSX_MARK_FUNCTION;

  localMatrix.zero();
  localRhs.zero();

  if( m_timeIntegrationOption == TimeIntegrationOption::QuasiStatic )
  {
    GEOSX_UNUSED_VAR( dt );
    assemblyLaunch< constitutive::SolidBase,
                    solidMechanicsLagrangianFEMKernels::QuasiStaticFactory >( domain,
                                                                              dofManager,
                                                                              localMatrix,
                                                                              localRhs );
  }
  else if( m_timeIntegrationOption == TimeIntegrationOption::ImplicitDynamic )
  {
    assemblyLaunch< constitutive::SolidBase,
                    solidMechanicsLagrangianFEMKernels::ImplicitNewmarkFactory >( domain,
                                                                                  dofManager,
                                                                                  localMatrix,
                                                                                  localRhs,
                                                                                  m_newmarkGamma,
                                                                                  m_newmarkBeta,
                                                                                  m_massDamping,
                                                                                  m_stiffnessDamping,
                                                                                  dt );
  }
}

void
SolidMechanicsLagrangianFEM::
  applyBoundaryConditions( real64 const time_n,
                           real64 const dt,
                           DomainPartition & domain,
                           DofManager const & dofManager,
                           CRSMatrixView< real64, globalIndex const > const & localMatrix,
                           arrayView1d< real64 > const & localRhs )
{
  GEOSX_MARK_FUNCTION;
  FieldSpecificationManager & fsManager = FieldSpecificationManager::getInstance();

  forDiscretizationOnMeshTargets( domain.getMeshBodies(), [&] ( string const &,
                                                                MeshLevel & mesh,
                                                                arrayView1d< string const > const & )
  {
    string const dofKey = dofManager.getKey( keys::TotalDisplacement );

    fsManager.apply< NodeManager >( time_n + dt,
                                    mesh,
                                    keys::Force,
                                    [&]( FieldSpecificationBase const & bc,
                                         string const &,
                                         SortedArrayView< localIndex const > const & targetSet,
                                         NodeManager & targetGroup,
                                         string const & GEOSX_UNUSED_PARAM( fieldName ) )
    {
      bc.applyBoundaryConditionToSystem< FieldSpecificationAdd,
                                         parallelDevicePolicy< 32 > >( targetSet,
                                                                       time_n + dt,
                                                                       targetGroup,
                                                                       keys::TotalDisplacement, // TODO fix use of
                                                                       // dummy
                                                                       // name
                                                                       dofKey,
                                                                       dofManager.rankOffset(),
                                                                       localMatrix,
                                                                       localRhs );
    } );

  } );

  applyTractionBC( time_n + dt, dofManager, domain, localRhs );
<<<<<<< HEAD
  
  FaceManager const & faceManager = domain.getMeshBody( 0 ).getMeshLevel( 0 ).getFaceManager(); //hard coded meshBody may need to be updated
=======

  FaceManager const & faceManager = domain.getMeshBody( 0 ).getMeshLevel( m_discretizationName ).getFaceManager();
>>>>>>> d51a0af2

  if( faceManager.hasWrapper( "ChomboPressure" ) )
  {
    fsManager.applyFieldValue( time_n, domain.getMeshBody( 0 ).getMeshLevel( m_discretizationName ), "ChomboPressure" );
    applyChomboPressure( dofManager, domain, localRhs );
  }

  applyDisplacementBCImplicit( time_n + dt, dofManager, domain, localMatrix, localRhs );

  #if 1
    applyInternalDisplacementBCImplicit( time_n + dt, dofManager, domain, localMatrix, localRhs );
  #endif

}

real64
SolidMechanicsLagrangianFEM::
  calculateResidualNorm( DomainPartition const & domain,
                         DofManager const & dofManager,
                         arrayView1d< real64 const > const & localRhs )
{
  GEOSX_MARK_FUNCTION;

  real64 totalResidualNorm = 0.0;

  forDiscretizationOnMeshTargets( domain.getMeshBodies(), [&] ( string const &,
                                                                MeshLevel const & mesh,
                                                                arrayView1d< string const > const & )
  {
    NodeManager const & nodeManager = mesh.getNodeManager();

    arrayView1d< globalIndex const > const
    dofNumber = nodeManager.getReference< array1d< globalIndex > >( dofManager.getKey( keys::TotalDisplacement ) );
    globalIndex const rankOffset = dofManager.rankOffset();

    arrayView1d< integer const > const ghostRank = nodeManager.ghostRank();

    RAJA::ReduceSum< parallelDeviceReduce, real64 > localSum( 0.0 );

    SortedArrayView< localIndex const > const &
    targetNodes = nodeManager.sets().getReference< SortedArray< localIndex > >( viewKeyStruct::targetNodesString() ).toViewConst();

    forAll< parallelDevicePolicy<> >( targetNodes.size(),
                                      [localRhs, localSum, dofNumber, rankOffset, ghostRank, targetNodes] GEOSX_HOST_DEVICE ( localIndex const k )
    {
      localIndex const nodeIndex = targetNodes[k];
      if( ghostRank[nodeIndex] < 0 )
      {
        localIndex const localRow = LvArray::integerConversion< localIndex >( dofNumber[nodeIndex] - rankOffset );

        for( localIndex dim = 0; dim < 3; ++dim )
        {
          localSum += localRhs[localRow + dim] * localRhs[localRow + dim];
        }
      }
    } );
    real64 const localResidualNorm[2] = { localSum.get(), this->m_maxForce };

    // globalResidualNorm[0]: the sum of all the local sum(rhs^2).
    // globalResidualNorm[1]: max of max force of each rank. Basically max force globally
    real64 globalResidualNorm[2] = {0, 0};

    int const rank = MpiWrapper::commRank( MPI_COMM_GEOSX );
    int const size = MpiWrapper::commSize( MPI_COMM_GEOSX );
    array1d< real64 > globalValues( size * 2 );

    // Everything is done on rank 0
    MpiWrapper::gather( localResidualNorm,
                        2,
                        globalValues.data(),
                        2,
                        0,
                        MPI_COMM_GEOSX );

    if( rank==0 )
    {
      for( int r=0; r<size; ++r )
      {
        // sum/max across all ranks
        globalResidualNorm[0] += globalValues[r*2];
        globalResidualNorm[1] = std::max( globalResidualNorm[1], globalValues[r*2+1] );
      }
    }

    MpiWrapper::bcast( globalResidualNorm, 2, 0, MPI_COMM_GEOSX );


    real64 const residual = sqrt( globalResidualNorm[0] )/(globalResidualNorm[1]+1); // the + 1 is for the first
                                                                                     // time-step when maxForce = 0;
    totalResidualNorm = std::max( residual, totalResidualNorm );
  } );

  if( getLogLevel() >= 1 && logger::internal::rank==0 )
  {
    std::cout << GEOSX_FMT( "( R{} ) = ( {:4.2e} ) ; ", coupledSolverAttributePrefix(), totalResidualNorm );
  }

  return totalResidualNorm;
}



void
SolidMechanicsLagrangianFEM::applySystemSolution( DofManager const & dofManager,
                                                  arrayView1d< real64 const > const & localSolution,
                                                  real64 const scalingFactor,
                                                  DomainPartition & domain )
{
  GEOSX_MARK_FUNCTION;
  dofManager.addVectorToField( localSolution,
                               keys::TotalDisplacement,
                               keys::IncrementalDisplacement,
                               scalingFactor );

  dofManager.addVectorToField( localSolution,
                               keys::TotalDisplacement,
                               keys::TotalDisplacement,
                               scalingFactor );

<<<<<<< HEAD
  //Add print of total displacement for debugging purposes
  NodeManager const & nodeManager = domain.getMeshBody( 1 ).getMeshLevel( 0 ).getNodeManager();   
  arrayView2d< real64 const > const totDisp = nodeManager.totalDisplacement();
  localIndex const numDofs = localSolution.size();
  if( getLogLevel() == 2 )
  {
    for (localIndex i=0; i<numDofs; i++)
    {
        std::cout<<"dof number: "<<i<<std::endl;
        localIndex a = i/3;
        localIndex b = i - 3*a;
        if (a<72)
        {
          std::cout<<"disp value: "<<totDisp(a,b)<<std::endl;
        }
    }
  }
  //     

  forMeshTargets( domain.getMeshBodies(), [&] ( string const &,
                                                MeshLevel & mesh,
                                                arrayView1d< string const > const & )
=======
  forDiscretizationOnMeshTargets( domain.getMeshBodies(), [&] ( string const &,
                                                                MeshLevel & mesh,
                                                                arrayView1d< string const > const & )
>>>>>>> d51a0af2

  {
    FieldIdentifiers fieldsToBeSync;

    fieldsToBeSync.addFields( FieldLocation::Node, { keys::IncrementalDisplacement, keys::TotalDisplacement } );

    CommunicationTools::getInstance().synchronizeFields( fieldsToBeSync,
                                                         mesh,
                                                         domain.getNeighbors(),
                                                         true );
  } );
}

void SolidMechanicsLagrangianFEM::resetStateToBeginningOfStep( DomainPartition & domain )
{
  GEOSX_MARK_FUNCTION;
  forDiscretizationOnMeshTargets( domain.getMeshBodies(), [&] ( string const &,
                                                                MeshLevel & mesh,
                                                                arrayView1d< string const > const & )
  {
    NodeManager & nodeManager = mesh.getNodeManager();

    arrayView2d< real64, nodes::INCR_DISPLACEMENT_USD > const & incdisp  = nodeManager.incrementalDisplacement();
    arrayView2d< real64, nodes::TOTAL_DISPLACEMENT_USD > const & disp = nodeManager.totalDisplacement();

    // TODO need to finish this rewind
    forAll< parallelDevicePolicy< 32 > >( nodeManager.size(), [=] GEOSX_HOST_DEVICE ( localIndex const a )
    {
      for( localIndex i = 0; i < 3; ++i )
      {
        disp( a, i ) -= incdisp( a, i );
        incdisp( a, i ) = 0.0;
      }
    } );
  } );
}


void SolidMechanicsLagrangianFEM::applyContactConstraint( DofManager const & dofManager,
                                                          DomainPartition & domain,
                                                          CRSMatrixView< real64, globalIndex const > const & localMatrix,
                                                          arrayView1d< real64 > const & localRhs )
{
  GEOSX_MARK_FUNCTION;

  if( m_contactRelationName != viewKeyStruct::noContactRelationNameString() )
  {
    forDiscretizationOnMeshTargets( domain.getMeshBodies(), [&] ( string const &,
                                                                  MeshLevel & mesh,
                                                                  arrayView1d< string const > const & )
    {
      FaceManager const & faceManager = mesh.getFaceManager();
      NodeManager & nodeManager = mesh.getNodeManager();
      ElementRegionManager & elemManager = mesh.getElemManager();

      arrayView2d< real64 const, nodes::TOTAL_DISPLACEMENT_USD > const u = nodeManager.totalDisplacement();
      arrayView2d< real64 > const fc = nodeManager.getReference< array2d< real64 > >( viewKeyStruct::contactForceString() );
      fc.zero();

      arrayView2d< real64 const > const faceNormal = faceManager.faceNormal();
      ArrayOfArraysView< localIndex const > const facesToNodes = faceManager.nodeList().toViewConst();

      string const dofKey = dofManager.getKey( keys::TotalDisplacement );
      arrayView1d< globalIndex > const nodeDofNumber = nodeManager.getReference< globalIndex_array >( dofKey );
      globalIndex const rankOffset = dofManager.rankOffset();

      // TODO: this bound may need to change
      constexpr localIndex maxNodexPerFace = 4;
      constexpr localIndex maxDofPerElem = maxNodexPerFace * 3 * 2;

      elemManager.forElementSubRegions< FaceElementSubRegion >( [&]( FaceElementSubRegion & subRegion )
      {
        ContactBase const & contact = getConstitutiveModel< ContactBase >( subRegion, m_contactRelationName );

        real64 const contactStiffness = contact.stiffness();

        arrayView1d< real64 > const area = subRegion.getElementArea();
        arrayView2d< localIndex const > const elemsToFaces = subRegion.faceList();

        // TODO: use parallel policy?
        forAll< serialPolicy >( subRegion.size(), [=] ( localIndex const kfe )
        {
          real64 Nbar[ 3 ] = { faceNormal[elemsToFaces[kfe][0]][0] - faceNormal[elemsToFaces[kfe][1]][0],
                               faceNormal[elemsToFaces[kfe][0]][1] - faceNormal[elemsToFaces[kfe][1]][1],
                               faceNormal[elemsToFaces[kfe][0]][2] - faceNormal[elemsToFaces[kfe][1]][2] };

          LvArray::tensorOps::normalize< 3 >( Nbar );


          localIndex const kf0 = elemsToFaces[kfe][0];
          localIndex const kf1 = elemsToFaces[kfe][1];
          localIndex const numNodesPerFace=facesToNodes.sizeOfArray( kf0 );
          real64 const Ja = area[kfe] / numNodesPerFace;

          stackArray1d< globalIndex, maxDofPerElem > rowDOF( numNodesPerFace*3*2 );
          stackArray1d< real64, maxDofPerElem > nodeRHS( numNodesPerFace*3*2 );
          stackArray2d< real64, maxDofPerElem *maxDofPerElem > dRdP( numNodesPerFace*3*2, numNodesPerFace*3*2 );

          for( localIndex a=0; a<numNodesPerFace; ++a )
          {
            real64 penaltyForce[ 3 ] = LVARRAY_TENSOROPS_INIT_LOCAL_3( Nbar );
            localIndex const node0 = facesToNodes[kf0][a];
            localIndex const node1 = facesToNodes[kf1][ a==0 ? a : numNodesPerFace-a ];
            real64 gap[ 3 ] = LVARRAY_TENSOROPS_INIT_LOCAL_3( u[node1] );
            LvArray::tensorOps::subtract< 3 >( gap, u[node0] );
            real64 const gapNormal = LvArray::tensorOps::AiBi< 3 >( gap, Nbar );

            for( int i=0; i<3; ++i )
            {
              rowDOF[3*a+i]                     = nodeDofNumber[node0]+i;
              rowDOF[3*(numNodesPerFace + a)+i] = nodeDofNumber[node1]+i;
            }

            if( gapNormal < 0 )
            {
              LvArray::tensorOps::scale< 3 >( penaltyForce, -contactStiffness * gapNormal * Ja );
              for( int i=0; i<3; ++i )
              {
                LvArray::tensorOps::subtract< 3 >( fc[node0], penaltyForce );
                LvArray::tensorOps::add< 3 >( fc[node1], penaltyForce );
                nodeRHS[3*a+i]                     -= penaltyForce[i];
                nodeRHS[3*(numNodesPerFace + a)+i] += penaltyForce[i];

                dRdP( 3*a+i, 3*a+i )                                         -= contactStiffness * Ja * Nbar[i] * Nbar[i];
                dRdP( 3*a+i, 3*(numNodesPerFace + a)+i )                     += contactStiffness * Ja * Nbar[i] * Nbar[i];
                dRdP( 3*(numNodesPerFace + a)+i, 3*a+i )                     += contactStiffness * Ja * Nbar[i] * Nbar[i];
                dRdP( 3*(numNodesPerFace + a)+i, 3*(numNodesPerFace + a)+i ) -= contactStiffness * Ja * Nbar[i] * Nbar[i];
              }
            }
          }

          for( localIndex idof = 0; idof < numNodesPerFace*3*2; ++idof )
          {
            localIndex const localRow = LvArray::integerConversion< localIndex >( rowDOF[idof] - rankOffset );

            if( localRow >= 0 && localRow < localMatrix.numRows() )
            {
              localMatrix.addToRowBinarySearchUnsorted< serialAtomic >( localRow,
                                                                        rowDOF.data(),
                                                                        dRdP[idof].dataIfContiguous(),
                                                                        numNodesPerFace*3*2 );
              RAJA::atomicAdd( serialAtomic{}, &localRhs[localRow], nodeRHS[idof] );
            }
          }
        } );
      } );
    } );
  }
}

real64
SolidMechanicsLagrangianFEM::scalingForSystemSolution( DomainPartition const & domain,
                                                       DofManager const & dofManager,
                                                       arrayView1d< real64 const > const & localSolution )
{
  GEOSX_MARK_FUNCTION;

  GEOSX_UNUSED_VAR( domain, dofManager, localSolution );

  return 1.0;
}

void SolidMechanicsLagrangianFEM::setInternalBoundaryConditions( array1d< localIndex > const & fixedNodes, 
                                                                 array2d< real64 > const & fixedValues )
{
  localIndex count = 0;
  m_fixedDisplacementNodes.resize( fixedNodes.size() );
  m_fixedDisplacementValues.resize( fixedNodes.size(), 3 );
  for( localIndex c : fixedNodes)
  {
    m_fixedDisplacementNodes( count ) = c;
    m_fixedDisplacementValues( count, 0 ) = fixedValues( count, 0 );
    m_fixedDisplacementValues( count, 1 ) = fixedValues( count, 1 );
    m_fixedDisplacementValues( count, 2 ) = fixedValues( count, 2 );
    ++count;
  }
  m_internalBCsFlag = true;

} 

void SolidMechanicsLagrangianFEM::applyInternalDisplacementBCImplicit( real64 const time,
                                                                       DofManager const & dofManager,
                                                                       DomainPartition & domain, 
                                                                       CRSMatrixView< real64, globalIndex const > const & localMatrix,
                                                                       arrayView1d< real64 > const & localRhs )
{
  GEOSX_MARK_FUNCTION;
  if (m_internalBCsFlag == false) 
  {
    return;
  }
  string const dofKey = dofManager.getKey( keys::TotalDisplacement );

  if( getLogLevel() == 2 )
  {
    GEOSX_LOG_RANK_0( "Before SolidMechanicsLagrangianFEM::applyInternalDisplacementBCImplicit" );
    GEOSX_LOG_RANK_0( "\nJacobian:\n" );
    std::cout << localMatrix.toViewConst();
  }

  forMeshTargets( domain.getMeshBodies(), [&] ( string const &,
                                                MeshLevel & mesh,
                                                arrayView1d< string const > const & regionNames )
  {
    //const NodeManager & nodeManager = mesh.getNodeManager();
    //THIS CALL TO GET NODE MANAGER IS NOT ROBUST
    NodeManager const & nodeManager = domain.getMeshBody( 1 ).getMeshLevel( 0 ).getNodeManager();
    arrayView1d< globalIndex const > const & dofIndex = nodeManager.getReference< array1d< globalIndex > >( dofKey );
    arrayView2d< real64 const > const nodalDisplacements = nodeManager.getReference< array2d< real64 > >( keys::TotalDisplacement );
    
    localIndex count = 0;
    for( localIndex fixed_node : m_fixedDisplacementNodes)
    {
      for (localIndex i = 0; i < 3; i++)
      {
        localIndex const dof = dofIndex[fixed_node]+i; 
        if( getLogLevel() == 2 )
        {
          std::cout<<"constrained dof: "<<dof<<std::endl;
        }
        real64 const dispToBeApplied = m_fixedDisplacementValues( count, i );
        if( getLogLevel() == 2 )
        {  
          std::cout<<"constrained disp: "<<dispToBeApplied<<std::endl;
        }
        real64 const dispCurrentDof = nodalDisplacements( fixed_node, i );
        if( getLogLevel() == 2 )
        {  
          std::cout<<"current disp: "<<dispCurrentDof<<std::endl;
        }
        real64 rhsContribution; 
        FieldSpecificationEqual::SpecifyFieldValue( dof, 
                                                    dofManager.rankOffset(), 
                                                    localMatrix,
                                                    rhsContribution, 
                                                    dispToBeApplied, 
                                                    dispCurrentDof ); 
                                                    
        globalIndex const localRow = dof - dofManager.rankOffset(); 
        if( localRow >=0 && localRow < localRhs.size() )
        {
          localRhs[ localRow ] = rhsContribution; 
        }      
      }
      ++count;                                       
    }

  } );
  if( getLogLevel() == 2 )
  {
    GEOSX_LOG_RANK_0( "After SolidMechanicsLagrangianFEM::applyInternalDisplacementBCImplicit" );
    GEOSX_LOG_RANK_0( "\nJacobian:\n" );
    std::cout << localMatrix.toViewConst();
    std::cout << localRhs.toViewConst();
  }
}

REGISTER_CATALOG_ENTRY( SolverBase, SolidMechanicsLagrangianFEM, string const &, dataRepository::Group * const )
}<|MERGE_RESOLUTION|>--- conflicted
+++ resolved
@@ -1062,13 +1062,8 @@
   } );
 
   applyTractionBC( time_n + dt, dofManager, domain, localRhs );
-<<<<<<< HEAD
-  
-  FaceManager const & faceManager = domain.getMeshBody( 0 ).getMeshLevel( 0 ).getFaceManager(); //hard coded meshBody may need to be updated
-=======
 
   FaceManager const & faceManager = domain.getMeshBody( 0 ).getMeshLevel( m_discretizationName ).getFaceManager();
->>>>>>> d51a0af2
 
   if( faceManager.hasWrapper( "ChomboPressure" ) )
   {
@@ -1188,7 +1183,6 @@
                                keys::TotalDisplacement,
                                scalingFactor );
 
-<<<<<<< HEAD
   //Add print of total displacement for debugging purposes
   NodeManager const & nodeManager = domain.getMeshBody( 1 ).getMeshLevel( 0 ).getNodeManager();   
   arrayView2d< real64 const > const totDisp = nodeManager.totalDisplacement();
@@ -1208,14 +1202,9 @@
   }
   //     
 
-  forMeshTargets( domain.getMeshBodies(), [&] ( string const &,
-                                                MeshLevel & mesh,
-                                                arrayView1d< string const > const & )
-=======
   forDiscretizationOnMeshTargets( domain.getMeshBodies(), [&] ( string const &,
                                                                 MeshLevel & mesh,
                                                                 arrayView1d< string const > const & )
->>>>>>> d51a0af2
 
   {
     FieldIdentifiers fieldsToBeSync;
