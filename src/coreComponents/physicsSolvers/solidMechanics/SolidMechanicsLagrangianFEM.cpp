/*
 * ------------------------------------------------------------------------------------------------------------
 * SPDX-License-Identifier: LGPL-2.1-only
 *
 * Copyright (c) 2018-2020 Lawrence Livermore National Security LLC
 * Copyright (c) 2018-2020 The Board of Trustees of the Leland Stanford Junior University
 * Copyright (c) 2018-2020 TotalEnergies
 * Copyright (c) 2019-     GEOSX Contributors
 * All rights reserved
 *
 * See top level LICENSE, COPYRIGHT, CONTRIBUTORS, NOTICE, and ACKNOWLEDGEMENTS files for details.
 * ------------------------------------------------------------------------------------------------------------
 */

/**
 * @file SolidMechanicsLagrangianFEM.cpp
 */

#define GEOSX_DISPATCH_VEM /// enables VEM in FiniteElementDispatch

#include "SolidMechanicsLagrangianFEM.hpp"
#include "kernels/ImplicitSmallStrainNewmark.hpp"
#include "kernels/ImplicitSmallStrainQuasiStatic.hpp"
#include "kernels/ExplicitSmallStrain.hpp"
#include "kernels/ExplicitFiniteStrain.hpp"
#include "kernels/FixedStressThermoPoromechanics.hpp"

#include "codingUtilities/Utilities.hpp"
#include "constitutive/ConstitutiveManager.hpp"
#include "constitutive/contact/ContactBase.hpp"
#include "common/GEOS_RAJA_Interface.hpp"
#include "discretizationMethods/NumericalMethodsManager.hpp"
#include "fieldSpecification/FieldSpecificationManager.hpp"
#include "fieldSpecification/TractionBoundaryCondition.hpp"
#include "finiteElement/FiniteElementDiscretizationManager.hpp"
#include "LvArray/src/output.hpp"
#include "mainInterface/ProblemManager.hpp"
#include "mesh/DomainPartition.hpp"
#include "mesh/FaceElementSubRegion.hpp"
#include "mesh/CellElementSubRegion.hpp"
#include "mesh/mpiCommunications/NeighborCommunicator.hpp"
#include "fileIO/Outputs/ChomboIO.hpp"

namespace geos
{

using namespace dataRepository;
using namespace constitutive;
using namespace fields;

SolidMechanicsLagrangianFEM::SolidMechanicsLagrangianFEM( const string & name,
                                                          Group * const parent ):
  SolverBase( name, parent ),
  m_newmarkGamma( 0.5 ),
  m_newmarkBeta( 0.25 ),
  m_massDamping( 0.0 ),
  m_stiffnessDamping( 0.0 ),
  m_timeIntegrationOption( TimeIntegrationOption::ExplicitDynamic ),
  m_maxForce( 0.0 ),
  m_maxNumResolves( 10 ),
  m_strainTheory( 0 ),
  m_iComm( CommunicationTools::getInstance().getCommID() ),
  m_isFixedStressPoromechanicsUpdate( false )
{

  registerWrapper( viewKeyStruct::newmarkGammaString(), &m_newmarkGamma ).
    setApplyDefaultValue( 0.5 ).
    setInputFlag( InputFlags::OPTIONAL ).
    setDescription( "Value of :math:`\\gamma` in the Newmark Method for Implicit Dynamic time integration option" );

  registerWrapper( viewKeyStruct::newmarkBetaString(), &m_newmarkBeta ).
    setApplyDefaultValue( 0.25 ).
    setInputFlag( InputFlags::OPTIONAL ).
    setDescription( "Value of :math:`\\beta` in the Newmark Method for Implicit Dynamic time integration option. "
                    "This should be pow(newmarkGamma+0.5,2.0)/4.0 unless you know what you are doing." );

  registerWrapper( viewKeyStruct::massDampingString(), &m_massDamping ).
    setApplyDefaultValue( 0.0 ).
    setInputFlag( InputFlags::OPTIONAL ).
    setDescription( "Value of mass based damping coefficient. " );

  registerWrapper( viewKeyStruct::stiffnessDampingString(), &m_stiffnessDamping ).
    setApplyDefaultValue( 0.0 ).
    setInputFlag( InputFlags::OPTIONAL ).
    setDescription( "Value of stiffness based damping coefficient. " );

  registerWrapper( viewKeyStruct::timeIntegrationOptionString(), &m_timeIntegrationOption ).
    setInputFlag( InputFlags::OPTIONAL ).
    setApplyDefaultValue( m_timeIntegrationOption ).
    setDescription( "Time integration method. Options are:\n* " + EnumStrings< TimeIntegrationOption >::concat( "\n* " ) );

  registerWrapper( viewKeyStruct::maxNumResolvesString(), &m_maxNumResolves ).
    setApplyDefaultValue( 10 ).
    setInputFlag( InputFlags::OPTIONAL ).
    setDescription( "Value to indicate how many resolves may be executed after some other event is executed. "
                    "For example, if a SurfaceGenerator is specified, it will be executed after the mechanics solve. "
                    "However if a new surface is generated, then the mechanics solve must be executed again due to the "
                    "change in topology." );

  registerWrapper( viewKeyStruct::strainTheoryString(), &m_strainTheory ).
    setApplyDefaultValue( 0 ).
    setInputFlag( InputFlags::OPTIONAL ).
    setDescription( "Indicates whether or not to use "
                    "`Infinitesimal Strain Theory <https://en.wikipedia.org/wiki/Infinitesimal_strain_theory>`_, or "
                    "`Finite Strain Theory <https://en.wikipedia.org/wiki/Finite_strain_theory>`_. Valid Inputs are:\n"
                    " 0 - Infinitesimal Strain \n"
                    " 1 - Finite Strain" );

  registerWrapper( viewKeyStruct::contactRelationNameString(), &m_contactRelationName ).
    setApplyDefaultValue( viewKeyStruct::noContactRelationNameString() ).
    setInputFlag( InputFlags::OPTIONAL ).
    setDescription( "Name of contact relation to enforce constraints on fracture boundary." );

  registerWrapper( viewKeyStruct::maxForceString(), &m_maxForce ).
    setInputFlag( InputFlags::FALSE ).
    setDescription( "The maximum force contribution in the problem domain." );

}

void SolidMechanicsLagrangianFEM::postProcessInput()
{
  SolverBase::postProcessInput();

  LinearSolverParameters & linParams = m_linearSolverParameters.get();
  linParams.isSymmetric = true;
  linParams.dofsPerNode = 3;
  linParams.amg.separateComponents = true;
}

SolidMechanicsLagrangianFEM::~SolidMechanicsLagrangianFEM()
{
  // TODO Auto-generated destructor stub
}


void SolidMechanicsLagrangianFEM::registerDataOnMesh( Group & meshBodies )
{
  SolverBase::registerDataOnMesh( meshBodies );

  forDiscretizationOnMeshTargets( meshBodies, [&] ( string const &,
                                                    MeshLevel & meshLevel,
                                                    arrayView1d< string const > const & regionNames )
  {
    NodeManager & nodes = meshLevel.getNodeManager();

    nodes.registerField< solidMechanics::totalDisplacement >( getName() ).
      reference().resizeDimension< 1 >( 3 );

    nodes.registerField< solidMechanics::incrementalDisplacement >( getName() ).
      reference().resizeDimension< 1 >( 3 );

    Group const & outputs = Group::getGroupByPath( GEOS_FMT( "/{}", ProblemManager::groupKeysStruct().outputManager.key() ) );
    if( m_timeIntegrationOption != TimeIntegrationOption::QuasiStatic || outputs.hasSubGroupOfType< ChomboIO >() )
    {
      nodes.registerField< solidMechanics::velocity >( getName() ).
        reference().resizeDimension< 1 >( 3 );

      nodes.registerField< solidMechanics::acceleration >( getName() ).
        reference().resizeDimension< 1 >( 3 );

      nodes.registerField< solidMechanics::velocityTilde >( getName() ).
        reference().resizeDimension< 1 >( 3 );

      nodes.registerField< solidMechanics::uhatTilde >( getName() ).
        reference().resizeDimension< 1 >( 3 );
    }

    nodes.registerField< solidMechanics::mass >( getName() );

    nodes.registerField< solidMechanics::externalForce >( getName() ).
      reference().resizeDimension< 1 >( 3 );

    nodes.registerField< solidMechanics::contactForce >( getName() ).
      reference().resizeDimension< 1 >( 3 );

    Group & nodeSets = nodes.sets();
    nodeSets.registerWrapper< SortedArray< localIndex > >( viewKeyStruct::sendOrReceiveNodesString() ).
      setPlotLevel( PlotLevel::NOPLOT ).
      setRestartFlags( RestartFlags::NO_WRITE );

    nodeSets.registerWrapper< SortedArray< localIndex > >( viewKeyStruct::nonSendOrReceiveNodesString() ).
      setPlotLevel( PlotLevel::NOPLOT ).
      setRestartFlags( RestartFlags::NO_WRITE );

    nodeSets.registerWrapper< SortedArray< localIndex > >( viewKeyStruct::targetNodesString() ).
      setPlotLevel( PlotLevel::NOPLOT ).
      setRestartFlags( RestartFlags::NO_WRITE );

    ElementRegionManager & elementRegionManager = meshLevel.getElemManager();
    elementRegionManager.forElementSubRegions< CellElementSubRegion >( regionNames,
                                                                       [&]( localIndex const,
                                                                            CellElementSubRegion & subRegion )
    {
      subRegion.registerWrapper< SortedArray< localIndex > >( viewKeyStruct::elemsAttachedToSendOrReceiveNodesString() ).
        setPlotLevel( PlotLevel::NOPLOT ).
        setRestartFlags( RestartFlags::NO_WRITE );

      subRegion.registerWrapper< SortedArray< localIndex > >( viewKeyStruct::elemsNotAttachedToSendOrReceiveNodesString() ).
        setPlotLevel( PlotLevel::NOPLOT ).
        setRestartFlags( RestartFlags::NO_WRITE );

      subRegion.excludeWrappersFromPacking( { viewKeyStruct::elemsAttachedToSendOrReceiveNodesString(),
                                              viewKeyStruct::elemsNotAttachedToSendOrReceiveNodesString() } );
    } );
  } );
}

void SolidMechanicsLagrangianFEM::setConstitutiveNamesCallSuper( ElementSubRegionBase & subRegion ) const
{
  SolverBase::setConstitutiveNamesCallSuper( subRegion );

  subRegion.registerWrapper< string >( viewKeyStruct::solidMaterialNamesString() ).
    setPlotLevel( PlotLevel::NOPLOT ).
    setRestartFlags( RestartFlags::NO_WRITE ).
    setSizedFromParent( 0 );

  string & solidMaterialName = subRegion.getReference< string >( viewKeyStruct::solidMaterialNamesString() );
  solidMaterialName = SolverBase::getConstitutiveName< SolidBase >( subRegion );
  GEOS_ERROR_IF( solidMaterialName.empty(), GEOS_FMT( "SolidBase model not found on subregion {}", subRegion.getName() ) );

}

void SolidMechanicsLagrangianFEM::setConstitutiveNames( ElementSubRegionBase & subRegion ) const
{
  GEOS_UNUSED_VAR( subRegion );
}


void SolidMechanicsLagrangianFEM::initializePreSubGroups()
{
  SolverBase::initializePreSubGroups();

  DomainPartition & domain = this->getGroupByPath< DomainPartition >( "/Problem/domain" );


  forDiscretizationOnMeshTargets( domain.getMeshBodies(), [&] ( string const &,
                                                                MeshLevel & meshLevel,
                                                                arrayView1d< string const > const & regionNames )
  {
    ElementRegionManager & elementRegionManager = meshLevel.getElemManager();
    elementRegionManager.forElementSubRegions< CellElementSubRegion >( regionNames,
                                                                       [&]( localIndex const,
                                                                            CellElementSubRegion & subRegion )
    {
      string & solidMaterialName = subRegion.getReference< string >( viewKeyStruct::solidMaterialNamesString() );
      solidMaterialName = SolverBase::getConstitutiveName< SolidBase >( subRegion );
    } );
  } );

  NumericalMethodsManager const & numericalMethodManager = domain.getNumericalMethodManager();

  FiniteElementDiscretizationManager const &
  feDiscretizationManager = numericalMethodManager.getFiniteElementDiscretizationManager();

  FiniteElementDiscretization const &
  feDiscretization = feDiscretizationManager.getGroup< FiniteElementDiscretization >( m_discretizationName );
  GEOS_UNUSED_VAR( feDiscretization );
}



template< typename ... PARAMS >
real64 SolidMechanicsLagrangianFEM::explicitKernelDispatch( MeshLevel & mesh,
                                                            arrayView1d< string const > const & targetRegions,
                                                            string const & finiteElementName,
                                                            real64 const dt,
                                                            std::string const & elementListName )
{
  GEOS_MARK_FUNCTION;
  real64 rval = 0;
  if( m_strainTheory==0 )
  {
    auto kernelFactory = solidMechanicsLagrangianFEMKernels::ExplicitSmallStrainFactory( dt, elementListName );
    rval = finiteElement::
             regionBasedKernelApplication< parallelDevicePolicy<   >,
                                           constitutive::SolidBase,
                                           CellElementSubRegion >( mesh,
                                                                   targetRegions,
                                                                   finiteElementName,
                                                                   viewKeyStruct::solidMaterialNamesString(),
                                                                   kernelFactory );
  }
  else if( m_strainTheory==1 )
  {
    auto kernelFactory = solidMechanicsLagrangianFEMKernels::ExplicitFiniteStrainFactory( dt, elementListName );
    rval = finiteElement::
             regionBasedKernelApplication< parallelDevicePolicy<   >,
                                           constitutive::SolidBase,
                                           CellElementSubRegion >( mesh,
                                                                   targetRegions,
                                                                   finiteElementName,
                                                                   viewKeyStruct::solidMaterialNamesString(),
                                                                   kernelFactory );
  }
  else
  {
    GEOS_ERROR( "Invalid option for strain theory (0 = infinitesimal strain, 1 = finite strain" );
  }

  return rval;
}


void SolidMechanicsLagrangianFEM::initializePostInitialConditionsPreSubGroups()
{
  DomainPartition & domain = this->getGroupByPath< DomainPartition >( "/Problem/domain" );

  forDiscretizationOnMeshTargets( domain.getMeshBodies(),
                                  [&]( string const &,
                                       MeshLevel & mesh,
                                       auto const & regionNames )
  {
    NodeManager & nodes = mesh.getNodeManager();
    Group & nodeSets = nodes.sets();

    ElementRegionManager & elementRegionManager = mesh.getElemManager();
    FaceManager const & faceManager = mesh.getFaceManager();
    EdgeManager const & edgeManager = mesh.getEdgeManager();
    arrayView1d< real64 > & mass = nodes.getField< solidMechanics::mass >();

    arrayView1d< integer const > const & nodeGhostRank = nodes.ghostRank();

    // to fill m_sendOrReceiveNodes and m_nonSendOrReceiveNodes, we first insert
    // the nodes one-by-one in the following std::sets. Then, when all the nodes
    // have been collected, we do a batch insertion into m_sendOrReceiveNodes and
    // m_nonSendOrReceiveNodes
    std::set< localIndex > tmpSendOrReceiveNodes;
    std::set< localIndex > tmpNonSendOrReceiveNodes;

    SortedArray< localIndex > & m_sendOrReceiveNodes = nodeSets.getReference< SortedArray< localIndex > >( viewKeyStruct::sendOrReceiveNodesString() );
    SortedArray< localIndex > & m_nonSendOrReceiveNodes = nodeSets.getReference< SortedArray< localIndex > >( viewKeyStruct::nonSendOrReceiveNodesString() );
    SortedArray< localIndex > & m_targetNodes = nodeSets.getReference< SortedArray< localIndex > >( viewKeyStruct::targetNodesString() );

    elementRegionManager.forElementRegionsComplete( regionNames,
                                                    [&]( localIndex const,
                                                         localIndex const er,
                                                         ElementRegionBase & elemRegion )
    {
      elemRegion.forElementSubRegionsIndex< CellElementSubRegion >( [&]( localIndex const esr, CellElementSubRegion & elementSubRegion )
      {
        string const & solidMaterialName = elementSubRegion.getReference< string >( viewKeyStruct::solidMaterialNamesString() );

        arrayView2d< real64 const > const
        rho = elementSubRegion.getConstitutiveModel( solidMaterialName ).getReference< array2d< real64 > >( SolidBase::viewKeyStruct::densityString() );

        SortedArray< localIndex > & elemsAttachedToSendOrReceiveNodes = getElemsAttachedToSendOrReceiveNodes( elementSubRegion );
        SortedArray< localIndex > & elemsNotAttachedToSendOrReceiveNodes = getElemsNotAttachedToSendOrReceiveNodes( elementSubRegion );

        std::set< localIndex > tmpElemsAttachedToSendOrReceiveNodes;
        std::set< localIndex > tmpElemsNotAttachedToSendOrReceiveNodes;

        elemsAttachedToSendOrReceiveNodes.setName(
          "SolidMechanicsLagrangianFEM::m_elemsAttachedToSendOrReceiveNodes["
          + std::to_string( er ) + "][" + std::to_string( esr ) + "]" );

        elemsNotAttachedToSendOrReceiveNodes.setName(
          "SolidMechanicsLagrangianFEM::m_elemsNotAttachedToSendOrReceiveNodes["
          + std::to_string( er ) + "][" + std::to_string( esr ) + "]" );

        arrayView2d< real64 const > const & detJ = elementSubRegion.detJ();
        arrayView2d< localIndex const, cells::NODE_MAP_USD > const & elemsToNodes = elementSubRegion.nodeList();

        finiteElement::FiniteElementBase const &
        fe = elementSubRegion.getReference< finiteElement::FiniteElementBase >( getDiscretizationName() );
        finiteElement::FiniteElementDispatchHandler< ALL_FE_TYPES >::dispatch3D( fe,
                                                                                 [&] ( auto const finiteElement )
        {
          using FE_TYPE = TYPEOFREF( finiteElement );
          using SUBREGION_TYPE = TYPEOFREF( elementSubRegion );

          typename FE_TYPE::template MeshData< SUBREGION_TYPE > meshData;
          finiteElement::FiniteElementBase::initialize< FE_TYPE, SUBREGION_TYPE >( nodes,
                                                                                   edgeManager,
                                                                                   faceManager,
                                                                                   elementSubRegion,
                                                                                   meshData );

          constexpr localIndex maxSupportPoints = FE_TYPE::maxSupportPoints;
          constexpr localIndex numQuadraturePointsPerElem = FE_TYPE::numQuadraturePoints;

          real64 N[maxSupportPoints];
          for( localIndex k=0; k < elemsToNodes.size( 0 ); ++k )
          {
            typename FE_TYPE::StackVariables feStack;
            finiteElement.template setup< FE_TYPE >( k, meshData, feStack );
            localIndex const numSupportPoints =
              finiteElement.template numSupportPoints< FE_TYPE >( feStack );

//#if ! defined( CALC_FEM_SHAPE_IN_KERNEL ) // we don't calculate detJ in this case
            for( localIndex q=0; q<numQuadraturePointsPerElem; ++q )
            {
              FE_TYPE::calcN( q, feStack, N );

              for( localIndex a=0; a< numSupportPoints; ++a )
              {
                mass[elemsToNodes[k][a]] += rho[k][q] * detJ[k][q] * N[a];
              }
            }
//#endif

            bool isAttachedToGhostNode = false;
            for( localIndex a=0; a<elementSubRegion.numNodesPerElement(); ++a )
            {
              if( nodeGhostRank[elemsToNodes[k][a]] >= -1 )
              {
                isAttachedToGhostNode = true;
                tmpSendOrReceiveNodes.insert( elemsToNodes[k][a] );
              }
              else
              {
                tmpNonSendOrReceiveNodes.insert( elemsToNodes[k][a] );
              }
            }

            if( isAttachedToGhostNode )
            {
              tmpElemsAttachedToSendOrReceiveNodes.insert( k );
            }
            else
            {
              tmpElemsNotAttachedToSendOrReceiveNodes.insert( k );
            }
          }
        } );
        elemsAttachedToSendOrReceiveNodes.insert( tmpElemsAttachedToSendOrReceiveNodes.begin(),
                                                  tmpElemsAttachedToSendOrReceiveNodes.end() );
        elemsNotAttachedToSendOrReceiveNodes.insert( tmpElemsNotAttachedToSendOrReceiveNodes.begin(),
                                                     tmpElemsNotAttachedToSendOrReceiveNodes.end() );

        m_sendOrReceiveNodes.insert( tmpSendOrReceiveNodes.begin(),
                                     tmpSendOrReceiveNodes.end() );
        m_nonSendOrReceiveNodes.insert( tmpNonSendOrReceiveNodes.begin(),
                                        tmpNonSendOrReceiveNodes.end() );
        m_targetNodes = m_sendOrReceiveNodes;
        m_targetNodes.insert( m_nonSendOrReceiveNodes.begin(),
                              m_nonSendOrReceiveNodes.end() );

      } );
    } );

  } );
}

real64 SolidMechanicsLagrangianFEM::solverStep( real64 const & time_n,
                                                real64 const & dt,
                                                const int cycleNumber,
                                                DomainPartition & domain )
{
  GEOS_MARK_FUNCTION;
  real64 dtReturn = dt;

  SolverBase * const surfaceGenerator = this->getParent().getGroupPointer< SolverBase >( "SurfaceGen" );

  if( m_timeIntegrationOption == TimeIntegrationOption::ExplicitDynamic )
  {
    dtReturn = explicitStep( time_n, dt, cycleNumber, domain );

    if( surfaceGenerator!=nullptr )
    {
      surfaceGenerator->solverStep( time_n, dt, cycleNumber, domain );
    }
  }
  else if( m_timeIntegrationOption == TimeIntegrationOption::ImplicitDynamic ||
           m_timeIntegrationOption == TimeIntegrationOption::QuasiStatic )
  {
    int const maxNumResolves = m_maxNumResolves;
    int locallyFractured = 0;
    int globallyFractured = 0;
    implicitStepSetup( time_n, dt, domain );
    for( int solveIter=0; solveIter<maxNumResolves; ++solveIter )
    {

      Timestamp const meshModificationTimestamp = getMeshModificationTimestamp( domain );

      // Only build the sparsity pattern if the mesh has changed
      if( meshModificationTimestamp > getSystemSetupTimestamp() || globallyFractured )
      {
        setupSystem( domain, m_dofManager, m_localMatrix, m_rhs, m_solution );
        setSystemSetupTimestamp( meshModificationTimestamp );
      }

      dtReturn = nonlinearImplicitStep( time_n,
                                        dt,
                                        cycleNumber,
                                        domain );

      if( surfaceGenerator!=nullptr )
      {
        if( surfaceGenerator->solverStep( time_n, dt, cycleNumber, domain ) > 0 )
        {
          locallyFractured = 1;
        }
        MpiWrapper::allReduce( &locallyFractured,
                               &globallyFractured,
                               1,
                               MPI_MAX,
                               MPI_COMM_GEOSX );
      }
      if( globallyFractured == 0 )
      {
        break;
      }
      else
      {
        GEOS_LOG_RANK_0( "Fracture Occurred. Resolve" );
      }
    }
    implicitStepComplete( time_n, dt, domain );
  }

  return dtReturn;
}

real64 SolidMechanicsLagrangianFEM::explicitStep( real64 const & time_n,
                                                  real64 const & dt,
                                                  const int GEOS_UNUSED_PARAM( cycleNumber ),
                                                  DomainPartition & domain )
{
  GEOS_MARK_FUNCTION;

  #define USE_PHYSICS_LOOP

  forDiscretizationOnMeshTargets( domain.getMeshBodies(), [&] ( string const &,
                                                                MeshLevel & mesh,
                                                                arrayView1d< string const > const & regionNames )
  {
    NodeManager & nodes = mesh.getNodeManager();
    ElementRegionManager & elementRegionManager = mesh.getElemManager();
    Group const & nodeSets = nodes.sets();

    SortedArrayView< localIndex const > const &
    m_sendOrReceiveNodes = nodeSets.getReference< SortedArray< localIndex > >( viewKeyStruct::sendOrReceiveNodesString() ).toViewConst();

    SortedArrayView< localIndex const > const &
    m_nonSendOrReceiveNodes = nodeSets.getReference< SortedArray< localIndex > >( viewKeyStruct::nonSendOrReceiveNodesString() ).toViewConst();

    // save previous constitutive state data in preparation for next timestep
    elementRegionManager.forElementSubRegions< CellElementSubRegion >( regionNames,
                                                                       [&]( localIndex const,
                                                                            CellElementSubRegion & subRegion )
    {
      string const & solidMaterialName = subRegion.template getReference< string >( viewKeyStruct::solidMaterialNamesString() );
      SolidBase & constitutiveRelation = getConstitutiveModel< SolidBase >( subRegion, solidMaterialName );
      constitutiveRelation.saveConvergedState();
    } );

    FieldSpecificationManager & fsManager = FieldSpecificationManager::getInstance();

    arrayView1d< real64 const > const & mass = nodes.getField< solidMechanics::mass >();
    solidMechanics::arrayView2dLayoutVelocity const & vel = nodes.getField< solidMechanics::velocity >();
    solidMechanics::arrayView2dLayoutTotalDisplacement const & u = nodes.getField< solidMechanics::totalDisplacement >();
    solidMechanics::arrayView2dLayoutIncrDisplacement const & uhat = nodes.getField< solidMechanics::incrementalDisplacement >();
    solidMechanics::arrayView2dLayoutAcceleration const & acc = nodes.getField< solidMechanics::acceleration >();

    FieldIdentifiers fieldsToBeSync;
    fieldsToBeSync.addFields( FieldLocation::Node,
                              { solidMechanics::velocity::key(),
                                solidMechanics::acceleration::key() } );
    m_iComm.resize( domain.getNeighbors().size() );
    CommunicationTools::getInstance().synchronizePackSendRecvSizes( fieldsToBeSync, mesh, domain.getNeighbors(), m_iComm, true );

    fsManager.applyFieldValue< parallelDevicePolicy< 1024 > >( time_n, mesh, solidMechanics::acceleration::key() );

    //3: v^{n+1/2} = v^{n} + a^{n} dt/2
    solidMechanicsLagrangianFEMKernels::velocityUpdate( acc, vel, dt / 2 );

    fsManager.applyFieldValue< parallelDevicePolicy< 1024 > >( time_n, mesh, solidMechanics::velocity::key() );

    //4. x^{n+1} = x^{n} + v^{n+{1}/{2}} dt (x is displacement)
    solidMechanicsLagrangianFEMKernels::displacementUpdate( vel, uhat, u, dt );

    fsManager.applyFieldValue( time_n + dt,
                               mesh,
                               solidMechanics::totalDisplacement::key(),
                               [&]( FieldSpecificationBase const & bc,
                                    SortedArrayView< localIndex const > const & targetSet )
    {
      integer const component = bc.getComponent();
      GEOS_ERROR_IF_LT_MSG( component, 0, "Component index required for displacement BC " << bc.getName() );

      forAll< parallelDevicePolicy< 1024 > >( targetSet.size(),
                                              [=] GEOS_DEVICE ( localIndex const i )
      {
        localIndex const a = targetSet[ i ];
        vel( a, component ) = u( a, component );
      } );
    },
                               [&]( FieldSpecificationBase const & bc,
                                    SortedArrayView< localIndex const > const & targetSet )
    {
      integer const component = bc.getComponent();
      GEOS_ERROR_IF_LT_MSG( component, 0, "Component index required for displacement BC " << bc.getName() );

      forAll< parallelDevicePolicy< 1024 > >( targetSet.size(),
                                              [=] GEOS_DEVICE ( localIndex const i )
      {
        localIndex const a = targetSet[ i ];
        uhat( a, component ) = u( a, component ) - vel( a, component );
        vel( a, component )  = uhat( a, component ) / dt;
      } );
    } );

    //Step 5. Calculate deformation input to constitutive model and update state to
    // Q^{n+1}
    explicitKernelDispatch( mesh,
                            regionNames,
                            this->getDiscretizationName(),
                            dt,
                            string( viewKeyStruct::elemsAttachedToSendOrReceiveNodesString() ) );

    // apply this over a set
    solidMechanicsLagrangianFEMKernels::velocityUpdate( acc, mass, vel, dt / 2, m_sendOrReceiveNodes.toViewConst() );

    fsManager.applyFieldValue< parallelDevicePolicy< 1024 > >( time_n, mesh, solidMechanics::velocity::key() );

    parallelDeviceEvents packEvents;
    CommunicationTools::getInstance().asyncPack( fieldsToBeSync, mesh, domain.getNeighbors(), m_iComm, true, packEvents );

    waitAllDeviceEvents( packEvents );

    CommunicationTools::getInstance().asyncSendRecv( domain.getNeighbors(), m_iComm, true, packEvents );

    waitAllDeviceEvents( packEvents );

    explicitKernelDispatch( mesh,
                            regionNames,
                            this->getDiscretizationName(),
                            dt,
                            string( viewKeyStruct::elemsNotAttachedToSendOrReceiveNodesString() ) );

    // apply this over a set
    solidMechanicsLagrangianFEMKernels::velocityUpdate( acc, mass, vel, dt / 2, m_nonSendOrReceiveNodes.toViewConst() );
    fsManager.applyFieldValue< parallelDevicePolicy< 1024 > >( time_n, mesh, solidMechanics::velocity::key() );

    // this includes  a device sync after launching all the unpacking kernels
    parallelDeviceEvents unpackEvents;
    CommunicationTools::getInstance().finalizeUnpack( mesh, domain.getNeighbors(), m_iComm, true, unpackEvents );

  } );

  return dt;
}



void SolidMechanicsLagrangianFEM::applyDisplacementBCImplicit( real64 const time,
                                                               DofManager const & dofManager,
                                                               DomainPartition & domain,
                                                               CRSMatrixView< real64, globalIndex const > const & localMatrix,
                                                               arrayView1d< real64 > const & localRhs )
{
  GEOS_MARK_FUNCTION;
  string const dofKey = dofManager.getKey( solidMechanics::totalDisplacement::key() );

  FieldSpecificationManager const & fsManager = FieldSpecificationManager::getInstance();

  integer isDisplacementBCApplied[3]{};

  forDiscretizationOnMeshTargets( domain.getMeshBodies(), [&] ( string const &,
                                                                MeshLevel & mesh,
                                                                arrayView1d< string const > const & )
  {

    fsManager.apply< NodeManager >( time,
                                    mesh,
                                    solidMechanics::totalDisplacement::key(),
                                    [&]( FieldSpecificationBase const & bc,
                                         string const &,
                                         SortedArrayView< localIndex const > const & targetSet,
                                         NodeManager & targetGroup,
                                         string const fieldName )
    {
      bc.applyBoundaryConditionToSystem< FieldSpecificationEqual,
                                         parallelDevicePolicy<  > >( targetSet,
                                                                     time,
                                                                     targetGroup,
                                                                     fieldName,
                                                                     dofKey,
                                                                     dofManager.rankOffset(),
                                                                     localMatrix,
                                                                     localRhs );

      if( targetSet.size() > 0 && bc.getComponent() == 0 )
      {
        isDisplacementBCApplied[0] = 1;
      }
      else if( targetSet.size() > 0 && bc.getComponent() == 1 )
      {
        isDisplacementBCApplied[1] = 1;
      }
      else if( targetSet.size() > 0 && bc.getComponent() == 2 )
      {
        isDisplacementBCApplied[2] = 1;
      }

    } );
  } );

  // if the log level is 0, we don't need the reduction below (hence this early check)
  if( getLogLevel() >= 1 )
  {
    integer isDisplacementBCAppliedGlobal[3]{};
    MpiWrapper::allReduce( isDisplacementBCApplied,
                           isDisplacementBCAppliedGlobal,
                           3,
                           MpiWrapper::getMpiOp( MpiWrapper::Reduction::Max ),
                           MPI_COMM_GEOSX );

<<<<<<< HEAD
    // char const bcLogMessage[] =
    //   "\nWarning!"
    //   "\n{} `{}`: There is no displacement boundary condition applied to this problem in the {} direction. \n"
    //   "The problem may be ill-posed.\n";
    // GEOS_LOG_RANK_0_IF( isDisplacementBCApplied[0] == 0, // target set is empty
    //                     GEOS_FMT( bcLogMessage,
    //                               catalogName(), getName(), 'x' ) );
    // GEOS_LOG_RANK_0_IF( isDisplacementBCApplied[1] == 0, // target set is empty
    //                     GEOS_FMT( bcLogMessage,
    //                               catalogName(), getName(), 'y' ) );
    // GEOS_LOG_RANK_0_IF( isDisplacementBCApplied[2] == 0, // target set is empty
    //                     GEOS_FMT( bcLogMessage,
    //                               catalogName(), getName(), 'z' ) );
=======
    char const bcLogMessage[] =
      "\nWarning!"
      "\n{} `{}`: There is no displacement boundary condition applied to this problem in the {} direction. \n"
      "The problem may be ill-posed.\n";
    GEOS_LOG_RANK_0_IF( isDisplacementBCAppliedGlobal[0] == 0, // target set is empty
                        GEOS_FMT( bcLogMessage,
                                  catalogName(), getName(), 'x' ) );
    GEOS_LOG_RANK_0_IF( isDisplacementBCAppliedGlobal[1] == 0, // target set is empty
                        GEOS_FMT( bcLogMessage,
                                  catalogName(), getName(), 'y' ) );
    GEOS_LOG_RANK_0_IF( isDisplacementBCAppliedGlobal[2] == 0, // target set is empty
                        GEOS_FMT( bcLogMessage,
                                  catalogName(), getName(), 'z' ) );
>>>>>>> 068dcde6
  }

}

void SolidMechanicsLagrangianFEM::applyTractionBC( real64 const time,
                                                   DofManager const & dofManager,
                                                   DomainPartition & domain,
                                                   arrayView1d< real64 > const & localRhs )
{
  FieldSpecificationManager & fsManager = FieldSpecificationManager::getInstance();

  forDiscretizationOnMeshTargets( domain.getMeshBodies(), [&] ( string const &,
                                                                MeshLevel & mesh,
                                                                arrayView1d< string const > const & )
  {

    FaceManager const & faceManager = mesh.getFaceManager();
    NodeManager const & nodeManager = mesh.getNodeManager();

    string const dofKey = dofManager.getKey( solidMechanics::totalDisplacement::key() );

    arrayView1d< globalIndex const > const blockLocalDofNumber = nodeManager.getReference< globalIndex_array >( dofKey );
    globalIndex const dofRankOffset = dofManager.rankOffset();

    fsManager.template apply< FaceManager,
                              TractionBoundaryCondition >( time,
                                                           mesh,
                                                           TractionBoundaryCondition::catalogName(),
                                                           [&]( TractionBoundaryCondition const & bc,
                                                                string const &,
                                                                SortedArrayView< localIndex const > const & targetSet,
                                                                Group &,
                                                                string const & )
    {
      bc.launch( time,
                 blockLocalDofNumber,
                 dofRankOffset,
                 faceManager,
                 targetSet,
                 localRhs );
    } );
  } );
}

void SolidMechanicsLagrangianFEM::applyChomboPressure( DofManager const & dofManager,
                                                       DomainPartition & domain,
                                                       arrayView1d< real64 > const & localRhs )
{
  forDiscretizationOnMeshTargets( domain.getMeshBodies(), [&] ( string const &,
                                                                MeshLevel & mesh,
                                                                arrayView1d< string const > const & )
  {

    FaceManager & faceManager = mesh.getFaceManager();
    NodeManager & nodeManager = mesh.getNodeManager();

    arrayView1d< real64 const > const faceArea  = faceManager.faceArea();
    arrayView2d< real64 const > const faceNormal  = faceManager.faceNormal();
    ArrayOfArraysView< localIndex const > const faceToNodeMap = faceManager.nodeList().toViewConst();

    string const dofKey = dofManager.getKey( solidMechanics::totalDisplacement::key() );

    arrayView1d< globalIndex const > const dofNumber = nodeManager.getReference< globalIndex_array >( dofKey );
    arrayView1d< real64 const > const facePressure = faceManager.getReference< array1d< real64 > >( "ChomboPressure" );

    forAll< serialPolicy >( faceManager.size(), [=] ( localIndex const kf )
    {
      int const numNodes = LvArray::integerConversion< int >( faceToNodeMap.sizeOfArray( kf ));
      for( int a=0; a<numNodes; ++a )
      {
        localIndex const dof = dofNumber[ faceToNodeMap( kf, a ) ];
        if( dof < 0 || dof >= localRhs.size() )
          continue;

        for( int component=0; component<3; ++component )
        {
          real64 const value = -facePressure[ kf ] * faceNormal( kf, component ) * faceArea[kf] / numNodes;
          localRhs[ dof + component ] += value;
        }
      }
    } );
  } );
}



void
SolidMechanicsLagrangianFEM::
  implicitStepSetup( real64 const & GEOS_UNUSED_PARAM( time_n ),
                     real64 const & dt,
                     DomainPartition & domain )
{

  forDiscretizationOnMeshTargets( domain.getMeshBodies(), [&] ( string const &,
                                                                MeshLevel & mesh,
                                                                arrayView1d< string const > const & regionNames )
  {
    NodeManager & nodeManager = mesh.getNodeManager();

    solidMechanics::arrayView2dLayoutIncrDisplacement const uhat =
      nodeManager.getField< solidMechanics::incrementalDisplacement >();
    solidMechanics::arrayView2dLayoutTotalDisplacement const disp =
      nodeManager.getField< solidMechanics::totalDisplacement >();


    localIndex const numNodes = nodeManager.size();

    if( this->m_timeIntegrationOption == TimeIntegrationOption::ImplicitDynamic )
    {
      solidMechanics::arrayViewConst2dLayoutAcceleration const a_n = nodeManager.getField< solidMechanics::acceleration >();
      solidMechanics::arrayView2dLayoutVelocity const v_n = nodeManager.getField< solidMechanics::velocity >();
      arrayView2d< real64 > const vtilde = nodeManager.getField< solidMechanics::velocityTilde >();
      arrayView2d< real64 > const uhatTilde = nodeManager.getField< solidMechanics::uhatTilde >();

      real64 const newmarkGamma = this->getReference< real64 >( solidMechanicsViewKeys.newmarkGamma );
      real64 const newmarkBeta = this->getReference< real64 >( solidMechanicsViewKeys.newmarkBeta );

      forAll< parallelDevicePolicy<  > >( numNodes, [=] GEOS_HOST_DEVICE ( localIndex const a )
      {
        for( int i=0; i<3; ++i )
        {
          vtilde[a][i] = v_n( a, i ) + (1.0-newmarkGamma) * a_n( a, i ) * dt;
          uhatTilde[a][i] = ( v_n( a, i ) + 0.5 * ( 1.0 - 2.0*newmarkBeta ) * a_n( a, i ) * dt ) *dt;
          uhat( a, i ) = uhatTilde[a][i];
          disp( a, i ) += uhatTilde[a][i];
        }
      } );
    }
    else if( this->m_timeIntegrationOption == TimeIntegrationOption::QuasiStatic )
    {
      forAll< parallelDevicePolicy<  > >( numNodes, [=] GEOS_HOST_DEVICE ( localIndex const a )
      {
        for( int i=0; i<3; ++i )
        {
          uhat( a, i ) = 0.0;
        }
      } );
    }

    ElementRegionManager & elementRegionManager = mesh.getElemManager();
    ConstitutiveManager & constitutiveManager = domain.getConstitutiveManager();
    ElementRegionManager::ConstitutiveRelationAccessor< ConstitutiveBase >
    constitutiveRelations = elementRegionManager.constructFullConstitutiveAccessor< ConstitutiveBase >( constitutiveManager );

    elementRegionManager.forElementSubRegions< CellElementSubRegion >( regionNames,
                                                                       [&]( localIndex const,
                                                                            CellElementSubRegion & subRegion )
    {
      string const & solidMaterialName = subRegion.template getReference< string >( viewKeyStruct::solidMaterialNamesString() );
      SolidBase & constitutiveRelation = getConstitutiveModel< SolidBase >( subRegion, solidMaterialName );
      constitutiveRelation.saveConvergedState();
    } );
  } );

}

void SolidMechanicsLagrangianFEM::implicitStepComplete( real64 const & GEOS_UNUSED_PARAM( time_n ),
                                                        real64 const & dt,
                                                        DomainPartition & domain )
{
  forDiscretizationOnMeshTargets( domain.getMeshBodies(), [&] ( string const &,
                                                                MeshLevel & mesh,
                                                                arrayView1d< string const > const & regionNames )
  {
    NodeManager & nodeManager = mesh.getNodeManager();
    localIndex const numNodes = nodeManager.size();
    ElementRegionManager & elementRegionManager = mesh.getElemManager();

    solidMechanics::arrayView2dLayoutIncrDisplacement const uhat =
      nodeManager.getField< solidMechanics::incrementalDisplacement >();

    if( this->m_timeIntegrationOption == TimeIntegrationOption::ImplicitDynamic )
    {
      solidMechanics::arrayView2dLayoutAcceleration const a_n = nodeManager.getField< solidMechanics::acceleration >();
      solidMechanics::arrayView2dLayoutVelocity const v_n = nodeManager.getField< solidMechanics::velocity >();
      arrayView2d< real64 const > const vtilde    = nodeManager.getField< solidMechanics::velocityTilde >();
      arrayView2d< real64 const > const uhatTilde = nodeManager.getField< solidMechanics::uhatTilde >();

      real64 const newmarkGamma = this->getReference< real64 >( solidMechanicsViewKeys.newmarkGamma );
      real64 const newmarkBeta = this->getReference< real64 >( solidMechanicsViewKeys.newmarkBeta );

      RAJA::forall< parallelDevicePolicy<> >( RAJA::TypedRangeSegment< localIndex >( 0, numNodes ),
                                              [=] GEOS_HOST_DEVICE ( localIndex const a )
      {
        for( int i=0; i<3; ++i )
        {
          a_n( a, i ) = 1.0 / ( newmarkBeta * dt*dt) * ( uhat( a, i ) - uhatTilde[a][i] );
          v_n[a][i] = vtilde[a][i] + newmarkGamma * a_n( a, i ) * dt;
        }
      } );
    }

    // save (converged) constitutive state data
    elementRegionManager.forElementSubRegions< CellElementSubRegion >( regionNames,
                                                                       [&]( localIndex const,
                                                                            CellElementSubRegion & subRegion )
    {
      string const & solidMaterialName = subRegion.template getReference< string >( viewKeyStruct::solidMaterialNamesString() );
      SolidBase & constitutiveRelation = getConstitutiveModel< SolidBase >( subRegion, solidMaterialName );
      constitutiveRelation.saveConvergedState();
    } );
  } );

}

void SolidMechanicsLagrangianFEM::setupDofs( DomainPartition const & GEOS_UNUSED_PARAM( domain ),
                                             DofManager & dofManager ) const
{
  GEOS_MARK_FUNCTION;
  dofManager.addField( solidMechanics::totalDisplacement::key(),
                       FieldLocation::Node,
                       3,
                       getMeshTargets() );

  dofManager.addCoupling( solidMechanics::totalDisplacement::key(),
                          solidMechanics::totalDisplacement::key(),
                          DofManager::Connector::Elem );
}


void SolidMechanicsLagrangianFEM::setupSystem( DomainPartition & domain,
                                               DofManager & dofManager,
                                               CRSMatrix< real64, globalIndex > & localMatrix,
                                               ParallelVector & rhs,
                                               ParallelVector & solution,
                                               bool const setSparsity )
{
  GEOS_MARK_FUNCTION;
  SolverBase::setupSystem( domain, dofManager, localMatrix, rhs, solution, setSparsity );

  SparsityPattern< globalIndex > sparsityPattern( dofManager.numLocalDofs(),
                                                  dofManager.numGlobalDofs(),
                                                  8*8*3*1.2 );

  forDiscretizationOnMeshTargets( domain.getMeshBodies(), [&] ( string const &,
                                                                MeshLevel & mesh,
                                                                arrayView1d< string const > const & regionNames )
  {

    NodeManager const & nodeManager = mesh.getNodeManager();
    arrayView1d< globalIndex const > const
    dofNumber = nodeManager.getReference< globalIndex_array >( dofManager.getKey( solidMechanics::totalDisplacement::key() ) );


    if( m_contactRelationName != viewKeyStruct::noContactRelationNameString() )
    {
      ElementRegionManager const & elemManager = mesh.getElemManager();
      array1d< string > allFaceElementRegions;
      elemManager.forElementRegions< SurfaceElementRegion >( [&]( SurfaceElementRegion const & elemRegion )
      {
        allFaceElementRegions.emplace_back( elemRegion.getName() );
      } );

      finiteElement::
        fillSparsity< FaceElementSubRegion,
                      solidMechanicsLagrangianFEMKernels::ImplicitSmallStrainQuasiStatic >( mesh,
                                                                                            allFaceElementRegions,
                                                                                            this->getDiscretizationName(),
                                                                                            dofNumber,
                                                                                            dofManager.rankOffset(),
                                                                                            sparsityPattern );

    }
    finiteElement::
      fillSparsity< CellElementSubRegion,
                    solidMechanicsLagrangianFEMKernels::ImplicitSmallStrainQuasiStatic >( mesh,
                                                                                          regionNames,
                                                                                          this->getDiscretizationName(),
                                                                                          dofNumber,
                                                                                          dofManager.rankOffset(),
                                                                                          sparsityPattern );


  } );

  sparsityPattern.compress();
  localMatrix.assimilate< parallelDevicePolicy<> >( std::move( sparsityPattern ) );


}

void SolidMechanicsLagrangianFEM::assembleSystem( real64 const GEOS_UNUSED_PARAM( time_n ),
                                                  real64 const dt,
                                                  DomainPartition & domain,
                                                  DofManager const & dofManager,
                                                  CRSMatrixView< real64, globalIndex const > const & localMatrix,
                                                  arrayView1d< real64 > const & localRhs )
{
  GEOS_MARK_FUNCTION;

  localMatrix.zero();
  localRhs.zero();

  if( m_isFixedStressPoromechanicsUpdate )
  {
    GEOS_UNUSED_VAR( dt );
    assemblyLaunch< constitutive::PorousSolid< ElasticIsotropic >, // TODO: change once there is a cmake solution
                    solidMechanicsLagrangianFEMKernels::FixedStressThermoPoromechanicsFactory >( domain,
                                                                                                 dofManager,
                                                                                                 localMatrix,
                                                                                                 localRhs );
  }
  else
  {
    if( m_timeIntegrationOption == TimeIntegrationOption::QuasiStatic )
    {
      GEOS_UNUSED_VAR( dt );
      assemblyLaunch< constitutive::SolidBase,
                      solidMechanicsLagrangianFEMKernels::QuasiStaticFactory >( domain,
                                                                                dofManager,
                                                                                localMatrix,
                                                                                localRhs );
    }
    else if( m_timeIntegrationOption == TimeIntegrationOption::ImplicitDynamic )
    {
      assemblyLaunch< constitutive::SolidBase,
                      solidMechanicsLagrangianFEMKernels::ImplicitNewmarkFactory >( domain,
                                                                                    dofManager,
                                                                                    localMatrix,
                                                                                    localRhs,
                                                                                    m_newmarkGamma,
                                                                                    m_newmarkBeta,
                                                                                    m_massDamping,
                                                                                    m_stiffnessDamping,
                                                                                    dt );
    }
  }
}

void
SolidMechanicsLagrangianFEM::
  applyBoundaryConditions( real64 const time_n,
                           real64 const dt,
                           DomainPartition & domain,
                           DofManager const & dofManager,
                           CRSMatrixView< real64, globalIndex const > const & localMatrix,
                           arrayView1d< real64 > const & localRhs )
{
  GEOS_MARK_FUNCTION;
  FieldSpecificationManager & fsManager = FieldSpecificationManager::getInstance();

  forDiscretizationOnMeshTargets( domain.getMeshBodies(), [&] ( string const &,
                                                                MeshLevel & mesh,
                                                                arrayView1d< string const > const & )
  {
    string const dofKey = dofManager.getKey( solidMechanics::totalDisplacement::key() );

    fsManager.apply< NodeManager >( time_n + dt,
                                    mesh,
                                    viewKeyStruct::forceString(),
                                    [&]( FieldSpecificationBase const & bc,
                                         string const &,
                                         SortedArrayView< localIndex const > const & targetSet,
                                         NodeManager & targetGroup,
                                         string const & GEOS_UNUSED_PARAM( fieldName ) )
    {
      // TODO: fix use of dummy name
      bc.applyBoundaryConditionToSystem< FieldSpecificationAdd,
                                         parallelDevicePolicy<  > >( targetSet,
                                                                     time_n + dt,
                                                                     targetGroup,
                                                                     solidMechanics::totalDisplacement::key(),
                                                                     dofKey,
                                                                     dofManager.rankOffset(),
                                                                     localMatrix,
                                                                     localRhs );
    } );

  } );

  applyTractionBC( time_n + dt, dofManager, domain, localRhs );

  FaceManager const & faceManager = domain.getMeshBody( 0 ).getMeshLevel( m_discretizationName ).getFaceManager();

  if( faceManager.hasWrapper( "ChomboPressure" ) )
  {
    fsManager.applyFieldValue( time_n, domain.getMeshBody( 0 ).getMeshLevel( m_discretizationName ), "ChomboPressure" );
    applyChomboPressure( dofManager, domain, localRhs );
  }

  applyDisplacementBCImplicit( time_n + dt, dofManager, domain, localMatrix, localRhs );
}

real64
SolidMechanicsLagrangianFEM::
  calculateResidualNorm( real64 const & GEOS_UNUSED_PARAM( time_n ),
                         real64 const & GEOS_UNUSED_PARAM( dt ),
                         DomainPartition const & domain,
                         DofManager const & dofManager,
                         arrayView1d< real64 const > const & localRhs )
{
  GEOS_MARK_FUNCTION;

  real64 totalResidualNorm = 0.0;

  forDiscretizationOnMeshTargets( domain.getMeshBodies(), [&] ( string const &,
                                                                MeshLevel const & mesh,
                                                                arrayView1d< string const > const & )
  {
    NodeManager const & nodeManager = mesh.getNodeManager();

    arrayView1d< globalIndex const > const
    dofNumber = nodeManager.getReference< array1d< globalIndex > >( dofManager.getKey( solidMechanics::totalDisplacement::key() ) );
    globalIndex const rankOffset = dofManager.rankOffset();

    arrayView1d< integer const > const ghostRank = nodeManager.ghostRank();

    RAJA::ReduceSum< parallelDeviceReduce, real64 > localSum( 0.0 );

    SortedArrayView< localIndex const > const &
    targetNodes = nodeManager.sets().getReference< SortedArray< localIndex > >( viewKeyStruct::targetNodesString() ).toViewConst();

    forAll< parallelDevicePolicy<> >( targetNodes.size(),
                                      [localRhs, localSum, dofNumber, rankOffset, ghostRank, targetNodes] GEOS_HOST_DEVICE ( localIndex const k )
    {
      localIndex const nodeIndex = targetNodes[k];
      if( ghostRank[nodeIndex] < 0 )
      {
        localIndex const localRow = LvArray::integerConversion< localIndex >( dofNumber[nodeIndex] - rankOffset );

        for( localIndex dim = 0; dim < 3; ++dim )
        {
          localSum += localRhs[localRow + dim] * localRhs[localRow + dim];
        }
      }
    } );
    real64 const localResidualNorm[2] = { localSum.get(), this->m_maxForce };

    // globalResidualNorm[0]: the sum of all the local sum(rhs^2).
    // globalResidualNorm[1]: max of max force of each rank. Basically max force globally
    real64 globalResidualNorm[2] = {0, 0};

    int const rank = MpiWrapper::commRank( MPI_COMM_GEOSX );
    int const size = MpiWrapper::commSize( MPI_COMM_GEOSX );
    array1d< real64 > globalValues( size * 2 );

    // Everything is done on rank 0
    MpiWrapper::gather( localResidualNorm,
                        2,
                        globalValues.data(),
                        2,
                        0,
                        MPI_COMM_GEOSX );

    if( rank==0 )
    {
      for( int r=0; r<size; ++r )
      {
        // sum/max across all ranks
        globalResidualNorm[0] += globalValues[r*2];
        globalResidualNorm[1] = std::max( globalResidualNorm[1], globalValues[r*2+1] );
      }
    }

    MpiWrapper::bcast( globalResidualNorm, 2, 0, MPI_COMM_GEOSX );


    real64 const residual = sqrt( globalResidualNorm[0] )/(globalResidualNorm[1]+1); // the + 1 is for the first
                                                                                     // time-step when maxForce = 0;
    totalResidualNorm = std::max( residual, totalResidualNorm );
  } );

  if( getLogLevel() >= 1 && logger::internal::rank==0 )
  {
    std::cout << GEOS_FMT( "    ( R{} ) = ( {:4.2e} ) ; ", coupledSolverAttributePrefix(), totalResidualNorm );
  }

  return totalResidualNorm;
}



void
SolidMechanicsLagrangianFEM::applySystemSolution( DofManager const & dofManager,
                                                  arrayView1d< real64 const > const & localSolution,
                                                  real64 const scalingFactor,
                                                  DomainPartition & domain )
{
  GEOS_MARK_FUNCTION;
  dofManager.addVectorToField( localSolution,
                               solidMechanics::totalDisplacement::key(),
                               solidMechanics::incrementalDisplacement::key(),
                               scalingFactor );

  dofManager.addVectorToField( localSolution,
                               solidMechanics::totalDisplacement::key(),
                               solidMechanics::totalDisplacement::key(),
                               scalingFactor );

  forDiscretizationOnMeshTargets( domain.getMeshBodies(), [&] ( string const &,
                                                                MeshLevel & mesh,
                                                                arrayView1d< string const > const & )

  {
    FieldIdentifiers fieldsToBeSync;

    fieldsToBeSync.addFields( FieldLocation::Node,
                              { solidMechanics::incrementalDisplacement::key(),
                                solidMechanics::totalDisplacement::key() } );

    CommunicationTools::getInstance().synchronizeFields( fieldsToBeSync,
                                                         mesh,
                                                         domain.getNeighbors(),
                                                         true );
  } );
}

void SolidMechanicsLagrangianFEM::resetStateToBeginningOfStep( DomainPartition & domain )
{
  GEOS_MARK_FUNCTION;
  forDiscretizationOnMeshTargets( domain.getMeshBodies(), [&] ( string const &,
                                                                MeshLevel & mesh,
                                                                arrayView1d< string const > const & )
  {
    NodeManager & nodeManager = mesh.getNodeManager();

    solidMechanics::arrayView2dLayoutIncrDisplacement const & incdisp =
      nodeManager.getField< solidMechanics::incrementalDisplacement >();
    solidMechanics::arrayView2dLayoutTotalDisplacement const & disp =
      nodeManager.getField< solidMechanics::totalDisplacement >();

    // TODO need to finish this rewind
    forAll< parallelDevicePolicy<  > >( nodeManager.size(), [=] GEOS_HOST_DEVICE ( localIndex const a )
    {
      for( localIndex i = 0; i < 3; ++i )
      {
        disp( a, i ) -= incdisp( a, i );
        incdisp( a, i ) = 0.0;
      }
    } );
  } );
}


void SolidMechanicsLagrangianFEM::applyContactConstraint( DofManager const & dofManager,
                                                          DomainPartition & domain,
                                                          CRSMatrixView< real64, globalIndex const > const & localMatrix,
                                                          arrayView1d< real64 > const & localRhs )
{
  GEOS_MARK_FUNCTION;

  if( m_contactRelationName != viewKeyStruct::noContactRelationNameString() )
  {
    forDiscretizationOnMeshTargets( domain.getMeshBodies(), [&] ( string const &,
                                                                  MeshLevel & mesh,
                                                                  arrayView1d< string const > const & )
    {
      FaceManager const & faceManager = mesh.getFaceManager();
      NodeManager & nodeManager = mesh.getNodeManager();
      ElementRegionManager & elemManager = mesh.getElemManager();

      solidMechanics::arrayViewConst2dLayoutTotalDisplacement const u =
        nodeManager.getField< solidMechanics::totalDisplacement >();
      arrayView2d< real64 > const fc = nodeManager.getField< solidMechanics::contactForce >();
      fc.zero();

      arrayView2d< real64 const > const faceNormal = faceManager.faceNormal();
      ArrayOfArraysView< localIndex const > const facesToNodes = faceManager.nodeList().toViewConst();

      string const dofKey = dofManager.getKey( solidMechanics::totalDisplacement::key() );
      arrayView1d< globalIndex > const nodeDofNumber = nodeManager.getReference< globalIndex_array >( dofKey );
      globalIndex const rankOffset = dofManager.rankOffset();

      // TODO: this bound may need to change
      constexpr localIndex maxNodexPerFace = 4;
      constexpr localIndex maxDofPerElem = maxNodexPerFace * 3 * 2;

      elemManager.forElementSubRegions< FaceElementSubRegion >( [&]( FaceElementSubRegion & subRegion )
      {
        ContactBase const & contact = getConstitutiveModel< ContactBase >( subRegion, m_contactRelationName );

        real64 const contactStiffness = contact.stiffness();

        arrayView1d< real64 > const area = subRegion.getElementArea();
        arrayView2d< localIndex const > const elemsToFaces = subRegion.faceList();

        // TODO: use parallel policy?
        forAll< serialPolicy >( subRegion.size(), [=] ( localIndex const kfe )
        {
          real64 Nbar[ 3 ] = { faceNormal[elemsToFaces[kfe][0]][0] - faceNormal[elemsToFaces[kfe][1]][0],
                               faceNormal[elemsToFaces[kfe][0]][1] - faceNormal[elemsToFaces[kfe][1]][1],
                               faceNormal[elemsToFaces[kfe][0]][2] - faceNormal[elemsToFaces[kfe][1]][2] };

          LvArray::tensorOps::normalize< 3 >( Nbar );


          localIndex const kf0 = elemsToFaces[kfe][0];
          localIndex const kf1 = elemsToFaces[kfe][1];
          localIndex const numNodesPerFace=facesToNodes.sizeOfArray( kf0 );
          real64 const Ja = area[kfe] / numNodesPerFace;

          stackArray1d< globalIndex, maxDofPerElem > rowDOF( numNodesPerFace*3*2 );
          stackArray1d< real64, maxDofPerElem > nodeRHS( numNodesPerFace*3*2 );
          stackArray2d< real64, maxDofPerElem *maxDofPerElem > dRdP( numNodesPerFace*3*2, numNodesPerFace*3*2 );

          for( localIndex a=0; a<numNodesPerFace; ++a )
          {
            real64 penaltyForce[ 3 ] = LVARRAY_TENSOROPS_INIT_LOCAL_3( Nbar );
            localIndex const node0 = facesToNodes[kf0][a];
            localIndex const node1 = facesToNodes[kf1][ a==0 ? a : numNodesPerFace-a ];
            real64 gap[ 3 ] = LVARRAY_TENSOROPS_INIT_LOCAL_3( u[node1] );
            LvArray::tensorOps::subtract< 3 >( gap, u[node0] );
            real64 const gapNormal = LvArray::tensorOps::AiBi< 3 >( gap, Nbar );

            for( int i=0; i<3; ++i )
            {
              rowDOF[3*a+i]                     = nodeDofNumber[node0]+i;
              rowDOF[3*(numNodesPerFace + a)+i] = nodeDofNumber[node1]+i;
            }

            if( gapNormal < 0 )
            {
              LvArray::tensorOps::scale< 3 >( penaltyForce, -contactStiffness * gapNormal * Ja );
              for( int i=0; i<3; ++i )
              {
                LvArray::tensorOps::subtract< 3 >( fc[node0], penaltyForce );
                LvArray::tensorOps::add< 3 >( fc[node1], penaltyForce );
                nodeRHS[3*a+i]                     -= penaltyForce[i];
                nodeRHS[3*(numNodesPerFace + a)+i] += penaltyForce[i];

                dRdP( 3*a+i, 3*a+i )                                         -= contactStiffness * Ja * Nbar[i] * Nbar[i];
                dRdP( 3*a+i, 3*(numNodesPerFace + a)+i )                     += contactStiffness * Ja * Nbar[i] * Nbar[i];
                dRdP( 3*(numNodesPerFace + a)+i, 3*a+i )                     += contactStiffness * Ja * Nbar[i] * Nbar[i];
                dRdP( 3*(numNodesPerFace + a)+i, 3*(numNodesPerFace + a)+i ) -= contactStiffness * Ja * Nbar[i] * Nbar[i];
              }
            }
          }

          for( localIndex idof = 0; idof < numNodesPerFace*3*2; ++idof )
          {
            localIndex const localRow = LvArray::integerConversion< localIndex >( rowDOF[idof] - rankOffset );

            if( localRow >= 0 && localRow < localMatrix.numRows() )
            {
              localMatrix.addToRowBinarySearchUnsorted< serialAtomic >( localRow,
                                                                        rowDOF.data(),
                                                                        dRdP[idof].dataIfContiguous(),
                                                                        numNodesPerFace*3*2 );
              RAJA::atomicAdd( serialAtomic{}, &localRhs[localRow], nodeRHS[idof] );
            }
          }
        } );
      } );
    } );
  }
}

real64
SolidMechanicsLagrangianFEM::scalingForSystemSolution( DomainPartition const & domain,
                                                       DofManager const & dofManager,
                                                       arrayView1d< real64 const > const & localSolution )
{
  GEOS_MARK_FUNCTION;

  GEOS_UNUSED_VAR( domain, dofManager, localSolution );

  return 1.0;
}

void SolidMechanicsLagrangianFEM::enableFixedStressPoromechanicsUpdate()
{
  m_isFixedStressPoromechanicsUpdate = true;
}

REGISTER_CATALOG_ENTRY( SolverBase, SolidMechanicsLagrangianFEM, string const &, dataRepository::Group * const )
}<|MERGE_RESOLUTION|>--- conflicted
+++ resolved
@@ -706,21 +706,6 @@
                            MpiWrapper::getMpiOp( MpiWrapper::Reduction::Max ),
                            MPI_COMM_GEOSX );
 
-<<<<<<< HEAD
-    // char const bcLogMessage[] =
-    //   "\nWarning!"
-    //   "\n{} `{}`: There is no displacement boundary condition applied to this problem in the {} direction. \n"
-    //   "The problem may be ill-posed.\n";
-    // GEOS_LOG_RANK_0_IF( isDisplacementBCApplied[0] == 0, // target set is empty
-    //                     GEOS_FMT( bcLogMessage,
-    //                               catalogName(), getName(), 'x' ) );
-    // GEOS_LOG_RANK_0_IF( isDisplacementBCApplied[1] == 0, // target set is empty
-    //                     GEOS_FMT( bcLogMessage,
-    //                               catalogName(), getName(), 'y' ) );
-    // GEOS_LOG_RANK_0_IF( isDisplacementBCApplied[2] == 0, // target set is empty
-    //                     GEOS_FMT( bcLogMessage,
-    //                               catalogName(), getName(), 'z' ) );
-=======
     char const bcLogMessage[] =
       "\nWarning!"
       "\n{} `{}`: There is no displacement boundary condition applied to this problem in the {} direction. \n"
@@ -734,7 +719,6 @@
     GEOS_LOG_RANK_0_IF( isDisplacementBCAppliedGlobal[2] == 0, // target set is empty
                         GEOS_FMT( bcLogMessage,
                                   catalogName(), getName(), 'z' ) );
->>>>>>> 068dcde6
   }
 
 }
