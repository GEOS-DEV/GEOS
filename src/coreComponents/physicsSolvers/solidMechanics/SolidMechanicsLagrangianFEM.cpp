/*
 * ------------------------------------------------------------------------------------------------------------
 * SPDX-License-Identifier: LGPL-2.1-only
 *
 * Copyright (c) 2018-2020 Lawrence Livermore National Security LLC
 * Copyright (c) 2018-2020 The Board of Trustees of the Leland Stanford Junior University
 * Copyright (c) 2018-2020 TotalEnergies
 * Copyright (c) 2019-     GEOSX Contributors
 * All rights reserved
 *
 * See top level LICENSE, COPYRIGHT, CONTRIBUTORS, NOTICE, and ACKNOWLEDGEMENTS files for details.
 * ------------------------------------------------------------------------------------------------------------
 */

/**
 * @file SolidMechanicsLagrangianFEM.cpp
 */

#define GEOSX_DISPATCH_VEM

#include "SolidMechanicsLagrangianFEM.hpp"
#include "SolidMechanicsSmallStrainQuasiStaticPressureKernel.hpp"
#include "kernels/ImplicitSmallStrainNewmark.hpp"
#include "kernels/ImplicitSmallStrainQuasiStatic.hpp"
#include "kernels/ExplicitSmallStrain.hpp"
#include "kernels/ExplicitFiniteStrain.hpp"

#include "codingUtilities/Utilities.hpp"
#include "constitutive/ConstitutiveManager.hpp"
#include "constitutive/contact/ContactBase.hpp"
#include "common/GEOS_RAJA_Interface.hpp"
#include "discretizationMethods/NumericalMethodsManager.hpp"
#include "fieldSpecification/FieldSpecificationManager.hpp"
#include "fieldSpecification/TractionBoundaryCondition.hpp"
#include "finiteElement/FiniteElementDiscretizationManager.hpp"
#include "LvArray/src/output.hpp"
#include "mainInterface/ProblemManager.hpp"
#include "mesh/DomainPartition.hpp"
#include "mesh/FaceElementSubRegion.hpp"
#include "mesh/CellElementSubRegion.hpp"
#include "mesh/mpiCommunications/NeighborCommunicator.hpp"

namespace geosx
{

using namespace dataRepository;
using namespace constitutive;
using namespace fields;

SolidMechanicsLagrangianFEM::SolidMechanicsLagrangianFEM( const string & name,
                                                          Group * const parent ):
  SolverBase( name, parent ),
  m_newmarkGamma( 0.5 ),
  m_newmarkBeta( 0.25 ),
  m_massDamping( 0.0 ),
  m_stiffnessDamping( 0.0 ),
  m_timeIntegrationOption( TimeIntegrationOption::ExplicitDynamic ),
  m_maxForce( 0.0 ),
  m_maxNumResolves( 10 ),
  m_strainTheory( 0 ),
<<<<<<< HEAD
  m_iComm( CommunicationTools::getInstance().getCommID() ),
  m_internalBCsFlag( false )
=======
  m_pressureEffectsFlag( 0 ),
  m_iComm( CommunicationTools::getInstance().getCommID() )
>>>>>>> 8c35edd7
{

  registerWrapper( viewKeyStruct::newmarkGammaString(), &m_newmarkGamma ).
    setApplyDefaultValue( 0.5 ).
    setInputFlag( InputFlags::OPTIONAL ).
    setDescription( "Value of :math:`\\gamma` in the Newmark Method for Implicit Dynamic time integration option" );

  registerWrapper( viewKeyStruct::newmarkBetaString(), &m_newmarkBeta ).
    setApplyDefaultValue( 0.25 ).
    setInputFlag( InputFlags::OPTIONAL ).
    setDescription( "Value of :math:`\\beta` in the Newmark Method for Implicit Dynamic time integration option. "
                    "This should be pow(newmarkGamma+0.5,2.0)/4.0 unless you know what you are doing." );

  registerWrapper( viewKeyStruct::massDampingString(), &m_massDamping ).
    setApplyDefaultValue( 0.0 ).
    setInputFlag( InputFlags::OPTIONAL ).
    setDescription( "Value of mass based damping coefficient. " );

  registerWrapper( viewKeyStruct::stiffnessDampingString(), &m_stiffnessDamping ).
    setApplyDefaultValue( 0.0 ).
    setInputFlag( InputFlags::OPTIONAL ).
    setDescription( "Value of stiffness based damping coefficient. " );

  registerWrapper( viewKeyStruct::timeIntegrationOptionString(), &m_timeIntegrationOption ).
    setInputFlag( InputFlags::OPTIONAL ).
    setApplyDefaultValue( m_timeIntegrationOption ).
    setDescription( "Time integration method. Options are:\n* " + EnumStrings< TimeIntegrationOption >::concat( "\n* " ) );

  registerWrapper( viewKeyStruct::maxNumResolvesString(), &m_maxNumResolves ).
    setApplyDefaultValue( 10 ).
    setInputFlag( InputFlags::OPTIONAL ).
    setDescription( "Value to indicate how many resolves may be executed after some other event is executed. "
                    "For example, if a SurfaceGenerator is specified, it will be executed after the mechanics solve. "
                    "However if a new surface is generated, then the mechanics solve must be executed again due to the "
                    "change in topology." );

  registerWrapper( viewKeyStruct::strainTheoryString(), &m_strainTheory ).
    setApplyDefaultValue( 0 ).
    setInputFlag( InputFlags::OPTIONAL ).
    setDescription( "Indicates whether or not to use "
                    "`Infinitesimal Strain Theory <https://en.wikipedia.org/wiki/Infinitesimal_strain_theory>`_, or "
                    "`Finite Strain Theory <https://en.wikipedia.org/wiki/Finite_strain_theory>`_. Valid Inputs are:\n"
                    " 0 - Infinitesimal Strain \n"
                    " 1 - Finite Strain" );

  registerWrapper( viewKeyStruct::contactRelationNameString(), &m_contactRelationName ).
    setApplyDefaultValue( viewKeyStruct::noContactRelationNameString() ).
    setInputFlag( InputFlags::OPTIONAL ).
    setDescription( "Name of contact relation to enforce constraints on fracture boundary." );

  registerWrapper( viewKeyStruct::maxForceString(), &m_maxForce ).
    setInputFlag( InputFlags::FALSE ).
    setDescription( "The maximum force contribution in the problem domain." );

}

void SolidMechanicsLagrangianFEM::postProcessInput()
{
  SolverBase::postProcessInput();

  LinearSolverParameters & linParams = m_linearSolverParameters.get();
  linParams.isSymmetric = true;
  linParams.dofsPerNode = 3;
  linParams.amg.separateComponents = true;
}

SolidMechanicsLagrangianFEM::~SolidMechanicsLagrangianFEM()
{
  // TODO Auto-generated destructor stub
}


void SolidMechanicsLagrangianFEM::registerDataOnMesh( Group & meshBodies )
{
  SolverBase::registerDataOnMesh( meshBodies );

  forDiscretizationOnMeshTargets( meshBodies, [&] ( string const &,
                                                    MeshLevel & meshLevel,
                                                    arrayView1d< string const > const & regionNames )
  {
    NodeManager & nodes = meshLevel.getNodeManager();

    nodes.registerField< solidMechanics::totalDisplacement >( getName() ).
      reference().resizeDimension< 1 >( 3 );

    nodes.registerField< solidMechanics::incrementalDisplacement >( getName() ).
      reference().resizeDimension< 1 >( 3 );

    if( m_timeIntegrationOption != TimeIntegrationOption::QuasiStatic )
    {
      nodes.registerField< solidMechanics::velocity >( getName() ).
        reference().resizeDimension< 1 >( 3 );

      nodes.registerField< solidMechanics::acceleration >( getName() ).
        reference().resizeDimension< 1 >( 3 );

      nodes.registerField< solidMechanics::velocityTilde >( getName() ).
        reference().resizeDimension< 1 >( 3 );

      nodes.registerField< solidMechanics::uhatTilde >( getName() ).
        reference().resizeDimension< 1 >( 3 );
    }

    nodes.registerField< solidMechanics::mass >( getName() );

    nodes.registerField< solidMechanics::externalForce >( getName() ).
      reference().resizeDimension< 1 >( 3 );

    nodes.registerField< solidMechanics::contactForce >( getName() ).
      reference().resizeDimension< 1 >( 3 );

    Group & nodeSets = nodes.sets();
    nodeSets.registerWrapper< SortedArray< localIndex > >( viewKeyStruct::sendOrReceiveNodesString() ).
      setPlotLevel( PlotLevel::NOPLOT ).
      setRestartFlags( RestartFlags::NO_WRITE );

    nodeSets.registerWrapper< SortedArray< localIndex > >( viewKeyStruct::nonSendOrReceiveNodesString() ).
      setPlotLevel( PlotLevel::NOPLOT ).
      setRestartFlags( RestartFlags::NO_WRITE );

    nodeSets.registerWrapper< SortedArray< localIndex > >( viewKeyStruct::targetNodesString() ).
      setPlotLevel( PlotLevel::NOPLOT ).
      setRestartFlags( RestartFlags::NO_WRITE );

    ElementRegionManager & elementRegionManager = meshLevel.getElemManager();
    elementRegionManager.forElementSubRegions< CellElementSubRegion >( regionNames,
                                                                       [&]( localIndex const,
                                                                            CellElementSubRegion & subRegion )
    {
      subRegion.registerWrapper< SortedArray< localIndex > >( viewKeyStruct::elemsAttachedToSendOrReceiveNodesString() ).
        setPlotLevel( PlotLevel::NOPLOT ).
        setRestartFlags( RestartFlags::NO_WRITE );

      subRegion.registerWrapper< SortedArray< localIndex > >( viewKeyStruct::elemsNotAttachedToSendOrReceiveNodesString() ).
        setPlotLevel( PlotLevel::NOPLOT ).
        setRestartFlags( RestartFlags::NO_WRITE );

      subRegion.excludeWrappersFromPacking( { viewKeyStruct::elemsAttachedToSendOrReceiveNodesString(),
                                              viewKeyStruct::elemsNotAttachedToSendOrReceiveNodesString() } );
    } );
  } );
}

void SolidMechanicsLagrangianFEM::setConstitutiveNamesCallSuper( ElementSubRegionBase & subRegion ) const
{
  SolverBase::setConstitutiveNamesCallSuper( subRegion );

  subRegion.registerWrapper< string >( viewKeyStruct::solidMaterialNamesString() ).
    setPlotLevel( PlotLevel::NOPLOT ).
    setRestartFlags( RestartFlags::NO_WRITE ).
    setSizedFromParent( 0 );

  string & solidMaterialName = subRegion.getReference< string >( viewKeyStruct::solidMaterialNamesString() );
  solidMaterialName = SolverBase::getConstitutiveName< SolidBase >( subRegion );
  GEOSX_ERROR_IF( solidMaterialName.empty(), GEOSX_FMT( "SolidBase model not found on subregion {}", subRegion.getName() ) );

}

void SolidMechanicsLagrangianFEM::setConstitutiveNames( ElementSubRegionBase & subRegion ) const
{
  GEOSX_UNUSED_VAR( subRegion );
}


void SolidMechanicsLagrangianFEM::initializePreSubGroups()
{
  SolverBase::initializePreSubGroups();

  DomainPartition & domain = this->getGroupByPath< DomainPartition >( "/Problem/domain" );


  forDiscretizationOnMeshTargets( domain.getMeshBodies(), [&] ( string const &,
                                                                MeshLevel & meshLevel,
                                                                arrayView1d< string const > const & regionNames )
  {
    ElementRegionManager & elementRegionManager = meshLevel.getElemManager();
    elementRegionManager.forElementSubRegions< CellElementSubRegion >( regionNames,
                                                                       [&]( localIndex const,
                                                                            CellElementSubRegion & subRegion )
    {
      string & solidMaterialName = subRegion.getReference< string >( viewKeyStruct::solidMaterialNamesString() );
      solidMaterialName = SolverBase::getConstitutiveName< SolidBase >( subRegion );
    } );
  } );

  NumericalMethodsManager const & numericalMethodManager = domain.getNumericalMethodManager();

  FiniteElementDiscretizationManager const &
  feDiscretizationManager = numericalMethodManager.getFiniteElementDiscretizationManager();

  FiniteElementDiscretization const &
  feDiscretization = feDiscretizationManager.getGroup< FiniteElementDiscretization >( m_discretizationName );
  GEOSX_UNUSED_VAR( feDiscretization );
}



template< typename ... PARAMS >
real64 SolidMechanicsLagrangianFEM::explicitKernelDispatch( MeshLevel & mesh,
                                                            arrayView1d< string const > const & targetRegions,
                                                            string const & finiteElementName,
                                                            real64 const dt,
                                                            std::string const & elementListName )
{
  GEOSX_MARK_FUNCTION;
  real64 rval = 0;
  if( m_strainTheory==0 )
  {
    auto kernelFactory = solidMechanicsLagrangianFEMKernels::ExplicitSmallStrainFactory( dt, elementListName );
    rval = finiteElement::
             regionBasedKernelApplication< parallelDevicePolicy< 32 >,
                                           constitutive::SolidBase,
                                           CellElementSubRegion >( mesh,
                                                                   targetRegions,
                                                                   finiteElementName,
                                                                   viewKeyStruct::solidMaterialNamesString(),
                                                                   kernelFactory );
  }
  else if( m_strainTheory==1 )
  {
    auto kernelFactory = solidMechanicsLagrangianFEMKernels::ExplicitFiniteStrainFactory( dt, elementListName );
    rval = finiteElement::
             regionBasedKernelApplication< parallelDevicePolicy< 32 >,
                                           constitutive::SolidBase,
                                           CellElementSubRegion >( mesh,
                                                                   targetRegions,
                                                                   finiteElementName,
                                                                   viewKeyStruct::solidMaterialNamesString(),
                                                                   kernelFactory );
  }
  else
  {
    GEOSX_ERROR( "Invalid option for strain theory (0 = infinitesimal strain, 1 = finite strain" );
  }

  return rval;
}


void SolidMechanicsLagrangianFEM::initializePostInitialConditionsPreSubGroups()
{
  DomainPartition & domain = this->getGroupByPath< DomainPartition >( "/Problem/domain" );

  forDiscretizationOnMeshTargets( domain.getMeshBodies(),
                                  [&]( string const &,
                                       MeshLevel & mesh,
                                       auto const & regionNames )
  {
    NodeManager & nodes = mesh.getNodeManager();
    Group & nodeSets = nodes.sets();

    ElementRegionManager & elementRegionManager = mesh.getElemManager();
    FaceManager const & faceManager = mesh.getFaceManager();
    EdgeManager const & edgeManager = mesh.getEdgeManager();
    arrayView1d< real64 > & mass = nodes.getField< solidMechanics::mass >();

    arrayView1d< integer const > const & nodeGhostRank = nodes.ghostRank();

    // to fill m_sendOrReceiveNodes and m_nonSendOrReceiveNodes, we first insert
    // the nodes one-by-one in the following std::sets. Then, when all the nodes
    // have been collected, we do a batch insertion into m_sendOrReceiveNodes and
    // m_nonSendOrReceiveNodes
    std::set< localIndex > tmpSendOrReceiveNodes;
    std::set< localIndex > tmpNonSendOrReceiveNodes;

    SortedArray< localIndex > & m_sendOrReceiveNodes = nodeSets.getReference< SortedArray< localIndex > >( viewKeyStruct::sendOrReceiveNodesString() );
    SortedArray< localIndex > & m_nonSendOrReceiveNodes = nodeSets.getReference< SortedArray< localIndex > >( viewKeyStruct::nonSendOrReceiveNodesString() );
    SortedArray< localIndex > & m_targetNodes = nodeSets.getReference< SortedArray< localIndex > >( viewKeyStruct::targetNodesString() );

    elementRegionManager.forElementRegionsComplete( regionNames,
                                                    [&]( localIndex const,
                                                         localIndex const er,
                                                         ElementRegionBase & elemRegion )
    {
      elemRegion.forElementSubRegionsIndex< CellElementSubRegion >( [&]( localIndex const esr, CellElementSubRegion & elementSubRegion )
      {
        string const & solidMaterialName = elementSubRegion.getReference< string >( viewKeyStruct::solidMaterialNamesString() );

        arrayView2d< real64 const > const
        rho = elementSubRegion.getConstitutiveModel( solidMaterialName ).getReference< array2d< real64 > >( SolidBase::viewKeyStruct::densityString() );

        SortedArray< localIndex > & elemsAttachedToSendOrReceiveNodes = getElemsAttachedToSendOrReceiveNodes( elementSubRegion );
        SortedArray< localIndex > & elemsNotAttachedToSendOrReceiveNodes = getElemsNotAttachedToSendOrReceiveNodes( elementSubRegion );

        std::set< localIndex > tmpElemsAttachedToSendOrReceiveNodes;
        std::set< localIndex > tmpElemsNotAttachedToSendOrReceiveNodes;

        elemsAttachedToSendOrReceiveNodes.setName(
          "SolidMechanicsLagrangianFEM::m_elemsAttachedToSendOrReceiveNodes["
          + std::to_string( er ) + "][" + std::to_string( esr ) + "]" );

        elemsNotAttachedToSendOrReceiveNodes.setName(
          "SolidMechanicsLagrangianFEM::m_elemsNotAttachedToSendOrReceiveNodes["
          + std::to_string( er ) + "][" + std::to_string( esr ) + "]" );

        arrayView2d< real64 const > const & detJ = elementSubRegion.detJ();
        arrayView2d< localIndex const, cells::NODE_MAP_USD > const & elemsToNodes = elementSubRegion.nodeList();

        finiteElement::FiniteElementBase const &
        fe = elementSubRegion.getReference< finiteElement::FiniteElementBase >( getDiscretizationName() );
        finiteElement::FiniteElementDispatchHandler< ALL_FE_TYPES >::dispatch3D( fe,
                                                                                 [&] ( auto const finiteElement )
        {
          using FE_TYPE = TYPEOFREF( finiteElement );
          using SUBREGION_TYPE = TYPEOFREF( elementSubRegion );

          typename FE_TYPE::template MeshData< SUBREGION_TYPE > meshData;
          finiteElement::FiniteElementBase::initialize< FE_TYPE, SUBREGION_TYPE >( nodes,
                                                                                   edgeManager,
                                                                                   faceManager,
                                                                                   elementSubRegion,
                                                                                   meshData );

          constexpr localIndex maxSupportPoints = FE_TYPE::maxSupportPoints;
          constexpr localIndex numQuadraturePointsPerElem = FE_TYPE::numQuadraturePoints;

          real64 N[maxSupportPoints];
          for( localIndex k=0; k < elemsToNodes.size( 0 ); ++k )
          {
            typename FE_TYPE::StackVariables feStack;
            finiteElement.template setup< FE_TYPE >( k, meshData, feStack );
            localIndex const numSupportPoints =
              finiteElement.template numSupportPoints< FE_TYPE >( feStack );

            for( localIndex q=0; q<numQuadraturePointsPerElem; ++q )
            {
              FE_TYPE::calcN( q, feStack, N );

              for( localIndex a=0; a< numSupportPoints; ++a )
              {
                mass[elemsToNodes[k][a]] += rho[k][q] * detJ[k][q] * N[a];
              }
            }

            bool isAttachedToGhostNode = false;
            for( localIndex a=0; a<elementSubRegion.numNodesPerElement(); ++a )
            {
              if( nodeGhostRank[elemsToNodes[k][a]] >= -1 )
              {
                isAttachedToGhostNode = true;
                tmpSendOrReceiveNodes.insert( elemsToNodes[k][a] );
              }
              else
              {
                tmpNonSendOrReceiveNodes.insert( elemsToNodes[k][a] );
              }
            }

            if( isAttachedToGhostNode )
            {
              tmpElemsAttachedToSendOrReceiveNodes.insert( k );
            }
            else
            {
              tmpElemsNotAttachedToSendOrReceiveNodes.insert( k );
            }
          }
        } );
        elemsAttachedToSendOrReceiveNodes.insert( tmpElemsAttachedToSendOrReceiveNodes.begin(),
                                                  tmpElemsAttachedToSendOrReceiveNodes.end() );
        elemsNotAttachedToSendOrReceiveNodes.insert( tmpElemsNotAttachedToSendOrReceiveNodes.begin(),
                                                     tmpElemsNotAttachedToSendOrReceiveNodes.end() );

        m_sendOrReceiveNodes.insert( tmpSendOrReceiveNodes.begin(),
                                     tmpSendOrReceiveNodes.end() );
        m_nonSendOrReceiveNodes.insert( tmpNonSendOrReceiveNodes.begin(),
                                        tmpNonSendOrReceiveNodes.end() );
        m_targetNodes = m_sendOrReceiveNodes;
        m_targetNodes.insert( m_nonSendOrReceiveNodes.begin(),
                              m_nonSendOrReceiveNodes.end() );

      } );
    } );

  } );
}

real64 SolidMechanicsLagrangianFEM::solverStep( real64 const & time_n,
                                                real64 const & dt,
                                                const int cycleNumber,
                                                DomainPartition & domain )
{
  GEOSX_MARK_FUNCTION;
  real64 dtReturn = dt;

  SolverBase * const surfaceGenerator = this->getParent().getGroupPointer< SolverBase >( "SurfaceGen" );

  if( m_timeIntegrationOption == TimeIntegrationOption::ExplicitDynamic )
  {
    dtReturn = explicitStep( time_n, dt, cycleNumber, domain );

    if( surfaceGenerator!=nullptr )
    {
      surfaceGenerator->solverStep( time_n, dt, cycleNumber, domain );
    }
  }
  else if( m_timeIntegrationOption == TimeIntegrationOption::ImplicitDynamic ||
           m_timeIntegrationOption == TimeIntegrationOption::QuasiStatic )
  {
    int const maxNumResolves = m_maxNumResolves;
    int locallyFractured = 0;
    int globallyFractured = 0;
    implicitStepSetup( time_n, dt, domain );
    for( int solveIter=0; solveIter<maxNumResolves; ++solveIter )
    {

      Timestamp const meshModificationTimestamp = getMeshModificationTimestamp( domain );

      // Only build the sparsity pattern if the mesh has changed
      if( meshModificationTimestamp > getSystemSetupTimestamp() || globallyFractured )
      {
        setupSystem( domain, m_dofManager, m_localMatrix, m_rhs, m_solution );
        setSystemSetupTimestamp( meshModificationTimestamp );
      }

      dtReturn = nonlinearImplicitStep( time_n,
                                        dt,
                                        cycleNumber,
                                        domain );

      if( surfaceGenerator!=nullptr )
      {
        if( surfaceGenerator->solverStep( time_n, dt, cycleNumber, domain ) > 0 )
        {
          locallyFractured = 1;
        }
        MpiWrapper::allReduce( &locallyFractured,
                               &globallyFractured,
                               1,
                               MPI_MAX,
                               MPI_COMM_GEOSX );
      }
      if( globallyFractured == 0 )
      {
        break;
      }
      else
      {
        GEOSX_LOG_RANK_0( "Fracture Occurred. Resolve" );
      }
    }
    implicitStepComplete( time_n, dt, domain );
  }

  return dtReturn;
}

real64 SolidMechanicsLagrangianFEM::explicitStep( real64 const & time_n,
                                                  real64 const & dt,
                                                  const int GEOSX_UNUSED_PARAM( cycleNumber ),
                                                  DomainPartition & domain )
{
  GEOSX_MARK_FUNCTION;

  #define USE_PHYSICS_LOOP

  forDiscretizationOnMeshTargets( domain.getMeshBodies(), [&] ( string const &,
                                                                MeshLevel & mesh,
                                                                arrayView1d< string const > const & regionNames )
  {
    NodeManager & nodes = mesh.getNodeManager();
    ElementRegionManager & elementRegionManager = mesh.getElemManager();
    Group const & nodeSets = nodes.sets();

    SortedArrayView< localIndex const > const &
    m_sendOrReceiveNodes = nodeSets.getReference< SortedArray< localIndex > >( viewKeyStruct::sendOrReceiveNodesString() ).toViewConst();

    SortedArrayView< localIndex const > const &
    m_nonSendOrReceiveNodes = nodeSets.getReference< SortedArray< localIndex > >( viewKeyStruct::nonSendOrReceiveNodesString() ).toViewConst();

    // save previous constitutive state data in preparation for next timestep
    elementRegionManager.forElementSubRegions< CellElementSubRegion >( regionNames,
                                                                       [&]( localIndex const,
                                                                            CellElementSubRegion & subRegion )
    {
      string const & solidMaterialName = subRegion.template getReference< string >( viewKeyStruct::solidMaterialNamesString() );
      SolidBase & constitutiveRelation = getConstitutiveModel< SolidBase >( subRegion, solidMaterialName );
      constitutiveRelation.saveConvergedState();
    } );

    FieldSpecificationManager & fsManager = FieldSpecificationManager::getInstance();

    arrayView1d< real64 const > const & mass = nodes.getField< solidMechanics::mass >();
    solidMechanics::arrayView2dLayoutVelocity const & vel = nodes.getField< solidMechanics::velocity >();
    solidMechanics::arrayView2dLayoutTotalDisplacement const & u = nodes.getField< solidMechanics::totalDisplacement >();
    solidMechanics::arrayView2dLayoutIncrDisplacement const & uhat = nodes.getField< solidMechanics::incrementalDisplacement >();
    solidMechanics::arrayView2dLayoutAcceleration const & acc = nodes.getField< solidMechanics::acceleration >();

    FieldIdentifiers fieldsToBeSync;
    fieldsToBeSync.addFields( FieldLocation::Node,
                              { solidMechanics::velocity::key(),
                                solidMechanics::acceleration::key() } );
    m_iComm.resize( domain.getNeighbors().size() );
    CommunicationTools::getInstance().synchronizePackSendRecvSizes( fieldsToBeSync, mesh, domain.getNeighbors(), m_iComm, true );

    fsManager.applyFieldValue< parallelDevicePolicy< 1024 > >( time_n, mesh, solidMechanics::acceleration::key() );

    //3: v^{n+1/2} = v^{n} + a^{n} dt/2
    solidMechanicsLagrangianFEMKernels::velocityUpdate( acc, vel, dt / 2 );

    fsManager.applyFieldValue< parallelDevicePolicy< 1024 > >( time_n, mesh, solidMechanics::velocity::key() );

    //4. x^{n+1} = x^{n} + v^{n+{1}/{2}} dt (x is displacement)
    solidMechanicsLagrangianFEMKernels::displacementUpdate( vel, uhat, u, dt );

    fsManager.applyFieldValue( time_n + dt,
                               mesh,
                               solidMechanics::totalDisplacement::key(),
                               [&]( FieldSpecificationBase const & bc,
                                    SortedArrayView< localIndex const > const & targetSet )
    {
      integer const component = bc.getComponent();
      GEOSX_ERROR_IF_LT_MSG( component, 0, "Component index required for displacement BC " << bc.getName() );

      forAll< parallelDevicePolicy< 1024 > >( targetSet.size(),
                                              [=] GEOSX_DEVICE ( localIndex const i )
      {
        localIndex const a = targetSet[ i ];
        vel( a, component ) = u( a, component );
      } );
    },
                               [&]( FieldSpecificationBase const & bc,
                                    SortedArrayView< localIndex const > const & targetSet )
    {
      integer const component = bc.getComponent();
      GEOSX_ERROR_IF_LT_MSG( component, 0, "Component index required for displacement BC " << bc.getName() );

      forAll< parallelDevicePolicy< 1024 > >( targetSet.size(),
                                              [=] GEOSX_DEVICE ( localIndex const i )
      {
        localIndex const a = targetSet[ i ];
        uhat( a, component ) = u( a, component ) - vel( a, component );
        vel( a, component )  = uhat( a, component ) / dt;
      } );
    } );

    //Step 5. Calculate deformation input to constitutive model and update state to
    // Q^{n+1}
    explicitKernelDispatch( mesh,
                            regionNames,
                            this->getDiscretizationName(),
                            dt,
                            string( viewKeyStruct::elemsAttachedToSendOrReceiveNodesString() ) );

    // apply this over a set
    solidMechanicsLagrangianFEMKernels::velocityUpdate( acc, mass, vel, dt / 2, m_sendOrReceiveNodes.toViewConst() );

    fsManager.applyFieldValue< parallelDevicePolicy< 1024 > >( time_n, mesh, solidMechanics::velocity::key() );

    parallelDeviceEvents packEvents;
    CommunicationTools::getInstance().asyncPack( fieldsToBeSync, mesh, domain.getNeighbors(), m_iComm, true, packEvents );

    waitAllDeviceEvents( packEvents );

    CommunicationTools::getInstance().asyncSendRecv( domain.getNeighbors(), m_iComm, true, packEvents );

    explicitKernelDispatch( mesh,
                            regionNames,
                            this->getDiscretizationName(),
                            dt,
                            string( viewKeyStruct::elemsNotAttachedToSendOrReceiveNodesString() ) );

    // apply this over a set
    solidMechanicsLagrangianFEMKernels::velocityUpdate( acc, mass, vel, dt / 2, m_nonSendOrReceiveNodes.toViewConst() );
    fsManager.applyFieldValue< parallelDevicePolicy< 1024 > >( time_n, mesh, solidMechanics::velocity::key() );

    // this includes  a device sync after launching all the unpacking kernels
    parallelDeviceEvents unpackEvents;
    CommunicationTools::getInstance().finalizeUnpack( mesh, domain.getNeighbors(), m_iComm, true, unpackEvents );

  } );

  return dt;
}



void SolidMechanicsLagrangianFEM::applyDisplacementBCImplicit( real64 const time,
                                                               DofManager const & dofManager,
                                                               DomainPartition & domain,
                                                               CRSMatrixView< real64, globalIndex const > const & localMatrix,
                                                               arrayView1d< real64 > const & localRhs )
{
  GEOSX_MARK_FUNCTION;
  string const dofKey = dofManager.getKey( solidMechanics::totalDisplacement::key() );

  FieldSpecificationManager const & fsManager = FieldSpecificationManager::getInstance();

  forDiscretizationOnMeshTargets( domain.getMeshBodies(), [&] ( string const &,
                                                                MeshLevel & mesh,
                                                                arrayView1d< string const > const & )
  {

    fsManager.apply< NodeManager >( time,
                                    mesh,
                                    solidMechanics::totalDisplacement::key(),
                                    [&]( FieldSpecificationBase const & bc,
                                         string const &,
                                         SortedArrayView< localIndex const > const & targetSet,
                                         NodeManager & targetGroup,
                                         string const fieldName )
    {
      bc.applyBoundaryConditionToSystem< FieldSpecificationEqual,
                                         parallelDevicePolicy< 32 > >( targetSet,
                                                                       time,
                                                                       targetGroup,
                                                                       fieldName,
                                                                       dofKey,
                                                                       dofManager.rankOffset(),
                                                                       localMatrix,
                                                                       localRhs );
    } );
  } );
}

void SolidMechanicsLagrangianFEM::applyTractionBC( real64 const time,
                                                   DofManager const & dofManager,
                                                   DomainPartition & domain,
                                                   arrayView1d< real64 > const & localRhs )
{
  FieldSpecificationManager & fsManager = FieldSpecificationManager::getInstance();

  forDiscretizationOnMeshTargets( domain.getMeshBodies(), [&] ( string const &,
                                                                MeshLevel & mesh,
                                                                arrayView1d< string const > const & )
  {

    FaceManager const & faceManager = mesh.getFaceManager();
    NodeManager const & nodeManager = mesh.getNodeManager();

    string const dofKey = dofManager.getKey( solidMechanics::totalDisplacement::key() );

    arrayView1d< globalIndex const > const blockLocalDofNumber = nodeManager.getReference< globalIndex_array >( dofKey );
    globalIndex const dofRankOffset = dofManager.rankOffset();

    fsManager.template apply< FaceManager,
                              TractionBoundaryCondition >( time,
                                                           mesh,
                                                           TractionBoundaryCondition::catalogName(),
                                                           [&]( TractionBoundaryCondition const & bc,
                                                                string const &,
                                                                SortedArrayView< localIndex const > const & targetSet,
                                                                Group &,
                                                                string const & )
    {
      bc.launch( time,
                 blockLocalDofNumber,
                 dofRankOffset,
                 faceManager,
                 targetSet,
                 localRhs );
    } );
  } );
}

void SolidMechanicsLagrangianFEM::applyChomboPressure( DofManager const & dofManager,
                                                       DomainPartition & domain,
                                                       arrayView1d< real64 > const & localRhs )
{
  forDiscretizationOnMeshTargets( domain.getMeshBodies(), [&] ( string const &,
                                                                MeshLevel & mesh,
                                                                arrayView1d< string const > const & )
  {

    FaceManager & faceManager = mesh.getFaceManager();
    NodeManager & nodeManager = mesh.getNodeManager();

    arrayView1d< real64 const > const faceArea  = faceManager.faceArea();
    arrayView2d< real64 const > const faceNormal  = faceManager.faceNormal();
    ArrayOfArraysView< localIndex const > const faceToNodeMap = faceManager.nodeList().toViewConst();

    string const dofKey = dofManager.getKey( solidMechanics::totalDisplacement::key() );

    arrayView1d< globalIndex const > const dofNumber = nodeManager.getReference< globalIndex_array >( dofKey );
    arrayView1d< real64 const > const facePressure = faceManager.getReference< array1d< real64 > >( "ChomboPressure" );

    forAll< serialPolicy >( faceManager.size(), [=] ( localIndex const kf )
    {
      int const numNodes = LvArray::integerConversion< int >( faceToNodeMap.sizeOfArray( kf ));
      for( int a=0; a<numNodes; ++a )
      {
        localIndex const dof = dofNumber[ faceToNodeMap( kf, a ) ];
        if( dof < 0 || dof >= localRhs.size() )
          continue;

        for( int component=0; component<3; ++component )
        {
          real64 const value = -facePressure[ kf ] * faceNormal( kf, component ) * faceArea[kf] / numNodes;
          localRhs[ dof + component ] += value;
        }
      }
    } );
  } );
}



void
SolidMechanicsLagrangianFEM::
  implicitStepSetup( real64 const & GEOSX_UNUSED_PARAM( time_n ),
                     real64 const & dt,
                     DomainPartition & domain )
{

  forDiscretizationOnMeshTargets( domain.getMeshBodies(), [&] ( string const &,
                                                                MeshLevel & mesh,
                                                                arrayView1d< string const > const & regionNames )
  {
    NodeManager & nodeManager = mesh.getNodeManager();

    solidMechanics::arrayView2dLayoutIncrDisplacement const uhat =
      nodeManager.getField< solidMechanics::incrementalDisplacement >();
    solidMechanics::arrayView2dLayoutTotalDisplacement const disp =
      nodeManager.getField< solidMechanics::totalDisplacement >();


    localIndex const numNodes = nodeManager.size();

    if( this->m_timeIntegrationOption == TimeIntegrationOption::ImplicitDynamic )
    {
      solidMechanics::arrayViewConst2dLayoutAcceleration const a_n = nodeManager.getField< solidMechanics::acceleration >();
      solidMechanics::arrayView2dLayoutVelocity const v_n = nodeManager.getField< solidMechanics::velocity >();
      arrayView2d< real64 > const vtilde = nodeManager.getField< solidMechanics::velocityTilde >();
      arrayView2d< real64 > const uhatTilde = nodeManager.getField< solidMechanics::uhatTilde >();

      real64 const newmarkGamma = this->getReference< real64 >( solidMechanicsViewKeys.newmarkGamma );
      real64 const newmarkBeta = this->getReference< real64 >( solidMechanicsViewKeys.newmarkBeta );

      forAll< parallelDevicePolicy< 32 > >( numNodes, [=] GEOSX_HOST_DEVICE ( localIndex const a )
      {
        for( int i=0; i<3; ++i )
        {
          vtilde[a][i] = v_n( a, i ) + (1.0-newmarkGamma) * a_n( a, i ) * dt;
          uhatTilde[a][i] = ( v_n( a, i ) + 0.5 * ( 1.0 - 2.0*newmarkBeta ) * a_n( a, i ) * dt ) *dt;
          uhat( a, i ) = uhatTilde[a][i];
          disp( a, i ) += uhatTilde[a][i];
        }
      } );
    }
    else if( this->m_timeIntegrationOption == TimeIntegrationOption::QuasiStatic )
    {
      forAll< parallelDevicePolicy< 32 > >( numNodes, [=] GEOSX_HOST_DEVICE ( localIndex const a )
      {
        for( int i=0; i<3; ++i )
        {
          uhat( a, i ) = 0.0;
        }
      } );
    }

    ElementRegionManager & elementRegionManager = mesh.getElemManager();
    ConstitutiveManager & constitutiveManager = domain.getConstitutiveManager();
    ElementRegionManager::ConstitutiveRelationAccessor< ConstitutiveBase >
    constitutiveRelations = elementRegionManager.constructFullConstitutiveAccessor< ConstitutiveBase >( constitutiveManager );

    elementRegionManager.forElementSubRegions< CellElementSubRegion >( regionNames,
                                                                       [&]( localIndex const,
                                                                            CellElementSubRegion & subRegion )
    {
      string const & solidMaterialName = subRegion.template getReference< string >( viewKeyStruct::solidMaterialNamesString() );
      SolidBase & constitutiveRelation = getConstitutiveModel< SolidBase >( subRegion, solidMaterialName );
      constitutiveRelation.saveConvergedState();
    } );
  } );

}

void SolidMechanicsLagrangianFEM::implicitStepComplete( real64 const & GEOSX_UNUSED_PARAM( time_n ),
                                                        real64 const & dt,
                                                        DomainPartition & domain )
{
  forDiscretizationOnMeshTargets( domain.getMeshBodies(), [&] ( string const &,
                                                                MeshLevel & mesh,
                                                                arrayView1d< string const > const & regionNames )
  {
    NodeManager & nodeManager = mesh.getNodeManager();
    localIndex const numNodes = nodeManager.size();
    ElementRegionManager & elementRegionManager = mesh.getElemManager();

    solidMechanics::arrayView2dLayoutIncrDisplacement const uhat =
      nodeManager.getField< solidMechanics::incrementalDisplacement >();

    if( this->m_timeIntegrationOption == TimeIntegrationOption::ImplicitDynamic )
    {
      solidMechanics::arrayView2dLayoutAcceleration const a_n = nodeManager.getField< solidMechanics::acceleration >();
      solidMechanics::arrayView2dLayoutVelocity const v_n = nodeManager.getField< solidMechanics::velocity >();
      arrayView2d< real64 const > const vtilde    = nodeManager.getField< solidMechanics::velocityTilde >();
      arrayView2d< real64 const > const uhatTilde = nodeManager.getField< solidMechanics::uhatTilde >();

      real64 const newmarkGamma = this->getReference< real64 >( solidMechanicsViewKeys.newmarkGamma );
      real64 const newmarkBeta = this->getReference< real64 >( solidMechanicsViewKeys.newmarkBeta );

      RAJA::forall< parallelDevicePolicy<> >( RAJA::TypedRangeSegment< localIndex >( 0, numNodes ),
                                              [=] GEOSX_HOST_DEVICE ( localIndex const a )
      {
        for( int i=0; i<3; ++i )
        {
          a_n( a, i ) = 1.0 / ( newmarkBeta * dt*dt) * ( uhat( a, i ) - uhatTilde[a][i] );
          v_n[a][i] = vtilde[a][i] + newmarkGamma * a_n( a, i ) * dt;
        }
      } );
    }

    // save (converged) constitutive state data
    elementRegionManager.forElementSubRegions< CellElementSubRegion >( regionNames,
                                                                       [&]( localIndex const,
                                                                            CellElementSubRegion & subRegion )
    {
      string const & solidMaterialName = subRegion.template getReference< string >( viewKeyStruct::solidMaterialNamesString() );
      SolidBase & constitutiveRelation = getConstitutiveModel< SolidBase >( subRegion, solidMaterialName );
      constitutiveRelation.saveConvergedState();
    } );
  } );

}

void SolidMechanicsLagrangianFEM::setupDofs( DomainPartition const & GEOSX_UNUSED_PARAM( domain ),
                                             DofManager & dofManager ) const
{
  GEOSX_MARK_FUNCTION;
  dofManager.addField( solidMechanics::totalDisplacement::key(),
                       FieldLocation::Node,
                       3,
                       getMeshTargets() );

  dofManager.addCoupling( solidMechanics::totalDisplacement::key(),
                          solidMechanics::totalDisplacement::key(),
                          DofManager::Connector::Elem );
}


void SolidMechanicsLagrangianFEM::setupSystem( DomainPartition & domain,
                                               DofManager & dofManager,
                                               CRSMatrix< real64, globalIndex > & localMatrix,
                                               ParallelVector & rhs,
                                               ParallelVector & solution,
                                               bool const setSparsity )
{
  GEOSX_MARK_FUNCTION;
  SolverBase::setupSystem( domain, dofManager, localMatrix, rhs, solution, setSparsity );

  SparsityPattern< globalIndex > sparsityPattern( dofManager.numLocalDofs(),
                                                  dofManager.numGlobalDofs(),
                                                  8*8*3*1.2 );

  forDiscretizationOnMeshTargets( domain.getMeshBodies(), [&] ( string const &,
                                                                MeshLevel & mesh,
                                                                arrayView1d< string const > const & regionNames )
  {

    NodeManager const & nodeManager = mesh.getNodeManager();
    arrayView1d< globalIndex const > const
    dofNumber = nodeManager.getReference< globalIndex_array >( dofManager.getKey( solidMechanics::totalDisplacement::key() ) );


    if( m_contactRelationName != viewKeyStruct::noContactRelationNameString() )
    {
      ElementRegionManager const & elemManager = mesh.getElemManager();
      array1d< string > allFaceElementRegions;
      elemManager.forElementRegions< SurfaceElementRegion >( [&]( SurfaceElementRegion const & elemRegion )
      {
        allFaceElementRegions.emplace_back( elemRegion.getName() );
      } );

      finiteElement::
        fillSparsity< FaceElementSubRegion,
                      solidMechanicsLagrangianFEMKernels::ImplicitSmallStrainQuasiStatic >( mesh,
                                                                                            allFaceElementRegions,
                                                                                            this->getDiscretizationName(),
                                                                                            dofNumber,
                                                                                            dofManager.rankOffset(),
                                                                                            sparsityPattern );

    }
    finiteElement::
      fillSparsity< CellElementSubRegion,
                    solidMechanicsLagrangianFEMKernels::ImplicitSmallStrainQuasiStatic >( mesh,
                                                                                          regionNames,
                                                                                          this->getDiscretizationName(),
                                                                                          dofNumber,
                                                                                          dofManager.rankOffset(),
                                                                                          sparsityPattern );


  } );

  sparsityPattern.compress();
  localMatrix.assimilate< parallelDevicePolicy<> >( std::move( sparsityPattern ) );


}

void SolidMechanicsLagrangianFEM::assembleSystem( real64 const GEOSX_UNUSED_PARAM( time_n ),
                                                  real64 const dt,
                                                  DomainPartition & domain,
                                                  DofManager const & dofManager,
                                                  CRSMatrixView< real64, globalIndex const > const & localMatrix,
                                                  arrayView1d< real64 > const & localRhs )
{
  GEOSX_MARK_FUNCTION;

  localMatrix.zero();
  localRhs.zero();

  if( m_timeIntegrationOption == TimeIntegrationOption::QuasiStatic )
  {
    GEOSX_UNUSED_VAR( dt );
    if( m_pressureEffectsFlag == 1 ) //add background pressure effects
    {
      assemblyLaunch< constitutive::DamageBase,
                      solidMechanicsLagrangianFEMKernels::QuasiStaticPressureFactory >( domain,
                                                                                        dofManager,
                                                                                        localMatrix,
                                                                                        localRhs );
    }
    else
    { // standard quasi-static run
      assemblyLaunch< constitutive::SolidBase,
                      solidMechanicsLagrangianFEMKernels::QuasiStaticFactory >( domain,
                                                                                dofManager,
                                                                                localMatrix,
                                                                                localRhs );
    }
  }
  else if( m_timeIntegrationOption == TimeIntegrationOption::ImplicitDynamic )
  {
    assemblyLaunch< constitutive::SolidBase,
                    solidMechanicsLagrangianFEMKernels::ImplicitNewmarkFactory >( domain,
                                                                                  dofManager,
                                                                                  localMatrix,
                                                                                  localRhs,
                                                                                  m_newmarkGamma,
                                                                                  m_newmarkBeta,
                                                                                  m_massDamping,
                                                                                  m_stiffnessDamping,
                                                                                  dt );
  }
}

void
SolidMechanicsLagrangianFEM::
  applyBoundaryConditions( real64 const time_n,
                           real64 const dt,
                           DomainPartition & domain,
                           DofManager const & dofManager,
                           CRSMatrixView< real64, globalIndex const > const & localMatrix,
                           arrayView1d< real64 > const & localRhs )
{
  GEOSX_MARK_FUNCTION;
  FieldSpecificationManager & fsManager = FieldSpecificationManager::getInstance();

  forDiscretizationOnMeshTargets( domain.getMeshBodies(), [&] ( string const &,
                                                                MeshLevel & mesh,
                                                                arrayView1d< string const > const & )
  {
    string const dofKey = dofManager.getKey( solidMechanics::totalDisplacement::key() );

    fsManager.apply< NodeManager >( time_n + dt,
                                    mesh,
                                    viewKeyStruct::forceString(),
                                    [&]( FieldSpecificationBase const & bc,
                                         string const &,
                                         SortedArrayView< localIndex const > const & targetSet,
                                         NodeManager & targetGroup,
                                         string const & GEOSX_UNUSED_PARAM( fieldName ) )
    {
      // TODO: fix use of dummy name
      bc.applyBoundaryConditionToSystem< FieldSpecificationAdd,
                                         parallelDevicePolicy< 32 > >( targetSet,
                                                                       time_n + dt,
                                                                       targetGroup,
                                                                       solidMechanics::totalDisplacement::key(),
                                                                       dofKey,
                                                                       dofManager.rankOffset(),
                                                                       localMatrix,
                                                                       localRhs );
    } );

  } );

  applyTractionBC( time_n + dt, dofManager, domain, localRhs );

  FaceManager const & faceManager = domain.getMeshBody( 0 ).getMeshLevel( m_discretizationName ).getFaceManager();

  if( faceManager.hasWrapper( "ChomboPressure" ) )
  {
    fsManager.applyFieldValue( time_n, domain.getMeshBody( 0 ).getMeshLevel( m_discretizationName ), "ChomboPressure" );
    applyChomboPressure( dofManager, domain, localRhs );
  }

  applyDisplacementBCImplicit( time_n + dt, dofManager, domain, localMatrix, localRhs );

  #if 1
  applyInternalDisplacementBCImplicit( time_n + dt, dofManager, domain, localMatrix, localRhs );
  #endif

}

real64
SolidMechanicsLagrangianFEM::
  calculateResidualNorm( DomainPartition const & domain,
                         DofManager const & dofManager,
                         arrayView1d< real64 const > const & localRhs )
{
  GEOSX_MARK_FUNCTION;

  real64 totalResidualNorm = 0.0;

  forDiscretizationOnMeshTargets( domain.getMeshBodies(), [&] ( string const &,
                                                                MeshLevel const & mesh,
                                                                arrayView1d< string const > const & )
  {
    NodeManager const & nodeManager = mesh.getNodeManager();

    arrayView1d< globalIndex const > const
    dofNumber = nodeManager.getReference< array1d< globalIndex > >( dofManager.getKey( solidMechanics::totalDisplacement::key() ) );
    globalIndex const rankOffset = dofManager.rankOffset();

    arrayView1d< integer const > const ghostRank = nodeManager.ghostRank();

    RAJA::ReduceSum< parallelDeviceReduce, real64 > localSum( 0.0 );

    SortedArrayView< localIndex const > const &
    targetNodes = nodeManager.sets().getReference< SortedArray< localIndex > >( viewKeyStruct::targetNodesString() ).toViewConst();

    forAll< parallelDevicePolicy<> >( targetNodes.size(),
                                      [localRhs, localSum, dofNumber, rankOffset, ghostRank, targetNodes] GEOSX_HOST_DEVICE ( localIndex const k )
    {
      localIndex const nodeIndex = targetNodes[k];
      if( ghostRank[nodeIndex] < 0 )
      {
        localIndex const localRow = LvArray::integerConversion< localIndex >( dofNumber[nodeIndex] - rankOffset );

        for( localIndex dim = 0; dim < 3; ++dim )
        {
          localSum += localRhs[localRow + dim] * localRhs[localRow + dim];
        }
      }
    } );
    real64 const localResidualNorm[2] = { localSum.get(), this->m_maxForce };

    // globalResidualNorm[0]: the sum of all the local sum(rhs^2).
    // globalResidualNorm[1]: max of max force of each rank. Basically max force globally
    real64 globalResidualNorm[2] = {0, 0};

    int const rank = MpiWrapper::commRank( MPI_COMM_GEOSX );
    int const size = MpiWrapper::commSize( MPI_COMM_GEOSX );
    array1d< real64 > globalValues( size * 2 );

    // Everything is done on rank 0
    MpiWrapper::gather( localResidualNorm,
                        2,
                        globalValues.data(),
                        2,
                        0,
                        MPI_COMM_GEOSX );

    if( rank==0 )
    {
      for( int r=0; r<size; ++r )
      {
        // sum/max across all ranks
        globalResidualNorm[0] += globalValues[r*2];
        globalResidualNorm[1] = std::max( globalResidualNorm[1], globalValues[r*2+1] );
      }
    }

    MpiWrapper::bcast( globalResidualNorm, 2, 0, MPI_COMM_GEOSX );


    real64 const residual = sqrt( globalResidualNorm[0] )/(globalResidualNorm[1]+1); // the + 1 is for the first
                                                                                     // time-step when maxForce = 0;
    totalResidualNorm = std::max( residual, totalResidualNorm );
  } );

  if( getLogLevel() >= 1 && logger::internal::rank==0 )
  {
    std::cout << GEOSX_FMT( "    ( R{} ) = ( {:4.2e} ) ; ", coupledSolverAttributePrefix(), totalResidualNorm );
  }

  return totalResidualNorm;
}



void
SolidMechanicsLagrangianFEM::applySystemSolution( DofManager const & dofManager,
                                                  arrayView1d< real64 const > const & localSolution,
                                                  real64 const scalingFactor,
                                                  DomainPartition & domain )
{
  GEOSX_MARK_FUNCTION;
  dofManager.addVectorToField( localSolution,
                               solidMechanics::totalDisplacement::key(),
                               solidMechanics::incrementalDisplacement::key(),
                               scalingFactor );

  dofManager.addVectorToField( localSolution,
                               solidMechanics::totalDisplacement::key(),
                               solidMechanics::totalDisplacement::key(),
                               scalingFactor );

  //Add print of total displacement for debugging purposes
  // NodeManager const & nodeManager = domain.getMeshBody( 1 ).getBaseDiscretization().getNodeManager();
  // arrayView2d< real64 const > const totDisp = nodeManager.totalDisplacement();
  // localIndex const numDofs = localSolution.size();
  // if( getLogLevel() == 2 )
  // {
  //   for (localIndex i=0; i<numDofs; i++)
  //   {
  //       std::cout<<"dof number: "<<i<<std::endl;
  //       localIndex a = i/3;
  //       localIndex b = i - 3*a;
  //       if (a<72)
  //       {
  //         std::cout<<"disp value: "<<totDisp(a,b)<<std::endl;
  //       }
  //   }
  // }
  //

  forDiscretizationOnMeshTargets( domain.getMeshBodies(), [&] ( string const &,
                                                                MeshLevel & mesh,
                                                                arrayView1d< string const > const & )

  {
    FieldIdentifiers fieldsToBeSync;

    fieldsToBeSync.addFields( FieldLocation::Node,
                              { solidMechanics::incrementalDisplacement::key(),
                                solidMechanics::totalDisplacement::key() } );

    CommunicationTools::getInstance().synchronizeFields( fieldsToBeSync,
                                                         mesh,
                                                         domain.getNeighbors(),
                                                         true );
  } );
}

void SolidMechanicsLagrangianFEM::resetStateToBeginningOfStep( DomainPartition & domain )
{
  GEOSX_MARK_FUNCTION;
  forDiscretizationOnMeshTargets( domain.getMeshBodies(), [&] ( string const &,
                                                                MeshLevel & mesh,
                                                                arrayView1d< string const > const & )
  {
    NodeManager & nodeManager = mesh.getNodeManager();

    solidMechanics::arrayView2dLayoutIncrDisplacement const & incdisp =
      nodeManager.getField< solidMechanics::incrementalDisplacement >();
    solidMechanics::arrayView2dLayoutTotalDisplacement const & disp =
      nodeManager.getField< solidMechanics::totalDisplacement >();

    // TODO need to finish this rewind
    forAll< parallelDevicePolicy< 32 > >( nodeManager.size(), [=] GEOSX_HOST_DEVICE ( localIndex const a )
    {
      for( localIndex i = 0; i < 3; ++i )
      {
        disp( a, i ) -= incdisp( a, i );
        incdisp( a, i ) = 0.0;
      }
    } );
  } );
}


void SolidMechanicsLagrangianFEM::applyContactConstraint( DofManager const & dofManager,
                                                          DomainPartition & domain,
                                                          CRSMatrixView< real64, globalIndex const > const & localMatrix,
                                                          arrayView1d< real64 > const & localRhs )
{
  GEOSX_MARK_FUNCTION;

  if( m_contactRelationName != viewKeyStruct::noContactRelationNameString() )
  {
    forDiscretizationOnMeshTargets( domain.getMeshBodies(), [&] ( string const &,
                                                                  MeshLevel & mesh,
                                                                  arrayView1d< string const > const & )
    {
      FaceManager const & faceManager = mesh.getFaceManager();
      NodeManager & nodeManager = mesh.getNodeManager();
      ElementRegionManager & elemManager = mesh.getElemManager();

      solidMechanics::arrayViewConst2dLayoutTotalDisplacement const u =
        nodeManager.getField< solidMechanics::totalDisplacement >();
      arrayView2d< real64 > const fc = nodeManager.getField< solidMechanics::contactForce >();
      fc.zero();

      arrayView2d< real64 const > const faceNormal = faceManager.faceNormal();
      ArrayOfArraysView< localIndex const > const facesToNodes = faceManager.nodeList().toViewConst();

      string const dofKey = dofManager.getKey( solidMechanics::totalDisplacement::key() );
      arrayView1d< globalIndex > const nodeDofNumber = nodeManager.getReference< globalIndex_array >( dofKey );
      globalIndex const rankOffset = dofManager.rankOffset();

      // TODO: this bound may need to change
      constexpr localIndex maxNodexPerFace = 4;
      constexpr localIndex maxDofPerElem = maxNodexPerFace * 3 * 2;

      elemManager.forElementSubRegions< FaceElementSubRegion >( [&]( FaceElementSubRegion & subRegion )
      {
        ContactBase const & contact = getConstitutiveModel< ContactBase >( subRegion, m_contactRelationName );

        real64 const contactStiffness = contact.stiffness();

        arrayView1d< real64 > const area = subRegion.getElementArea();
        arrayView2d< localIndex const > const elemsToFaces = subRegion.faceList();

        // TODO: use parallel policy?
        forAll< serialPolicy >( subRegion.size(), [=] ( localIndex const kfe )
        {
          real64 Nbar[ 3 ] = { faceNormal[elemsToFaces[kfe][0]][0] - faceNormal[elemsToFaces[kfe][1]][0],
                               faceNormal[elemsToFaces[kfe][0]][1] - faceNormal[elemsToFaces[kfe][1]][1],
                               faceNormal[elemsToFaces[kfe][0]][2] - faceNormal[elemsToFaces[kfe][1]][2] };

          LvArray::tensorOps::normalize< 3 >( Nbar );


          localIndex const kf0 = elemsToFaces[kfe][0];
          localIndex const kf1 = elemsToFaces[kfe][1];
          localIndex const numNodesPerFace=facesToNodes.sizeOfArray( kf0 );
          real64 const Ja = area[kfe] / numNodesPerFace;

          stackArray1d< globalIndex, maxDofPerElem > rowDOF( numNodesPerFace*3*2 );
          stackArray1d< real64, maxDofPerElem > nodeRHS( numNodesPerFace*3*2 );
          stackArray2d< real64, maxDofPerElem *maxDofPerElem > dRdP( numNodesPerFace*3*2, numNodesPerFace*3*2 );

          for( localIndex a=0; a<numNodesPerFace; ++a )
          {
            real64 penaltyForce[ 3 ] = LVARRAY_TENSOROPS_INIT_LOCAL_3( Nbar );
            localIndex const node0 = facesToNodes[kf0][a];
            localIndex const node1 = facesToNodes[kf1][ a==0 ? a : numNodesPerFace-a ];
            real64 gap[ 3 ] = LVARRAY_TENSOROPS_INIT_LOCAL_3( u[node1] );
            LvArray::tensorOps::subtract< 3 >( gap, u[node0] );
            real64 const gapNormal = LvArray::tensorOps::AiBi< 3 >( gap, Nbar );

            for( int i=0; i<3; ++i )
            {
              rowDOF[3*a+i]                     = nodeDofNumber[node0]+i;
              rowDOF[3*(numNodesPerFace + a)+i] = nodeDofNumber[node1]+i;
            }

            if( gapNormal < 0 )
            {
              LvArray::tensorOps::scale< 3 >( penaltyForce, -contactStiffness * gapNormal * Ja );
              for( int i=0; i<3; ++i )
              {
                LvArray::tensorOps::subtract< 3 >( fc[node0], penaltyForce );
                LvArray::tensorOps::add< 3 >( fc[node1], penaltyForce );
                nodeRHS[3*a+i]                     -= penaltyForce[i];
                nodeRHS[3*(numNodesPerFace + a)+i] += penaltyForce[i];

                dRdP( 3*a+i, 3*a+i )                                         -= contactStiffness * Ja * Nbar[i] * Nbar[i];
                dRdP( 3*a+i, 3*(numNodesPerFace + a)+i )                     += contactStiffness * Ja * Nbar[i] * Nbar[i];
                dRdP( 3*(numNodesPerFace + a)+i, 3*a+i )                     += contactStiffness * Ja * Nbar[i] * Nbar[i];
                dRdP( 3*(numNodesPerFace + a)+i, 3*(numNodesPerFace + a)+i ) -= contactStiffness * Ja * Nbar[i] * Nbar[i];
              }
            }
          }

          for( localIndex idof = 0; idof < numNodesPerFace*3*2; ++idof )
          {
            localIndex const localRow = LvArray::integerConversion< localIndex >( rowDOF[idof] - rankOffset );

            if( localRow >= 0 && localRow < localMatrix.numRows() )
            {
              localMatrix.addToRowBinarySearchUnsorted< serialAtomic >( localRow,
                                                                        rowDOF.data(),
                                                                        dRdP[idof].dataIfContiguous(),
                                                                        numNodesPerFace*3*2 );
              RAJA::atomicAdd( serialAtomic{}, &localRhs[localRow], nodeRHS[idof] );
            }
          }
        } );
      } );
    } );
  }
}

real64
SolidMechanicsLagrangianFEM::scalingForSystemSolution( DomainPartition const & domain,
                                                       DofManager const & dofManager,
                                                       arrayView1d< real64 const > const & localSolution )
{
  GEOSX_MARK_FUNCTION;

  GEOSX_UNUSED_VAR( domain, dofManager, localSolution );

  return 1.0;
}

void SolidMechanicsLagrangianFEM::setInternalBoundaryConditions( arrayView1d< localIndex > const & fixedNodes,
                                                                 arrayView2d< real64 > const & fixedValues )
{
  localIndex count = 0;
  m_fixedDisplacementNodes.resize( fixedNodes.size() );
  m_fixedDisplacementValues.resize( fixedNodes.size(), 3 );
  for( localIndex c : fixedNodes )
  {
    m_fixedDisplacementNodes( count ) = c;
    m_fixedDisplacementValues( count, 0 ) = fixedValues( count, 0 );
    m_fixedDisplacementValues( count, 1 ) = fixedValues( count, 1 );
    m_fixedDisplacementValues( count, 2 ) = fixedValues( count, 2 );
    ++count;
  }
  m_internalBCsFlag = true;

}

void SolidMechanicsLagrangianFEM::applyInternalDisplacementBCImplicit( real64 const,
                                                                       DofManager const & dofManager,
                                                                       DomainPartition & domain,
                                                                       CRSMatrixView< real64, globalIndex const > const & localMatrix,
                                                                       arrayView1d< real64 > const & localRhs )
{
  GEOSX_MARK_FUNCTION;
  if( m_internalBCsFlag == false )
  {
    return;
  }
  string const dofKey = dofManager.getKey( solidMechanics::totalDisplacement::key() );

  if( getLogLevel() == 2 )
  {
    GEOSX_LOG_RANK_0( "Before SolidMechanicsLagrangianFEM::applyInternalDisplacementBCImplicit" );
    GEOSX_LOG_RANK_0( "\nJacobian:\n" );
    std::cout << localMatrix.toViewConst();
  }

  forDiscretizationOnMeshTargets( domain.getMeshBodies(), [&] ( string const &,
                                                                MeshLevel &,
                                                                arrayView1d< string const > const & )
  {
    //const NodeManager & nodeManager = mesh.getNodeManager();
    //THIS CALL TO GET NODE MANAGER IS NOT ROBUST
    //TO DO: find a robust way to get the correct meshBody
    NodeManager const & nodeManager = domain.getMeshBody( 1 ).getBaseDiscretization().getNodeManager();
    arrayView1d< globalIndex const > const & dofIndex = nodeManager.getReference< array1d< globalIndex > >( dofKey );
    arrayView2d< real64 const, nodes::TOTAL_DISPLACEMENT_USD > const nodalDisplacements = nodeManager.getField< fields::solidMechanics::totalDisplacement >();

    localIndex count = 0;
    for( localIndex fixed_node : m_fixedDisplacementNodes )
    {
      for( localIndex i = 0; i < 3; i++ )
      {
        localIndex const dof = dofIndex[fixed_node]+i;
        real64 const dispToBeApplied = m_fixedDisplacementValues( count, i );
        real64 const dispCurrentDof = nodalDisplacements( fixed_node, i );
        GEOSX_LOG_LEVEL_RANK_0( 2, "constrained dof: "<<dof );
        GEOSX_LOG_LEVEL_RANK_0( 2, "constrained disp: "<<dispToBeApplied );
        GEOSX_LOG_LEVEL_RANK_0( 2, "current disp: "<<dispCurrentDof );
        real64 rhsContribution;
        FieldSpecificationEqual::SpecifyFieldValue( dof,
                                                    dofManager.rankOffset(),
                                                    localMatrix,
                                                    rhsContribution,
                                                    dispToBeApplied,
                                                    dispCurrentDof );

        globalIndex const localRow = dof - dofManager.rankOffset();
        if( localRow >=0 && localRow < localRhs.size() )
        {
          localRhs[ localRow ] = rhsContribution;
        }
      }
      ++count;
    }

  } );
  if( getLogLevel() == 2 )
  {
    GEOSX_LOG_RANK_0( "After SolidMechanicsLagrangianFEM::applyInternalDisplacementBCImplicit" );
    GEOSX_LOG_RANK_0( "\nJacobian:\n" );
    std::cout << localMatrix.toViewConst();
    std::cout << localRhs.toViewConst();
  }
}

REGISTER_CATALOG_ENTRY( SolverBase, SolidMechanicsLagrangianFEM, string const &, dataRepository::Group * const )
}<|MERGE_RESOLUTION|>--- conflicted
+++ resolved
@@ -58,13 +58,9 @@
   m_maxForce( 0.0 ),
   m_maxNumResolves( 10 ),
   m_strainTheory( 0 ),
-<<<<<<< HEAD
+  m_pressureEffectsFlag( 0 ),
   m_iComm( CommunicationTools::getInstance().getCommID() ),
   m_internalBCsFlag( false )
-=======
-  m_pressureEffectsFlag( 0 ),
-  m_iComm( CommunicationTools::getInstance().getCommID() )
->>>>>>> 8c35edd7
 {
 
   registerWrapper( viewKeyStruct::newmarkGammaString(), &m_newmarkGamma ).
