/*
 * ------------------------------------------------------------------------------------------------------------
 * SPDX-License-Identifier: LGPL-2.1-only
 *
 * Copyright (c) 2018-2019 Lawrence Livermore National Security LLC
 * Copyright (c) 2018-2019 The Board of Trustees of the Leland Stanford Junior University
 * Copyright (c) 2018-2019 Total, S.A
 * Copyright (c) 2019-     GEOSX Contributors
 * All right reserved
 *
 * See top level LICENSE, COPYRIGHT, CONTRIBUTORS, NOTICE, and ACKNOWLEDGEMENTS files for details.
 * ------------------------------------------------------------------------------------------------------------
 */

/**
 * @file SolidMechanicsLagrangianFEM.cpp
 */

#include "SolidMechanicsLagrangianFEM.hpp"
#include "../PhysicsLoopInterface.hpp"
#include "codingUtilities/Utilities.hpp"
#include "common/TimingMacros.hpp"
#include "constitutive/ConstitutiveManager.hpp"
#include "constitutive/contact/ContactRelationBase.hpp"
#include "finiteElement/ElementLibrary/FiniteElement.h"
#include "finiteElement/FiniteElementDiscretizationManager.hpp"
#include "finiteElement/Kinematics.h"
#include "managers/DomainPartition.hpp"
#include "managers/FieldSpecification/FieldSpecificationManager.hpp"
#include "managers/NumericalMethodsManager.hpp"
#include "mesh/FaceElementSubRegion.hpp"
#include "meshUtilities/ComputationalGeometry.hpp"
#include "mpiCommunications/CommunicationTools.hpp"
#include "mpiCommunications/NeighborCommunicator.hpp"
#include "rajaInterface/GEOS_RAJA_Interface.hpp"


namespace geosx
{

using namespace dataRepository;
using namespace constitutive;

SolidMechanicsLagrangianFEM::SolidMechanicsLagrangianFEM( const std::string & name,
                                                          Group * const parent ):
  SolverBase( name, parent ),
  m_newmarkGamma( 0.5 ),
  m_newmarkBeta( 0.25 ),
  m_massDamping( 0.0 ),
  m_stiffnessDamping( 0.0 ),
  m_timeIntegrationOptionString(),
  m_timeIntegrationOption( timeIntegrationOption::ExplicitDynamic ),
  m_useVelocityEstimateForQS( 0 ),
  m_maxForce( 0.0 ),
  m_maxNumResolves( 10 ),
  m_strainTheory( 0 ),
  m_elemsAttachedToSendOrReceiveNodes(),
  m_elemsNotAttachedToSendOrReceiveNodes(),
  m_sendOrReceiveNodes(),
  m_nonSendOrReceiveNodes(),
  m_iComm()
{
  m_sendOrReceiveNodes.setName( "SolidMechanicsLagrangianFEM::m_sendOrReceiveNodes" );
  m_nonSendOrReceiveNodes.setName( "SolidMechanicsLagrangianFEM::m_nonSendOrReceiveNodes" );

  registerWrapper( viewKeyStruct::newmarkGammaString, &m_newmarkGamma, false )->
    setApplyDefaultValue( 0.5 )->
    setInputFlag( InputFlags::OPTIONAL )->
    setDescription( "Value of :math:`\\gamma` in the Newmark Method for Implicit Dynamic time integration option" );

  registerWrapper( viewKeyStruct::newmarkBetaString, &m_newmarkBeta, false )->
    setApplyDefaultValue( 0.25 )->
    setInputFlag( InputFlags::OPTIONAL )->
    setDescription( "Value of :math:`\\beta` in the Newmark Method for Implicit Dynamic time integration option. "
                    "This should be pow(newmarkGamma+0.5,2.0)/4.0 unless you know what you are doing." );

  registerWrapper( viewKeyStruct::massDampingString, &m_massDamping, false )->
    setApplyDefaultValue( 0.0 )->
    setInputFlag( InputFlags::OPTIONAL )->
    setDescription( "Value of mass based damping coefficient. " );

  registerWrapper( viewKeyStruct::stiffnessDampingString, &m_stiffnessDamping, false )->
    setApplyDefaultValue( 0.0 )->
    setInputFlag( InputFlags::OPTIONAL )->
    setDescription( "Value of stiffness based damping coefficient. " );

  registerWrapper( viewKeyStruct::timeIntegrationOptionString, &m_timeIntegrationOption, false )->
    setInputFlag( InputFlags::FALSE )->
    setDescription( "Time integration enum class value." );

  registerWrapper( viewKeyStruct::timeIntegrationOptionStringString, &m_timeIntegrationOptionString, false )->
    setInputFlag( InputFlags::OPTIONAL )->
    setDescription( "Time integration method. Options are: \n QuasiStatic \n ImplicitDynamic \n ExplicitDynamic" );

  registerWrapper( viewKeyStruct::useVelocityEstimateForQSString, &m_useVelocityEstimateForQS, false )->
    setApplyDefaultValue( 0 )->
    setInputFlag( InputFlags::OPTIONAL )->
    setDescription( "Flag to indicate the use of the incremental displacement from the previous step as an "
                    "initial estimate for the incremental displacement of the current step." );

  registerWrapper( viewKeyStruct::maxNumResolvesString, &m_maxNumResolves, false )->
    setApplyDefaultValue( 10 )->
    setInputFlag( InputFlags::OPTIONAL )->
    setDescription( "Value to indicate how many resolves may be executed after some other event is executed. "
                    "For example, if a SurfaceGenerator is specified, it will be executed after the mechanics solve. "
                    "However if a new surface is generated, then the mechanics solve must be executed again due to the "
                    "change in topology." );

  registerWrapper( viewKeyStruct::strainTheoryString, &m_strainTheory, false )->
    setApplyDefaultValue( 0 )->
    setInputFlag( InputFlags::OPTIONAL )->
    setDescription( "Indicates whether or not to use "
                    "`Infinitesimal Strain Theory <https://en.wikipedia.org/wiki/Infinitesimal_strain_theory>`_, or "
                    "`Finite Strain Theory <https://en.wikipedia.org/wiki/Finite_strain_theory>`_. Valid Inputs are:\n"
                    " 0 - Infinitesimal Strain \n"
                    " 1 - Finite Strain" );

  registerWrapper( viewKeyStruct::solidMaterialNamesString, &m_solidMaterialNames, false )->
    setInputFlag( InputFlags::REQUIRED )->
    setDescription( "The name of the material that should be used in the constitutive updates" );

  registerWrapper( viewKeyStruct::contactRelationNameString, &m_contactRelationName, 0 )->
    setApplyDefaultValue( viewKeyStruct::noContactRelationNameString )->
    setInputFlag( InputFlags::OPTIONAL )->
    setDescription( "Name of contact relation to enforce constraints on fracture boundary." );

  registerWrapper( viewKeyStruct::maxForce, &m_maxForce, false )->
    setInputFlag( InputFlags::FALSE )->
    setDescription( "The maximum force contribution in the problem domain." );
}

void SolidMechanicsLagrangianFEM::PostProcessInput()
{
  SolverBase::PostProcessInput();

  CheckModelNames( m_solidMaterialNames, viewKeyStruct::solidMaterialNamesString );

  m_linearSolverParameters.amg.isSymmetric = true;
  m_linearSolverParameters.dofsPerNode = 3;

  if( !m_timeIntegrationOptionString.empty() )
  {
    SetTimeIntegrationOption( m_timeIntegrationOptionString );
  }
}

SolidMechanicsLagrangianFEM::~SolidMechanicsLagrangianFEM()
{
  // TODO Auto-generated destructor stub
}


void SolidMechanicsLagrangianFEM::RegisterDataOnMesh( Group * const MeshBodies )
{
  for( auto & mesh : MeshBodies->GetSubGroups() )
  {
    NodeManager * const nodes = mesh.second->group_cast< MeshBody * >()->getMeshLevel( 0 )->getNodeManager();

    nodes->registerWrapper< array2d< real64, nodes::TOTAL_DISPLACEMENT_PERM > >( keys::TotalDisplacement )->
      setPlotLevel( PlotLevel::LEVEL_0 )->
      setRegisteringObjects( this->getName())->
      setDescription( "An array that holds the total displacements on the nodes." )->
      reference().resizeDimension< 1 >( 3 );

    nodes->registerWrapper< array2d< real64, nodes::INCR_DISPLACEMENT_PERM > >( keys::IncrementalDisplacement )->
      setPlotLevel( PlotLevel::LEVEL_3 )->
      setRegisteringObjects( this->getName())->
      setDescription( "An array that holds the incremental displacements for the current time step on the nodes." )->
      reference().resizeDimension< 1 >( 3 );

    nodes->registerWrapper< array2d< real64, nodes::VELOCITY_PERM > >( keys::Velocity )->
      setPlotLevel( PlotLevel::LEVEL_0 )->
      setRegisteringObjects( this->getName())->
      setDescription( "An array that holds the current velocity on the nodes." )->
      reference().resizeDimension< 1 >( 3 );

    nodes->registerWrapper< array2d< real64, nodes::ACCELERATION_PERM > >( keys::Acceleration )->
      setPlotLevel( PlotLevel::LEVEL_1 )->
      setRegisteringObjects( this->getName())->
      setDescription( "An array that holds the current acceleration on the nodes. This array also is used "
                      "to hold the summation of nodal forces resulting from the governing equations." )->
      reference().resizeDimension< 1 >( 3 );

    nodes->registerWrapper< array1d< R1Tensor > >( viewKeyStruct::forceExternal )->
      setPlotLevel( PlotLevel::LEVEL_0 )->
      setRegisteringObjects( this->getName())->
      setDescription( "An array that holds the external forces on the nodes. This includes any boundary"
                      " conditions as well as coupling forces such as hydraulic forces." );

    nodes->registerWrapper< array1d< real64 > >( keys::Mass )->
      setPlotLevel( PlotLevel::LEVEL_0 )->
      setRegisteringObjects( this->getName())->
      setDescription( "An array that holds the mass on the nodes." );

    nodes->registerWrapper< array1d< R1Tensor > >( viewKeyStruct::vTildeString )->
      setPlotLevel( PlotLevel::NOPLOT )->
      setRegisteringObjects( this->getName())->
      setDescription( "An array that holds the velocity predictors on the nodes." );

    nodes->registerWrapper< array1d< R1Tensor > >( viewKeyStruct::uhatTildeString )->
      setPlotLevel( PlotLevel::NOPLOT )->
      setRegisteringObjects( this->getName())->
      setDescription( "An array that holds the incremental displacement predictors on the nodes." );

    nodes->registerWrapper< array1d< R1Tensor > >( viewKeyStruct::contactForceString )->
      setPlotLevel( PlotLevel::LEVEL_0 )->
      setRegisteringObjects( this->getName())->
      setDescription( "An array that holds the contact force." );

    ElementRegionManager * const
    elementRegionManager = mesh.second->group_cast< MeshBody * >()->getMeshLevel( 0 )->getElemManager();
    elementRegionManager->forElementSubRegions< CellElementSubRegion >( [&]( CellElementSubRegion & subRegion )
    {
      subRegion.registerWrapper< array3d< real64, solid::STRESS_PERMUTATION > >( viewKeyStruct::stress_n )->
        setPlotLevel( PlotLevel::NOPLOT )->
        setRestartFlags( RestartFlags::NO_WRITE )->
        setRegisteringObjects( this->getName())->
        setDescription( "Array to hold the beginning of step stress for implicit problem rewinds" )->
        reference().resizeDimension< 2 >( 6 );
    } );

  }
}


void SolidMechanicsLagrangianFEM::InitializePreSubGroups( Group * const rootGroup )
{
  SolverBase::InitializePreSubGroups( rootGroup );

  DomainPartition * domain = rootGroup->GetGroup< DomainPartition >( keys::domain );

  // Validate solid models in target regions
  for( auto & mesh : domain->getMeshBodies()->GetSubGroups() )
  {
    MeshLevel & meshLevel = *Group::group_cast< MeshBody * >( mesh.second )->getMeshLevel( 0 );
    ValidateModelMapping< SolidBase >( *meshLevel.getElemManager(), m_solidMaterialNames );
  }

  NumericalMethodsManager & numericalMethodManager =
    *domain->getParent()->GetGroup< NumericalMethodsManager >( keys::numericalMethodsManager );

  FiniteElementDiscretizationManager const & feDiscretizationManager =
    *numericalMethodManager.GetGroup< FiniteElementDiscretizationManager >( keys::finiteElementDiscretizations );

  FiniteElementDiscretization const * feDiscretization =
    feDiscretizationManager.GetGroup< FiniteElementDiscretization >( m_discretizationName );
  GEOSX_ERROR_IF( feDiscretization == nullptr, getName() << ": FE discretization not found: " << m_discretizationName );
}

void SolidMechanicsLagrangianFEM::updateIntrinsicNodalData( DomainPartition * const domain )
{
  GEOSX_MARK_FUNCTION;

  MeshLevel & mesh = *domain->getMeshBody( 0 )->getMeshLevel( 0 );
  NodeManager & nodes = *mesh.getNodeManager();
  //FaceManager * const faceManager = mesh->getFaceManager();

  ElementRegionManager const & elementRegionManager = *mesh.getElemManager();

  arrayView1d< real64 > & mass = nodes.getReference< array1d< real64 > >( keys::Mass );
  mass = 0.0;

  arrayView1d< integer const > const & nodeGhostRank = nodes.ghostRank();

  NumericalMethodsManager const *
    numericalMethodManager = domain->getParent()->GetGroup< NumericalMethodsManager >( keys::numericalMethodsManager );

  FiniteElementDiscretizationManager const *
    feDiscretizationManager = numericalMethodManager->GetGroup< FiniteElementDiscretizationManager >( keys::finiteElementDiscretizations );

  FiniteElementDiscretization const *
    feDiscretization = feDiscretizationManager->GetGroup< FiniteElementDiscretization >( m_discretizationName );

  ElementRegionManager::ElementViewAccessor< arrayView2d< real64 const > >
  rho = elementRegionManager.ConstructMaterialViewAccessor< array2d< real64 >, arrayView2d< real64 const > >( "density",
                                                                                                              targetRegionNames(),
                                                                                                              solidMaterialNames() );

  forTargetRegionsComplete( mesh, [&]( localIndex const,
                                       localIndex const er,
                                       ElementRegionBase const & elemRegion )
  {
    elemRegion.forElementSubRegionsIndex< CellElementSubRegion >( [&]( localIndex const esr,
                                                                       CellElementSubRegion const & elementSubRegion )
    {
      arrayView2d< real64 const > const & detJ = elementSubRegion.getReference< array2d< real64 > >( keys::detJ );
      arrayView2d< localIndex const, cells::NODE_MAP_USD > const & elemsToNodes = elementSubRegion.nodeList();

      std::unique_ptr< FiniteElementBase >
      fe = feDiscretization->getFiniteElement( elementSubRegion.GetElementTypeString() );

      for( localIndex k=0; k < elemsToNodes.size( 0 ); ++k )
      {

        // TODO this integration needs to be be carried out properly.
        real64 elemMass = 0;
        for( localIndex q=0; q<fe->n_quadrature_points(); ++q )
        {
          elemMass += rho[er][esr][k][q] * detJ[k][q];
        }
        for( localIndex a=0; a< elemsToNodes.size( 1 ); ++a )
        {
          mass[elemsToNodes[k][a]] += elemMass/elemsToNodes.size( 1 );
        }

        for( localIndex a=0; a<elementSubRegion.numNodesPerElement(); ++a )
        {
          if( nodeGhostRank[elemsToNodes[k][a]] >= -1 )
          {
            m_sendOrReceiveNodes.insert( elemsToNodes[k][a] );
          }
          else
          {
            m_nonSendOrReceiveNodes.insert( elemsToNodes[k][a] );
          }
        }
      }
    } );
  } );
}

void SolidMechanicsLagrangianFEM::InitializePostInitialConditions_PreSubGroups( Group * const problemManager )
{
  DomainPartition * domain = problemManager->GetGroup< DomainPartition >( keys::domain );
  MeshLevel & mesh = *domain->getMeshBody( 0 )->getMeshLevel( 0 );

  NodeManager & nodes = *mesh.getNodeManager();
  //FaceManager * const faceManager = mesh.getFaceManager();

  ElementRegionManager & elementRegionManager = *mesh.getElemManager();

  arrayView1d< real64 > & mass = nodes.getReference< array1d< real64 > >( keys::Mass );

  arrayView1d< integer const > const & nodeGhostRank = nodes.ghostRank();

  ElementRegionManager::ElementViewAccessor< arrayView2d< real64 const > >
  rho = elementRegionManager.ConstructMaterialViewAccessor< array2d< real64 >, arrayView2d< real64 const > >( "density",
                                                                                                              targetRegionNames(),
                                                                                                              solidMaterialNames() );
  NumericalMethodsManager & numericalMethodManager =
    *domain->getParent()->GetGroup< NumericalMethodsManager >( keys::numericalMethodsManager );

  FiniteElementDiscretizationManager const & feDiscretizationManager =
    *numericalMethodManager.GetGroup< FiniteElementDiscretizationManager >( keys::finiteElementDiscretizations );

  FiniteElementDiscretization const & feDiscretization =
    *feDiscretizationManager.GetGroup< FiniteElementDiscretization >( m_discretizationName );

  m_elemsAttachedToSendOrReceiveNodes.resize( elementRegionManager.numRegions() );
  m_elemsNotAttachedToSendOrReceiveNodes.resize( elementRegionManager.numRegions() );

  forTargetRegionsComplete( mesh, [&]( localIndex const,
                                       localIndex const er,
                                       ElementRegionBase const & elemRegion )
  {
    m_elemsAttachedToSendOrReceiveNodes[er].resize( elemRegion.numSubRegions() );
    m_elemsNotAttachedToSendOrReceiveNodes[er].resize( elemRegion.numSubRegions() );

    elemRegion.forElementSubRegionsIndex< CellElementSubRegion >( [&]( localIndex const esr, CellElementSubRegion const & elementSubRegion )
    {
      m_elemsAttachedToSendOrReceiveNodes[er][esr].setName(
        "SolidMechanicsLagrangianFEM::m_elemsAttachedToSendOrReceiveNodes["
        + std::to_string( er ) + "][" + std::to_string( esr ) + "]" );

      m_elemsNotAttachedToSendOrReceiveNodes[er][esr].setName(
        "SolidMechanicsLagrangianFEM::m_elemsNotAttachedToSendOrReceiveNodes["
        + std::to_string( er ) + "][" + std::to_string( esr ) + "]" );

      arrayView2d< real64 const > const & detJ = elementSubRegion.getReference< array2d< real64 > >( keys::detJ );
      arrayView2d< localIndex const, cells::NODE_MAP_USD > const & elemsToNodes = elementSubRegion.nodeList();

      std::unique_ptr< FiniteElementBase >
      fe = feDiscretization.getFiniteElement( elementSubRegion.GetElementTypeString() );

      for( localIndex k=0; k < elemsToNodes.size( 0 ); ++k )
      {

        // TODO this integration needs to be be carried out properly.
        real64 elemMass = 0;
        for( localIndex q=0; q<fe->n_quadrature_points(); ++q )
        {
          elemMass += rho[er][esr][k][q] * detJ[k][q];
        }
        for( localIndex a=0; a< elemsToNodes.size( 1 ); ++a )
        {
          mass[elemsToNodes[k][a]] += elemMass/elemsToNodes.size( 1 );
        }

        bool isAttachedToGhostNode = false;
        for( localIndex a=0; a<elementSubRegion.numNodesPerElement(); ++a )
        {
          if( nodeGhostRank[elemsToNodes[k][a]] >= -1 )
          {
            isAttachedToGhostNode = true;
            m_sendOrReceiveNodes.insert( elemsToNodes[k][a] );
          }
          else
          {
            m_nonSendOrReceiveNodes.insert( elemsToNodes[k][a] );
          }
        }

        if( isAttachedToGhostNode )
        {
          m_elemsAttachedToSendOrReceiveNodes[er][esr].insert( k );
        }
        else
        {
          m_elemsNotAttachedToSendOrReceiveNodes[er][esr].insert( k );
        }
      }
    } );
  } );
}

real64 SolidMechanicsLagrangianFEM::SolverStep( real64 const & time_n,
                                                real64 const & dt,
                                                const int cycleNumber,
                                                DomainPartition * domain )
{
  GEOSX_MARK_FUNCTION;
  real64 dtReturn = dt;

  SolverBase * const surfaceGenerator =  this->getParent()->GetGroup< SolverBase >( "SurfaceGen" );

  if( m_timeIntegrationOption == timeIntegrationOption::ExplicitDynamic )
  {
    dtReturn = ExplicitStep( time_n, dt, cycleNumber, Group::group_cast< DomainPartition * >( domain ) );

    if( surfaceGenerator!=nullptr )
    {
      surfaceGenerator->SolverStep( time_n, dt, cycleNumber, domain );
    }

  }
  else if( m_timeIntegrationOption == timeIntegrationOption::ImplicitDynamic ||
           m_timeIntegrationOption == timeIntegrationOption::QuasiStatic )
  {
    int const maxNumResolves = m_maxNumResolves;
    int locallyFractured = 0;
    int globallyFractured = 0;
    ImplicitStepSetup( time_n, dt, domain, m_dofManager, m_matrix, m_rhs, m_solution );
    for( int solveIter=0; solveIter<maxNumResolves; ++solveIter )
    {
      SetupSystem( domain, m_dofManager, m_matrix, m_rhs, m_solution );

      if( solveIter>0 )
      {
        ResetStressToBeginningOfStep( domain );
      }

      dtReturn = NonlinearImplicitStep( time_n, dt, cycleNumber, domain->group_cast< DomainPartition * >(), m_dofManager,
                                        m_matrix, m_rhs, m_solution );

//      updateStress( domain );
      if( surfaceGenerator!=nullptr )
      {
        if( surfaceGenerator->SolverStep( time_n, dt, cycleNumber, domain ) > 0 )
        {
          locallyFractured = 1;
        }
        MpiWrapper::allReduce( &locallyFractured,
                               &globallyFractured,
                               1,
                               MPI_MAX,
                               MPI_COMM_GEOSX );
      }
      if( globallyFractured == 0 )
      {
        break;
      }
      else
      {
        GEOSX_LOG_RANK_0( "Fracture Occurred. Resolve" );
      }
    }
    ImplicitStepComplete( time_n, dt, domain );
  }

  return dtReturn;
}

real64 SolidMechanicsLagrangianFEM::ExplicitStep( real64 const & time_n,
                                                  real64 const & dt,
                                                  const int GEOSX_UNUSED_PARAM( cycleNumber ),
                                                  DomainPartition * const domain )
{
  GEOSX_MARK_FUNCTION;

  // updateIntrinsicNodalData(domain);

  MeshLevel & mesh = *domain->getMeshBody( 0 )->getMeshLevel( 0 );
  NodeManager & nodes = *mesh.getNodeManager();

  NumericalMethodsManager const & numericalMethodManager =
    *domain->getParent()->GetGroup< NumericalMethodsManager >( keys::numericalMethodsManager );
  FiniteElementDiscretizationManager const & feDiscretizationManager =
    *numericalMethodManager.GetGroup< FiniteElementDiscretizationManager >( keys::finiteElementDiscretizations );
  FiniteElementDiscretization const & feDiscretization =
    *feDiscretizationManager.GetGroup< FiniteElementDiscretization >( m_discretizationName );

  FieldSpecificationManager & fsManager = FieldSpecificationManager::get();

  arrayView1d< real64 const > const & mass = nodes.getReference< array1d< real64 > >( keys::Mass );
  arrayView2d< real64, nodes::VELOCITY_USD > const & vel = nodes.velocity();

  arrayView2d< real64, nodes::TOTAL_DISPLACEMENT_USD > const & u = nodes.totalDisplacement();
  arrayView2d< real64, nodes::INCR_DISPLACEMENT_USD > const & uhat = nodes.incrementalDisplacement();
  arrayView2d< real64, nodes::ACCELERATION_USD > const & acc = nodes.acceleration();

  std::map< string, string_array > fieldNames;
  fieldNames["node"].push_back( keys::Velocity );
  fieldNames["node"].push_back( keys::Acceleration );

  CommunicationTools::SynchronizePackSendRecvSizes( fieldNames, &mesh, domain->getNeighbors(), m_iComm, true );

  fsManager.ApplyFieldValue< parallelDevicePolicy< 1024 > >( time_n, domain, "nodeManager", keys::Acceleration );

  //3: v^{n+1/2} = v^{n} + a^{n} dt/2
  SolidMechanicsLagrangianFEMKernels::velocityUpdate( acc, vel, dt/2 );

  fsManager.ApplyFieldValue< parallelDevicePolicy< 1024 > >( time_n, domain, "nodeManager", keys::Velocity );

  //4. x^{n+1} = x^{n} + v^{n+{1}/{2}} dt (x is displacement)
  SolidMechanicsLagrangianFEMKernels::displacementUpdate( vel, uhat, u, dt );

  fsManager.ApplyFieldValue( time_n + dt,
                             domain, "nodeManager",
                             NodeManager::viewKeyStruct::totalDisplacementString,
                             [&]( FieldSpecificationBase const * const bc,
                                  SortedArrayView< localIndex const > const & targetSet )
  {
    integer const component = bc->GetComponent();
    forAll< parallelDevicePolicy< 1024 > >( targetSet.size(),
                                            [=] GEOSX_DEVICE ( localIndex const i )
<<<<<<< HEAD
      {
        localIndex const a = targetSet[ i ];
        vel( a, component ) = u( a, component );
      } );
=======
    {
      localIndex const a = targetSet[ i ];
      vel( a, component ) = u( a, component );
    } );
>>>>>>> d4734837
  },
                             [&]( FieldSpecificationBase const * const bc,
                                  SortedArrayView< localIndex const > const & targetSet )
  {
    integer const component = bc->GetComponent();
    forAll< parallelDevicePolicy< 1024 > >( targetSet.size(),
                                            [=] GEOSX_DEVICE ( localIndex const i )
<<<<<<< HEAD
      {
        localIndex const a = targetSet[ i ];
        uhat( a, component ) = u( a, component ) - vel( a, component );
        vel( a, component )  = uhat( a, component ) / dt;
      } );
  } );

  ElementRegionManager::ConstitutiveRelationAccessor< ConstitutiveBase >
  constitutiveRelations = elemManager->ConstructFullConstitutiveAccessor< ConstitutiveBase >( constitutiveManager );
=======
    {
      localIndex const a = targetSet[ i ];
      uhat( a, component ) = u( a, component ) - vel( a, component );
      vel( a, component )  = uhat( a, component ) / dt;
    } );
  } );
>>>>>>> d4734837

  //Step 5. Calculate deformation input to constitutive model and update state to
  // Q^{n+1}
  forTargetSubRegionsComplete< CellElementSubRegion >( mesh, [&]( localIndex const targetIndex,
                                                                  localIndex const er,
                                                                  localIndex const esr,
                                                                  ElementRegionBase &,
                                                                  CellElementSubRegion & elementSubRegion )
  {
    arrayView3d< R1Tensor const > const & dNdX = elementSubRegion.getReference< array3d< R1Tensor > >( keys::dNdX );

    arrayView2d< real64 const > const & detJ = elementSubRegion.getReference< array2d< real64 > >( keys::detJ );

    arrayView2d< localIndex const, cells::NODE_MAP_USD > const & elemsToNodes = elementSubRegion.nodeList();

<<<<<<< HEAD
      localIndex const numQuadraturePoints = feDiscretization->getFiniteElement( elementSubRegion.GetElementTypeString() )->n_quadrature_points();
=======
    localIndex const numNodesPerElement = elemsToNodes.size( 1 );
>>>>>>> d4734837

    localIndex const numQuadraturePoints = feDiscretization.m_finiteElement->n_quadrature_points();

    SolidBase & constitutiveRelation = GetConstitutiveModel< SolidBase >( elementSubRegion, m_solidMaterialNames[targetIndex] );

    ExplicitElementKernelLaunch( numNodesPerElement,
                                 numQuadraturePoints,
                                 &constitutiveRelation,
                                 this->m_elemsAttachedToSendOrReceiveNodes[er][esr],
                                 elemsToNodes,
                                 dNdX,
                                 detJ,
                                 u,
                                 vel,
                                 acc,
                                 dt );
  } ); //Element Region

  // apply this over a set
  SolidMechanicsLagrangianFEMKernels::velocityUpdate( acc, mass, vel, dt / 2, m_sendOrReceiveNodes );

  fsManager.ApplyFieldValue< parallelDevicePolicy< 1024 > >( time_n, domain, "nodeManager", keys::Velocity );

  CommunicationTools::SynchronizePackSendRecv( fieldNames, &mesh, domain->getNeighbors(), m_iComm, true );

  forTargetSubRegionsComplete< CellElementSubRegion >( mesh, [&]( localIndex const targetIndex,
                                                                  localIndex const er,
                                                                  localIndex const esr,
                                                                  ElementRegionBase &,
                                                                  CellElementSubRegion & elementSubRegion )
  {
    arrayView3d< R1Tensor const > const & dNdX = elementSubRegion.getReference< array3d< R1Tensor > >( keys::dNdX );

    arrayView2d< real64 const > const & detJ = elementSubRegion.getReference< array2d< real64 > >( keys::detJ );

    arrayView2d< localIndex const, cells::NODE_MAP_USD > const & elemsToNodes = elementSubRegion.nodeList();

    localIndex const numNodesPerElement = elemsToNodes.size( 1 );

    localIndex const numQuadraturePoints = feDiscretization.m_finiteElement->n_quadrature_points();

    SolidBase & constitutiveRelation = GetConstitutiveModel< SolidBase >( elementSubRegion, m_solidMaterialNames[targetIndex] );

<<<<<<< HEAD
      localIndex const numQuadraturePoints = feDiscretization->getFiniteElement( elementSubRegion.GetElementTypeString() )->n_quadrature_points();

      ExplicitElementKernelLaunch( numNodesPerElement,
                                   numQuadraturePoints,
                                   constitutiveRelations[er][esr][m_solidMaterialFullIndex],
                                   this->m_elemsNotAttachedToSendOrReceiveNodes[er][esr],
                                   elemsToNodes,
                                   dNdX,
                                   detJ,
                                   u,
                                   vel,
                                   acc,
                                   dt );
    } ); //Element Region

  } //Element Manager
=======
    ExplicitElementKernelLaunch( numNodesPerElement,
                                 numQuadraturePoints,
                                 &constitutiveRelation,
                                 this->m_elemsNotAttachedToSendOrReceiveNodes[er][esr],
                                 elemsToNodes,
                                 dNdX,
                                 detJ,
                                 u,
                                 vel,
                                 acc,
                                 dt );
  } ); //Element Region
>>>>>>> d4734837

  // apply this over a set
  SolidMechanicsLagrangianFEMKernels::velocityUpdate( acc, mass, vel, dt / 2, m_nonSendOrReceiveNodes );

  fsManager.ApplyFieldValue< parallelDevicePolicy< 1024 > >( time_n, domain, "nodeManager", keys::Velocity );

  CommunicationTools::SynchronizeUnpack( &mesh, domain->getNeighbors(), m_iComm, true );

  return dt;
}



void SolidMechanicsLagrangianFEM::ApplyDisplacementBC_implicit( real64 const time,
                                                                DofManager const & dofManager,
                                                                DomainPartition & domain,
                                                                ParallelMatrix & matrix,
                                                                ParallelVector & rhs )
{
  string const dofKey = dofManager.getKey( keys::TotalDisplacement );

  FieldSpecificationManager const & fsManager = FieldSpecificationManager::get();

  fsManager.Apply( time,
                   &domain,
                   "nodeManager",
                   keys::TotalDisplacement,
                   [&]( FieldSpecificationBase const * const bc,
                        string const &,
                        SortedArrayView< localIndex const > const & targetSet,
                        Group * const targetGroup,
                        string const fieldName )
  {
    bc->ApplyBoundaryConditionToSystem< FieldSpecificationEqual, LAInterface >( targetSet,
                                                                                time,
                                                                                targetGroup,
                                                                                fieldName,
                                                                                dofKey,
                                                                                3,
                                                                                matrix,
                                                                                rhs );
  } );
}


void SolidMechanicsLagrangianFEM::ApplyTractionBC( real64 const time,
                                                   DofManager const & dofManager,
                                                   DomainPartition * const domain,
                                                   ParallelVector & rhs )
{
  FieldSpecificationManager & fsManager = FieldSpecificationManager::get();
  FunctionManager & functionManager = FunctionManager::Instance();

  FaceManager * const faceManager = domain->getMeshBody( 0 )->getMeshLevel( 0 )->getFaceManager();
  NodeManager * const nodeManager = domain->getMeshBody( 0 )->getMeshLevel( 0 )->getNodeManager();

  real64_array const & faceArea  = faceManager->getReference< real64_array >( "faceArea" );
  ArrayOfArraysView< localIndex const > const & faceToNodeMap = faceManager->nodeList();

  string const dofKey = dofManager.getKey( keys::TotalDisplacement );

  arrayView1d< globalIndex > const &
  blockLocalDofNumber = nodeManager->getReference< globalIndex_array >( dofKey );

  arrayView1d< integer const > const & faceGhostRank = faceManager->ghostRank();
  fsManager.Apply( time,
                   domain,
                   "faceManager",
                   string( "Traction" ),
                   [&]( FieldSpecificationBase const * const bc,
                        string const &,
                        SortedArrayView< localIndex const > const & targetSet,
                        Group * const GEOSX_UNUSED_PARAM( targetGroup ),
                        string const & GEOSX_UNUSED_PARAM( fieldName ) )
  {
    string const & functionName = bc->getReference< string >( FieldSpecificationBase::viewKeyStruct::functionNameString );

    globalIndex_array nodeDOF;
    real64_array nodeRHS;
    integer const component = bc->GetComponent();

    if( functionName.empty() )
    {
      for( auto kf : targetSet )
      {
        if( faceGhostRank[kf] < 0 )
        {
          localIndex const numNodes = faceToNodeMap.sizeOfArray( kf );
          nodeDOF.resize( numNodes );
          nodeRHS.resize( numNodes );
          for( localIndex a=0; a<numNodes; ++a )
          {
            nodeDOF[a] = blockLocalDofNumber[ faceToNodeMap( kf, a ) ] + component;
            nodeRHS[a] = bc->GetScale() * faceArea[kf] / numNodes;
          }
          rhs.add( nodeDOF, nodeRHS );
        }
      }
    }
    else
    {
      FunctionBase const * const function = functionManager.GetGroup< FunctionBase >( functionName );
      assert( function!=nullptr );

      if( function->isFunctionOfTime()==2 )
      {
        real64 value = bc->GetScale() * function->Evaluate( &time );
        for( auto kf : targetSet )
        {
          if( faceGhostRank[kf] < 0 )
          {
            localIndex const numNodes = faceToNodeMap.sizeOfArray( kf );
            nodeDOF.resize( numNodes );
            nodeRHS.resize( numNodes );
            for( localIndex a=0; a<numNodes; ++a )
            {
              nodeDOF[a] = blockLocalDofNumber[ faceToNodeMap( kf, a ) ] + component;
              nodeRHS[a] = value * faceArea[kf] / numNodes;
            }
            rhs.add( nodeDOF, nodeRHS );
          }
        }
      }
      else
      {
        real64_array result;
        result.resize( targetSet.size() );
        function->Evaluate( faceManager, time, targetSet, result );

        for( auto kf : targetSet )
        {
          if( faceGhostRank[kf] < 0 )
          {
            localIndex const numNodes = faceToNodeMap.sizeOfArray( kf );
            nodeDOF.resize( numNodes );
            nodeRHS.resize( numNodes );
            for( localIndex a=0; a<numNodes; ++a )
            {
              nodeDOF[a] = blockLocalDofNumber[ faceToNodeMap( kf, a ) ] + component;
              nodeRHS[a] = result[kf] * faceArea[kf] / numNodes;
            }
            rhs.add( nodeDOF, nodeRHS );
          }
        }
      }
    }
  } );
}

void SolidMechanicsLagrangianFEM::ApplyChomboPressure( DofManager const & dofManager,
                                                       DomainPartition * const domain,
                                                       ParallelVector & rhs )
{
  FaceManager * const faceManager = domain->getMeshBody( 0 )->getMeshLevel( 0 )->getFaceManager();
  NodeManager * const nodeManager = domain->getMeshBody( 0 )->getMeshLevel( 0 )->getNodeManager();

  arrayView1d< real64 const > const & faceArea  = faceManager->faceArea();
  arrayView1d< R1Tensor const > const & faceNormal  = faceManager->faceNormal();
  ArrayOfArraysView< localIndex const > const & faceToNodeMap = faceManager->nodeList();

  string const dofKey = dofManager.getKey( keys::TotalDisplacement );

  arrayView1d< globalIndex > const &
  blockLocalDofNumber =  nodeManager->getReference< globalIndex_array >( dofKey );

  arrayView1d< real64 const > const & facePressure = faceManager->getReference< array1d< real64 > >( "ChomboPressure" );

  for( localIndex kf=0; kf<faceManager->size(); ++kf )
  {
    globalIndex nodeDOF[20];
    real64 nodeRHS[20];

    int const numNodes = integer_conversion< int >( faceToNodeMap.sizeOfArray( kf ));
    for( int a=0; a<numNodes; ++a )
    {
      for( int component=0; component<3; ++component )
      {
        nodeDOF[3*a+component] = blockLocalDofNumber[faceToNodeMap( kf, a )] + component;
        nodeRHS[3*a+component] = -facePressure[kf] * faceNormal[kf][component] * faceArea[kf] / numNodes;
      }
    }
    rhs.add( nodeDOF, nodeRHS, numNodes*3 );
  }

}



void
SolidMechanicsLagrangianFEM::
  ImplicitStepSetup( real64 const & GEOSX_UNUSED_PARAM( time_n ),
                     real64 const & dt,
                     DomainPartition * const domain,
                     DofManager & GEOSX_UNUSED_PARAM( dofManager ),
                     ParallelMatrix & GEOSX_UNUSED_PARAM( matrix ),
                     ParallelVector & GEOSX_UNUSED_PARAM( rhs ),
                     ParallelVector & GEOSX_UNUSED_PARAM( solution ) )
{
  MeshLevel & mesh = *domain->getMeshBody( 0 )->getMeshLevel( 0 );
  NodeManager & nodeManager = *mesh.getNodeManager();

  arrayView2d< real64 const, nodes::VELOCITY_USD > const & v_n = nodeManager.velocity();
  arrayView2d< real64, nodes::INCR_DISPLACEMENT_USD > const & uhat = nodeManager.incrementalDisplacement();
  arrayView2d< real64, nodes::TOTAL_DISPLACEMENT_USD > const & disp = nodeManager.totalDisplacement();

  localIndex const numNodes = nodeManager.size();

  if( this->m_timeIntegrationOption == timeIntegrationOption::ImplicitDynamic )
  {
    arrayView2d< real64 const, nodes::ACCELERATION_USD > const & a_n = nodeManager.acceleration();
    arrayView1d< R1Tensor > const & vtilde   = nodeManager.getReference< array1d< R1Tensor > >( solidMechanicsViewKeys.vTilde );
    arrayView1d< R1Tensor > const & uhatTilde   = nodeManager.getReference< array1d< R1Tensor > >( solidMechanicsViewKeys.uhatTilde );

    real64 const newmarkGamma = this->getReference< real64 >( solidMechanicsViewKeys.newmarkGamma );
    real64 const newmarkBeta = this->getReference< real64 >( solidMechanicsViewKeys.newmarkBeta );

    forAll< parallelHostPolicy >( numNodes, [=] ( localIndex const a )
    {
      for( int i=0; i<3; ++i )
      {
        vtilde[a][i] = v_n( a, i ) + (1.0-newmarkGamma) * a_n( a, i ) * dt;
        uhatTilde[a][i] = ( v_n( a, i ) + 0.5 * ( 1.0 - 2.0*newmarkBeta ) * a_n( a, i ) * dt ) *dt;
        uhat( a, i ) = uhatTilde[a][i];
        disp( a, i ) += uhatTilde[a][i];
      }
    } );
  }
  else if( this->m_timeIntegrationOption == timeIntegrationOption::QuasiStatic )
  {
    if( m_useVelocityEstimateForQS==1 )
    {
      forAll< parallelHostPolicy >( numNodes, [=] ( localIndex const a )
      {
        for( int i=0; i<3; ++i )
        {
          uhat( a, i ) = v_n( a, i ) * dt;
          disp( a, i ) += uhat( a, i );
        }
      } );
    }
    else
    {
      forAll< parallelHostPolicy >( numNodes, [=] ( localIndex const a )
      {
        for( int i=0; i<3; ++i )
        {
          uhat( a, i ) = 0.0;
        }
      } );
    }
  }

  ElementRegionManager * const elementRegionManager = mesh.getElemManager();
  ConstitutiveManager * const
  constitutiveManager = domain->GetGroup< ConstitutiveManager >( dataRepository::keys::ConstitutiveManager );
  ElementRegionManager::ConstitutiveRelationAccessor< ConstitutiveBase >
  constitutiveRelations = elementRegionManager->ConstructFullConstitutiveAccessor< ConstitutiveBase >( constitutiveManager );

  forTargetSubRegions< CellElementSubRegion >( mesh, [&]( localIndex const targetIndex,
                                                          CellElementSubRegion & subRegion )
  {
    SolidBase const & constitutiveRelation = GetConstitutiveModel< SolidBase >( subRegion, m_solidMaterialNames[targetIndex] );

    arrayView3d< real64 const, solid::STRESS_USD > const & stress = constitutiveRelation.getStress();

    array3d< real64, solid::STRESS_PERMUTATION > &
    stress_n = subRegion.getReference< array3d< real64, solid::STRESS_PERMUTATION > >( viewKeyStruct::stress_n );
    // TODO: eliminate
    stress_n.resize( stress.size( 0 ), stress.size( 1 ), 6 );

    for( localIndex k=0; k<stress.size( 0 ); ++k )
    {
      for( localIndex a=0; a<stress.size( 1 ); ++a )
      {
        for( localIndex i=0; i<6; ++i )
        {
          stress_n( k, a, i ) = stress( k, a, i );
        }
      }
    }
  } );



}

void SolidMechanicsLagrangianFEM::ImplicitStepComplete( real64 const & GEOSX_UNUSED_PARAM( time_n ),
                                                        real64 const & dt,
                                                        DomainPartition * const domain )
{
  MeshLevel * const mesh = domain->getMeshBodies()->GetGroup< MeshBody >( 0 )->getMeshLevel( 0 );
  NodeManager * const nodeManager = mesh->getNodeManager();
  localIndex const numNodes = nodeManager->size();

  arrayView2d< real64, nodes::VELOCITY_USD > const & v_n = nodeManager->velocity();
  arrayView2d< real64 const, nodes::INCR_DISPLACEMENT_USD > const & uhat  = nodeManager->incrementalDisplacement();

  if( this->m_timeIntegrationOption == timeIntegrationOption::ImplicitDynamic )
  {
    arrayView2d< real64, nodes::ACCELERATION_USD > const & a_n = nodeManager->acceleration();
    arrayView1d< R1Tensor const > const & vtilde    = nodeManager->getReference< r1_array >( solidMechanicsViewKeys.vTilde );
    arrayView1d< R1Tensor const > const & uhatTilde = nodeManager->getReference< r1_array >( solidMechanicsViewKeys.uhatTilde );
    real64 const newmarkGamma = this->getReference< real64 >( solidMechanicsViewKeys.newmarkGamma );
    real64 const newmarkBeta = this->getReference< real64 >( solidMechanicsViewKeys.newmarkBeta );

    RAJA::forall< parallelHostPolicy >( RAJA::TypedRangeSegment< localIndex >( 0, numNodes ),
                                        [=] ( localIndex const a )
    {
      for( int i=0; i<3; ++i )
      {
        a_n( a, i ) = 1.0 / ( newmarkBeta * dt*dt) * ( uhat( a, i ) - uhatTilde[a][i] );
        v_n[a][i] = vtilde[a][i] + newmarkGamma * a_n( a, i ) * dt;
      }
    } );
  }
  else if( this->m_timeIntegrationOption == timeIntegrationOption::QuasiStatic && dt > 0.0 )
  {
    RAJA::forall< parallelHostPolicy >( RAJA::TypedRangeSegment< localIndex >( 0, numNodes ),
                                        [=] ( localIndex const a )
    {
      for( int i=0; i<3; ++i )
      {
        v_n[a][i] = uhat( a, i ) / dt;
      }
    } );
  }
}

void SolidMechanicsLagrangianFEM::SetupDofs( DomainPartition const * const GEOSX_UNUSED_PARAM( domain ),
                                             DofManager & dofManager ) const
{
  dofManager.addField( keys::TotalDisplacement,
                       DofManager::Location::Node,
                       3 );

  dofManager.addCoupling( keys::TotalDisplacement,
                          keys::TotalDisplacement,
                          DofManager::Connector::Elem );
}

void SolidMechanicsLagrangianFEM::SetupSystem( DomainPartition * const domain,
                                               DofManager & dofManager,
                                               ParallelMatrix & matrix,
                                               ParallelVector & rhs,
                                               ParallelVector & solution,
                                               bool const setSparisty )
{
  GEOSX_MARK_FUNCTION;
  SolverBase::SetupSystem( domain, dofManager, matrix, rhs, solution, setSparisty );

  MeshLevel * const mesh = domain->getMeshBodies()->GetGroup< MeshBody >( 0 )->getMeshLevel( 0 );
  NodeManager const * const nodeManager = mesh->getNodeManager();
  arrayView1d< globalIndex const > const &
  dofNumber = nodeManager->getReference< globalIndex_array >( dofManager.getKey( keys::TotalDisplacement ) );

  matrix.open();


  physicsLoopInterface::FiniteElementRegionLoop::FillSparsity< serialPolicy,
                                                               SolidMechanicsLagrangianFEMKernels::QuasiStatic >( *mesh,
                                                                                                                  m_targetRegions,
                                                                                                                  m_solidMaterialName,
                                                                                                                  nullptr,
                                                                                                                  dofNumber,
                                                                                                                  matrix,
                                                                                                                  rhs );
  matrix.close();

}

//template< typename FUNCTION >
//auto SolidMechanicsLagrangianFEM::executeIntgratorOption( FUNCTION && function )
//{
//  if( m_timeIntegrationOption == timeIntegrationOption::QuasiStatic)
//  {
//    return function( SolidMechanicsLagrangianFEMKernels::QuasiStatic );
//  }
//  else if( m_timeIntegrationOption == timeIntegrationOption::ImplicitDynamic )
//  {
////    return function( SolidMechanicsLagrangianFEMKernels::ImplicitNewmark );
//  }
//}

void SolidMechanicsLagrangianFEM::AssembleSystem( real64 const GEOSX_UNUSED_PARAM( time_n ),
                                                  real64 const dt,
                                                  DomainPartition * const domain,
                                                  DofManager const & dofManager,
                                                  ParallelMatrix & matrix,
                                                  ParallelVector & rhs )
{
  GEOSX_MARK_FUNCTION;
<<<<<<< HEAD
  MeshLevel * const mesh = domain->getMeshBodies()->GetGroup< MeshBody >( 0 )->getMeshLevel( 0 );
  NodeManager const * const nodeManager = mesh->getNodeManager();

  NumericalMethodsManager const * const
  numericalMethodManager = domain->getParent()->GetGroup< NumericalMethodsManager >( keys::numericalMethodsManager );

  FiniteElementDiscretizationManager const * const
  feDiscretizationManager = numericalMethodManager->GetGroup< FiniteElementDiscretizationManager >( keys::finiteElementDiscretizations );

  FiniteElementDiscretization const * feDiscretization = feDiscretizationManager->GetGroup< FiniteElementDiscretization >( m_discretizationName );
=======
  MeshLevel & mesh = *domain->getMeshBody( 0 )->getMeshLevel( 0 );
  NodeManager const & nodeManager = *mesh.getNodeManager();
  ConstitutiveManager & constitutiveManager = *domain->getConstitutiveManager();
  ElementRegionManager & elemManager = *mesh.getElemManager();

  NumericalMethodsManager const & numericalMethodManager =
    *domain->getParent()->GetGroup< NumericalMethodsManager >( keys::numericalMethodsManager );
  FiniteElementDiscretizationManager const & feDiscretizationManager =
    *numericalMethodManager.GetGroup< FiniteElementDiscretizationManager >( keys::finiteElementDiscretizations );
  FiniteElementDiscretization const & feDiscretization =
    *feDiscretizationManager.GetGroup< FiniteElementDiscretization >( m_discretizationName );

  ElementRegionManager::ElementViewAccessor< real64 > const biotCoefficient =
    elemManager.ConstructMaterialViewAccessor< real64 >( "BiotCoefficient", targetRegionNames(), solidMaterialNames(), true );

  ElementRegionManager::ElementViewAccessor< arrayView1d< real64 > > const fluidPres =
    elemManager.ConstructViewAccessor< array1d< real64 >, arrayView1d< real64 > >( "pressure" );

  ElementRegionManager::ElementViewAccessor< arrayView1d< real64 > > const dPres =
    elemManager.ConstructViewAccessor< array1d< real64 >, arrayView1d< real64 > >( "deltaPressure" );
>>>>>>> d4734837

  matrix.open();
  rhs.open();

<<<<<<< HEAD
  string const dofKey = dofManager.getKey( keys::TotalDisplacement );
  arrayView1d< globalIndex const > const & dofNumber = nodeManager->getReference< globalIndex_array >( dofKey );

  ResetStressToBeginningOfStep( domain );

  GEOSX_UNUSED_VAR( dt );
//  GEOSX_UNUSED_VAR( numericalMethodManager )
//  GEOSX_UNUSED_VAR( feDiscretizationManager )
//  template< typename T >
//  using LoopKernel = SolidMechanicsLagrangianFEMKernels::ImplicitKernel::FiniteElementRegionLoopKernel<T>;

  if( m_timeIntegrationOption == timeIntegrationOption::QuasiStatic )
  {
    using Update = SolidMechanicsLagrangianFEMKernels::QuasiStatic;
    m_maxForce = physicsLoopInterface::
                   FiniteElementRegionLoop::Execute< serialPolicy,
                                                     Update,
                                                     constitutive::SolidBase >( *mesh,
                                                                                m_targetRegions,
                                                                                m_solidMaterialName,
                                                                                feDiscretization,
                                                                                dofNumber,
                                                                                matrix,
                                                                                rhs,
                                                                                Update::Parameters( gravityVector().Data()));
  }
  else if( m_timeIntegrationOption == timeIntegrationOption::ImplicitDynamic )
  {
//    using Update = SolidMechanicsLagrangianFEMKernels::ImplicitNewmark;
//
//    m_maxForce = physicsLoopInterface::
//                 FiniteElementRegionLoop::
//                 Execute< serialPolicy,
//                          Update,
//                          constitutive::SolidBase>( *mesh,
//                                                    m_targetRegions,
//                                                    m_solidMaterialName,
//                                                    feDiscretization,
//                                                    dofNumber,
//                                                    matrix,
//                                                    rhs,
//                                                    Update::Parameters( gravityVector().Data(),
//                                                                        m_newmarkGamma,
//                                                                        m_newmarkBeta,
//                                                                        m_massDamping,
//                                                                        m_stiffnessDamping,
//                                                                        dt ) );
  }

=======
  arrayView2d< real64 const, nodes::TOTAL_DISPLACEMENT_USD > const & disp = nodeManager.totalDisplacement();
  arrayView2d< real64 const, nodes::INCR_DISPLACEMENT_USD > const & uhat = nodeManager.incrementalDisplacement();

  r1_array const uhattilde;
  r1_array const vtilde;

  string const dofKey = dofManager.getKey( keys::TotalDisplacement );
  arrayView1d< globalIndex const > const & dofNumber = nodeManager.getReference< globalIndex_array >( dofKey );

  ElementRegionManager::ConstitutiveRelationAccessor< ConstitutiveBase >
  constitutiveRelations = elemManager.ConstructFullConstitutiveAccessor< ConstitutiveBase >( &constitutiveManager );

  // begin region loop
  forTargetSubRegionsComplete< CellElementSubRegion >( mesh, [&]( localIndex const targetIndex,
                                                                  localIndex const er,
                                                                  localIndex const esr,
                                                                  ElementRegionBase &,
                                                                  CellElementSubRegion & elementSubRegion )
  {
    arrayView3d< R1Tensor const > const &
    dNdX = elementSubRegion.getReference< array3d< R1Tensor > >( keys::dNdX );

    arrayView2d< real64 const > const & detJ = elementSubRegion.getReference< array2d< real64 > >( keys::detJ );

    arrayView2d< localIndex const, cells::NODE_MAP_USD > const & elemsToNodes = elementSubRegion.nodeList();
    localIndex const numNodesPerElement = elemsToNodes.size( 1 );

    std::unique_ptr< FiniteElementBase >
    fe = feDiscretization.getFiniteElement( elementSubRegion.GetElementTypeString() );

    SolidBase & constitutiveRelation = GetConstitutiveModel< SolidBase >( elementSubRegion, m_solidMaterialNames[targetIndex] );
    arrayView2d< real64 const > density = constitutiveRelation.getDensity();

    // space for element matrix and rhs

    m_maxForce = ImplicitElementKernelLaunch( numNodesPerElement,
                                              fe->n_quadrature_points(),
                                              &constitutiveRelation,
                                              elementSubRegion.size(),
                                              dt,
                                              dNdX,
                                              detJ,
                                              fe.get(),
                                              elementSubRegion.ghostRank(),
                                              elemsToNodes,
                                              dofNumber,
                                              disp,
                                              uhat,
                                              vtilde,
                                              uhattilde,
                                              density,
                                              fluidPres[er][esr],
                                              dPres[er][esr],
                                              biotCoefficient[er][esr],
                                              m_timeIntegrationOption,
                                              this->m_stiffnessDamping,
                                              this->m_massDamping,
                                              this->m_newmarkBeta,
                                              this->m_newmarkGamma,
                                              gravityVector(),
                                              &dofManager,
                                              &matrix,
                                              &rhs );

  } );
>>>>>>> d4734837


  ApplyContactConstraint( dofManager,
                          *domain,
                          &matrix,
                          &rhs );

  matrix.close();
  rhs.close();

  if( getLogLevel() >= 2 )
  {
    GEOSX_LOG_RANK_0( "After SolidMechanicsLagrangianFEM::AssembleSystem" );
//    GEOSX_LOG_RANK_0( "\nJacobian:\n" );
//    std::cout<< matrix;
    GEOSX_LOG_RANK_0( "\nResidual:\n" );
    std::cout<< rhs;
  }
}

void
SolidMechanicsLagrangianFEM::
  ApplyBoundaryConditions( real64 const time_n,
                           real64 const dt,
                           DomainPartition * const domain,
                           DofManager const & dofManager,
                           ParallelMatrix & matrix,
                           ParallelVector & rhs )
{
  GEOSX_MARK_FUNCTION;
  MeshLevel * const mesh = domain->getMeshBodies()->GetGroup< MeshBody >( 0 )->getMeshLevel( 0 );

  FaceManager * const faceManager = mesh->getFaceManager();
  FieldSpecificationManager & fsManager = FieldSpecificationManager::get();

  string const dofKey = dofManager.getKey( keys::TotalDisplacement );

  matrix.open();
  rhs.open();
  fsManager.Apply( time_n + dt,
                   domain,
                   "nodeManager",
                   keys::Force,
                   [&]( FieldSpecificationBase const * const bc,
                        string const &,
                        SortedArrayView< localIndex const > const & targetSet,
                        Group * const targetGroup,
                        string const GEOSX_UNUSED_PARAM( fieldName ) )
  {
    bc->ApplyBoundaryConditionToSystem< FieldSpecificationAdd, LAInterface >( targetSet,
                                                                              time_n + dt,
                                                                              targetGroup,
                                                                              keys::TotalDisplacement, // TODO fix use
                                                                                                       // of dummy name
                                                                                                       // for
                                                                              dofKey,
                                                                              3,
                                                                              matrix,
                                                                              rhs );
  } );

  ApplyTractionBC( time_n + dt, dofManager, domain, rhs );

  if( faceManager->hasWrapper( "ChomboPressure" ) )
  {
    fsManager.ApplyFieldValue( time_n, domain, "faceManager", "ChomboPressure" );
    ApplyChomboPressure( dofManager, domain, rhs );
  }
  matrix.close();
  rhs.close();

  matrix.open();
  rhs.open();
  ApplyDisplacementBC_implicit( time_n + dt, dofManager, *domain, matrix, rhs );
  matrix.close();
  rhs.close();

  if( getLogLevel() >= 2 )
  {
    GEOSX_LOG_RANK_0( "After SolidMechanicsLagrangianFEM::ApplyBoundaryConditions" );
//    GEOSX_LOG_RANK_0( "\nJacobian:\n" );
//    std::cout << matrix;
    GEOSX_LOG_RANK_0( "\nResidual:\n" );
    std::cout << rhs;
  }
}

real64
SolidMechanicsLagrangianFEM::
  CalculateResidualNorm( DomainPartition const * const GEOSX_UNUSED_PARAM( domain ),
                         DofManager const & GEOSX_UNUSED_PARAM( dofManager ),
                         ParallelVector const & rhs )
{
  GEOSX_MARK_FUNCTION;
  real64 const * localResidual = rhs.extractLocalVector();

  real64 localResidualNorm[2] = { 0.0, this->m_maxForce };
  //real64 localResInfNorm[2] = {}

  for( localIndex i=0; i<rhs.localSize(); ++i )
  {
    // sum(rhs^2) on each rank.
    localResidualNorm[0] += localResidual[i] * localResidual[i];
  }


  // globalResidualNorm[0]: the sum of all the local sum(rhs^2).
  // globalResidualNorm[1]: max of max force of each rank. Basically max force globally
  real64 globalResidualNorm[2] = {0, 0};

  int const rank = MpiWrapper::Comm_rank( MPI_COMM_GEOSX );
  int const size = MpiWrapper::Comm_size( MPI_COMM_GEOSX );
  array1d< real64 > globalValues( size * 2 );
  globalValues = 0;

  // Everything is done on rank 0
  MpiWrapper::gather( localResidualNorm,
                      2,
                      globalValues.data(),
                      2,
                      0,
                      MPI_COMM_GEOSX );

  if( rank==0 )
  {
    for( int r=0; r<size; ++r )
    {
      // sum across all ranks
      globalResidualNorm[0] += globalValues[r*2];

      // check if it is greater than the other ranks.
      // If yes, change the entry of globalResidualNorm[1] (new max)
      if( globalResidualNorm[1] < globalValues[r*2+1] )
      {
        globalResidualNorm[1] = globalValues[r*2+1];
      }
    }
  }

  MpiWrapper::bcast( globalResidualNorm, 2, 0, MPI_COMM_GEOSX );


  real64 const residual = sqrt( globalResidualNorm[0] )/(globalResidualNorm[1]+1);  // the + 1 is for the first
                                                                                    // time-step when maxForce = 0;

  if( getLogLevel() >= 1 && logger::internal::rank==0 )
  {
    char output[200] = {0};
    sprintf( output,
             "( RSolid ) = (%4.2e) ; ",
             residual );
    std::cout<<output;
  }


  return residual;
}



void
SolidMechanicsLagrangianFEM::ApplySystemSolution( DofManager const & dofManager,
                                                  ParallelVector const & solution,
                                                  real64 const scalingFactor,
                                                  DomainPartition * const domain )
{
  dofManager.addVectorToField( solution, keys::TotalDisplacement, keys::IncrementalDisplacement, -scalingFactor );
  dofManager.addVectorToField( solution, keys::TotalDisplacement, keys::TotalDisplacement, -scalingFactor );

  std::map< string, string_array > fieldNames;
  fieldNames["node"].push_back( keys::IncrementalDisplacement );
  fieldNames["node"].push_back( keys::TotalDisplacement );

  CommunicationTools::SynchronizeFields( fieldNames,
                                         domain->getMeshBody( 0 )->getMeshLevel( 0 ),
                                         domain->getNeighbors() );
}

void SolidMechanicsLagrangianFEM::SolveSystem( DofManager const & dofManager,
                                               ParallelMatrix & matrix,
                                               ParallelVector & rhs,
                                               ParallelVector & solution )
{
  solution.zero();

  SolverBase::SolveSystem( dofManager, matrix, rhs, solution );
}

void SolidMechanicsLagrangianFEM::ResetStateToBeginningOfStep( DomainPartition * const domain )
{
  MeshLevel * const mesh = domain->getMeshBodies()->GetGroup< MeshBody >( 0 )->getMeshLevel( 0 );
  NodeManager * const nodeManager = mesh->getNodeManager();

  arrayView2d< real64, nodes::INCR_DISPLACEMENT_USD > const & incdisp  = nodeManager->incrementalDisplacement();
  arrayView2d< real64, nodes::TOTAL_DISPLACEMENT_USD > const & disp = nodeManager->totalDisplacement();

  // TODO need to finish this rewind
  forAll< serialPolicy >( nodeManager->size(), [=] ( localIndex const a )
  {
    for( localIndex i = 0; i < 3; ++i )
    {
      disp( a, i ) -= incdisp( a, i );
      incdisp( a, i ) = 0.0;
    }
  } );

  ResetStressToBeginningOfStep( domain );
}

void SolidMechanicsLagrangianFEM::ResetStressToBeginningOfStep( DomainPartition * const domain )
{
  MeshLevel & mesh = *domain->getMeshBody( 0 )->getMeshLevel( 0 );

  forTargetSubRegions< CellElementSubRegion >( mesh, [&]( localIndex const targetIndex,
                                                          CellElementSubRegion & subRegion )
  {
    SolidBase & constitutiveRelation = GetConstitutiveModel< SolidBase >( subRegion, m_solidMaterialNames[targetIndex] );

    arrayView3d< real64, solid::STRESS_USD > const & stress = constitutiveRelation.getStress();

    arrayView3d< real64 const, solid::STRESS_USD > const &
    stress_n = subRegion.getReference< array3d< real64, solid::STRESS_PERMUTATION > >( viewKeyStruct::stress_n );

    for( localIndex k=0; k<stress.size( 0 ); ++k )
    {
      for( localIndex a=0; a<stress.size( 1 ); ++a )
      {
        for( localIndex i = 0; i < 6; ++i )
        {
          stress( k, a, i ) = stress_n( k, a, i );
        }
      }
    }
  } );
}


void SolidMechanicsLagrangianFEM::ApplyContactConstraint( DofManager const & dofManager,
                                                          DomainPartition & domain,
                                                          ParallelMatrix * const matrix,
                                                          ParallelVector * const rhs )
{
  GEOSX_MARK_FUNCTION;

  if( m_contactRelationName != viewKeyStruct::noContactRelationNameString )
  {
    MeshLevel * const mesh = domain.getMeshBodies()->GetGroup< MeshBody >( 0 )->getMeshLevel( 0 );
    FaceManager const * const faceManager = mesh->getFaceManager();
    NodeManager * const nodeManager = mesh->getNodeManager();
    ElementRegionManager * const elemManager = mesh->getElemManager();


    ConstitutiveManager const * const
    constitutiveManager = domain.GetGroup< ConstitutiveManager >( keys::ConstitutiveManager );

    ContactRelationBase const * const
    contactRelation = constitutiveManager->GetGroup< ContactRelationBase >( m_contactRelationName );

    real64 const contactStiffness = contactRelation->stiffness();

    arrayView2d< real64 const, nodes::TOTAL_DISPLACEMENT_USD > const & u = nodeManager->totalDisplacement();
    arrayView1d< R1Tensor > const & fc = nodeManager->getReference< array1d< R1Tensor > >( viewKeyStruct::contactForceString );
    fc = {0, 0, 0};

    arrayView1d< R1Tensor const > const & faceNormal = faceManager->faceNormal();
    ArrayOfArraysView< localIndex const > const & facesToNodes = faceManager->nodeList();

    string const dofKey = dofManager.getKey( keys::TotalDisplacement );
    arrayView1d< globalIndex > const & nodeDofNumber = nodeManager->getReference< globalIndex_array >( dofKey );

    // TODO: this bound may need to change
    constexpr localIndex maxNodexPerFace = 4;
    constexpr localIndex maxDofPerElem = maxNodexPerFace * 3 * 2;

    elemManager->forElementSubRegions< FaceElementSubRegion >( [&]( FaceElementSubRegion & subRegion )
    {
      arrayView1d< integer const > const & ghostRank = subRegion.ghostRank();
      arrayView1d< real64 > const & area = subRegion.getElementArea();
      arrayView2d< localIndex const > const & elemsToFaces = subRegion.faceList();

      forAll< serialPolicy >( subRegion.size(), [=] ( localIndex const kfe )
      {

        if( ghostRank[kfe] < 0 )
        {
          R1Tensor Nbar = faceNormal[elemsToFaces[kfe][0]];
          Nbar -= faceNormal[elemsToFaces[kfe][1]];
          Nbar.Normalize();

          localIndex const kf0 = elemsToFaces[kfe][0];
          localIndex const kf1 = elemsToFaces[kfe][1];
          localIndex const numNodesPerFace=facesToNodes.sizeOfArray( kf0 );
          real64 const Ja = area[kfe] / numNodesPerFace;

          stackArray1d< globalIndex, maxDofPerElem > rowDOF( numNodesPerFace*3*2 );
          stackArray1d< real64, maxDofPerElem > nodeRHS( numNodesPerFace*3*2 );
          stackArray2d< real64, maxDofPerElem *maxDofPerElem > dRdP( numNodesPerFace*3*2, numNodesPerFace*3*2 );

          for( localIndex a=0; a<numNodesPerFace; ++a )
          {
            R1Tensor penaltyForce = Nbar;
            localIndex const node0 = facesToNodes[kf0][a];
            localIndex const node1 = facesToNodes[kf1][ a==0 ? a : numNodesPerFace-a ];
            R1Tensor gap = u[node1];
            gap -= u[node0];
            real64 const gapNormal = Dot( gap, Nbar );

            for( int i=0; i<3; ++i )
            {
              rowDOF[3*a+i]                     = nodeDofNumber[node0]+i;
              rowDOF[3*(numNodesPerFace + a)+i] = nodeDofNumber[node1]+i;
            }

            if( gapNormal < 0 )
            {
              penaltyForce *= -contactStiffness * gapNormal * Ja;
              for( int i=0; i<3; ++i )
              {
                fc[node0] -= penaltyForce;
                fc[node1] += penaltyForce;
                nodeRHS[3*a+i]                     -= penaltyForce[i];
                nodeRHS[3*(numNodesPerFace + a)+i] += penaltyForce[i];

                dRdP( 3*a+i, 3*a+i )                                         -= contactStiffness * Ja * Nbar[i] * Nbar[i];
                dRdP( 3*a+i, 3*(numNodesPerFace + a)+i )                     += contactStiffness * Ja * Nbar[i] * Nbar[i];
                dRdP( 3*(numNodesPerFace + a)+i, 3*a+i )                     += contactStiffness * Ja * Nbar[i] * Nbar[i];
                dRdP( 3*(numNodesPerFace + a)+i, 3*(numNodesPerFace + a)+i ) -= contactStiffness * Ja * Nbar[i] * Nbar[i];
              }
            }
          }

          rhs->add( rowDOF, nodeRHS );
          matrix->add( rowDOF, rowDOF, dRdP );
        }
      } );
    } );
  }
}

real64
SolidMechanicsLagrangianFEM::ScalingForSystemSolution( DomainPartition const * const GEOSX_UNUSED_PARAM( domain ),
                                                       DofManager const & GEOSX_UNUSED_PARAM( dofManager ),
                                                       ParallelVector const & GEOSX_UNUSED_PARAM( solution ) )
{
  GEOSX_MARK_FUNCTION;
  real64 scalingFactor = 1.0;
//  MeshLevel const * const mesh = domain->getMeshBodies()->GetGroup<MeshBody>(0)->getMeshLevel(0);
//  FaceManager const * const faceManager = mesh->getFaceManager();
//  NodeManager const * const nodeManager = mesh->getNodeManager();
//  ElementRegionManager const * const elemManager = mesh->getElemManager();
//
//
//  arrayView1d<R1Tensor const> const & u = nodeManager->getReference< array1d<R1Tensor> >( keys::TotalDisplacement );
//
//  arrayView1d<R1Tensor const> const & faceNormal = faceManager->faceNormal();
//  array1d<localIndex_array> const & facesToNodes = faceManager->nodeList();
//
//  string const dofKey = dofManager.getKey( keys::TotalDisplacement );
//  arrayView1d<globalIndex> const & nodeDofNumber = nodeManager->getReference<globalIndex_array>( dofKey );
//
//  real64 const * soln = nullptr;
//  solution.extractLocalVector( &( const_cast<real64*&>(soln) ) );
//  globalIndex const rankOffset = dofManager.rankOffset();
//
//
//
//  elemManager->forElementSubRegions<FaceElementSubRegion>([&]( FaceElementSubRegion const * const subRegion )->void
//  {
//      arrayView1d<integer const> const & ghostRank = subRegion->ghostRank();
//      arrayView1d<real64 const > const & area = subRegion->getElementArea();
//      arrayView2d< localIndex const > const & elemsToFaces = subRegion->faceList();
//
//      RAJA::ReduceMin<RAJA::seq_reduce, real64> newScaleFactor(1.0);
//      forAll<serialPolicy>( subRegion->size(), [=] ( localIndex const kfe )
//      {
//
//        if( ghostRank[kfe] < 0 )
//        {
//          R1Tensor Nbar = faceNormal[elemsToFaces[kfe][0]];
//          Nbar -= faceNormal[elemsToFaces[kfe][1]];
//          Nbar.Normalize();
//
//          localIndex const kf0 = elemsToFaces[kfe][0];
//          localIndex const kf1 = elemsToFaces[kfe][1];
//          localIndex const numNodesPerFace=facesToNodes[kf0].size();
//          localIndex const * const nodelist0 = facesToNodes[kf0];
//          localIndex const * const nodelist1 = facesToNodes[kf1];
//
//          for( localIndex a=0 ; a<numNodesPerFace ; ++a )
//          {
//            R1Tensor penaltyForce = Nbar;
//            localIndex const node0 = facesToNodes[kf0][a];
//            localIndex const node1 = facesToNodes[kf1][ a==0 ? a : numNodesPerFace-a ];
//
//            localIndex const lid0 = nodeDofNumber[node0] - rankOffset;
//            localIndex const lid1 = nodeDofNumber[node1] - rankOffset;
//            GEOSX_ASSERT( lid0 >= 0 && lid1 >=0 ); // since vectors are partitioned same as the mesh
//
//            R1Tensor gap = u[node1];
//            gap -= u[node0];
//            real64 const gapNormal = Dot(gap,Nbar);
//
//            R1Tensor deltaGap ;
//            for( int i=0 ; i<3 ; ++i )
//            {
//              deltaGap[i] = soln[lid1] - soln[lid0];
//            }
//            real64 const deltaGapNormal = Dot( deltaGap, Nbar );
//
//            if( ( gapNormal + deltaGapNormal ) * gapNormal < 0 )
//            {
//              newScaleFactor.min( - gapNormal / deltaGapNormal * 1.05 );
//              newScaleFactor.min( 1.0 );
//              std::cout<< "gapNormal, deltaGapNormal, scaleFactor, newGap = "<<
//                  gapNormal<<", "<<deltaGapNormal<<", "<<newScaleFactor.get()<<",
// "<<gapNormal+newScaleFactor.get()*deltaGapNormal<<std::endl;
//            }
//          }
//        }
//      });
//      scalingFactor = newScaleFactor.get();
//  });

  return scalingFactor;
}

void SolidMechanicsLagrangianFEM::updateStress( DomainPartition * const GEOSX_UNUSED_PARAM( domain ) )
{
  GEOSX_ERROR( "SolidMechanicsLagrangianFEM::updateStress called!. Should be overridden." );
}

REGISTER_CATALOG_ENTRY( SolverBase, SolidMechanicsLagrangianFEM, string const &, dataRepository::Group * const )
}<|MERGE_RESOLUTION|>--- conflicted
+++ resolved
@@ -533,17 +533,10 @@
     integer const component = bc->GetComponent();
     forAll< parallelDevicePolicy< 1024 > >( targetSet.size(),
                                             [=] GEOSX_DEVICE ( localIndex const i )
-<<<<<<< HEAD
-      {
-        localIndex const a = targetSet[ i ];
-        vel( a, component ) = u( a, component );
-      } );
-=======
     {
       localIndex const a = targetSet[ i ];
       vel( a, component ) = u( a, component );
     } );
->>>>>>> d4734837
   },
                              [&]( FieldSpecificationBase const * const bc,
                                   SortedArrayView< localIndex const > const & targetSet )
@@ -551,24 +544,12 @@
     integer const component = bc->GetComponent();
     forAll< parallelDevicePolicy< 1024 > >( targetSet.size(),
                                             [=] GEOSX_DEVICE ( localIndex const i )
-<<<<<<< HEAD
-      {
-        localIndex const a = targetSet[ i ];
-        uhat( a, component ) = u( a, component ) - vel( a, component );
-        vel( a, component )  = uhat( a, component ) / dt;
-      } );
-  } );
-
-  ElementRegionManager::ConstitutiveRelationAccessor< ConstitutiveBase >
-  constitutiveRelations = elemManager->ConstructFullConstitutiveAccessor< ConstitutiveBase >( constitutiveManager );
-=======
     {
       localIndex const a = targetSet[ i ];
       uhat( a, component ) = u( a, component ) - vel( a, component );
       vel( a, component )  = uhat( a, component ) / dt;
     } );
   } );
->>>>>>> d4734837
 
   //Step 5. Calculate deformation input to constitutive model and update state to
   // Q^{n+1}
@@ -584,13 +565,8 @@
 
     arrayView2d< localIndex const, cells::NODE_MAP_USD > const & elemsToNodes = elementSubRegion.nodeList();
 
-<<<<<<< HEAD
-      localIndex const numQuadraturePoints = feDiscretization->getFiniteElement( elementSubRegion.GetElementTypeString() )->n_quadrature_points();
-=======
+    localIndex const numQuadraturePoints = feDiscretization.getFiniteElement( elementSubRegion.GetElementTypeString() )->n_quadrature_points();
     localIndex const numNodesPerElement = elemsToNodes.size( 1 );
->>>>>>> d4734837
-
-    localIndex const numQuadraturePoints = feDiscretization.m_finiteElement->n_quadrature_points();
 
     SolidBase & constitutiveRelation = GetConstitutiveModel< SolidBase >( elementSubRegion, m_solidMaterialNames[targetIndex] );
 
@@ -628,28 +604,10 @@
 
     localIndex const numNodesPerElement = elemsToNodes.size( 1 );
 
-    localIndex const numQuadraturePoints = feDiscretization.m_finiteElement->n_quadrature_points();
-
     SolidBase & constitutiveRelation = GetConstitutiveModel< SolidBase >( elementSubRegion, m_solidMaterialNames[targetIndex] );
 
-<<<<<<< HEAD
-      localIndex const numQuadraturePoints = feDiscretization->getFiniteElement( elementSubRegion.GetElementTypeString() )->n_quadrature_points();
-
-      ExplicitElementKernelLaunch( numNodesPerElement,
-                                   numQuadraturePoints,
-                                   constitutiveRelations[er][esr][m_solidMaterialFullIndex],
-                                   this->m_elemsNotAttachedToSendOrReceiveNodes[er][esr],
-                                   elemsToNodes,
-                                   dNdX,
-                                   detJ,
-                                   u,
-                                   vel,
-                                   acc,
-                                   dt );
-    } ); //Element Region
-
-  } //Element Manager
-=======
+    localIndex const numQuadraturePoints = feDiscretization.getFiniteElement( elementSubRegion.GetElementTypeString() )->n_quadrature_points();
+
     ExplicitElementKernelLaunch( numNodesPerElement,
                                  numQuadraturePoints,
                                  &constitutiveRelation,
@@ -662,7 +620,6 @@
                                  acc,
                                  dt );
   } ); //Element Region
->>>>>>> d4734837
 
   // apply this over a set
   SolidMechanicsLagrangianFEMKernels::velocityUpdate( acc, mass, vel, dt / 2, m_nonSendOrReceiveNodes );
@@ -1023,8 +980,8 @@
 
   physicsLoopInterface::FiniteElementRegionLoop::FillSparsity< serialPolicy,
                                                                SolidMechanicsLagrangianFEMKernels::QuasiStatic >( *mesh,
-                                                                                                                  m_targetRegions,
-                                                                                                                  m_solidMaterialName,
+                                                                                                                  targetRegionNames(),
+                                                                                                                  m_solidMaterialNames,
                                                                                                                   nullptr,
                                                                                                                   dofNumber,
                                                                                                                   matrix,
@@ -1054,7 +1011,6 @@
                                                   ParallelVector & rhs )
 {
   GEOSX_MARK_FUNCTION;
-<<<<<<< HEAD
   MeshLevel * const mesh = domain->getMeshBodies()->GetGroup< MeshBody >( 0 )->getMeshLevel( 0 );
   NodeManager const * const nodeManager = mesh->getNodeManager();
 
@@ -1065,33 +1021,10 @@
   feDiscretizationManager = numericalMethodManager->GetGroup< FiniteElementDiscretizationManager >( keys::finiteElementDiscretizations );
 
   FiniteElementDiscretization const * feDiscretization = feDiscretizationManager->GetGroup< FiniteElementDiscretization >( m_discretizationName );
-=======
-  MeshLevel & mesh = *domain->getMeshBody( 0 )->getMeshLevel( 0 );
-  NodeManager const & nodeManager = *mesh.getNodeManager();
-  ConstitutiveManager & constitutiveManager = *domain->getConstitutiveManager();
-  ElementRegionManager & elemManager = *mesh.getElemManager();
-
-  NumericalMethodsManager const & numericalMethodManager =
-    *domain->getParent()->GetGroup< NumericalMethodsManager >( keys::numericalMethodsManager );
-  FiniteElementDiscretizationManager const & feDiscretizationManager =
-    *numericalMethodManager.GetGroup< FiniteElementDiscretizationManager >( keys::finiteElementDiscretizations );
-  FiniteElementDiscretization const & feDiscretization =
-    *feDiscretizationManager.GetGroup< FiniteElementDiscretization >( m_discretizationName );
-
-  ElementRegionManager::ElementViewAccessor< real64 > const biotCoefficient =
-    elemManager.ConstructMaterialViewAccessor< real64 >( "BiotCoefficient", targetRegionNames(), solidMaterialNames(), true );
-
-  ElementRegionManager::ElementViewAccessor< arrayView1d< real64 > > const fluidPres =
-    elemManager.ConstructViewAccessor< array1d< real64 >, arrayView1d< real64 > >( "pressure" );
-
-  ElementRegionManager::ElementViewAccessor< arrayView1d< real64 > > const dPres =
-    elemManager.ConstructViewAccessor< array1d< real64 >, arrayView1d< real64 > >( "deltaPressure" );
->>>>>>> d4734837
 
   matrix.open();
   rhs.open();
 
-<<<<<<< HEAD
   string const dofKey = dofManager.getKey( keys::TotalDisplacement );
   arrayView1d< globalIndex const > const & dofNumber = nodeManager->getReference< globalIndex_array >( dofKey );
 
@@ -1110,8 +1043,8 @@
                    FiniteElementRegionLoop::Execute< serialPolicy,
                                                      Update,
                                                      constitutive::SolidBase >( *mesh,
-                                                                                m_targetRegions,
-                                                                                m_solidMaterialName,
+                                                                                targetRegionNames(),
+                                                                                m_solidMaterialNames,
                                                                                 feDiscretization,
                                                                                 dofNumber,
                                                                                 matrix,
@@ -1141,74 +1074,6 @@
 //                                                                        dt ) );
   }
 
-=======
-  arrayView2d< real64 const, nodes::TOTAL_DISPLACEMENT_USD > const & disp = nodeManager.totalDisplacement();
-  arrayView2d< real64 const, nodes::INCR_DISPLACEMENT_USD > const & uhat = nodeManager.incrementalDisplacement();
-
-  r1_array const uhattilde;
-  r1_array const vtilde;
-
-  string const dofKey = dofManager.getKey( keys::TotalDisplacement );
-  arrayView1d< globalIndex const > const & dofNumber = nodeManager.getReference< globalIndex_array >( dofKey );
-
-  ElementRegionManager::ConstitutiveRelationAccessor< ConstitutiveBase >
-  constitutiveRelations = elemManager.ConstructFullConstitutiveAccessor< ConstitutiveBase >( &constitutiveManager );
-
-  // begin region loop
-  forTargetSubRegionsComplete< CellElementSubRegion >( mesh, [&]( localIndex const targetIndex,
-                                                                  localIndex const er,
-                                                                  localIndex const esr,
-                                                                  ElementRegionBase &,
-                                                                  CellElementSubRegion & elementSubRegion )
-  {
-    arrayView3d< R1Tensor const > const &
-    dNdX = elementSubRegion.getReference< array3d< R1Tensor > >( keys::dNdX );
-
-    arrayView2d< real64 const > const & detJ = elementSubRegion.getReference< array2d< real64 > >( keys::detJ );
-
-    arrayView2d< localIndex const, cells::NODE_MAP_USD > const & elemsToNodes = elementSubRegion.nodeList();
-    localIndex const numNodesPerElement = elemsToNodes.size( 1 );
-
-    std::unique_ptr< FiniteElementBase >
-    fe = feDiscretization.getFiniteElement( elementSubRegion.GetElementTypeString() );
-
-    SolidBase & constitutiveRelation = GetConstitutiveModel< SolidBase >( elementSubRegion, m_solidMaterialNames[targetIndex] );
-    arrayView2d< real64 const > density = constitutiveRelation.getDensity();
-
-    // space for element matrix and rhs
-
-    m_maxForce = ImplicitElementKernelLaunch( numNodesPerElement,
-                                              fe->n_quadrature_points(),
-                                              &constitutiveRelation,
-                                              elementSubRegion.size(),
-                                              dt,
-                                              dNdX,
-                                              detJ,
-                                              fe.get(),
-                                              elementSubRegion.ghostRank(),
-                                              elemsToNodes,
-                                              dofNumber,
-                                              disp,
-                                              uhat,
-                                              vtilde,
-                                              uhattilde,
-                                              density,
-                                              fluidPres[er][esr],
-                                              dPres[er][esr],
-                                              biotCoefficient[er][esr],
-                                              m_timeIntegrationOption,
-                                              this->m_stiffnessDamping,
-                                              this->m_massDamping,
-                                              this->m_newmarkBeta,
-                                              this->m_newmarkGamma,
-                                              gravityVector(),
-                                              &dofManager,
-                                              &matrix,
-                                              &rhs );
-
-  } );
->>>>>>> d4734837
-
 
   ApplyContactConstraint( dofManager,
                           *domain,
