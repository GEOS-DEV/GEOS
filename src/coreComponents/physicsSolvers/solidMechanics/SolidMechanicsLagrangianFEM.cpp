--- conflicted
+++ resolved
@@ -595,21 +595,6 @@
 
   //Step 5. Calculate deformation input to constitutive model and update state to
   // Q^{n+1}
-<<<<<<< HEAD
-=======
-  forTargetSubRegionsComplete< CellElementSubRegion >( mesh, [&]( localIndex const targetIndex,
-                                                                  localIndex const er,
-                                                                  localIndex const esr,
-                                                                  ElementRegionBase &,
-                                                                  CellElementSubRegion & elementSubRegion )
-  {
-    arrayView4d< real64 const > const & dNdX = elementSubRegion.dNdX();
-
-    arrayView2d< real64 const > const & detJ = elementSubRegion.detJ();
-
-    arrayView2d< localIndex const, cells::NODE_MAP_USD > const & elemsToNodes = elementSubRegion.nodeList();
->>>>>>> 4a795edb
-
   explicitKernelDispatch( mesh,
                           targetRegionNames(),
                           m_solidMaterialNames,
@@ -624,46 +609,12 @@
 
   CommunicationTools::SynchronizePackSendRecv( fieldNames, &mesh, domain->getNeighbors(), m_iComm, true );
 
-<<<<<<< HEAD
   explicitKernelDispatch( mesh,
                           targetRegionNames(),
                           m_solidMaterialNames,
                           &feDiscretization,
                           dt,
                           string( viewKeyStruct::elemsNotAttachedToSendOrReceiveNodes ) );
-=======
-  forTargetSubRegionsComplete< CellElementSubRegion >( mesh, [&]( localIndex const targetIndex,
-                                                                  localIndex const er,
-                                                                  localIndex const esr,
-                                                                  ElementRegionBase &,
-                                                                  CellElementSubRegion & elementSubRegion )
-  {
-    arrayView4d< real64 const > const & dNdX = elementSubRegion.dNdX();
-
-    arrayView2d< real64 const > const & detJ = elementSubRegion.detJ();
-
-    arrayView2d< localIndex const, cells::NODE_MAP_USD > const & elemsToNodes = elementSubRegion.nodeList();
-
-    localIndex const numNodesPerElement = elemsToNodes.size( 1 );
-
-    localIndex const numQuadraturePoints = feDiscretization.m_finiteElement->n_quadrature_points();
-
-    SolidBase & constitutiveRelation = GetConstitutiveModel< SolidBase >( elementSubRegion, m_solidMaterialNames[targetIndex] );
-
-    ExplicitElementKernelLaunch( numNodesPerElement,
-                                 numQuadraturePoints,
-                                 &constitutiveRelation,
-                                 this->m_elemsNotAttachedToSendOrReceiveNodes[er][esr].toViewConst(),
-                                 elemsToNodes,
-                                 dNdX,
-                                 detJ,
-                                 X,
-                                 u,
-                                 vel,
-                                 acc,
-                                 dt );
-  } ); //Element Region
->>>>>>> 4a795edb
 
   // apply this over a set
   SolidMechanicsLagrangianFEMKernels::velocityUpdate( acc, mass, vel, dt / 2, m_nonSendOrReceiveNodes.toViewConst() );
@@ -1045,63 +996,7 @@
 
   matrix.close();
 
-<<<<<<< HEAD
-}
-=======
-  ElementRegionManager::ConstitutiveRelationAccessor< ConstitutiveBase >
-  constitutiveRelations = elemManager.ConstructFullConstitutiveAccessor< ConstitutiveBase >( &constitutiveManager );
-
-  // begin region loop
-  forTargetSubRegionsComplete< CellElementSubRegion >( mesh, [&]( localIndex const targetIndex,
-                                                                  localIndex const er,
-                                                                  localIndex const esr,
-                                                                  ElementRegionBase &,
-                                                                  CellElementSubRegion & elementSubRegion )
-  {
-    arrayView4d< real64 const > const & dNdX = elementSubRegion.dNdX();
-
-    arrayView2d< real64 const > const & detJ = elementSubRegion.detJ();
-
-    arrayView2d< localIndex const, cells::NODE_MAP_USD > const & elemsToNodes = elementSubRegion.nodeList();
-    localIndex const numNodesPerElement = elemsToNodes.size( 1 );
-
-    std::unique_ptr< FiniteElementBase >
-    fe = feDiscretization.getFiniteElement( elementSubRegion.GetElementTypeString() );
-
-    SolidBase & constitutiveRelation = GetConstitutiveModel< SolidBase >( elementSubRegion, m_solidMaterialNames[targetIndex] );
-    arrayView2d< real64 const > density = constitutiveRelation.getDensity();
-
-    // space for element matrix and rhs
-
-    m_maxForce = ImplicitElementKernelLaunch( numNodesPerElement,
-                                              fe->n_quadrature_points(),
-                                              &constitutiveRelation,
-                                              elementSubRegion.size(),
-                                              dt,
-                                              dNdX,
-                                              detJ,
-                                              fe.get(),
-                                              elementSubRegion.ghostRank(),
-                                              elemsToNodes,
-                                              dofNumber,
-                                              disp,
-                                              uhat,
-                                              vtilde,
-                                              uhattilde,
-                                              density,
-                                              fluidPres[er][esr],
-                                              dPres[er][esr],
-                                              biotCoefficient[er][esr],
-                                              m_timeIntegrationOption,
-                                              this->m_stiffnessDamping,
-                                              this->m_massDamping,
-                                              this->m_newmarkBeta,
-                                              this->m_newmarkGamma,
-                                              gravityVector(),
-                                              &dofManager,
-                                              &matrix,
-                                              &rhs );
->>>>>>> 4a795edb
+}
 
 //template< typename FUNCTION >
 //auto SolidMechanicsLagrangianFEM::executeIntgratorOption( FUNCTION && function )
