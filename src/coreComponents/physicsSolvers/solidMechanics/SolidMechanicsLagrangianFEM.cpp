/*
 * ------------------------------------------------------------------------------------------------------------
 * SPDX-License-Identifier: LGPL-2.1-only
 *
 * Copyright (c) 2018-2019 Lawrence Livermore National Security LLC
 * Copyright (c) 2018-2019 The Board of Trustees of the Leland Stanford Junior University
 * Copyright (c) 2018-2019 Total, S.A
 * Copyright (c) 2019-     GEOSX Contributors
 * All right reserved
 *
 * See top level LICENSE, COPYRIGHT, CONTRIBUTORS, NOTICE, and ACKNOWLEDGEMENTS files for details.
 * ------------------------------------------------------------------------------------------------------------
 */

/**
 * @file SolidMechanicsLagrangianFEM.cpp
 */

#include "SolidMechanicsLagrangianFEM.hpp"

#include "codingUtilities/Utilities.hpp"
#include "common/TimingMacros.hpp"
#include "constitutive/ConstitutiveManager.hpp"
#include "constitutive/contact/ContactRelationBase.hpp"
#include "finiteElement/ElementLibrary/FiniteElement.h"
#include "finiteElement/FiniteElementDiscretizationManager.hpp"
#include "finiteElement/Kinematics.h"
#include "managers/DomainPartition.hpp"
#include "managers/FieldSpecification/FieldSpecificationManager.hpp"
#include "managers/NumericalMethodsManager.hpp"
#include "mesh/FaceElementSubRegion.hpp"
#include "meshUtilities/ComputationalGeometry.hpp"
#include "mpiCommunications/CommunicationTools.hpp"
#include "mpiCommunications/NeighborCommunicator.hpp"
#include "rajaInterface/GEOS_RAJA_Interface.hpp"


namespace geosx
{

using namespace dataRepository;
using namespace constitutive;

SolidMechanicsLagrangianFEM::SolidMechanicsLagrangianFEM( const std::string & name,
                                                          Group * const parent ):
  SolverBase( name, parent ),
  m_newmarkGamma( 0.5 ),
  m_newmarkBeta( 0.25 ),
  m_massDamping( 0.0 ),
  m_stiffnessDamping( 0.0 ),
  m_timeIntegrationOptionString(),
  m_timeIntegrationOption( timeIntegrationOption::ExplicitDynamic ),
  m_useVelocityEstimateForQS( 0 ),
  m_maxForce( 0.0 ),
  m_maxNumResolves( 10 ),
  m_strainTheory( 0 ),
  m_solidMaterialName( "" ),
  m_solidMaterialFullIndex( 0 ),
  m_elemsAttachedToSendOrReceiveNodes(),
  m_elemsNotAttachedToSendOrReceiveNodes(),
  m_sendOrReceiveNodes(),
  m_nonSendOrReceiveNodes(),
  m_iComm()
{
  m_sendOrReceiveNodes.setName( "SolidMechanicsLagrangianFEM::m_sendOrReceiveNodes" );
  m_nonSendOrReceiveNodes.setName( "SolidMechanicsLagrangianFEM::m_nonSendOrReceiveNodes" );

  registerWrapper( viewKeyStruct::newmarkGammaString, &m_newmarkGamma, false )->
    setApplyDefaultValue( 0.5 )->
    setInputFlag( InputFlags::OPTIONAL )->
    setDescription( "Value of :math:`\\gamma` in the Newmark Method for Implicit Dynamic time integration option" );

  registerWrapper( viewKeyStruct::newmarkBetaString, &m_newmarkBeta, false )->
    setApplyDefaultValue( 0.25 )->
    setInputFlag( InputFlags::OPTIONAL )->
    setDescription( "Value of :math:`\\beta` in the Newmark Method for Implicit Dynamic time integration option. "
                    "This should be pow(newmarkGamma+0.5,2.0)/4.0 unless you know what you are doing." );

  registerWrapper( viewKeyStruct::massDampingString, &m_massDamping, false )->
    setApplyDefaultValue( 0.0 )->
    setInputFlag( InputFlags::OPTIONAL )->
    setDescription( "Value of mass based damping coefficient. " );

  registerWrapper( viewKeyStruct::stiffnessDampingString, &m_stiffnessDamping, false )->
    setApplyDefaultValue( 0.0 )->
    setInputFlag( InputFlags::OPTIONAL )->
    setDescription( "Value of stiffness based damping coefficient. " );

  registerWrapper( viewKeyStruct::timeIntegrationOptionString, &m_timeIntegrationOption, false )->
    setInputFlag( InputFlags::FALSE )->
    setDescription( "Time integration enum class value." );

  registerWrapper( viewKeyStruct::timeIntegrationOptionStringString, &m_timeIntegrationOptionString, false )->
    setInputFlag( InputFlags::OPTIONAL )->
    setDescription( "Time integration method. Options are: \n QuasiStatic \n ImplicitDynamic \n ExplicitDynamic" );

  registerWrapper( viewKeyStruct::useVelocityEstimateForQSString, &m_useVelocityEstimateForQS, false )->
    setApplyDefaultValue( 0 )->
    setInputFlag( InputFlags::OPTIONAL )->
    setDescription( "Flag to indicate the use of the incremental displacement from the previous step as an "
                    "initial estimate for the incremental displacement of the current step." );

  registerWrapper( viewKeyStruct::maxNumResolvesString, &m_maxNumResolves, false )->
    setApplyDefaultValue( 10 )->
    setInputFlag( InputFlags::OPTIONAL )->
    setDescription( "Value to indicate how many resolves may be executed after some other event is executed. "
                    "For example, if a SurfaceGenerator is specified, it will be executed after the mechanics solve. "
                    "However if a new surface is generated, then the mechanics solve must be executed again due to the "
                    "change in topology." );

  registerWrapper( viewKeyStruct::strainTheoryString, &m_strainTheory, false )->
    setApplyDefaultValue( 0 )->
    setInputFlag( InputFlags::OPTIONAL )->
    setDescription( "Indicates whether or not to use "
                    "`Infinitesimal Strain Theory <https://en.wikipedia.org/wiki/Infinitesimal_strain_theory>`_, or "
                    "`Finite Strain Theory <https://en.wikipedia.org/wiki/Finite_strain_theory>`_. Valid Inputs are:\n"
                    " 0 - Infinitesimal Strain \n"
                    " 1 - Finite Strain" );

  registerWrapper( viewKeyStruct::solidMaterialNameString, &m_solidMaterialName, false )->
    setInputFlag( InputFlags::REQUIRED )->
    setDescription( "The name of the material that should be used in the constitutive updates" );

  registerWrapper( viewKeyStruct::contactRelationNameString, &m_contactRelationName, 0 )->
    setApplyDefaultValue( viewKeyStruct::noContactRelationNameString )->
    setInputFlag( InputFlags::OPTIONAL )->
    setDescription( "Name of contact relation to enforce constraints on fracture boundary." );

  registerWrapper( viewKeyStruct::maxForce, &m_maxForce, false )->
    setInputFlag( InputFlags::FALSE )->
    setDescription( "The maximum force contribution in the problem domain." );
}

void SolidMechanicsLagrangianFEM::PostProcessInput()
{
  SolverBase::PostProcessInput();

  m_linearSolverParameters.amg.isSymmetric = true;
  m_linearSolverParameters.dofsPerNode = 3;

  if( !m_timeIntegrationOptionString.empty() )
  {
    SetTimeIntegrationOption( m_timeIntegrationOptionString );
  }
}

SolidMechanicsLagrangianFEM::~SolidMechanicsLagrangianFEM()
{
  // TODO Auto-generated destructor stub
}


void SolidMechanicsLagrangianFEM::RegisterDataOnMesh( Group * const MeshBodies )
{
  for( auto & mesh : MeshBodies->GetSubGroups() )
  {
    NodeManager * const nodes = mesh.second->group_cast< MeshBody * >()->getMeshLevel( 0 )->getNodeManager();


    nodes->registerWrapper< array2d< real64, nodes::TOTAL_DISPLACEMENT_PERM > >( keys::TotalDisplacement )->
      setPlotLevel( PlotLevel::LEVEL_0 )->
      setRegisteringObjects( this->getName())->
      setDescription( "An array that holds the total displacements on the nodes." )->
      reference().resizeDimension< 1 >( 3 );

    nodes->registerWrapper< array2d< real64, nodes::INCR_DISPLACEMENT_PERM > >( keys::IncrementalDisplacement )->
      setPlotLevel( PlotLevel::LEVEL_3 )->
      setRegisteringObjects( this->getName())->
      setDescription( "An array that holds the incremental displacements for the current time step on the nodes." )->
      reference().resizeDimension< 1 >( 3 );

    nodes->registerWrapper< array2d< real64, nodes::VELOCITY_PERM > >( keys::Velocity )->
      setPlotLevel( PlotLevel::LEVEL_0 )->
      setRegisteringObjects( this->getName())->
      setDescription( "An array that holds the current velocity on the nodes." )->
      reference().resizeDimension< 1 >( 3 );

    nodes->registerWrapper< array2d< real64, nodes::ACCELERATION_PERM > >( keys::Acceleration )->
      setPlotLevel( PlotLevel::LEVEL_1 )->
      setRegisteringObjects( this->getName())->
      setDescription( "An array that holds the current acceleration on the nodes. This array also is used "
                      "to hold the summation of nodal forces resulting from the governing equations." )->
      reference().resizeDimension< 1 >( 3 );

    nodes->registerWrapper< array1d< R1Tensor > >( viewKeyStruct::forceExternal )->
      setPlotLevel( PlotLevel::LEVEL_0 )->
      setRegisteringObjects( this->getName())->
      setDescription( "An array that holds the external forces on the nodes. This includes any boundary"
                      " conditions as well as coupling forces such as hydraulic forces." );

    nodes->registerWrapper< array1d< real64 > >( keys::Mass )->
      setPlotLevel( PlotLevel::LEVEL_0 )->
      setRegisteringObjects( this->getName())->
      setDescription( "An array that holds the mass on the nodes." );

    nodes->registerWrapper< array1d< R1Tensor > >( viewKeyStruct::vTildeString )->
      setPlotLevel( PlotLevel::NOPLOT )->
      setRegisteringObjects( this->getName())->
      setDescription( "An array that holds the velocity predictors on the nodes." );

    nodes->registerWrapper< array1d< R1Tensor > >( viewKeyStruct::uhatTildeString )->
      setPlotLevel( PlotLevel::NOPLOT )->
      setRegisteringObjects( this->getName())->
      setDescription( "An array that holds the incremental displacement predictors on the nodes." );

    nodes->registerWrapper< array1d< R1Tensor > >( viewKeyStruct::contactForceString )->
      setPlotLevel( PlotLevel::LEVEL_0 )->
      setRegisteringObjects( this->getName())->
      setDescription( "An array that holds the contact force." );

    ElementRegionManager * const
    elementRegionManager = mesh.second->group_cast< MeshBody * >()->getMeshLevel( 0 )->getElemManager();
    elementRegionManager->forElementSubRegions< CellElementSubRegion >( [&]( CellElementSubRegion & subRegion )
    {
      subRegion.registerWrapper< array3d< real64, solid::STRESS_PERMUTATION > >( viewKeyStruct::stress_n )->
        setPlotLevel( PlotLevel::NOPLOT )->
        setRestartFlags( RestartFlags::NO_WRITE )->
        setRegisteringObjects( this->getName())->
        setDescription( "Array to hold the beginning of step stress for implicit problem rewinds" )->
        reference().resizeDimension< 2 >( 6 );
    } );


  }
}


void SolidMechanicsLagrangianFEM::InitializePreSubGroups( Group * const rootGroup )
{
  SolverBase::InitializePreSubGroups( rootGroup );

  DomainPartition * domain = rootGroup->GetGroup< DomainPartition >( keys::domain );
  ConstitutiveManager const * const cm = domain->getConstitutiveManager();

  ConstitutiveBase const * const solid  = cm->GetConstitutiveRelation< ConstitutiveBase >( m_solidMaterialName );
  GEOSX_ERROR_IF( solid == nullptr, "constitutive model " + m_solidMaterialName + " not found" );
  m_solidMaterialFullIndex = solid->getIndexInParent();

}

void SolidMechanicsLagrangianFEM::updateIntrinsicNodalData( DomainPartition * const domain )
{
  GEOSX_MARK_FUNCTION;

  MeshLevel * const mesh = domain->getMeshBodies()->GetGroup< MeshBody >( 0 )->getMeshLevel( 0 );
  NodeManager * const nodes = mesh->getNodeManager();
  //FaceManager * const faceManager = mesh->getFaceManager();

  ElementRegionManager const * const elementRegionManager = mesh->getElemManager();
<<<<<<< HEAD
  ConstitutiveManager const * const constitutiveManager = domain->getConstitutiveManager();
=======
  ConstitutiveManager const * const constitutiveManager = domain->GetGroup< ConstitutiveManager >( keys::ConstitutiveManager );
>>>>>>> 6b8717ce

  arrayView1d< real64 > & mass = nodes->getReference< array1d< real64 > >( keys::Mass );
  mass = 0.0;

  arrayView1d< integer const > const & nodeGhostRank = nodes->ghostRank();

  NumericalMethodsManager const *
<<<<<<< HEAD
  numericalMethodManager = domain->GetProblemManager()->GetGroup<NumericalMethodsManager>(keys::numericalMethodsManager);
=======
    numericalMethodManager = domain->getParent()->GetGroup< NumericalMethodsManager >( keys::numericalMethodsManager );
>>>>>>> 6b8717ce

  FiniteElementDiscretizationManager const *
    feDiscretizationManager = numericalMethodManager->GetGroup< FiniteElementDiscretizationManager >( keys::finiteElementDiscretizations );

  FiniteElementDiscretization const *
    feDiscretization = feDiscretizationManager->GetGroup< FiniteElementDiscretization >( m_discretizationName );

  ElementRegionManager::MaterialViewAccessor< arrayView2d< real64 const > >
  rho = elementRegionManager->ConstructFullMaterialViewAccessor< array2d< real64 >,
                                                                 arrayView2d< real64 const > >( "density",
                                                                                                constitutiveManager );

  for( localIndex er=0; er<elementRegionManager->numRegions(); ++er )
  {
    ElementRegionBase const * const elemRegion = elementRegionManager->GetRegion( er );

    elemRegion->forElementSubRegionsIndex< CellElementSubRegion >( [&]( localIndex const esr, CellElementSubRegion const & elementSubRegion )
    {
      arrayView2d< real64 const > const & detJ = elementSubRegion.getReference< array2d< real64 > >( keys::detJ );
      arrayView2d< localIndex const, cells::NODE_MAP_USD > const & elemsToNodes = elementSubRegion.nodeList();

      std::unique_ptr< FiniteElementBase >
      fe = feDiscretization->getFiniteElement( elementSubRegion.GetElementTypeString() );

      for( localIndex k=0; k < elemsToNodes.size( 0 ); ++k )
      {

        // TODO this integration needs to be be carried out properly.
        real64 elemMass = 0;
        for( localIndex q=0; q<fe->n_quadrature_points(); ++q )
        {
          elemMass += rho[er][esr][m_solidMaterialFullIndex][k][q] * detJ[k][q];
        }
        for( localIndex a=0; a< elemsToNodes.size( 1 ); ++a )
        {
          mass[elemsToNodes[k][a]] += elemMass/elemsToNodes.size( 1 );
        }

        for( localIndex a=0; a<elementSubRegion.numNodesPerElement(); ++a )
        {
          if( nodeGhostRank[elemsToNodes[k][a]] >= -1 )
          {
            m_sendOrReceiveNodes.insert( elemsToNodes[k][a] );
          }
          else
          {
            m_nonSendOrReceiveNodes.insert( elemsToNodes[k][a] );
          }
        }
      }
    } );
  }
}

void SolidMechanicsLagrangianFEM::InitializePostInitialConditions_PreSubGroups( Group * const problemManager )
{
  DomainPartition * domain = problemManager->GetGroup< DomainPartition >( keys::domain );
  MeshLevel * const mesh = domain->getMeshBodies()->GetGroup< MeshBody >( 0 )->getMeshLevel( 0 );

  NodeManager * const nodes = mesh->getNodeManager();
  //FaceManager * const faceManager = mesh->getFaceManager();


  ElementRegionManager * elementRegionManager = mesh->getElemManager();
<<<<<<< HEAD
  ConstitutiveManager * constitutiveManager = domain->getConstitutiveManager();
=======
  ConstitutiveManager * constitutiveManager = domain->GetGroup< ConstitutiveManager >( keys::ConstitutiveManager );

  arrayView1d< real64 > & mass = nodes->getReference< array1d< real64 > >( keys::Mass );
>>>>>>> 6b8717ce

  arrayView1d< integer const > const & nodeGhostRank = nodes->ghostRank();

  ElementRegionManager::MaterialViewAccessor< arrayView2d< real64 const > >
  rho = elementRegionManager->ConstructFullMaterialViewAccessor< array2d< real64 >,
                                                                 arrayView2d< real64 const > >( "density",
                                                                                                constitutiveManager );


  NumericalMethodsManager const *
<<<<<<< HEAD
  numericalMethodManager = domain->GetProblemManager()->GetGroup<NumericalMethodsManager>(keys::numericalMethodsManager);
=======
    numericalMethodManager = domain->getParent()->GetGroup< NumericalMethodsManager >( keys::numericalMethodsManager );
>>>>>>> 6b8717ce

  FiniteElementDiscretizationManager const *
    feDiscretizationManager = numericalMethodManager->GetGroup< FiniteElementDiscretizationManager >( keys::finiteElementDiscretizations );

  FiniteElementDiscretization const *
    feDiscretization = feDiscretizationManager->GetGroup< FiniteElementDiscretization >( m_discretizationName );

  m_elemsAttachedToSendOrReceiveNodes.resize( elementRegionManager->numRegions() );
  m_elemsNotAttachedToSendOrReceiveNodes.resize( elementRegionManager->numRegions() );

  for( localIndex er=0; er<elementRegionManager->numRegions(); ++er )
  {
    ElementRegionBase const * const elemRegion = elementRegionManager->GetRegion( er );
    m_elemsAttachedToSendOrReceiveNodes[er].resize( elemRegion->numSubRegions() );
    m_elemsNotAttachedToSendOrReceiveNodes[er].resize( elemRegion->numSubRegions() );

    elemRegion->forElementSubRegionsIndex< CellElementSubRegion >( [&]( localIndex const esr, CellElementSubRegion const & elementSubRegion )
    {
      m_elemsAttachedToSendOrReceiveNodes[er][esr].setName(
        "SolidMechanicsLagrangianFEM::m_elemsAttachedToSendOrReceiveNodes["
        + std::to_string( er ) + "][" + std::to_string( esr ) + "]" );

      m_elemsNotAttachedToSendOrReceiveNodes[er][esr].setName(
        "SolidMechanicsLagrangianFEM::m_elemsNotAttachedToSendOrReceiveNodes["
        + std::to_string( er ) + "][" + std::to_string( esr ) + "]" );

      arrayView2d< real64 const > const & detJ = elementSubRegion.getReference< array2d< real64 > >( keys::detJ );
      arrayView2d< localIndex const, cells::NODE_MAP_USD > const & elemsToNodes = elementSubRegion.nodeList();

      std::unique_ptr< FiniteElementBase >
      fe = feDiscretization->getFiniteElement( elementSubRegion.GetElementTypeString() );

      for( localIndex k=0; k < elemsToNodes.size( 0 ); ++k )
      {

        // TODO this integration needs to be be carried out properly.
        real64 elemMass = 0;
        for( localIndex q=0; q<fe->n_quadrature_points(); ++q )
        {
          elemMass += rho[er][esr][m_solidMaterialFullIndex][k][q] * detJ[k][q];
        }
        for( localIndex a=0; a< elemsToNodes.size( 1 ); ++a )
        {
          mass[elemsToNodes[k][a]] += elemMass/elemsToNodes.size( 1 );
        }

        bool isAttachedToGhostNode = false;
        for( localIndex a=0; a<elementSubRegion.numNodesPerElement(); ++a )
        {
          if( nodeGhostRank[elemsToNodes[k][a]] >= -1 )
          {
            isAttachedToGhostNode = true;
            m_sendOrReceiveNodes.insert( elemsToNodes[k][a] );
          }
          else
          {
            m_nonSendOrReceiveNodes.insert( elemsToNodes[k][a] );
          }
        }

        if( isAttachedToGhostNode )
        {
          m_elemsAttachedToSendOrReceiveNodes[er][esr].insert( k );
        }
        else
        {
          m_elemsNotAttachedToSendOrReceiveNodes[er][esr].insert( k );
        }
      }
    } );
  }
}

real64 SolidMechanicsLagrangianFEM::SolverStep( real64 const & time_n,
                                                real64 const & dt,
                                                const int cycleNumber,
                                                DomainPartition * domain )
{
  GEOSX_MARK_FUNCTION;
  real64 dtReturn = dt;

  SolverBase * const surfaceGenerator =  this->getParent()->GetGroup< SolverBase >( "SurfaceGen" );

  if( m_timeIntegrationOption == timeIntegrationOption::ExplicitDynamic )
  {
<<<<<<< HEAD
    dtReturn = ExplicitStep( time_n, dt, cycleNumber, domain );
=======
    dtReturn = ExplicitStep( time_n, dt, cycleNumber, Group::group_cast< DomainPartition * >( domain ) );
>>>>>>> 6b8717ce

    if( surfaceGenerator!=nullptr )
    {
      surfaceGenerator->SolverStep( time_n, dt, cycleNumber, domain );
    }

  }
  else if( m_timeIntegrationOption == timeIntegrationOption::ImplicitDynamic ||
           m_timeIntegrationOption == timeIntegrationOption::QuasiStatic )
  {
    int const maxNumResolves = m_maxNumResolves;
    int locallyFractured = 0;
    int globallyFractured = 0;
    ImplicitStepSetup( time_n, dt, domain, m_dofManager, m_matrix, m_rhs, m_solution );
    for( int solveIter=0; solveIter<maxNumResolves; ++solveIter )
    {
      SetupSystem( domain, m_dofManager, m_matrix, m_rhs, m_solution );

      if( solveIter>0 )
      {
        ResetStressToBeginningOfStep( domain );
      }

<<<<<<< HEAD
      dtReturn = NonlinearImplicitStep( time_n, dt, cycleNumber, domain, m_dofManager,
=======
      dtReturn = NonlinearImplicitStep( time_n, dt, cycleNumber, domain->group_cast< DomainPartition * >(), m_dofManager,
>>>>>>> 6b8717ce
                                        m_matrix, m_rhs, m_solution );

      updateStress( domain );
      if( surfaceGenerator!=nullptr )
      {
        if( surfaceGenerator->SolverStep( time_n, dt, cycleNumber, domain ) > 0 )
        {
          locallyFractured = 1;
        }
        MpiWrapper::allReduce( &locallyFractured,
                               &globallyFractured,
                               1,
                               MPI_MAX,
                               MPI_COMM_GEOSX );
      }
      if( globallyFractured == 0 )
      {
        break;
      }
      else
      {
        GEOSX_LOG_RANK_0( "Fracture Occurred. Resolve" );
      }
    }
    ImplicitStepComplete( time_n, dt, domain );
  }

  return dtReturn;
}

real64 SolidMechanicsLagrangianFEM::ExplicitStep( real64 const & time_n,
                                                  real64 const & dt,
                                                  const int GEOSX_UNUSED_PARAM( cycleNumber ),
                                                  DomainPartition * const domain )
{
  GEOSX_MARK_FUNCTION;

  // updateIntrinsicNodalData(domain);

  MeshLevel * const mesh = domain->getMeshBodies()->GetGroup< MeshBody >( 0 )->getMeshLevel( 0 );
  NodeManager * const nodes = mesh->getNodeManager();
  ElementRegionManager * const elemManager = mesh->getElemManager();
<<<<<<< HEAD
  NumericalMethodsManager const * const numericalMethodManager = domain->GetProblemManager()->GetGroup<NumericalMethodsManager>(keys::numericalMethodsManager);
  FiniteElementDiscretizationManager const * const feDiscretizationManager = numericalMethodManager->GetGroup<FiniteElementDiscretizationManager>(keys::finiteElementDiscretizations);
  ConstitutiveManager * const constitutiveManager = domain->getConstitutiveManager();
=======
  NumericalMethodsManager const * const numericalMethodManager = domain->getParent()->GetGroup< NumericalMethodsManager >( keys::numericalMethodsManager );
  FiniteElementDiscretizationManager const * const feDiscretizationManager = numericalMethodManager->GetGroup< FiniteElementDiscretizationManager >(
    keys::finiteElementDiscretizations );
  ConstitutiveManager * const constitutiveManager = domain->GetGroup< ConstitutiveManager >( keys::ConstitutiveManager );
>>>>>>> 6b8717ce

  FieldSpecificationManager & fsManager = FieldSpecificationManager::get();

  arrayView1d< real64 const > const & mass = nodes->getReference< array1d< real64 > >( keys::Mass );
  arrayView2d< real64, nodes::VELOCITY_USD > const & vel = nodes->velocity();

  arrayView2d< real64, nodes::TOTAL_DISPLACEMENT_USD > const & u = nodes->totalDisplacement();
  arrayView2d< real64, nodes::INCR_DISPLACEMENT_USD > const & uhat = nodes->incrementalDisplacement();
  arrayView2d< real64, nodes::ACCELERATION_USD > const & acc = nodes->acceleration();

  std::map< string, string_array > fieldNames;
  fieldNames["node"].push_back( keys::Velocity );
  fieldNames["node"].push_back( keys::Acceleration );

  CommunicationTools::SynchronizePackSendRecvSizes( fieldNames, mesh, domain->getNeighbors(), m_iComm, true );

  fsManager.ApplyFieldValue< parallelDevicePolicy< 1024 > >( time_n, domain, "nodeManager", keys::Acceleration );

  //3: v^{n+1/2} = v^{n} + a^{n} dt/2
  SolidMechanicsLagrangianFEMKernels::velocityUpdate( acc, vel, dt/2 );

  fsManager.ApplyFieldValue< parallelDevicePolicy< 1024 > >( time_n, domain, "nodeManager", keys::Velocity );

  //4. x^{n+1} = x^{n} + v^{n+{1}/{2}} dt (x is displacement)
  SolidMechanicsLagrangianFEMKernels::displacementUpdate( vel, uhat, u, dt );

  fsManager.ApplyFieldValue( time_n + dt,
                             domain, "nodeManager",
                             NodeManager::viewKeyStruct::totalDisplacementString,
                             [&]( FieldSpecificationBase const * const bc,
                                  SortedArrayView< localIndex const > const & targetSet )
  {
    integer const component = bc->GetComponent();
    forAll< parallelDevicePolicy< 1024 > >( targetSet.size(),
                                            [=] GEOSX_DEVICE ( localIndex const i )
      {
        localIndex const a = targetSet[ i ];
        vel( a, component ) = u( a, component );
      }
                                            );
  },
                             [&]( FieldSpecificationBase const * const bc,
                                  SortedArrayView< localIndex const > const & targetSet )
  {
    integer const component = bc->GetComponent();
    forAll< parallelDevicePolicy< 1024 > >( targetSet.size(),
                                            [=] GEOSX_DEVICE ( localIndex const i )
      {
        localIndex const a = targetSet[ i ];
        uhat( a, component ) = u( a, component ) - vel( a, component );
        vel( a, component )  = uhat( a, component ) / dt;
      }
                                            );
  }
                             );

  ElementRegionManager::ConstitutiveRelationAccessor< ConstitutiveBase >
  constitutiveRelations = elemManager->ConstructFullConstitutiveAccessor< ConstitutiveBase >( constitutiveManager );

  //Step 5. Calculate deformation input to constitutive model and update state to
  // Q^{n+1}
  for( localIndex er=0; er<elemManager->numRegions(); ++er )
  {
    ElementRegionBase * const elementRegion = elemManager->GetRegion( er );
    FiniteElementDiscretization const * feDiscretization = feDiscretizationManager->GetGroup< FiniteElementDiscretization >( m_discretizationName );

    elementRegion->forElementSubRegionsIndex< CellElementSubRegion >( [&]( localIndex const esr, CellElementSubRegion const & elementSubRegion )
    {
      arrayView3d< R1Tensor const > const & dNdX = elementSubRegion.getReference< array3d< R1Tensor > >( keys::dNdX );

      arrayView2d< real64 const > const & detJ = elementSubRegion.getReference< array2d< real64 > >( keys::detJ );

      arrayView2d< localIndex const, cells::NODE_MAP_USD > const & elemsToNodes = elementSubRegion.nodeList();

      localIndex const numNodesPerElement = elemsToNodes.size( 1 );

      localIndex const numQuadraturePoints = feDiscretization->m_finiteElement->n_quadrature_points();

      ExplicitElementKernelLaunch( numNodesPerElement,
                                   numQuadraturePoints,
                                   constitutiveRelations[er][esr][m_solidMaterialFullIndex],
                                   this->m_elemsAttachedToSendOrReceiveNodes[er][esr],
                                   elemsToNodes,
                                   dNdX,
                                   detJ,
                                   u,
                                   vel,
                                   acc,
                                   dt );

    } ); //Element Region

  } //Element Manager

  // apply this over a set
  SolidMechanicsLagrangianFEMKernels::velocityUpdate( acc, mass, vel, dt / 2, m_sendOrReceiveNodes );

  fsManager.ApplyFieldValue< parallelDevicePolicy< 1024 > >( time_n, domain, "nodeManager", keys::Velocity );

  CommunicationTools::SynchronizePackSendRecv( fieldNames, mesh, domain->getNeighbors(), m_iComm, true );

  for( localIndex er=0; er<elemManager->numRegions(); ++er )
  {
    ElementRegionBase * const elementRegion = elemManager->GetRegion( er );

    FiniteElementDiscretization const * feDiscretization = feDiscretizationManager->GetGroup< FiniteElementDiscretization >( m_discretizationName );

    elementRegion->forElementSubRegionsIndex< CellElementSubRegion >( [&]( localIndex const esr, CellElementSubRegion const & elementSubRegion )
    {
      arrayView3d< R1Tensor const > const & dNdX = elementSubRegion.getReference< array3d< R1Tensor > >( keys::dNdX );

      arrayView2d< real64 const > const & detJ = elementSubRegion.getReference< array2d< real64 > >( keys::detJ );

      arrayView2d< localIndex const, cells::NODE_MAP_USD > const & elemsToNodes = elementSubRegion.nodeList();

      localIndex const numNodesPerElement = elemsToNodes.size( 1 );

      localIndex const numQuadraturePoints = feDiscretization->m_finiteElement->n_quadrature_points();

      ExplicitElementKernelLaunch( numNodesPerElement,
                                   numQuadraturePoints,
                                   constitutiveRelations[er][esr][m_solidMaterialFullIndex],
                                   this->m_elemsNotAttachedToSendOrReceiveNodes[er][esr],
                                   elemsToNodes,
                                   dNdX,
                                   detJ,
                                   u,
                                   vel,
                                   acc,
                                   dt );
    } ); //Element Region

  } //Element Manager

  // apply this over a set
  SolidMechanicsLagrangianFEMKernels::velocityUpdate( acc, mass, vel, dt / 2, m_nonSendOrReceiveNodes );

  fsManager.ApplyFieldValue< parallelDevicePolicy< 1024 > >( time_n, domain, "nodeManager", keys::Velocity );

  CommunicationTools::SynchronizeUnpack( mesh, domain->getNeighbors(), m_iComm, true );

  return dt;
}



void SolidMechanicsLagrangianFEM::ApplyDisplacementBC_implicit( real64 const time,
                                                                DofManager const & dofManager,
                                                                DomainPartition & domain,
                                                                ParallelMatrix & matrix,
                                                                ParallelVector & rhs )
{
  string const dofKey = dofManager.getKey( keys::TotalDisplacement );

  FieldSpecificationManager const & fsManager = FieldSpecificationManager::get();

  fsManager.Apply( time,
                   &domain,
                   "nodeManager",
                   keys::TotalDisplacement,
                   [&]( FieldSpecificationBase const * const bc,
                        string const &,
                        SortedArrayView< localIndex const > const & targetSet,
                        Group * const targetGroup,
                        string const fieldName )
  {
    bc->ApplyBoundaryConditionToSystem< FieldSpecificationEqual, LAInterface >( targetSet,
                                                                                time,
                                                                                targetGroup,
                                                                                fieldName,
                                                                                dofKey,
                                                                                3,
                                                                                matrix,
                                                                                rhs );
  } );
}


void SolidMechanicsLagrangianFEM::ApplyTractionBC( real64 const time,
                                                   DofManager const & dofManager,
                                                   DomainPartition * const domain,
                                                   ParallelVector & rhs )
{
  FieldSpecificationManager & fsManager = FieldSpecificationManager::get();
  FunctionManager & functionManager = FunctionManager::Instance();

  FaceManager * const faceManager = domain->getMeshBody( 0 )->getMeshLevel( 0 )->getFaceManager();
  NodeManager * const nodeManager = domain->getMeshBody( 0 )->getMeshLevel( 0 )->getNodeManager();

  real64_array const & faceArea  = faceManager->getReference< real64_array >( "faceArea" );
  ArrayOfArraysView< localIndex const > const & faceToNodeMap = faceManager->nodeList();

  string const dofKey = dofManager.getKey( keys::TotalDisplacement );

  arrayView1d< globalIndex > const &
  blockLocalDofNumber = nodeManager->getReference< globalIndex_array >( dofKey );

  arrayView1d< integer const > const & faceGhostRank = faceManager->ghostRank();
  fsManager.Apply( time,
                   domain,
                   "faceManager",
                   string( "Traction" ),
                   [&]( FieldSpecificationBase const * const bc,
                        string const &,
                        SortedArrayView< localIndex const > const & targetSet,
                        Group * const GEOSX_UNUSED_PARAM( targetGroup ),
                        string const GEOSX_UNUSED_PARAM( fieldName ) )
  {
    string const & functionName = bc->getReference< string >( FieldSpecificationBase::viewKeyStruct::functionNameString );

    globalIndex_array nodeDOF;
    real64_array nodeRHS;
    integer const component = bc->GetComponent();

    if( functionName.empty() )
    {
      for( auto kf : targetSet )
      {
        if( faceGhostRank[kf] < 0 )
        {
          localIndex const numNodes = faceToNodeMap.sizeOfArray( kf );
          nodeDOF.resize( numNodes );
          nodeRHS.resize( numNodes );
          for( localIndex a=0; a<numNodes; ++a )
          {
            nodeDOF[a] = blockLocalDofNumber[ faceToNodeMap( kf, a ) ] + component;
            nodeRHS[a] = bc->GetScale() * faceArea[kf] / numNodes;
          }
          rhs.add( nodeDOF, nodeRHS );
        }
      }
    }
    else
    {
      FunctionBase const * const function = functionManager.GetGroup< FunctionBase >( functionName );
      assert( function!=nullptr );

      if( function->isFunctionOfTime()==2 )
      {
        real64 value = bc->GetScale() * function->Evaluate( &time );
        for( auto kf : targetSet )
        {
          if( faceGhostRank[kf] < 0 )
          {
            localIndex const numNodes = faceToNodeMap.sizeOfArray( kf );
            nodeDOF.resize( numNodes );
            nodeRHS.resize( numNodes );
            for( localIndex a=0; a<numNodes; ++a )
            {
              nodeDOF[a] = blockLocalDofNumber[ faceToNodeMap( kf, a ) ] + component;
              nodeRHS[a] = value * faceArea[kf] / numNodes;
            }
            rhs.add( nodeDOF, nodeRHS );
          }
        }
      }
      else
      {
        real64_array result;
        result.resize( targetSet.size() );
        function->Evaluate( faceManager, time, targetSet, result );

        for( auto kf : targetSet )
        {
          if( faceGhostRank[kf] < 0 )
          {
            localIndex const numNodes = faceToNodeMap.sizeOfArray( kf );
            nodeDOF.resize( numNodes );
            nodeRHS.resize( numNodes );
            for( localIndex a=0; a<numNodes; ++a )
            {
              nodeDOF[a] = blockLocalDofNumber[ faceToNodeMap( kf, a ) ] + component;
              nodeRHS[a] = result[kf] * faceArea[kf] / numNodes;
            }
            rhs.add( nodeDOF, nodeRHS );
          }
        }
      }
    }
  } );
}

void SolidMechanicsLagrangianFEM::ApplyChomboPressure( DofManager const & dofManager,
                                                       DomainPartition * const domain,
                                                       ParallelVector & rhs )
{
  FaceManager * const faceManager = domain->getMeshBody( 0 )->getMeshLevel( 0 )->getFaceManager();
  NodeManager * const nodeManager = domain->getMeshBody( 0 )->getMeshLevel( 0 )->getNodeManager();

  arrayView1d< real64 const > const & faceArea  = faceManager->faceArea();
  arrayView1d< R1Tensor const > const & faceNormal  = faceManager->faceNormal();
  ArrayOfArraysView< localIndex const > const & faceToNodeMap = faceManager->nodeList();

  string const dofKey = dofManager.getKey( keys::TotalDisplacement );

  arrayView1d< globalIndex > const &
  blockLocalDofNumber =  nodeManager->getReference< globalIndex_array >( dofKey );

  arrayView1d< real64 const > const & facePressure = faceManager->getReference< array1d< real64 > >( "ChomboPressure" );

  for( localIndex kf=0; kf<faceManager->size(); ++kf )
  {
    globalIndex nodeDOF[20];
    real64 nodeRHS[20];

    int const numNodes = integer_conversion< int >( faceToNodeMap.sizeOfArray( kf ));
    for( int a=0; a<numNodes; ++a )
    {
      for( int component=0; component<3; ++component )
      {
        nodeDOF[3*a+component] = blockLocalDofNumber[faceToNodeMap( kf, a )] + component;
        nodeRHS[3*a+component] = -facePressure[kf] * faceNormal[kf][component] * faceArea[kf] / numNodes;
      }
    }
    rhs.add( nodeDOF, nodeRHS, numNodes*3 );
  }

}



void
SolidMechanicsLagrangianFEM::
  ImplicitStepSetup( real64 const & GEOSX_UNUSED_PARAM( time_n ),
                     real64 const & dt,
                     DomainPartition * const domain,
                     DofManager & GEOSX_UNUSED_PARAM( dofManager ),
                     ParallelMatrix & GEOSX_UNUSED_PARAM( matrix ),
                     ParallelVector & GEOSX_UNUSED_PARAM( rhs ),
                     ParallelVector & GEOSX_UNUSED_PARAM( solution ) )
{
  MeshLevel * const mesh = domain->getMeshBodies()->GetGroup< MeshBody >( 0 )->getMeshLevel( 0 );
  NodeManager * const nodeManager = mesh->getNodeManager();

  arrayView2d< real64 const, nodes::VELOCITY_USD > const & v_n = nodeManager->velocity();
  arrayView2d< real64, nodes::INCR_DISPLACEMENT_USD > const & uhat = nodeManager->incrementalDisplacement();
  arrayView2d< real64, nodes::TOTAL_DISPLACEMENT_USD > const & disp = nodeManager->totalDisplacement();

  if( this->m_timeIntegrationOption == timeIntegrationOption::ImplicitDynamic )
  {
    arrayView2d< real64 const, nodes::ACCELERATION_USD > const & a_n = nodeManager->acceleration();
    arrayView1d< R1Tensor > const & vtilde   = nodeManager->getReference< array1d< R1Tensor > >( solidMechanicsViewKeys.vTilde );
    arrayView1d< R1Tensor > const & uhatTilde   = nodeManager->getReference< array1d< R1Tensor > >( solidMechanicsViewKeys.uhatTilde );

    localIndex const numNodes = nodeManager->size();
    real64 const newmarkGamma = this->getReference< real64 >( solidMechanicsViewKeys.newmarkGamma );
    real64 const newmarkBeta = this->getReference< real64 >( solidMechanicsViewKeys.newmarkBeta );

    RAJA::forall< parallelHostPolicy >( RAJA::TypedRangeSegment< localIndex >( 0, numNodes ),
                                        [=] ( localIndex const a )
    {
      for( int i=0; i<3; ++i )
      {
        vtilde[a][i] = v_n( a, i ) + (1.0-newmarkGamma) * a_n( a, i ) * dt;
        uhatTilde[a][i] = ( v_n( a, i ) + 0.5 * ( 1.0 - 2.0*newmarkBeta ) * a_n( a, i ) * dt ) *dt;
        uhat( a, i ) = uhatTilde[a][i];
        disp( a, i ) += uhatTilde[a][i];
      }
    } );
  }
  else if( this->m_timeIntegrationOption == timeIntegrationOption::QuasiStatic )
  {
    localIndex const numNodes = nodeManager->size();

    if( m_useVelocityEstimateForQS==1 )
    {
      RAJA::forall< parallelHostPolicy >( RAJA::TypedRangeSegment< localIndex >( 0, numNodes ),
                                          [=] ( localIndex const a )
      {
        for( int i=0; i<3; ++i )
        {
          uhat( a, i ) = v_n( a, i ) * dt;
          disp( a, i ) += uhat( a, i );
        }
      } );
    }
    else
    {
      RAJA::forall< parallelHostPolicy >( RAJA::TypedRangeSegment< localIndex >( 0, numNodes ),
                                          [=] ( localIndex const a )
      {
        for( int i=0; i<3; ++i )
        {
          uhat( a, i ) = 0.0;
        }
      } );
    }
  }

  ElementRegionManager * const elementRegionManager = mesh->getElemManager();
<<<<<<< HEAD
  ConstitutiveManager  * const constitutiveManager = domain->getConstitutiveManager();
  ElementRegionManager::ConstitutiveRelationAccessor<ConstitutiveBase>
  constitutiveRelations = elementRegionManager->ConstructFullConstitutiveAccessor<ConstitutiveBase>(constitutiveManager);
=======
  ConstitutiveManager * const
  constitutiveManager = domain->GetGroup< ConstitutiveManager >( dataRepository::keys::ConstitutiveManager );
  ElementRegionManager::ConstitutiveRelationAccessor< ConstitutiveBase >
  constitutiveRelations = elementRegionManager->ConstructFullConstitutiveAccessor< ConstitutiveBase >( constitutiveManager );
>>>>>>> 6b8717ce

  elementRegionManager->
    forElementSubRegionsComplete< CellElementSubRegion >( m_targetRegions,
                                                          [&]( localIndex const er,
                                                               localIndex const esr,
                                                               ElementRegionBase &,
                                                               CellElementSubRegion & subRegion )
  {
    SolidBase * const
    constitutiveRelation = constitutiveRelations[er][esr][m_solidMaterialFullIndex]->group_cast< SolidBase * >();

    arrayView3d< real64 const, solid::STRESS_USD > const & stress = constitutiveRelation->getStress();

    array3d< real64, solid::STRESS_PERMUTATION > &
    stress_n = subRegion.getReference< array3d< real64, solid::STRESS_PERMUTATION > >( viewKeyStruct::stress_n );
    // TODO: eliminate
    stress_n.resize( stress.size( 0 ), stress.size( 1 ), 6 );

    for( localIndex k=0; k<stress.size( 0 ); ++k )
    {
      for( localIndex a=0; a<stress.size( 1 ); ++a )
      {
        for( localIndex i=0; i<6; ++i )
        {
          stress_n( k, a, i ) = stress( k, a, i );
        }
      }
    }
  } );



}

void SolidMechanicsLagrangianFEM::ImplicitStepComplete( real64 const & GEOSX_UNUSED_PARAM( time_n ),
                                                        real64 const & dt,
                                                        DomainPartition * const domain )
{
  MeshLevel * const mesh = domain->getMeshBodies()->GetGroup< MeshBody >( 0 )->getMeshLevel( 0 );
  NodeManager * const nodeManager = mesh->getNodeManager();
  localIndex const numNodes = nodeManager->size();

  arrayView2d< real64, nodes::VELOCITY_USD > const & v_n = nodeManager->velocity();
  arrayView2d< real64 const, nodes::INCR_DISPLACEMENT_USD > const & uhat  = nodeManager->incrementalDisplacement();

  if( this->m_timeIntegrationOption == timeIntegrationOption::ImplicitDynamic )
  {
    arrayView2d< real64, nodes::ACCELERATION_USD > const & a_n = nodeManager->acceleration();
    arrayView1d< R1Tensor const > const & vtilde    = nodeManager->getReference< r1_array >( solidMechanicsViewKeys.vTilde );
    arrayView1d< R1Tensor const > const & uhatTilde = nodeManager->getReference< r1_array >( solidMechanicsViewKeys.uhatTilde );
    real64 const newmarkGamma = this->getReference< real64 >( solidMechanicsViewKeys.newmarkGamma );
    real64 const newmarkBeta = this->getReference< real64 >( solidMechanicsViewKeys.newmarkBeta );

    RAJA::forall< parallelHostPolicy >( RAJA::TypedRangeSegment< localIndex >( 0, numNodes ),
                                        [=] ( localIndex const a )
    {
      for( int i=0; i<3; ++i )
      {
        a_n( a, i ) = 1.0 / ( newmarkBeta * dt*dt) * ( uhat( a, i ) - uhatTilde[a][i] );
        v_n[a][i] = vtilde[a][i] + newmarkGamma * a_n( a, i ) * dt;
      }
    } );
  }
  else if( this->m_timeIntegrationOption == timeIntegrationOption::QuasiStatic && dt > 0.0 )
  {
    RAJA::forall< parallelHostPolicy >( RAJA::TypedRangeSegment< localIndex >( 0, numNodes ),
                                        [=] ( localIndex const a )
    {
      for( int i=0; i<3; ++i )
      {
        v_n[a][i] = uhat( a, i ) / dt;
      }
    } );
  }
}

void SolidMechanicsLagrangianFEM::SetupDofs( DomainPartition const * const GEOSX_UNUSED_PARAM( domain ),
                                             DofManager & dofManager ) const
{
  dofManager.addField( keys::TotalDisplacement,
                       DofManager::Location::Node,
                       3 );

  dofManager.addCoupling( keys::TotalDisplacement,
                          keys::TotalDisplacement,
                          DofManager::Connector::Elem );
}

void SolidMechanicsLagrangianFEM::AssembleSystem( real64 const GEOSX_UNUSED_PARAM( time_n ),
                                                  real64 const dt,
                                                  DomainPartition * const domain,
                                                  DofManager const & dofManager,
                                                  ParallelMatrix & matrix,
                                                  ParallelVector & rhs )
{
  GEOSX_MARK_FUNCTION;
  MeshLevel * const mesh = domain->getMeshBodies()->GetGroup< MeshBody >( 0 )->getMeshLevel( 0 );
  NodeManager const * const nodeManager = mesh->getNodeManager();
<<<<<<< HEAD
  ConstitutiveManager * const constitutiveManager = domain->getConstitutiveManager();
  ElementRegionManager * const elemManager = mesh->getElemManager();
  NumericalMethodsManager const * numericalMethodManager = domain->GetProblemManager()->GetGroup<NumericalMethodsManager>(keys::numericalMethodsManager);
  FiniteElementDiscretizationManager const * feDiscretizationManager = numericalMethodManager->GetGroup<FiniteElementDiscretizationManager>(keys::finiteElementDiscretizations);

  ElementRegionManager::MaterialViewAccessor<real64> const biotCoefficient =
    elemManager->ConstructFullMaterialViewAccessor<real64>( "BiotCoefficient", constitutiveManager);
=======
  ConstitutiveManager * const constitutiveManager = domain->GetGroup< ConstitutiveManager >( keys::ConstitutiveManager );
  ElementRegionManager * const elemManager = mesh->getElemManager();
  NumericalMethodsManager const * numericalMethodManager = domain->getParent()->GetGroup< NumericalMethodsManager >( keys::numericalMethodsManager );
  FiniteElementDiscretizationManager const * feDiscretizationManager = numericalMethodManager->GetGroup< FiniteElementDiscretizationManager >(
    keys::finiteElementDiscretizations );
>>>>>>> 6b8717ce

  ElementRegionManager::MaterialViewAccessor< real64 > const biotCoefficient =
    elemManager->ConstructFullMaterialViewAccessor< real64 >( "BiotCoefficient", constitutiveManager );

  ElementRegionManager::ElementViewAccessor< arrayView1d< real64 > > const fluidPres =
    elemManager->ConstructViewAccessor< array1d< real64 >, arrayView1d< real64 > >( "pressure" );

  ElementRegionManager::ElementViewAccessor< arrayView1d< real64 > > const dPres =
    elemManager->ConstructViewAccessor< array1d< real64 >, arrayView1d< real64 > >( "deltaPressure" );

  matrix.open();
  rhs.open();

  arrayView2d< real64 const, nodes::TOTAL_DISPLACEMENT_USD > const & disp = nodeManager->totalDisplacement();
  arrayView2d< real64 const, nodes::INCR_DISPLACEMENT_USD > const & uhat = nodeManager->incrementalDisplacement();

  r1_array const uhattilde;
  r1_array const vtilde;

  string const dofKey = dofManager.getKey( keys::TotalDisplacement );

  arrayView1d< globalIndex const > const & dofNumber = nodeManager->getReference< globalIndex_array >( dofKey );


  ElementRegionManager::ConstitutiveRelationAccessor< ConstitutiveBase >
  constitutiveRelations = elemManager->ConstructFullConstitutiveAccessor< ConstitutiveBase >( constitutiveManager );

  ElementRegionManager::MaterialViewAccessor< arrayView2d< real64 const > > const
  density = elemManager->ConstructFullMaterialViewAccessor< array2d< real64 >,
                                                            arrayView2d< real64 const > >( SolidBase::viewKeyStruct::densityString,
                                                                                           constitutiveManager );

  // begin region loop
  for( localIndex er=0; er<elemManager->numRegions(); ++er )
  {
    ElementRegionBase * const elementRegion = elemManager->GetRegion( er );

    FiniteElementDiscretization const *
      feDiscretization = feDiscretizationManager->GetGroup< FiniteElementDiscretization >( m_discretizationName );

    elementRegion->forElementSubRegionsIndex< CellElementSubRegion >( [&]( localIndex const esr,
                                                                           CellElementSubRegion const & elementSubRegion )
    {
      arrayView3d< R1Tensor const > const &
      dNdX = elementSubRegion.getReference< array3d< R1Tensor > >( keys::dNdX );

      arrayView2d< real64 const > const & detJ = elementSubRegion.getReference< array2d< real64 > >( keys::detJ );

      arrayView2d< localIndex const, cells::NODE_MAP_USD > const & elemsToNodes = elementSubRegion.nodeList();
      localIndex const numNodesPerElement = elemsToNodes.size( 1 );

      std::unique_ptr< FiniteElementBase >
      fe = feDiscretization->getFiniteElement( elementSubRegion.GetElementTypeString() );

      // space for element matrix and rhs

      m_maxForce = ImplicitElementKernelLaunch( numNodesPerElement,
                                                fe->n_quadrature_points(),
                                                constitutiveRelations[er][esr][m_solidMaterialFullIndex],
                                                elementSubRegion.size(),
                                                dt,
                                                dNdX,
                                                detJ,
                                                fe.get(),
                                                elementSubRegion.ghostRank(),
                                                elemsToNodes,
                                                dofNumber,
                                                disp,
                                                uhat,
                                                vtilde,
                                                uhattilde,
                                                density[er][esr][m_solidMaterialFullIndex],
                                                fluidPres[er][esr],
                                                dPres[er][esr],
                                                biotCoefficient[er][esr][m_solidMaterialFullIndex],
                                                m_timeIntegrationOption,
                                                this->m_stiffnessDamping,
                                                this->m_massDamping,
                                                this->m_newmarkBeta,
                                                this->m_newmarkGamma,
                                                gravityVector(),
                                                &dofManager,
                                                &matrix,
                                                &rhs );

    } );
  }


  ApplyContactConstraint( dofManager,
                          *domain,
                          &matrix,
                          &rhs );

  matrix.close();
  rhs.close();

  if( getLogLevel() >= 2 )
  {
    GEOSX_LOG_RANK_0( "After SolidMechanicsLagrangianFEM::AssembleSystem" );
    GEOSX_LOG_RANK_0( "\nJacobian:\n" );
    std::cout<< matrix;
    GEOSX_LOG_RANK_0( "\nResidual:\n" );
    std::cout<< rhs;
  }
}

void
SolidMechanicsLagrangianFEM::
  ApplyBoundaryConditions( real64 const time_n,
                           real64 const dt,
                           DomainPartition * const domain,
                           DofManager const & dofManager,
                           ParallelMatrix & matrix,
                           ParallelVector & rhs )
{
  GEOSX_MARK_FUNCTION;
  MeshLevel * const mesh = domain->getMeshBodies()->GetGroup< MeshBody >( 0 )->getMeshLevel( 0 );

  FaceManager * const faceManager = mesh->getFaceManager();
  FieldSpecificationManager & fsManager = FieldSpecificationManager::get();

  string const dofKey = dofManager.getKey( keys::TotalDisplacement );

  matrix.open();
  rhs.open();
  fsManager.Apply( time_n + dt,
                   domain,
                   "nodeManager",
                   keys::Force,
                   [&]( FieldSpecificationBase const * const bc,
                        string const &,
                        SortedArrayView< localIndex const > const & targetSet,
                        Group * const targetGroup,
                        string const GEOSX_UNUSED_PARAM( fieldName ) )
  {
    bc->ApplyBoundaryConditionToSystem< FieldSpecificationAdd, LAInterface >( targetSet,
                                                                              time_n + dt,
                                                                              targetGroup,
                                                                              keys::TotalDisplacement, // TODO fix use
                                                                                                       // of dummy name
                                                                                                       // for
                                                                              dofKey,
                                                                              3,
                                                                              matrix,
                                                                              rhs );
  } );

  ApplyTractionBC( time_n + dt, dofManager, domain, rhs );

  if( faceManager->hasWrapper( "ChomboPressure" ) )
  {
    fsManager.ApplyFieldValue( time_n, domain, "faceManager", "ChomboPressure" );
    ApplyChomboPressure( dofManager, domain, rhs );
  }
  matrix.close();
  rhs.close();

  matrix.open();
  rhs.open();
  ApplyDisplacementBC_implicit( time_n + dt, dofManager, *domain, matrix, rhs );
  matrix.close();
  rhs.close();

  if( getLogLevel() >= 2 )
  {
    GEOSX_LOG_RANK_0( "After SolidMechanicsLagrangianFEM::ApplyBoundaryConditions" );
    GEOSX_LOG_RANK_0( "\nJacobian:\n" );
    std::cout << matrix;
    GEOSX_LOG_RANK_0( "\nResidual:\n" );
    std::cout << rhs;
  }
}

real64
SolidMechanicsLagrangianFEM::
  CalculateResidualNorm( DomainPartition const * const GEOSX_UNUSED_PARAM( domain ),
                         DofManager const & GEOSX_UNUSED_PARAM( dofManager ),
                         ParallelVector const & rhs )
{
  GEOSX_MARK_FUNCTION;
  real64 const * localResidual = rhs.extractLocalVector();

  real64 localResidualNorm[2] = { 0.0, this->m_maxForce };
  //real64 localResInfNorm[2] = {}

  for( localIndex i=0; i<rhs.localSize(); ++i )
  {
    // sum(rhs^2) on each rank.
    localResidualNorm[0] += localResidual[i] * localResidual[i];
  }


  // globalResidualNorm[0]: the sum of all the local sum(rhs^2).
  // globalResidualNorm[1]: max of max force of each rank. Basically max force globally
  real64 globalResidualNorm[2] = {0, 0};

  int const rank = MpiWrapper::Comm_rank( MPI_COMM_GEOSX );
  int const size = MpiWrapper::Comm_size( MPI_COMM_GEOSX );
  array1d< real64 > globalValues( size * 2 );
  globalValues = 0;

  // Everything is done on rank 0
  MpiWrapper::gather( localResidualNorm,
                      2,
                      globalValues.data(),
                      2,
                      0,
                      MPI_COMM_GEOSX );

  if( rank==0 )
  {
    for( int r=0; r<size; ++r )
    {
      // sum across all ranks
      globalResidualNorm[0] += globalValues[r*2];

      // check if it is greater than the other ranks.
      // If yes, change the entry of globalResidualNorm[1] (new max)
      if( globalResidualNorm[1] < globalValues[r*2+1] )
      {
        globalResidualNorm[1] = globalValues[r*2+1];
      }
    }
  }

  MpiWrapper::bcast( globalResidualNorm, 2, 0, MPI_COMM_GEOSX );


  real64 const residual = sqrt( globalResidualNorm[0] )/(globalResidualNorm[1]+1);  // the + 1 is for the first
                                                                                    // time-step when maxForce = 0;

  if( getLogLevel() >= 1 && logger::internal::rank==0 )
  {
    char output[200] = {0};
    sprintf( output,
             "( RSolid ) = (%4.2e) ; ",
             residual );
    std::cout<<output;
  }


  return residual;
}



void
SolidMechanicsLagrangianFEM::ApplySystemSolution( DofManager const & dofManager,
                                                  ParallelVector const & solution,
                                                  real64 const scalingFactor,
                                                  DomainPartition * const domain )
{
  dofManager.addVectorToField( solution, keys::TotalDisplacement, keys::IncrementalDisplacement, -scalingFactor );
  dofManager.addVectorToField( solution, keys::TotalDisplacement, keys::TotalDisplacement, -scalingFactor );

  std::map< string, string_array > fieldNames;
  fieldNames["node"].push_back( keys::IncrementalDisplacement );
  fieldNames["node"].push_back( keys::TotalDisplacement );

  CommunicationTools::SynchronizeFields( fieldNames,
                                         domain->getMeshBody( 0 )->getMeshLevel( 0 ),
                                         domain->getNeighbors() );
}

void SolidMechanicsLagrangianFEM::SolveSystem( DofManager const & dofManager,
                                               ParallelMatrix & matrix,
                                               ParallelVector & rhs,
                                               ParallelVector & solution )
{
  solution.zero();

  SolverBase::SolveSystem( dofManager, matrix, rhs, solution );
}

void SolidMechanicsLagrangianFEM::ResetStateToBeginningOfStep( DomainPartition * const domain )
{
  MeshLevel * const mesh = domain->getMeshBodies()->GetGroup< MeshBody >( 0 )->getMeshLevel( 0 );
  NodeManager * const nodeManager = mesh->getNodeManager();

  arrayView2d< real64, nodes::INCR_DISPLACEMENT_USD > const & incdisp  = nodeManager->incrementalDisplacement();
  arrayView2d< real64, nodes::TOTAL_DISPLACEMENT_USD > const & disp = nodeManager->totalDisplacement();

  // TODO need to finish this rewind
  forAll< serialPolicy >( nodeManager->size(), [=] ( localIndex const a )
  {
    for( localIndex i = 0; i < 3; ++i )
    {
      disp( a, i ) -= incdisp( a, i );
      incdisp( a, i ) = 0.0;
    }
  } );

  ResetStressToBeginningOfStep( domain );
}

void SolidMechanicsLagrangianFEM::ResetStressToBeginningOfStep( DomainPartition * const domain )
{
  MeshLevel * const mesh = domain->getMeshBodies()->GetGroup< MeshBody >( 0 )->getMeshLevel( 0 );

  ElementRegionManager * const elementRegionManager = mesh->getElemManager();
<<<<<<< HEAD
  ConstitutiveManager  * const
  constitutiveManager = domain->getConstitutiveManager();
  ElementRegionManager::ConstitutiveRelationAccessor<ConstitutiveBase>
  constitutiveRelations = elementRegionManager->ConstructFullConstitutiveAccessor<ConstitutiveBase>(constitutiveManager);
=======
  ConstitutiveManager * const
  constitutiveManager = domain->GetGroup< ConstitutiveManager >( dataRepository::keys::ConstitutiveManager );
  ElementRegionManager::ConstitutiveRelationAccessor< ConstitutiveBase >
  constitutiveRelations = elementRegionManager->ConstructFullConstitutiveAccessor< ConstitutiveBase >( constitutiveManager );
>>>>>>> 6b8717ce

  elementRegionManager->
    forElementSubRegionsComplete< CellElementSubRegion >( m_targetRegions,
                                                          [&]( localIndex const er,
                                                               localIndex const esr,
                                                               ElementRegionBase &,
                                                               CellElementSubRegion & subRegion )
  {
    SolidBase * const
    constitutiveRelation = constitutiveRelations[er][esr][m_solidMaterialFullIndex]->group_cast< SolidBase * >();

    arrayView3d< real64, solid::STRESS_USD > const & stress = constitutiveRelation->getStress();

    arrayView3d< real64 const, solid::STRESS_USD > const &
    stress_n = subRegion.getReference< array3d< real64, solid::STRESS_PERMUTATION > >( viewKeyStruct::stress_n );

    for( localIndex k=0; k<stress.size( 0 ); ++k )
    {
      for( localIndex a=0; a<stress.size( 1 ); ++a )
      {
        for( localIndex i = 0; i < 6; ++i )
        {
          stress( k, a, i ) = stress_n( k, a, i );
        }
      }
    }
  } );
}


void SolidMechanicsLagrangianFEM::ApplyContactConstraint( DofManager const & dofManager,
                                                          DomainPartition & domain,
                                                          ParallelMatrix * const matrix,
                                                          ParallelVector * const rhs )
{
  GEOSX_MARK_FUNCTION;

  if( m_contactRelationName != viewKeyStruct::noContactRelationNameString )
  {
    MeshLevel * const mesh = domain.getMeshBodies()->GetGroup< MeshBody >( 0 )->getMeshLevel( 0 );
    FaceManager const * const faceManager = mesh->getFaceManager();
    NodeManager * const nodeManager = mesh->getNodeManager();
    ElementRegionManager * const elemManager = mesh->getElemManager();
<<<<<<< HEAD
    ConstitutiveManager const * const constitutiveManager = domain.getConstitutiveManager();
=======


    ConstitutiveManager const * const
    constitutiveManager = domain.GetGroup< ConstitutiveManager >( keys::ConstitutiveManager );
>>>>>>> 6b8717ce

    ContactRelationBase const * const
    contactRelation = constitutiveManager->GetGroup< ContactRelationBase >( m_contactRelationName );

    real64 const contactStiffness = contactRelation->stiffness();

    arrayView2d< real64 const, nodes::TOTAL_DISPLACEMENT_USD > const & u = nodeManager->totalDisplacement();
    arrayView1d< R1Tensor > const & fc = nodeManager->getReference< array1d< R1Tensor > >( viewKeyStruct::contactForceString );
    fc = {0, 0, 0};

    arrayView1d< R1Tensor const > const & faceNormal = faceManager->faceNormal();
    ArrayOfArraysView< localIndex const > const & facesToNodes = faceManager->nodeList();

    string const dofKey = dofManager.getKey( keys::TotalDisplacement );
    arrayView1d< globalIndex > const & nodeDofNumber = nodeManager->getReference< globalIndex_array >( dofKey );

    // TODO: this bound may need to change
    constexpr localIndex maxNodexPerFace = 4;
    constexpr localIndex maxDofPerElem = maxNodexPerFace * 3 * 2;

    elemManager->forElementSubRegions< FaceElementSubRegion >( [&]( FaceElementSubRegion & subRegion )
    {
      arrayView1d< integer const > const & ghostRank = subRegion.ghostRank();
      arrayView1d< real64 > const & area = subRegion.getElementArea();
      arrayView2d< localIndex const > const & elemsToFaces = subRegion.faceList();

      forAll< serialPolicy >( subRegion.size(), [=] ( localIndex const kfe )
      {

        if( ghostRank[kfe] < 0 )
        {
          R1Tensor Nbar = faceNormal[elemsToFaces[kfe][0]];
          Nbar -= faceNormal[elemsToFaces[kfe][1]];
          Nbar.Normalize();

          localIndex const kf0 = elemsToFaces[kfe][0];
          localIndex const kf1 = elemsToFaces[kfe][1];
          localIndex const numNodesPerFace=facesToNodes.sizeOfArray( kf0 );
          real64 const Ja = area[kfe] / numNodesPerFace;

          stackArray1d< globalIndex, maxDofPerElem > rowDOF( numNodesPerFace*3*2 );
          stackArray1d< real64, maxDofPerElem > nodeRHS( numNodesPerFace*3*2 );
          stackArray2d< real64, maxDofPerElem *maxDofPerElem > dRdP( numNodesPerFace*3*2, numNodesPerFace*3*2 );

          for( localIndex a=0; a<numNodesPerFace; ++a )
          {
            R1Tensor penaltyForce = Nbar;
            localIndex const node0 = facesToNodes[kf0][a];
            localIndex const node1 = facesToNodes[kf1][ a==0 ? a : numNodesPerFace-a ];
            R1Tensor gap = u[node1];
            gap -= u[node0];
            real64 const gapNormal = Dot( gap, Nbar );

            for( int i=0; i<3; ++i )
            {
              rowDOF[3*a+i]                     = nodeDofNumber[node0]+i;
              rowDOF[3*(numNodesPerFace + a)+i] = nodeDofNumber[node1]+i;
            }

            if( gapNormal < 0 )
            {
              penaltyForce *= -contactStiffness * gapNormal * Ja;
              for( int i=0; i<3; ++i )
              {
                fc[node0] -= penaltyForce;
                fc[node1] += penaltyForce;
                nodeRHS[3*a+i]                     -= penaltyForce[i];
                nodeRHS[3*(numNodesPerFace + a)+i] += penaltyForce[i];

                dRdP( 3*a+i, 3*a+i )                                         -= contactStiffness * Ja * Nbar[i] * Nbar[i];
                dRdP( 3*a+i, 3*(numNodesPerFace + a)+i )                     += contactStiffness * Ja * Nbar[i] * Nbar[i];
                dRdP( 3*(numNodesPerFace + a)+i, 3*a+i )                     += contactStiffness * Ja * Nbar[i] * Nbar[i];
                dRdP( 3*(numNodesPerFace + a)+i, 3*(numNodesPerFace + a)+i ) -= contactStiffness * Ja * Nbar[i] * Nbar[i];
              }
            }
          }

          rhs->add( rowDOF, nodeRHS );
          matrix->add( rowDOF, rowDOF, dRdP );
        }
      } );
    } );
  }
}

real64
SolidMechanicsLagrangianFEM::ScalingForSystemSolution( DomainPartition const * const GEOSX_UNUSED_PARAM( domain ),
                                                       DofManager const & GEOSX_UNUSED_PARAM( dofManager ),
                                                       ParallelVector const & GEOSX_UNUSED_PARAM( solution ) )
{
  GEOSX_MARK_FUNCTION;
  real64 scalingFactor = 1.0;
//  MeshLevel const * const mesh = domain->getMeshBodies()->GetGroup<MeshBody>(0)->getMeshLevel(0);
//  FaceManager const * const faceManager = mesh->getFaceManager();
//  NodeManager const * const nodeManager = mesh->getNodeManager();
//  ElementRegionManager const * const elemManager = mesh->getElemManager();
//
//
//  arrayView1d<R1Tensor const> const & u = nodeManager->getReference< array1d<R1Tensor> >( keys::TotalDisplacement );
//
//  arrayView1d<R1Tensor const> const & faceNormal = faceManager->faceNormal();
//  array1d<localIndex_array> const & facesToNodes = faceManager->nodeList();
//
//  string const dofKey = dofManager.getKey( keys::TotalDisplacement );
//  arrayView1d<globalIndex> const & nodeDofNumber = nodeManager->getReference<globalIndex_array>( dofKey );
//
//  real64 const * soln = nullptr;
//  solution.extractLocalVector( &( const_cast<real64*&>(soln) ) );
//  globalIndex const rankOffset = dofManager.rankOffset();
//
//
//
//  elemManager->forElementSubRegions<FaceElementSubRegion>([&]( FaceElementSubRegion const * const subRegion )->void
//  {
//      arrayView1d<integer const> const & ghostRank = subRegion->ghostRank();
//      arrayView1d<real64 const > const & area = subRegion->getElementArea();
//      arrayView2d< localIndex const > const & elemsToFaces = subRegion->faceList();
//
//      RAJA::ReduceMin<RAJA::seq_reduce, real64> newScaleFactor(1.0);
//      forAll<serialPolicy>( subRegion->size(), [=] ( localIndex const kfe )
//      {
//
//        if( ghostRank[kfe] < 0 )
//        {
//          R1Tensor Nbar = faceNormal[elemsToFaces[kfe][0]];
//          Nbar -= faceNormal[elemsToFaces[kfe][1]];
//          Nbar.Normalize();
//
//          localIndex const kf0 = elemsToFaces[kfe][0];
//          localIndex const kf1 = elemsToFaces[kfe][1];
//          localIndex const numNodesPerFace=facesToNodes[kf0].size();
//          localIndex const * const nodelist0 = facesToNodes[kf0];
//          localIndex const * const nodelist1 = facesToNodes[kf1];
//
//          for( localIndex a=0 ; a<numNodesPerFace ; ++a )
//          {
//            R1Tensor penaltyForce = Nbar;
//            localIndex const node0 = facesToNodes[kf0][a];
//            localIndex const node1 = facesToNodes[kf1][ a==0 ? a : numNodesPerFace-a ];
//
//            localIndex const lid0 = nodeDofNumber[node0] - rankOffset;
//            localIndex const lid1 = nodeDofNumber[node1] - rankOffset;
//            GEOSX_ASSERT( lid0 >= 0 && lid1 >=0 ); // since vectors are partitioned same as the mesh
//
//            R1Tensor gap = u[node1];
//            gap -= u[node0];
//            real64 const gapNormal = Dot(gap,Nbar);
//
//            R1Tensor deltaGap ;
//            for( int i=0 ; i<3 ; ++i )
//            {
//              deltaGap[i] = soln[lid1] - soln[lid0];
//            }
//            real64 const deltaGapNormal = Dot( deltaGap, Nbar );
//
//            if( ( gapNormal + deltaGapNormal ) * gapNormal < 0 )
//            {
//              newScaleFactor.min( - gapNormal / deltaGapNormal * 1.05 );
//              newScaleFactor.min( 1.0 );
//              std::cout<< "gapNormal, deltaGapNormal, scaleFactor, newGap = "<<
//                  gapNormal<<", "<<deltaGapNormal<<", "<<newScaleFactor.get()<<",
// "<<gapNormal+newScaleFactor.get()*deltaGapNormal<<std::endl;
//            }
//          }
//        }
//      });
//      scalingFactor = newScaleFactor.get();
//  });

  return scalingFactor;
}

void SolidMechanicsLagrangianFEM::updateStress( DomainPartition * const GEOSX_UNUSED_PARAM( domain ) )
{
  GEOSX_ERROR( "SolidMechanicsLagrangianFEM::updateStress called!. Should be overridden." );
}

REGISTER_CATALOG_ENTRY( SolverBase, SolidMechanicsLagrangianFEM, string const &, dataRepository::Group * const )
}<|MERGE_RESOLUTION|>--- conflicted
+++ resolved
@@ -247,11 +247,7 @@
   //FaceManager * const faceManager = mesh->getFaceManager();
 
   ElementRegionManager const * const elementRegionManager = mesh->getElemManager();
-<<<<<<< HEAD
-  ConstitutiveManager const * const constitutiveManager = domain->getConstitutiveManager();
-=======
-  ConstitutiveManager const * const constitutiveManager = domain->GetGroup< ConstitutiveManager >( keys::ConstitutiveManager );
->>>>>>> 6b8717ce
+  ConstitutiveManager const * const constitutiveManager = domain->getConstitutiveManager( );
 
   arrayView1d< real64 > & mass = nodes->getReference< array1d< real64 > >( keys::Mass );
   mass = 0.0;
@@ -259,11 +255,7 @@
   arrayView1d< integer const > const & nodeGhostRank = nodes->ghostRank();
 
   NumericalMethodsManager const *
-<<<<<<< HEAD
-  numericalMethodManager = domain->GetProblemManager()->GetGroup<NumericalMethodsManager>(keys::numericalMethodsManager);
-=======
-    numericalMethodManager = domain->getParent()->GetGroup< NumericalMethodsManager >( keys::numericalMethodsManager );
->>>>>>> 6b8717ce
+    numericalMethodManager = domain->GetProblemManager()->GetGroup< NumericalMethodsManager >( keys::numericalMethodsManager );
 
   FiniteElementDiscretizationManager const *
     feDiscretizationManager = numericalMethodManager->GetGroup< FiniteElementDiscretizationManager >( keys::finiteElementDiscretizations );
@@ -328,13 +320,9 @@
 
 
   ElementRegionManager * elementRegionManager = mesh->getElemManager();
-<<<<<<< HEAD
-  ConstitutiveManager * constitutiveManager = domain->getConstitutiveManager();
-=======
-  ConstitutiveManager * constitutiveManager = domain->GetGroup< ConstitutiveManager >( keys::ConstitutiveManager );
+  ConstitutiveManager * constitutiveManager = domain->getConstitutiveManager( );
 
   arrayView1d< real64 > & mass = nodes->getReference< array1d< real64 > >( keys::Mass );
->>>>>>> 6b8717ce
 
   arrayView1d< integer const > const & nodeGhostRank = nodes->ghostRank();
 
@@ -345,11 +333,7 @@
 
 
   NumericalMethodsManager const *
-<<<<<<< HEAD
-  numericalMethodManager = domain->GetProblemManager()->GetGroup<NumericalMethodsManager>(keys::numericalMethodsManager);
-=======
-    numericalMethodManager = domain->getParent()->GetGroup< NumericalMethodsManager >( keys::numericalMethodsManager );
->>>>>>> 6b8717ce
+    numericalMethodManager = domain->GetProblemManager()->GetGroup< NumericalMethodsManager >( keys::numericalMethodsManager );
 
   FiniteElementDiscretizationManager const *
     feDiscretizationManager = numericalMethodManager->GetGroup< FiniteElementDiscretizationManager >( keys::finiteElementDiscretizations );
@@ -435,11 +419,7 @@
 
   if( m_timeIntegrationOption == timeIntegrationOption::ExplicitDynamic )
   {
-<<<<<<< HEAD
     dtReturn = ExplicitStep( time_n, dt, cycleNumber, domain );
-=======
-    dtReturn = ExplicitStep( time_n, dt, cycleNumber, Group::group_cast< DomainPartition * >( domain ) );
->>>>>>> 6b8717ce
 
     if( surfaceGenerator!=nullptr )
     {
@@ -463,11 +443,7 @@
         ResetStressToBeginningOfStep( domain );
       }
 
-<<<<<<< HEAD
       dtReturn = NonlinearImplicitStep( time_n, dt, cycleNumber, domain, m_dofManager,
-=======
-      dtReturn = NonlinearImplicitStep( time_n, dt, cycleNumber, domain->group_cast< DomainPartition * >(), m_dofManager,
->>>>>>> 6b8717ce
                                         m_matrix, m_rhs, m_solution );
 
       updateStress( domain );
@@ -510,16 +486,10 @@
   MeshLevel * const mesh = domain->getMeshBodies()->GetGroup< MeshBody >( 0 )->getMeshLevel( 0 );
   NodeManager * const nodes = mesh->getNodeManager();
   ElementRegionManager * const elemManager = mesh->getElemManager();
-<<<<<<< HEAD
-  NumericalMethodsManager const * const numericalMethodManager = domain->GetProblemManager()->GetGroup<NumericalMethodsManager>(keys::numericalMethodsManager);
-  FiniteElementDiscretizationManager const * const feDiscretizationManager = numericalMethodManager->GetGroup<FiniteElementDiscretizationManager>(keys::finiteElementDiscretizations);
-  ConstitutiveManager * const constitutiveManager = domain->getConstitutiveManager();
-=======
-  NumericalMethodsManager const * const numericalMethodManager = domain->getParent()->GetGroup< NumericalMethodsManager >( keys::numericalMethodsManager );
+  NumericalMethodsManager const * const numericalMethodManager = domain->GetProblemManager()->GetGroup< NumericalMethodsManager >( keys::numericalMethodsManager );
   FiniteElementDiscretizationManager const * const feDiscretizationManager = numericalMethodManager->GetGroup< FiniteElementDiscretizationManager >(
     keys::finiteElementDiscretizations );
-  ConstitutiveManager * const constitutiveManager = domain->GetGroup< ConstitutiveManager >( keys::ConstitutiveManager );
->>>>>>> 6b8717ce
+  ConstitutiveManager * const constitutiveManager = domain->getConstitutiveManager( );
 
   FieldSpecificationManager & fsManager = FieldSpecificationManager::get();
 
@@ -910,16 +880,9 @@
   }
 
   ElementRegionManager * const elementRegionManager = mesh->getElemManager();
-<<<<<<< HEAD
-  ConstitutiveManager  * const constitutiveManager = domain->getConstitutiveManager();
-  ElementRegionManager::ConstitutiveRelationAccessor<ConstitutiveBase>
-  constitutiveRelations = elementRegionManager->ConstructFullConstitutiveAccessor<ConstitutiveBase>(constitutiveManager);
-=======
-  ConstitutiveManager * const
-  constitutiveManager = domain->GetGroup< ConstitutiveManager >( dataRepository::keys::ConstitutiveManager );
+  ConstitutiveManager  * const constitutiveManager = domain->getConstitutiveManager( );
   ElementRegionManager::ConstitutiveRelationAccessor< ConstitutiveBase >
   constitutiveRelations = elementRegionManager->ConstructFullConstitutiveAccessor< ConstitutiveBase >( constitutiveManager );
->>>>>>> 6b8717ce
 
   elementRegionManager->
     forElementSubRegionsComplete< CellElementSubRegion >( m_targetRegions,
@@ -1018,21 +981,11 @@
   GEOSX_MARK_FUNCTION;
   MeshLevel * const mesh = domain->getMeshBodies()->GetGroup< MeshBody >( 0 )->getMeshLevel( 0 );
   NodeManager const * const nodeManager = mesh->getNodeManager();
-<<<<<<< HEAD
-  ConstitutiveManager * const constitutiveManager = domain->getConstitutiveManager();
+  ConstitutiveManager * const constitutiveManager = domain->getConstitutiveManager( );
   ElementRegionManager * const elemManager = mesh->getElemManager();
-  NumericalMethodsManager const * numericalMethodManager = domain->GetProblemManager()->GetGroup<NumericalMethodsManager>(keys::numericalMethodsManager);
-  FiniteElementDiscretizationManager const * feDiscretizationManager = numericalMethodManager->GetGroup<FiniteElementDiscretizationManager>(keys::finiteElementDiscretizations);
-
-  ElementRegionManager::MaterialViewAccessor<real64> const biotCoefficient =
-    elemManager->ConstructFullMaterialViewAccessor<real64>( "BiotCoefficient", constitutiveManager);
-=======
-  ConstitutiveManager * const constitutiveManager = domain->GetGroup< ConstitutiveManager >( keys::ConstitutiveManager );
-  ElementRegionManager * const elemManager = mesh->getElemManager();
-  NumericalMethodsManager const * numericalMethodManager = domain->getParent()->GetGroup< NumericalMethodsManager >( keys::numericalMethodsManager );
+  NumericalMethodsManager const * numericalMethodManager = domain->GetProblemManager()->GetGroup< NumericalMethodsManager >( keys::numericalMethodsManager );
   FiniteElementDiscretizationManager const * feDiscretizationManager = numericalMethodManager->GetGroup< FiniteElementDiscretizationManager >(
     keys::finiteElementDiscretizations );
->>>>>>> 6b8717ce
 
   ElementRegionManager::MaterialViewAccessor< real64 > const biotCoefficient =
     elemManager->ConstructFullMaterialViewAccessor< real64 >( "BiotCoefficient", constitutiveManager );
@@ -1334,17 +1287,10 @@
   MeshLevel * const mesh = domain->getMeshBodies()->GetGroup< MeshBody >( 0 )->getMeshLevel( 0 );
 
   ElementRegionManager * const elementRegionManager = mesh->getElemManager();
-<<<<<<< HEAD
-  ConstitutiveManager  * const
-  constitutiveManager = domain->getConstitutiveManager();
-  ElementRegionManager::ConstitutiveRelationAccessor<ConstitutiveBase>
-  constitutiveRelations = elementRegionManager->ConstructFullConstitutiveAccessor<ConstitutiveBase>(constitutiveManager);
-=======
   ConstitutiveManager * const
-  constitutiveManager = domain->GetGroup< ConstitutiveManager >( dataRepository::keys::ConstitutiveManager );
+  constitutiveManager = domain->getConstitutiveManager( );
   ElementRegionManager::ConstitutiveRelationAccessor< ConstitutiveBase >
   constitutiveRelations = elementRegionManager->ConstructFullConstitutiveAccessor< ConstitutiveBase >( constitutiveManager );
->>>>>>> 6b8717ce
 
   elementRegionManager->
     forElementSubRegionsComplete< CellElementSubRegion >( m_targetRegions,
@@ -1388,14 +1334,7 @@
     FaceManager const * const faceManager = mesh->getFaceManager();
     NodeManager * const nodeManager = mesh->getNodeManager();
     ElementRegionManager * const elemManager = mesh->getElemManager();
-<<<<<<< HEAD
-    ConstitutiveManager const * const constitutiveManager = domain.getConstitutiveManager();
-=======
-
-
-    ConstitutiveManager const * const
-    constitutiveManager = domain.GetGroup< ConstitutiveManager >( keys::ConstitutiveManager );
->>>>>>> 6b8717ce
+    ConstitutiveManager const * const constitutiveManager = domain.getConstitutiveManager( );
 
     ContactRelationBase const * const
     contactRelation = constitutiveManager->GetGroup< ContactRelationBase >( m_contactRelationName );
