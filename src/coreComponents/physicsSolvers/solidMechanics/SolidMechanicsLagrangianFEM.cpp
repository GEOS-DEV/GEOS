/*
 * ------------------------------------------------------------------------------------------------------------
 * SPDX-License-Identifier: LGPL-2.1-only
 *
 * Copyright (c) 2018-2020 Lawrence Livermore National Security LLC
 * Copyright (c) 2018-2020 The Board of Trustees of the Leland Stanford Junior University
 * Copyright (c) 2018-2020 TotalEnergies
 * Copyright (c) 2019-     GEOSX Contributors
 * All rights reserved
 *
 * See top level LICENSE, COPYRIGHT, CONTRIBUTORS, NOTICE, and ACKNOWLEDGEMENTS files for details.
 * ------------------------------------------------------------------------------------------------------------
 */

/**
 * @file SolidMechanicsLagrangianFEM.cpp
 */

#include "SolidMechanicsLagrangianFEM.hpp"
#include "SolidMechanicsSmallStrainQuasiStaticKernel.hpp"
#include "SolidMechanicsSmallStrainImplicitNewmarkKernel.hpp"
#include "SolidMechanicsSmallStrainExplicitNewmarkKernel.hpp"
#include "SolidMechanicsFiniteStrainExplicitNewmarkKernel.hpp"

#include "codingUtilities/Utilities.hpp"
#include "common/TimingMacros.hpp"
#include "constitutive/ConstitutiveManager.hpp"
#include "constitutive/contact/ContactBase.hpp"
#include "finiteElement/FiniteElementDiscretizationManager.hpp"
#include "finiteElement/Kinematics.h"
#include "LvArray/src/output.hpp"
#include "mesh/DomainPartition.hpp"
#include "mainInterface/ProblemManager.hpp"
#include "discretizationMethods/NumericalMethodsManager.hpp"
#include "fieldSpecification/FieldSpecificationManager.hpp"
#include "fieldSpecification/TractionBoundaryCondition.hpp"
#include "mesh/FaceElementSubRegion.hpp"
#include "mesh/utilities/ComputationalGeometry.hpp"
#include "mesh/mpiCommunications/CommunicationTools.hpp"
#include "mesh/mpiCommunications/NeighborCommunicator.hpp"
#include "common/GEOS_RAJA_Interface.hpp"


namespace geosx
{

using namespace dataRepository;
using namespace constitutive;

SolidMechanicsLagrangianFEM::SolidMechanicsLagrangianFEM( const string & name,
                                                          Group * const parent ):
  SolverBase( name, parent ),
  m_newmarkGamma( 0.5 ),
  m_newmarkBeta( 0.25 ),
  m_massDamping( 0.0 ),
  m_stiffnessDamping( 0.0 ),
  m_timeIntegrationOption( TimeIntegrationOption::ExplicitDynamic ),
  m_useVelocityEstimateForQS( 0 ),
  m_maxForce( 0.0 ),
  m_maxNumResolves( 10 ),
  m_strainTheory( 0 ),
//  m_elemsAttachedToSendOrReceiveNodes(),
//  m_elemsNotAttachedToSendOrReceiveNodes(),
//  m_sendOrReceiveNodes(),
//  m_nonSendOrReceiveNodes(),
//  m_targetNodes(),
  m_iComm( CommunicationTools::getInstance().getCommID() )
{
//  m_sendOrReceiveNodes.setName( "SolidMechanicsLagrangianFEM::m_sendOrReceiveNodes" );
//  m_nonSendOrReceiveNodes.setName( "SolidMechanicsLagrangianFEM::m_nonSendOrReceiveNodes" );
//  m_targetNodes.setName( "SolidMechanicsLagrangianFEM::m_targetNodes" );

  registerWrapper( viewKeyStruct::newmarkGammaString(), &m_newmarkGamma ).
    setApplyDefaultValue( 0.5 ).
    setInputFlag( InputFlags::OPTIONAL ).
    setDescription( "Value of :math:`\\gamma` in the Newmark Method for Implicit Dynamic time integration option" );

  registerWrapper( viewKeyStruct::newmarkBetaString(), &m_newmarkBeta ).
    setApplyDefaultValue( 0.25 ).
    setInputFlag( InputFlags::OPTIONAL ).
    setDescription( "Value of :math:`\\beta` in the Newmark Method for Implicit Dynamic time integration option. "
                    "This should be pow(newmarkGamma+0.5,2.0)/4.0 unless you know what you are doing." );

  registerWrapper( viewKeyStruct::massDampingString(), &m_massDamping ).
    setApplyDefaultValue( 0.0 ).
    setInputFlag( InputFlags::OPTIONAL ).
    setDescription( "Value of mass based damping coefficient. " );

  registerWrapper( viewKeyStruct::stiffnessDampingString(), &m_stiffnessDamping ).
    setApplyDefaultValue( 0.0 ).
    setInputFlag( InputFlags::OPTIONAL ).
    setDescription( "Value of stiffness based damping coefficient. " );

  registerWrapper( viewKeyStruct::timeIntegrationOptionString(), &m_timeIntegrationOption ).
    setInputFlag( InputFlags::OPTIONAL ).
    setApplyDefaultValue( m_timeIntegrationOption ).
    setDescription( "Time integration method. Options are:\n* " + EnumStrings< TimeIntegrationOption >::concat( "\n* " ) );

  registerWrapper( viewKeyStruct::useVelocityEstimateForQSString(), &m_useVelocityEstimateForQS ).
    setApplyDefaultValue( 0 ).
    setInputFlag( InputFlags::OPTIONAL ).
    setDescription( "Flag to indicate the use of the incremental displacement from the previous step as an "
                    "initial estimate for the incremental displacement of the current step." );

  registerWrapper( viewKeyStruct::maxNumResolvesString(), &m_maxNumResolves ).
    setApplyDefaultValue( 10 ).
    setInputFlag( InputFlags::OPTIONAL ).
    setDescription( "Value to indicate how many resolves may be executed after some other event is executed. "
                    "For example, if a SurfaceGenerator is specified, it will be executed after the mechanics solve. "
                    "However if a new surface is generated, then the mechanics solve must be executed again due to the "
                    "change in topology." );

  registerWrapper( viewKeyStruct::strainTheoryString(), &m_strainTheory ).
    setApplyDefaultValue( 0 ).
    setInputFlag( InputFlags::OPTIONAL ).
    setDescription( "Indicates whether or not to use "
                    "`Infinitesimal Strain Theory <https://en.wikipedia.org/wiki/Infinitesimal_strain_theory>`_, or "
                    "`Finite Strain Theory <https://en.wikipedia.org/wiki/Finite_strain_theory>`_. Valid Inputs are:\n"
                    " 0 - Infinitesimal Strain \n"
                    " 1 - Finite Strain" );

//  registerWrapper( viewKeyStruct::solidMaterialNamesString(), &m_solidMaterialNames ).
//    setInputFlag( InputFlags::REQUIRED ).
//    setDescription( "The name of the material that should be used in the constitutive updates" );

  registerWrapper( viewKeyStruct::contactRelationNameString(), &m_contactRelationName ).
    setApplyDefaultValue( viewKeyStruct::noContactRelationNameString() ).
    setInputFlag( InputFlags::OPTIONAL ).
    setDescription( "Name of contact relation to enforce constraints on fracture boundary." );

  registerWrapper( viewKeyStruct::maxForceString(), &m_maxForce ).
    setInputFlag( InputFlags::FALSE ).
    setDescription( "The maximum force contribution in the problem domain." );

}

void SolidMechanicsLagrangianFEM::postProcessInput()
{
  SolverBase::postProcessInput();

//  checkModelNames( m_solidMaterialNames, viewKeyStruct::solidMaterialNamesString() );

  LinearSolverParameters & linParams = m_linearSolverParameters.get();
  linParams.isSymmetric = true;
  linParams.dofsPerNode = 3;
  linParams.amg.separateComponents = true;
}

SolidMechanicsLagrangianFEM::~SolidMechanicsLagrangianFEM()
{
  // TODO Auto-generated destructor stub
}


void SolidMechanicsLagrangianFEM::registerDataOnMesh( Group & meshBodies )
{
  forMeshTargets( meshBodies, [&] ( string const &,
                                    MeshLevel & meshLevel,
                                    arrayView1d<string const> const & regionNames )
  {
    NodeManager & nodes = meshLevel.getNodeManager();

    nodes.registerWrapper< array2d< real64, nodes::TOTAL_DISPLACEMENT_PERM > >( keys::TotalDisplacement ).
      setPlotLevel( PlotLevel::LEVEL_0 ).
      setRegisteringObjects( this->getName()).
      setDescription( "An array that holds the total displacements on the nodes." ).
      reference().resizeDimension< 1 >( 3 );

    nodes.registerWrapper< array2d< real64, nodes::INCR_DISPLACEMENT_PERM > >( keys::IncrementalDisplacement ).
      setPlotLevel( PlotLevel::LEVEL_3 ).
      setRegisteringObjects( this->getName()).
      setDescription( "An array that holds the incremental displacements for the current time step on the nodes." ).
      reference().resizeDimension< 1 >( 3 );

    nodes.registerWrapper< array2d< real64, nodes::VELOCITY_PERM > >( keys::Velocity ).
      setPlotLevel( PlotLevel::LEVEL_0 ).
      setRegisteringObjects( this->getName()).
      setDescription( "An array that holds the current velocity on the nodes." ).
      reference().resizeDimension< 1 >( 3 );

    nodes.registerWrapper< array2d< real64, nodes::ACCELERATION_PERM > >( keys::Acceleration ).
      setPlotLevel( PlotLevel::LEVEL_1 ).
      setRegisteringObjects( this->getName()).
      setDescription( "An array that holds the current acceleration on the nodes. This array also is used "
                      "to hold the summation of nodal forces resulting from the governing equations." ).
      reference().resizeDimension< 1 >( 3 );

    nodes.registerWrapper< array2d< real64 > >( viewKeyStruct::forceExternalString() ).
      setPlotLevel( PlotLevel::LEVEL_0 ).
      setRegisteringObjects( this->getName()).
      setDescription( "An array that holds the external forces on the nodes. This includes any boundary"
                      " conditions as well as coupling forces such as hydraulic forces." ).
      reference().resizeDimension< 1 >( 3 );

    nodes.registerWrapper< array1d< real64 > >( keys::Mass ).
      setPlotLevel( PlotLevel::LEVEL_0 ).
      setRegisteringObjects( this->getName()).
      setDescription( "An array that holds the mass on the nodes." );

    nodes.registerWrapper< array2d< real64 > >( viewKeyStruct::vTildeString() ).
      setPlotLevel( PlotLevel::NOPLOT ).
      setRegisteringObjects( this->getName()).
      setDescription( "An array that holds the velocity predictors on the nodes." ).
      reference().resizeDimension< 1 >( 3 );

    nodes.registerWrapper< array2d< real64 > >( viewKeyStruct::uhatTildeString() ).
      setPlotLevel( PlotLevel::NOPLOT ).
      setRegisteringObjects( this->getName()).
      setDescription( "An array that holds the incremental displacement predictors on the nodes." ).
      reference().resizeDimension< 1 >( 3 );

    nodes.registerWrapper< array2d< real64 > >( viewKeyStruct::contactForceString() ).
      setPlotLevel( PlotLevel::LEVEL_0 ).
      setRegisteringObjects( this->getName()).
      setDescription( "An array that holds the contact force." ).
      reference().resizeDimension< 1 >( 3 );

    Group & nodeSets = nodes.sets();
    nodeSets.registerWrapper<SortedArray<localIndex>>( viewKeyStruct::sendOrRecieveNodesString() ).
      setPlotLevel( PlotLevel::NOPLOT ).
      setRestartFlags( RestartFlags::NO_WRITE );

    nodeSets.registerWrapper<SortedArray<localIndex>>( viewKeyStruct::nonSendOrReceiveNodesString() ).
      setPlotLevel( PlotLevel::NOPLOT ).
      setRestartFlags( RestartFlags::NO_WRITE );

    nodeSets.registerWrapper<SortedArray<localIndex>>( viewKeyStruct::targetNodesString() ).
      setPlotLevel( PlotLevel::NOPLOT ).
      setRestartFlags( RestartFlags::NO_WRITE );

    ElementRegionManager & elementRegionManager = meshLevel.getElemManager();
    elementRegionManager.forElementSubRegions< CellElementSubRegion >( regionNames,
                                                                       [&]( localIndex const,
                                                                            CellElementSubRegion & subRegion )
    {
      subRegion.registerWrapper< SortedArray< localIndex > >( viewKeyStruct::elemsAttachedToSendOrReceiveNodesString() ).
        setPlotLevel( PlotLevel::NOPLOT ).
        setRestartFlags( RestartFlags::NO_WRITE );

      subRegion.registerWrapper< SortedArray< localIndex > >( viewKeyStruct::elemsNotAttachedToSendOrReceiveNodesString() ).
        setPlotLevel( PlotLevel::NOPLOT ).
        setRestartFlags( RestartFlags::NO_WRITE );

      subRegion.registerWrapper< string >( viewKeyStruct::solidMaterialNamesString() ).
        setPlotLevel( PlotLevel::NOPLOT ).
        setRestartFlags( RestartFlags::NO_WRITE ).
        setSizedFromParent(0);

    } );

  } );
}


void SolidMechanicsLagrangianFEM::initializePreSubGroups()
{
  SolverBase::initializePreSubGroups();

  DomainPartition & domain = this->getGroupByPath< DomainPartition >( "/Problem/domain" );


  forMeshTargets( domain.getMeshBodies(), [&] ( string const &,
                                    MeshLevel & meshLevel,
                                    arrayView1d<string const> const & regionNames )
  {
    ElementRegionManager & elementRegionManager = meshLevel.getElemManager();
    elementRegionManager.forElementSubRegions< CellElementSubRegion >( regionNames,
                                                                       [&]( localIndex const,
                                                                            CellElementSubRegion & subRegion )
    {
      string & solidMaterialName = subRegion.getReference<string>( viewKeyStruct::solidMaterialNamesString() );
      solidMaterialName = SolverBase::getConstitutiveName<SolidBase>( subRegion );
    });
  });
  // Validate solid models in target regions
//  domain.forMeshBodies( [&]( MeshBody const & meshBody )
//  {
//    MeshLevel const & meshLevel = meshBody.getMeshLevel( 0 );
//    validateModelMapping< SolidBase >( meshLevel.getElemManager(), m_solidMaterialNames );
//  } );

  NumericalMethodsManager const & numericalMethodManager = domain.getNumericalMethodManager();

  FiniteElementDiscretizationManager const &
  feDiscretizationManager = numericalMethodManager.getFiniteElementDiscretizationManager();

  FiniteElementDiscretization const &
  feDiscretization = feDiscretizationManager.getGroup< FiniteElementDiscretization >( m_discretizationName );
  GEOSX_UNUSED_VAR( feDiscretization );
}



template< typename ... PARAMS >
real64 SolidMechanicsLagrangianFEM::explicitKernelDispatch( MeshLevel & mesh,
                                                            arrayView1d< string const > const & targetRegions,
                                                            string const & finiteElementName,
                                                            real64 const dt,
                                                            std::string const & elementListName )
{
  GEOSX_MARK_FUNCTION;
  real64 rval = 0;
  if( m_strainTheory==0 )
  {
    auto kernelFactory = SolidMechanicsLagrangianFEMKernels::ExplicitSmallStrainFactory( dt, elementListName );
    rval = finiteElement::
             regionBasedKernelApplication< parallelDevicePolicy< 32 >,
                                           constitutive::SolidBase,
                                           CellElementSubRegion >( mesh,
                                                                   targetRegions,
                                                                   finiteElementName,
                                                                   viewKeyStruct::solidMaterialNamesString(),
                                                                   kernelFactory );
  }
  else if( m_strainTheory==1 )
  {
    auto kernelFactory = SolidMechanicsLagrangianFEMKernels::ExplicitFiniteStrainFactory( dt, elementListName );
    rval = finiteElement::
             regionBasedKernelApplication< parallelDevicePolicy< 32 >,
                                           constitutive::SolidBase,
                                           CellElementSubRegion >( mesh,
                                                                   targetRegions,
                                                                   finiteElementName,
                                                                   viewKeyStruct::solidMaterialNamesString(),
                                                                   kernelFactory );
  }
  else
  {
    GEOSX_ERROR( "Invalid option for strain theory (0 = infinitesimal strain, 1 = finite strain" );
  }

  return rval;
}


void SolidMechanicsLagrangianFEM::initializePostInitialConditionsPreSubGroups()
{
  DomainPartition & domain = this->getGroupByPath< DomainPartition >( "/Problem/domain" );

  forMeshTargets( domain.getMeshBodies(),
                  [&]( string const &,
                       MeshLevel & mesh,
                       auto const & regionNames )
  {
    NodeManager & nodes = mesh.getNodeManager();
    Group & nodeSets = nodes.sets();

    ElementRegionManager & elementRegionManager = mesh.getElemManager();

    arrayView1d< real64 > & mass = nodes.getReference< array1d< real64 > >( keys::Mass );

    arrayView1d< integer const > const & nodeGhostRank = nodes.ghostRank();

    // to fill m_sendOrReceiveNodes and m_nonSendOrReceiveNodes, we first insert
    // the nodes one-by-one in the following std::sets. Then, when all the nodes
    // have been collected, we do a batch insertion into m_sendOrReceiveNodes and
    // m_nonSendOrReceiveNodes
    std::set< localIndex > tmpSendOrReceiveNodes;
    std::set< localIndex > tmpNonSendOrReceiveNodes;

    SortedArray< localIndex > & m_sendOrReceiveNodes = nodeSets.getReference<SortedArray<localIndex>>( viewKeyStruct::sendOrRecieveNodesString() );
    SortedArray< localIndex > & m_nonSendOrReceiveNodes = nodeSets.getReference<SortedArray<localIndex>>( viewKeyStruct::nonSendOrReceiveNodesString() );
    SortedArray< localIndex > & m_targetNodes = nodeSets.getReference<SortedArray<localIndex>>( viewKeyStruct::targetNodesString() );

    elementRegionManager.forElementRegionsComplete( regionNames,
                                                    [&]( localIndex const,
                                                         localIndex const er,
                                                         ElementRegionBase & elemRegion )
    {
      elemRegion.forElementSubRegionsIndex< CellElementSubRegion >( [&]( localIndex const esr, CellElementSubRegion & elementSubRegion )
      {
        string const & solidMaterialName = elementSubRegion.getReference<string>( viewKeyStruct::solidMaterialNamesString() );

        arrayView2d< real64 const > const
        rho = elementSubRegion.getConstitutiveModel(solidMaterialName).getReference< array2d< real64 > >( SolidBase::viewKeyStruct::densityString() );

        SortedArray< localIndex > & elemsAttachedToSendOrReceiveNodes = getElemsAttachedToSendOrReceiveNodes( elementSubRegion );
        SortedArray< localIndex > & elemsNotAttachedToSendOrReceiveNodes = getElemsNotAttachedToSendOrReceiveNodes( elementSubRegion );

        std::set< localIndex > tmpElemsAttachedToSendOrReceiveNodes;
        std::set< localIndex > tmpElemsNotAttachedToSendOrReceiveNodes;

        elemsAttachedToSendOrReceiveNodes.setName(
          "SolidMechanicsLagrangianFEM::m_elemsAttachedToSendOrReceiveNodes["
          + std::to_string( er ) + "][" + std::to_string( esr ) + "]" );

        elemsNotAttachedToSendOrReceiveNodes.setName(
          "SolidMechanicsLagrangianFEM::m_elemsNotAttachedToSendOrReceiveNodes["
          + std::to_string( er ) + "][" + std::to_string( esr ) + "]" );

        arrayView2d< real64 const > const & detJ = elementSubRegion.detJ();
        arrayView2d< localIndex const, cells::NODE_MAP_USD > const & elemsToNodes = elementSubRegion.nodeList();

        finiteElement::FiniteElementBase const &
        fe = elementSubRegion.getReference< finiteElement::FiniteElementBase >( getDiscretizationName() );
        finiteElement::dispatch3D( fe,
                                   [&] ( auto const finiteElement )
        {
<<<<<<< HEAD
          using FE_TYPE = TYPEOFREF( finiteElement );

          constexpr localIndex numNodesPerElem = FE_TYPE::numNodes;
          constexpr localIndex numQuadraturePointsPerElem = FE_TYPE::numQuadraturePoints;

          real64 N[numNodesPerElem];
          for( localIndex k=0; k < elemsToNodes.size( 0 ); ++k )
          {
            real64 elemMass = 0;
            for( localIndex q=0; q<numQuadraturePointsPerElem; ++q )
            {
              elemMass += rho[k][q] * detJ[k][q];
              FE_TYPE::calcN( q, N );

              for( localIndex a=0; a< numNodesPerElem; ++a )
              {
                mass[elemsToNodes[k][a]] += rho[k][q] * detJ[k][q] * N[a];
              }
            }
=======
          for( localIndex q=0; q<numQuadraturePointsPerElem; ++q )
          {
            FE_TYPE::calcN( q, N );
>>>>>>> 0ebaf87e

            bool isAttachedToGhostNode = false;
            for( localIndex a=0; a<elementSubRegion.numNodesPerElement(); ++a )
            {
              if( nodeGhostRank[elemsToNodes[k][a]] >= -1 )
              {
                isAttachedToGhostNode = true;
                tmpSendOrReceiveNodes.insert( elemsToNodes[k][a] );
              }
              else
              {
                tmpNonSendOrReceiveNodes.insert( elemsToNodes[k][a] );
              }
            }

            if( isAttachedToGhostNode )
            {
              tmpElemsAttachedToSendOrReceiveNodes.insert( k );
            }
            else
            {
              tmpElemsNotAttachedToSendOrReceiveNodes.insert( k );
            }
          }
        } );
        elemsAttachedToSendOrReceiveNodes.insert( tmpElemsAttachedToSendOrReceiveNodes.begin(),
                                                  tmpElemsAttachedToSendOrReceiveNodes.end() );
        elemsNotAttachedToSendOrReceiveNodes.insert( tmpElemsNotAttachedToSendOrReceiveNodes.begin(),
                                                     tmpElemsNotAttachedToSendOrReceiveNodes.end() );

        m_sendOrReceiveNodes.insert( tmpSendOrReceiveNodes.begin(),
                                     tmpSendOrReceiveNodes.end() );
        m_nonSendOrReceiveNodes.insert( tmpNonSendOrReceiveNodes.begin(),
                                        tmpNonSendOrReceiveNodes.end() );
        m_targetNodes = m_sendOrReceiveNodes;
        m_targetNodes.insert( m_nonSendOrReceiveNodes.begin(),
                              m_nonSendOrReceiveNodes.end() );

      } );
    } );

  });
}



real64 SolidMechanicsLagrangianFEM::solverStep( real64 const & time_n,
                                                real64 const & dt,
                                                const int cycleNumber,
                                                DomainPartition & domain )
{
  GEOSX_MARK_FUNCTION;
  real64 dtReturn = dt;

  SolverBase * const surfaceGenerator = this->getParent().getGroupPointer< SolverBase >( "SurfaceGen" );

  if( m_timeIntegrationOption == TimeIntegrationOption::ExplicitDynamic )
  {
    dtReturn = explicitStep( time_n, dt, cycleNumber, domain );

    if( surfaceGenerator!=nullptr )
    {
      surfaceGenerator->solverStep( time_n, dt, cycleNumber, domain );
    }
  }
  else if( m_timeIntegrationOption == TimeIntegrationOption::ImplicitDynamic ||
           m_timeIntegrationOption == TimeIntegrationOption::QuasiStatic )
  {
    int const maxNumResolves = m_maxNumResolves;
    int locallyFractured = 0;
    int globallyFractured = 0;
    implicitStepSetup( time_n, dt, domain );
    for( int solveIter=0; solveIter<maxNumResolves; ++solveIter )
    {
      setupSystem( domain, m_dofManager, m_localMatrix, m_rhs, m_solution );

      dtReturn = nonlinearImplicitStep( time_n,
                                        dt,
                                        cycleNumber,
                                        domain );

      if( surfaceGenerator!=nullptr )
      {
        if( surfaceGenerator->solverStep( time_n, dt, cycleNumber, domain ) > 0 )
        {
          locallyFractured = 1;
        }
        MpiWrapper::allReduce( &locallyFractured,
                               &globallyFractured,
                               1,
                               MPI_MAX,
                               MPI_COMM_GEOSX );
      }
      if( globallyFractured == 0 )
      {
        break;
      }
      else
      {
        GEOSX_LOG_RANK_0( "Fracture Occurred. Resolve" );
      }
    }
    implicitStepComplete( time_n, dt, domain );
  }

  return dtReturn;
}

real64 SolidMechanicsLagrangianFEM::explicitStep( real64 const & time_n,
                                                  real64 const & dt,
                                                  const int GEOSX_UNUSED_PARAM( cycleNumber ),
                                                  DomainPartition & domain )
{
  GEOSX_MARK_FUNCTION;

  #define USE_PHYSICS_LOOP

  forMeshTargets( domain.getMeshBodies(), [&] ( string const &,
                                    MeshLevel & mesh,
                                    arrayView1d<string const> const & regionNames )
  {
  NodeManager & nodes = mesh.getNodeManager();
  ElementRegionManager & elementRegionManager = mesh.getElemManager();
  Group const & nodeSets = nodes.sets();

  SortedArrayView< localIndex const > const &
  m_sendOrReceiveNodes = nodeSets.getReference<SortedArray<localIndex>>( viewKeyStruct::sendOrRecieveNodesString() ).toViewConst();

  SortedArrayView< localIndex const > const &
  m_nonSendOrReceiveNodes = nodeSets.getReference<SortedArray<localIndex>>( viewKeyStruct::nonSendOrReceiveNodesString() ).toViewConst();

  SortedArrayView< localIndex const> const &
  m_targetNodes = nodeSets.getReference<SortedArray<localIndex>>( viewKeyStruct::targetNodesString() ).toViewConst();


  // save previous constitutive state data in preparation for next timestep
  elementRegionManager.forElementSubRegions< CellElementSubRegion >( regionNames,
                                                                     [&]( localIndex const,
                                                                          CellElementSubRegion & subRegion )
  {
    string const & solidMaterialName = subRegion.template getReference<string>( viewKeyStruct::solidMaterialNamesString() );
    SolidBase & constitutiveRelation = getConstitutiveModel< SolidBase >( subRegion, solidMaterialName );
    constitutiveRelation.saveConvergedState();
  } );

  FieldSpecificationManager & fsManager = FieldSpecificationManager::getInstance();

  arrayView1d< real64 const > const & mass = nodes.getReference< array1d< real64 > >( keys::Mass );
  arrayView2d< real64, nodes::VELOCITY_USD > const & vel = nodes.velocity();

  arrayView2d< real64, nodes::TOTAL_DISPLACEMENT_USD > const & u = nodes.totalDisplacement();
  arrayView2d< real64, nodes::INCR_DISPLACEMENT_USD > const & uhat = nodes.incrementalDisplacement();
  arrayView2d< real64, nodes::ACCELERATION_USD > const & acc = nodes.acceleration();

  std::map< string, string_array > fieldNames;
  fieldNames["node"].emplace_back( keys::Velocity );
  fieldNames["node"].emplace_back( keys::Acceleration );

  m_iComm.resize( domain.getNeighbors().size() );
  CommunicationTools::getInstance().synchronizePackSendRecvSizes( fieldNames, mesh, domain.getNeighbors(), m_iComm, true );

  fsManager.applyFieldValue< parallelDevicePolicy< 1024 > >( time_n, domain, "nodeManager", keys::Acceleration );

  //3: v^{n+1/2} = v^{n} + a^{n} dt/2
  SolidMechanicsLagrangianFEMKernels::velocityUpdate( acc, vel, dt/2 );

  fsManager.applyFieldValue< parallelDevicePolicy< 1024 > >( time_n, domain, "nodeManager", keys::Velocity );

  //4. x^{n+1} = x^{n} + v^{n+{1}/{2}} dt (x is displacement)
  SolidMechanicsLagrangianFEMKernels::displacementUpdate( vel, uhat, u, dt );

  fsManager.applyFieldValue( time_n + dt,
                             domain, "nodeManager",
                             NodeManager::viewKeyStruct::totalDisplacementString(),
                             [&]( FieldSpecificationBase const & bc,
                                  SortedArrayView< localIndex const > const & targetSet )
  {
    integer const component = bc.getComponent();
    GEOSX_ERROR_IF_LT_MSG( component, 0, "Component index required for displacement BC " << bc.getName() );

    forAll< parallelDevicePolicy< 1024 > >( targetSet.size(),
                                            [=] GEOSX_DEVICE ( localIndex const i )
    {
      localIndex const a = targetSet[ i ];
      vel( a, component ) = u( a, component );
    } );
  },
                             [&]( FieldSpecificationBase const & bc,
                                  SortedArrayView< localIndex const > const & targetSet )
  {
    integer const component = bc.getComponent();
    GEOSX_ERROR_IF_LT_MSG( component, 0, "Component index required for displacement BC " << bc.getName() );

    forAll< parallelDevicePolicy< 1024 > >( targetSet.size(),
                                            [=] GEOSX_DEVICE ( localIndex const i )
    {
      localIndex const a = targetSet[ i ];
      uhat( a, component ) = u( a, component ) - vel( a, component );
      vel( a, component )  = uhat( a, component ) / dt;
    } );
  } );

  //Step 5. Calculate deformation input to constitutive model and update state to
  // Q^{n+1}
  explicitKernelDispatch( mesh,
                          regionNames,
                          this->getDiscretizationName(),
                          dt,
                          string( viewKeyStruct::elemsAttachedToSendOrReceiveNodesString() ) );

  // apply this over a set
  SolidMechanicsLagrangianFEMKernels::velocityUpdate( acc, mass, vel, dt / 2, m_sendOrReceiveNodes.toViewConst() );

  fsManager.applyFieldValue< parallelDevicePolicy< 1024 > >( time_n, domain, "nodeManager", keys::Velocity );

  parallelDeviceEvents packEvents;
  CommunicationTools::getInstance().asyncPack( fieldNames, mesh, domain.getNeighbors(), m_iComm, true, packEvents );

  waitAllDeviceEvents( packEvents );

  CommunicationTools::getInstance().asyncSendRecv( domain.getNeighbors(), m_iComm, true, packEvents );

  explicitKernelDispatch( mesh,
                          regionNames,
                          this->getDiscretizationName(),
                          dt,
                          string( viewKeyStruct::elemsNotAttachedToSendOrReceiveNodesString() ) );

  // apply this over a set
  SolidMechanicsLagrangianFEMKernels::velocityUpdate( acc, mass, vel, dt / 2, m_nonSendOrReceiveNodes.toViewConst() );
  fsManager.applyFieldValue< parallelDevicePolicy< 1024 > >( time_n, domain, "nodeManager", keys::Velocity );

  // this includes  a device sync after launching all the unpacking kernels
  parallelDeviceEvents unpackEvents;
  CommunicationTools::getInstance().finalizeUnpack( mesh, domain.getNeighbors(), m_iComm, true, unpackEvents );

  } );
  return dt;
}



void SolidMechanicsLagrangianFEM::applyDisplacementBCImplicit( real64 const time,
                                                               DofManager const & dofManager,
                                                               DomainPartition & domain,
                                                               CRSMatrixView< real64, globalIndex const > const & localMatrix,
                                                               arrayView1d< real64 > const & localRhs )
{
  GEOSX_MARK_FUNCTION;
  string const dofKey = dofManager.getKey( keys::TotalDisplacement );

  FieldSpecificationManager const & fsManager = FieldSpecificationManager::getInstance();

  fsManager.apply( time,
                   domain,
                   "nodeManager",
                   keys::TotalDisplacement,
                   [&]( FieldSpecificationBase const & bc,
                        string const &,
                        SortedArrayView< localIndex const > const & targetSet,
                        Group & targetGroup,
                        string const fieldName )
  {
    bc.applyBoundaryConditionToSystem< FieldSpecificationEqual,
                                       parallelDevicePolicy< 32 > >( targetSet,
                                                                     time,
                                                                     targetGroup,
                                                                     fieldName,
                                                                     dofKey,
                                                                     dofManager.rankOffset(),
                                                                     localMatrix,
                                                                     localRhs );
  } );
}

void SolidMechanicsLagrangianFEM::applyTractionBC( real64 const time,
                                                   DofManager const & dofManager,
                                                   DomainPartition & domain,
                                                   arrayView1d< real64 > const & localRhs )
{
  FieldSpecificationManager & fsManager = FieldSpecificationManager::getInstance();

  FaceManager const & faceManager = domain.getMeshBody( 0 ).getMeshLevel( 0 ).getFaceManager();
  NodeManager const & nodeManager = domain.getMeshBody( 0 ).getMeshLevel( 0 ).getNodeManager();

  string const dofKey = dofManager.getKey( keys::TotalDisplacement );

  arrayView1d< globalIndex const > const blockLocalDofNumber = nodeManager.getReference< globalIndex_array >( dofKey );
  globalIndex const dofRankOffset = dofManager.rankOffset();

  fsManager.apply< TractionBoundaryCondition >( time,
                                                domain,
                                                "faceManager",
                                                TractionBoundaryCondition::catalogName(),
                                                [&]( TractionBoundaryCondition const & bc,
                                                     string const &,
                                                     SortedArrayView< localIndex const > const & targetSet,
                                                     Group &,
                                                     string const & )
  {
    bc.launch( time,
               blockLocalDofNumber,
               dofRankOffset,
               faceManager,
               targetSet,
               localRhs );
  } );
}

void SolidMechanicsLagrangianFEM::applyChomboPressure( DofManager const & dofManager,
                                                       DomainPartition & domain,
                                                       arrayView1d< real64 > const & localRhs )
{
  MeshLevel & mesh = domain.getMeshBody( 0 ).getMeshLevel( 0 );
  FaceManager & faceManager = mesh.getFaceManager();
  NodeManager & nodeManager = mesh.getNodeManager();

  arrayView1d< real64 const > const faceArea  = faceManager.faceArea();
  arrayView2d< real64 const > const faceNormal  = faceManager.faceNormal();
  ArrayOfArraysView< localIndex const > const faceToNodeMap = faceManager.nodeList().toViewConst();

  string const dofKey = dofManager.getKey( keys::TotalDisplacement );

  arrayView1d< globalIndex const > const dofNumber = nodeManager.getReference< globalIndex_array >( dofKey );
  arrayView1d< real64 const > const facePressure = faceManager.getReference< array1d< real64 > >( "ChomboPressure" );

  forAll< serialPolicy >( faceManager.size(), [=] ( localIndex const kf )
  {
    int const numNodes = LvArray::integerConversion< int >( faceToNodeMap.sizeOfArray( kf ));
    for( int a=0; a<numNodes; ++a )
    {
      localIndex const dof = dofNumber[ faceToNodeMap( kf, a ) ];
      if( dof < 0 || dof >= localRhs.size() )
        continue;

      for( int component=0; component<3; ++component )
      {
        real64 const value = -facePressure[ kf ] * faceNormal( kf, component ) * faceArea[kf] / numNodes;
        localRhs[ dof + component ] += value;
      }
    }
  } );
}



void
SolidMechanicsLagrangianFEM::
  implicitStepSetup( real64 const & GEOSX_UNUSED_PARAM( time_n ),
                     real64 const & dt,
                     DomainPartition & domain )
{

  forMeshTargets( domain.getMeshBodies(), [&] ( string const &,
                                    MeshLevel & mesh,
                                    arrayView1d<string const> const & regionNames )
  {
  NodeManager & nodeManager = mesh.getNodeManager();

  arrayView2d< real64 const, nodes::VELOCITY_USD > const v_n = nodeManager.velocity();
  arrayView2d< real64, nodes::INCR_DISPLACEMENT_USD > const uhat = nodeManager.incrementalDisplacement();
  arrayView2d< real64, nodes::TOTAL_DISPLACEMENT_USD > const disp = nodeManager.totalDisplacement();

  localIndex const numNodes = nodeManager.size();

  if( this->m_timeIntegrationOption == TimeIntegrationOption::ImplicitDynamic )
  {
    arrayView2d< real64 const, nodes::ACCELERATION_USD > const a_n = nodeManager.acceleration();
    arrayView2d< real64 > const vtilde = nodeManager.getReference< array2d< real64 > >( solidMechanicsViewKeys.vTilde );
    arrayView2d< real64 > const uhatTilde = nodeManager.getReference< array2d< real64 > >( solidMechanicsViewKeys.uhatTilde );

    real64 const newmarkGamma = this->getReference< real64 >( solidMechanicsViewKeys.newmarkGamma );
    real64 const newmarkBeta = this->getReference< real64 >( solidMechanicsViewKeys.newmarkBeta );

    forAll< parallelDevicePolicy< 32 > >( numNodes, [=] GEOSX_HOST_DEVICE ( localIndex const a )
    {
      for( int i=0; i<3; ++i )
      {
        vtilde[a][i] = v_n( a, i ) + (1.0-newmarkGamma) * a_n( a, i ) * dt;
        uhatTilde[a][i] = ( v_n( a, i ) + 0.5 * ( 1.0 - 2.0*newmarkBeta ) * a_n( a, i ) * dt ) *dt;
        uhat( a, i ) = uhatTilde[a][i];
        disp( a, i ) += uhatTilde[a][i];
      }
    } );
  }
  else if( this->m_timeIntegrationOption == TimeIntegrationOption::QuasiStatic )
  {
    if( m_useVelocityEstimateForQS==1 )
    {
      forAll< parallelDevicePolicy< 32 > >( numNodes, [=] GEOSX_HOST_DEVICE ( localIndex const a )
      {
        for( int i=0; i<3; ++i )
        {
          uhat( a, i ) = v_n( a, i ) * dt;
          disp( a, i ) += uhat( a, i );
        }
      } );
    }
    else
    {
      forAll< parallelDevicePolicy< 32 > >( numNodes, [=] GEOSX_HOST_DEVICE ( localIndex const a )
      {
        for( int i=0; i<3; ++i )
        {
          uhat( a, i ) = 0.0;
        }
      } );
    }
  }

  ElementRegionManager & elementRegionManager = mesh.getElemManager();
  ConstitutiveManager & constitutiveManager = domain.getConstitutiveManager();
  ElementRegionManager::ConstitutiveRelationAccessor< ConstitutiveBase >
  constitutiveRelations = elementRegionManager.constructFullConstitutiveAccessor< ConstitutiveBase >( constitutiveManager );

  elementRegionManager.forElementSubRegions< CellElementSubRegion >( regionNames,
                                                                     [&]( localIndex const,
                                                                          CellElementSubRegion & subRegion )
  {
    string const & solidMaterialName = subRegion.template getReference<string>( viewKeyStruct::solidMaterialNamesString() );
    SolidBase & constitutiveRelation = getConstitutiveModel< SolidBase >( subRegion, solidMaterialName );
    constitutiveRelation.saveConvergedState();
  } );
  } );

}

void SolidMechanicsLagrangianFEM::implicitStepComplete( real64 const & GEOSX_UNUSED_PARAM( time_n ),
                                                        real64 const & dt,
                                                        DomainPartition & domain )
{
  forMeshTargets( domain.getMeshBodies(), [&] ( string const &,
                                    MeshLevel & mesh,
                                    arrayView1d<string const> const & regionNames )
  {
  NodeManager & nodeManager = mesh.getNodeManager();
  localIndex const numNodes = nodeManager.size();
  ElementRegionManager & elementRegionManager = mesh.getElemManager();

  arrayView2d< real64, nodes::VELOCITY_USD > const v_n = nodeManager.velocity();
  arrayView2d< real64 const, nodes::INCR_DISPLACEMENT_USD > const uhat  = nodeManager.incrementalDisplacement();

  if( this->m_timeIntegrationOption == TimeIntegrationOption::ImplicitDynamic )
  {
    arrayView2d< real64, nodes::ACCELERATION_USD > const a_n = nodeManager.acceleration();
    arrayView2d< real64 const > const vtilde    = nodeManager.getReference< array2d< real64 > >( solidMechanicsViewKeys.vTilde );
    arrayView2d< real64 const > const uhatTilde = nodeManager.getReference< array2d< real64 > >( solidMechanicsViewKeys.uhatTilde );
    real64 const newmarkGamma = this->getReference< real64 >( solidMechanicsViewKeys.newmarkGamma );
    real64 const newmarkBeta = this->getReference< real64 >( solidMechanicsViewKeys.newmarkBeta );

    RAJA::forall< parallelDevicePolicy<> >( RAJA::TypedRangeSegment< localIndex >( 0, numNodes ),
                                            [=] GEOSX_HOST_DEVICE ( localIndex const a )
    {
      for( int i=0; i<3; ++i )
      {
        a_n( a, i ) = 1.0 / ( newmarkBeta * dt*dt) * ( uhat( a, i ) - uhatTilde[a][i] );
        v_n[a][i] = vtilde[a][i] + newmarkGamma * a_n( a, i ) * dt;
      }
    } );
  }
  else if( this->m_timeIntegrationOption == TimeIntegrationOption::QuasiStatic && dt > 0.0 )
  {
    RAJA::forall< parallelDevicePolicy<> >( RAJA::TypedRangeSegment< localIndex >( 0, numNodes ),
                                            [=] GEOSX_HOST_DEVICE ( localIndex const a )
    {
      for( int i=0; i<3; ++i )
      {
        v_n[a][i] = uhat( a, i ) / dt;
      }
    } );
  }

  // save (converged) constitutive state data
  elementRegionManager.forElementSubRegions< CellElementSubRegion >( regionNames,
                                                                     [&]( localIndex const,
                                                                          CellElementSubRegion & subRegion )
  {
    string const & solidMaterialName = subRegion.template getReference<string>( viewKeyStruct::solidMaterialNamesString() );
    SolidBase & constitutiveRelation = getConstitutiveModel< SolidBase >( subRegion, solidMaterialName );
    constitutiveRelation.saveConvergedState();
  } );
  });

}

void SolidMechanicsLagrangianFEM::setupDofs( DomainPartition const & GEOSX_UNUSED_PARAM( domain ),
                                             DofManager & dofManager ) const
{
  GEOSX_MARK_FUNCTION;
  dofManager.addField( keys::TotalDisplacement,
                       DofManager::Location::Node,
                       3,
                       m_meshTargets );

  dofManager.addCoupling( keys::TotalDisplacement,
                          keys::TotalDisplacement,
                          DofManager::Connector::Elem );
}


void SolidMechanicsLagrangianFEM::setupSystem( DomainPartition & domain,
                                               DofManager & dofManager,
                                               CRSMatrix< real64, globalIndex > & localMatrix,
                                               ParallelVector & rhs,
                                               ParallelVector & solution,
                                               bool const setSparsity )
{
  GEOSX_MARK_FUNCTION;
  SolverBase::setupSystem( domain, dofManager, localMatrix, rhs, solution, setSparsity );

  SparsityPattern< globalIndex > sparsityPattern( dofManager.numLocalDofs(),
                                                  dofManager.numGlobalDofs(),
                                                  8*8*3*1.2 );

  forMeshTargets( domain.getMeshBodies(), [&] ( string const &,
                                    MeshLevel & mesh,
                                    arrayView1d<string const> const & regionNames )
  {

    NodeManager const & nodeManager = mesh.getNodeManager();
    arrayView1d< globalIndex const > const
    dofNumber = nodeManager.getReference< globalIndex_array >( dofManager.getKey( keys::TotalDisplacement ) );


    if( m_contactRelationName != viewKeyStruct::noContactRelationNameString() )
    {
      ElementRegionManager const & elemManager = mesh.getElemManager();
      array1d< string > allFaceElementRegions;
      elemManager.forElementRegions< SurfaceElementRegion >( [&]( SurfaceElementRegion const & elemRegion )
      {
        allFaceElementRegions.emplace_back( elemRegion.getName() );
      } );

      finiteElement::
        fillSparsity< FaceElementSubRegion,
                      SolidMechanicsLagrangianFEMKernels::QuasiStatic >( mesh,
                                                                         allFaceElementRegions,
                                                                         this->getDiscretizationName(),
                                                                         dofNumber,
                                                                         dofManager.rankOffset(),
                                                                         sparsityPattern );

    }
    finiteElement::
      fillSparsity< CellElementSubRegion,
                    SolidMechanicsLagrangianFEMKernels::QuasiStatic >( mesh,
                                                                       regionNames,
                                                                       this->getDiscretizationName(),
                                                                       dofNumber,
                                                                       dofManager.rankOffset(),
                                                                       sparsityPattern );


  });

  sparsityPattern.compress();
  localMatrix.assimilate< parallelDevicePolicy<> >( std::move( sparsityPattern ) );


}

void SolidMechanicsLagrangianFEM::assembleSystem( real64 const GEOSX_UNUSED_PARAM( time_n ),
                                                  real64 const dt,
                                                  DomainPartition & domain,
                                                  DofManager const & dofManager,
                                                  CRSMatrixView< real64, globalIndex const > const & localMatrix,
                                                  arrayView1d< real64 > const & localRhs )
{
  GEOSX_MARK_FUNCTION;

  localMatrix.zero();
  localRhs.zero();

  if( m_timeIntegrationOption == TimeIntegrationOption::QuasiStatic )
  {
    GEOSX_UNUSED_VAR( dt );
    assemblyLaunch< constitutive::SolidBase,
                    SolidMechanicsLagrangianFEMKernels::QuasiStaticFactory >( domain,
                                                                              dofManager,
                                                                              localMatrix,
                                                                              localRhs );
  }
  else if( m_timeIntegrationOption == TimeIntegrationOption::ImplicitDynamic )
  {
    assemblyLaunch< constitutive::SolidBase,
                    SolidMechanicsLagrangianFEMKernels::ImplicitNewmarkFactory >( domain,
                                                                                  dofManager,
                                                                                  localMatrix,
                                                                                  localRhs,
                                                                                  m_newmarkGamma,
                                                                                  m_newmarkBeta,
                                                                                  m_massDamping,
                                                                                  m_stiffnessDamping,
                                                                                  dt );
  }

  if( getLogLevel() >= 2 )
  {
    GEOSX_LOG_RANK_0( "After SolidMechanicsLagrangianFEM::AssembleSystem" );
    GEOSX_LOG_RANK_0( "\nJacobian:\n" );
    //std::cout<< localMatrix;
    GEOSX_LOG_RANK_0( "\nResidual:\n" );
    std::cout<< localRhs;
  }
}

void
SolidMechanicsLagrangianFEM::
  applyBoundaryConditions( real64 const time_n,
                           real64 const dt,
                           DomainPartition & domain,
                           DofManager const & dofManager,
                           CRSMatrixView< real64, globalIndex const > const & localMatrix,
                           arrayView1d< real64 > const & localRhs )
{
  GEOSX_MARK_FUNCTION;
  MeshLevel & mesh = domain.getMeshBody( 0 ).getMeshLevel( 0 );

  FaceManager & faceManager = mesh.getFaceManager();
  FieldSpecificationManager & fsManager = FieldSpecificationManager::getInstance();

  string const dofKey = dofManager.getKey( keys::TotalDisplacement );

  fsManager.apply( time_n + dt,
                   domain,
                   "nodeManager",
                   keys::Force,
                   [&]( FieldSpecificationBase const & bc,
                        string const &,
                        SortedArrayView< localIndex const > const & targetSet,
                        Group & targetGroup,
                        string const & GEOSX_UNUSED_PARAM( fieldName ) )
  {
    bc.applyBoundaryConditionToSystem< FieldSpecificationAdd,
                                       parallelDevicePolicy< 32 > >( targetSet,
                                                                     time_n + dt,
                                                                     targetGroup,
                                                                     keys::TotalDisplacement, // TODO fix use of
                                                                     // dummy
                                                                     // name
                                                                     dofKey,
                                                                     dofManager.rankOffset(),
                                                                     localMatrix,
                                                                     localRhs );
  } );

  applyTractionBC( time_n + dt, dofManager, domain, localRhs );

  if( faceManager.hasWrapper( "ChomboPressure" ) )
  {
    fsManager.applyFieldValue( time_n, domain, "faceManager", "ChomboPressure" );
    applyChomboPressure( dofManager, domain, localRhs );
  }

  applyDisplacementBCImplicit( time_n + dt, dofManager, domain, localMatrix, localRhs );
}

real64
SolidMechanicsLagrangianFEM::
  calculateResidualNorm( DomainPartition const & domain,
                         DofManager const & dofManager,
                         arrayView1d< real64 const > const & localRhs )
{
  GEOSX_MARK_FUNCTION;

  MeshLevel const & mesh = domain.getMeshBody( 0 ).getMeshLevel( 0 );
  NodeManager const & nodeManager = mesh.getNodeManager();

  arrayView1d< globalIndex const > const
  dofNumber = nodeManager.getReference< array1d< globalIndex > >( dofManager.getKey( keys::TotalDisplacement ) );
  globalIndex const rankOffset = dofManager.rankOffset();

  arrayView1d< integer const > const ghostRank = nodeManager.ghostRank();

  RAJA::ReduceSum< parallelDeviceReduce, real64 > localSum( 0.0 );

  SortedArrayView< localIndex const> const &
  targetNodes = nodeManager.sets().getReference<SortedArray<localIndex>>( viewKeyStruct::targetNodesString() ).toViewConst();

  forAll< parallelDevicePolicy<> >( targetNodes.size(),
                                    [localRhs, localSum, dofNumber, rankOffset, ghostRank, targetNodes] GEOSX_HOST_DEVICE ( localIndex const k )
  {
    localIndex const nodeIndex = targetNodes[k];
    if( ghostRank[nodeIndex] < 0 )
    {
      localIndex const localRow = LvArray::integerConversion< localIndex >( dofNumber[nodeIndex] - rankOffset );

      for( localIndex dim = 0; dim < 3; ++dim )
      {
        localSum += localRhs[localRow + dim] * localRhs[localRow + dim];
      }
    }
  } );

  real64 const localResidualNorm[2] = { localSum.get(), this->m_maxForce };

  // globalResidualNorm[0]: the sum of all the local sum(rhs^2).
  // globalResidualNorm[1]: max of max force of each rank. Basically max force globally
  real64 globalResidualNorm[2] = {0, 0};

  int const rank = MpiWrapper::commRank( MPI_COMM_GEOSX );
  int const size = MpiWrapper::commSize( MPI_COMM_GEOSX );
  array1d< real64 > globalValues( size * 2 );

  // Everything is done on rank 0
  MpiWrapper::gather( localResidualNorm,
                      2,
                      globalValues.data(),
                      2,
                      0,
                      MPI_COMM_GEOSX );

  if( rank==0 )
  {
    for( int r=0; r<size; ++r )
    {
      // sum/max across all ranks
      globalResidualNorm[0] += globalValues[r*2];
      globalResidualNorm[1] = std::max( globalResidualNorm[1], globalValues[r*2+1] );
    }
  }

  MpiWrapper::bcast( globalResidualNorm, 2, 0, MPI_COMM_GEOSX );


  real64 const residual = sqrt( globalResidualNorm[0] )/(globalResidualNorm[1]+1);  // the + 1 is for the first
                                                                                    // time-step when maxForce = 0;

  if( getLogLevel() >= 1 && logger::internal::rank==0 )
  {
    std::cout << GEOSX_FMT( "( RSolid ) = ( {:4.2e} ) ; ", residual );
  }

  return residual;
}



void
SolidMechanicsLagrangianFEM::applySystemSolution( DofManager const & dofManager,
                                                  arrayView1d< real64 const > const & localSolution,
                                                  real64 const scalingFactor,
                                                  DomainPartition & domain )
{
  GEOSX_MARK_FUNCTION;
  dofManager.addVectorToField( localSolution,
                               keys::TotalDisplacement,
                               keys::IncrementalDisplacement,
                               -scalingFactor );

  dofManager.addVectorToField( localSolution,
                               keys::TotalDisplacement,
                               keys::TotalDisplacement,
                               -scalingFactor );

  std::map< string, string_array > fieldNames;
  fieldNames["node"].emplace_back( keys::IncrementalDisplacement );
  fieldNames["node"].emplace_back( keys::TotalDisplacement );

  CommunicationTools::getInstance().synchronizeFields( fieldNames,
                                                       domain.getMeshBody( 0 ).getMeshLevel( 0 ),
                                                       domain.getNeighbors(),
                                                       true );
}

void SolidMechanicsLagrangianFEM::solveSystem( DofManager const & dofManager,
                                               ParallelMatrix & matrix,
                                               ParallelVector & rhs,
                                               ParallelVector & solution )
{
  solution.zero();
  SolverBase::solveSystem( dofManager, matrix, rhs, solution );
}

void SolidMechanicsLagrangianFEM::resetStateToBeginningOfStep( DomainPartition & domain )
{
  GEOSX_MARK_FUNCTION;
  MeshLevel & mesh = domain.getMeshBody( 0 ).getMeshLevel( 0 );
  NodeManager & nodeManager = mesh.getNodeManager();

  arrayView2d< real64, nodes::INCR_DISPLACEMENT_USD > const & incdisp  = nodeManager.incrementalDisplacement();
  arrayView2d< real64, nodes::TOTAL_DISPLACEMENT_USD > const & disp = nodeManager.totalDisplacement();

  // TODO need to finish this rewind
  forAll< parallelDevicePolicy< 32 > >( nodeManager.size(), [=] GEOSX_HOST_DEVICE ( localIndex const a )
  {
    for( localIndex i = 0; i < 3; ++i )
    {
      disp( a, i ) -= incdisp( a, i );
      incdisp( a, i ) = 0.0;
    }
  } );
}


void SolidMechanicsLagrangianFEM::applyContactConstraint( DofManager const & dofManager,
                                                          DomainPartition & domain,
                                                          CRSMatrixView< real64, globalIndex const > const & localMatrix,
                                                          arrayView1d< real64 > const & localRhs )
{
  GEOSX_MARK_FUNCTION;

  if( m_contactRelationName != viewKeyStruct::noContactRelationNameString() )
  {
    MeshLevel & mesh = domain.getMeshBody( 0 ).getMeshLevel( 0 );
    FaceManager const & faceManager = mesh.getFaceManager();
    NodeManager & nodeManager = mesh.getNodeManager();
    ElementRegionManager & elemManager = mesh.getElemManager();


    ConstitutiveManager const &
    constitutiveManager = domain.getGroup< ConstitutiveManager >( keys::ConstitutiveManager );

    ContactBase const & contact = constitutiveManager.getGroup< ContactBase >( m_contactRelationName );
    real64 const contactStiffness = contact.stiffness();

    arrayView2d< real64 const, nodes::TOTAL_DISPLACEMENT_USD > const u = nodeManager.totalDisplacement();
    arrayView2d< real64 > const fc = nodeManager.getReference< array2d< real64 > >( viewKeyStruct::contactForceString() );
    fc.zero();

    arrayView2d< real64 const > const faceNormal = faceManager.faceNormal();
    ArrayOfArraysView< localIndex const > const facesToNodes = faceManager.nodeList().toViewConst();

    string const dofKey = dofManager.getKey( keys::TotalDisplacement );
    arrayView1d< globalIndex > const nodeDofNumber = nodeManager.getReference< globalIndex_array >( dofKey );
    globalIndex const rankOffset = dofManager.rankOffset();

    // TODO: this bound may need to change
    constexpr localIndex maxNodexPerFace = 4;
    constexpr localIndex maxDofPerElem = maxNodexPerFace * 3 * 2;

    elemManager.forElementSubRegions< FaceElementSubRegion >( [&]( FaceElementSubRegion & subRegion )
    {
      arrayView1d< real64 > const area = subRegion.getElementArea();
      arrayView2d< localIndex const > const elemsToFaces = subRegion.faceList();

      // TODO: use parallel policy?
      forAll< serialPolicy >( subRegion.size(), [=] ( localIndex const kfe )
      {
        real64 Nbar[ 3 ] = { faceNormal[elemsToFaces[kfe][0]][0] - faceNormal[elemsToFaces[kfe][1]][0],
                             faceNormal[elemsToFaces[kfe][0]][1] - faceNormal[elemsToFaces[kfe][1]][1],
                             faceNormal[elemsToFaces[kfe][0]][2] - faceNormal[elemsToFaces[kfe][1]][2] };

        LvArray::tensorOps::normalize< 3 >( Nbar );


        localIndex const kf0 = elemsToFaces[kfe][0];
        localIndex const kf1 = elemsToFaces[kfe][1];
        localIndex const numNodesPerFace=facesToNodes.sizeOfArray( kf0 );
        real64 const Ja = area[kfe] / numNodesPerFace;

        stackArray1d< globalIndex, maxDofPerElem > rowDOF( numNodesPerFace*3*2 );
        stackArray1d< real64, maxDofPerElem > nodeRHS( numNodesPerFace*3*2 );
        stackArray2d< real64, maxDofPerElem *maxDofPerElem > dRdP( numNodesPerFace*3*2, numNodesPerFace*3*2 );

        for( localIndex a=0; a<numNodesPerFace; ++a )
        {
          real64 penaltyForce[ 3 ] = LVARRAY_TENSOROPS_INIT_LOCAL_3( Nbar );
          localIndex const node0 = facesToNodes[kf0][a];
          localIndex const node1 = facesToNodes[kf1][ a==0 ? a : numNodesPerFace-a ];
          real64 gap[ 3 ] = LVARRAY_TENSOROPS_INIT_LOCAL_3( u[node1] );
          LvArray::tensorOps::subtract< 3 >( gap, u[node0] );
          real64 const gapNormal = LvArray::tensorOps::AiBi< 3 >( gap, Nbar );

          for( int i=0; i<3; ++i )
          {
            rowDOF[3*a+i]                     = nodeDofNumber[node0]+i;
            rowDOF[3*(numNodesPerFace + a)+i] = nodeDofNumber[node1]+i;
          }

          if( gapNormal < 0 )
          {
            LvArray::tensorOps::scale< 3 >( penaltyForce, -contactStiffness * gapNormal * Ja );
            for( int i=0; i<3; ++i )
            {
              LvArray::tensorOps::subtract< 3 >( fc[node0], penaltyForce );
              LvArray::tensorOps::add< 3 >( fc[node1], penaltyForce );
              nodeRHS[3*a+i]                     -= penaltyForce[i];
              nodeRHS[3*(numNodesPerFace + a)+i] += penaltyForce[i];

              dRdP( 3*a+i, 3*a+i )                                         -= contactStiffness * Ja * Nbar[i] * Nbar[i];
              dRdP( 3*a+i, 3*(numNodesPerFace + a)+i )                     += contactStiffness * Ja * Nbar[i] * Nbar[i];
              dRdP( 3*(numNodesPerFace + a)+i, 3*a+i )                     += contactStiffness * Ja * Nbar[i] * Nbar[i];
              dRdP( 3*(numNodesPerFace + a)+i, 3*(numNodesPerFace + a)+i ) -= contactStiffness * Ja * Nbar[i] * Nbar[i];
            }
          }
        }

        for( localIndex idof = 0; idof < numNodesPerFace*3*2; ++idof )
        {
          localIndex const localRow = LvArray::integerConversion< localIndex >( rowDOF[idof] - rankOffset );

          if( localRow >= 0 && localRow < localMatrix.numRows() )
          {
            localMatrix.addToRowBinarySearchUnsorted< serialAtomic >( localRow,
                                                                      rowDOF.data(),
                                                                      dRdP[idof].dataIfContiguous(),
                                                                      numNodesPerFace*3*2 );
            RAJA::atomicAdd( serialAtomic{}, &localRhs[localRow], nodeRHS[idof] );
          }
        }
      } );
    } );
  }
}

real64
SolidMechanicsLagrangianFEM::scalingForSystemSolution( DomainPartition const & domain,
                                                       DofManager const & dofManager,
                                                       arrayView1d< real64 const > const & localSolution )
{
  GEOSX_MARK_FUNCTION;

  GEOSX_UNUSED_VAR( domain, dofManager, localSolution );

  return 1.0;
}

REGISTER_CATALOG_ENTRY( SolverBase, SolidMechanicsLagrangianFEM, string const &, dataRepository::Group * const )
}<|MERGE_RESOLUTION|>--- conflicted
+++ resolved
@@ -396,7 +396,6 @@
         finiteElement::dispatch3D( fe,
                                    [&] ( auto const finiteElement )
         {
-<<<<<<< HEAD
           using FE_TYPE = TYPEOFREF( finiteElement );
 
           constexpr localIndex numNodesPerElem = FE_TYPE::numNodes;
@@ -416,11 +415,6 @@
                 mass[elemsToNodes[k][a]] += rho[k][q] * detJ[k][q] * N[a];
               }
             }
-=======
-          for( localIndex q=0; q<numQuadraturePointsPerElem; ++q )
-          {
-            FE_TYPE::calcN( q, N );
->>>>>>> 0ebaf87e
 
             bool isAttachedToGhostNode = false;
             for( localIndex a=0; a<elementSubRegion.numNodesPerElement(); ++a )
