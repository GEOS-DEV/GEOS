--- conflicted
+++ resolved
@@ -1035,29 +1035,6 @@
   {
     if( m_isFixedStressPoromechanicsUpdate )
     {
-<<<<<<< HEAD
-      if( m_pressurizedDamageFlag )
-      {
-        assemblyLaunch< constitutive::DamageBase,
-                        solidMechanicsLagrangianFEMKernels::QuasiStaticPressurizedDamageFactory >( domain,
-                                                                                                   dofManager,
-                                                                                                   localMatrix,
-                                                                                                   localRhs,
-                                                                                                   dt,
-                                                                                                   time_n + dt );
-      }
-      else
-      {
-        //GEOS_UNUSED_VAR( time_n );
-        //GEOS_UNUSED_VAR( dt );
-        assemblyLaunch< constitutive::SolidBase,
-                        solidMechanicsLagrangianFEMKernels::QuasiStaticFactory >( domain,
-                                                                                  dofManager,
-                                                                                  localMatrix,
-                                                                                  localRhs,
-                                                                                  dt );
-      }
-=======
       set< string > poromechanicsRegions;
       set< string > mechanicsRegions;
       ElementRegionManager const & elementRegionManager = mesh.getElemManager();
@@ -1109,13 +1086,27 @@
                                                                                                                  dt );
 
       m_maxForce = LvArray::math::max( mechanicsMaxForce, poromechanicsMaxForce );
->>>>>>> 19c3850d
     }
     else
     {
       if( m_timeIntegrationOption == TimeIntegrationOption::QuasiStatic )
       {
-        m_maxForce = assemblyLaunch< constitutive::SolidBase,
+        if( m_pressurizedDamageFlag )
+        {
+          m_maxForce = assemblyLaunch< constitutive::DamageBase,
+                          solidMechanicsLagrangianFEMKernels::QuasiStaticPressurizedDamageFactory >( mesh,
+                                                                                                    dofManager,
+                                                                                                    regionNames,
+                                                                                                    viewKeyStruct::solidMaterialNamesString(),
+                                                                                                    localMatrix,
+                                                                                                    localRhs,
+                                                                                                    dt,
+                                                                                                    time_n + dt );
+        }
+        else
+        {
+          //GEOS_UNUSED_VAR( time_n );
+          m_maxForce = assemblyLaunch< constitutive::SolidBase,
                                      solidMechanicsLagrangianFEMKernels::QuasiStaticFactory >( mesh,
                                                                                                dofManager,
                                                                                                regionNames,
@@ -1123,6 +1114,7 @@
                                                                                                localMatrix,
                                                                                                localRhs,
                                                                                                dt );
+        } 
       }
       else if( m_timeIntegrationOption == TimeIntegrationOption::ImplicitDynamic )
       {
