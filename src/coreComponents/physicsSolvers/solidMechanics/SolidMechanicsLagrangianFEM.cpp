/*
 * ------------------------------------------------------------------------------------------------------------
 * SPDX-License-Identifier: LGPL-2.1-only
 *
 * Copyright (c) 2018-2019 Lawrence Livermore National Security LLC
 * Copyright (c) 2018-2019 The Board of Trustees of the Leland Stanford Junior University
 * Copyright (c) 2018-2019 Total, S.A
 * Copyright (c) 2019-     GEOSX Contributors
 * All right reserved
 *
 * See top level LICENSE, COPYRIGHT, CONTRIBUTORS, NOTICE, and ACKNOWLEDGEMENTS files for details.
 * ------------------------------------------------------------------------------------------------------------
 */

/**
 * @file SolidMechanicsLagrangianFEM.cpp
 */

#include "SolidMechanicsLagrangianFEM.hpp"

#include "codingUtilities/Utilities.hpp"
#include "common/TimingMacros.hpp"
#include "constitutive/ConstitutiveManager.hpp"
#include "constitutive/contact/ContactRelationBase.hpp"
#include "finiteElement/ElementLibrary/FiniteElement.h"
#include "finiteElement/FiniteElementDiscretizationManager.hpp"
#include "finiteElement/Kinematics.h"
#include "managers/DomainPartition.hpp"
#include "managers/FieldSpecification/FieldSpecificationManager.hpp"
#include "managers/NumericalMethodsManager.hpp"
#include "mesh/FaceElementSubRegion.hpp"
#include "meshUtilities/ComputationalGeometry.hpp"
#include "mpiCommunications/CommunicationTools.hpp"
#include "mpiCommunications/NeighborCommunicator.hpp"
#include "rajaInterface/GEOS_RAJA_Interface.hpp"


namespace geosx
{

using namespace dataRepository;
using namespace constitutive;

SolidMechanicsLagrangianFEM::SolidMechanicsLagrangianFEM( const std::string & name,
                                                          Group * const parent ):
  SolverBase( name, parent ),
  m_newmarkGamma( 0.5 ),
  m_newmarkBeta( 0.25 ),
  m_massDamping( 0.0 ),
  m_stiffnessDamping( 0.0 ),
  m_timeIntegrationOption( TimeIntegrationOption::ExplicitDynamic ),
  m_useVelocityEstimateForQS( 0 ),
  m_maxForce( 0.0 ),
  m_maxNumResolves( 10 ),
  m_strainTheory( 0 ),
  m_elemsAttachedToSendOrReceiveNodes(),
  m_elemsNotAttachedToSendOrReceiveNodes(),
  m_sendOrReceiveNodes(),
  m_nonSendOrReceiveNodes(),
  m_iComm()
{
  m_sendOrReceiveNodes.setName( "SolidMechanicsLagrangianFEM::m_sendOrReceiveNodes" );
  m_nonSendOrReceiveNodes.setName( "SolidMechanicsLagrangianFEM::m_nonSendOrReceiveNodes" );

  registerWrapper( viewKeyStruct::newmarkGammaString, &m_newmarkGamma )->
    setApplyDefaultValue( 0.5 )->
    setInputFlag( InputFlags::OPTIONAL )->
    setDescription( "Value of :math:`\\gamma` in the Newmark Method for Implicit Dynamic time integration option" );

  registerWrapper( viewKeyStruct::newmarkBetaString, &m_newmarkBeta )->
    setApplyDefaultValue( 0.25 )->
    setInputFlag( InputFlags::OPTIONAL )->
    setDescription( "Value of :math:`\\beta` in the Newmark Method for Implicit Dynamic time integration option. "
                    "This should be pow(newmarkGamma+0.5,2.0)/4.0 unless you know what you are doing." );

  registerWrapper( viewKeyStruct::massDampingString, &m_massDamping )->
    setApplyDefaultValue( 0.0 )->
    setInputFlag( InputFlags::OPTIONAL )->
    setDescription( "Value of mass based damping coefficient. " );

  registerWrapper( viewKeyStruct::stiffnessDampingString, &m_stiffnessDamping )->
    setApplyDefaultValue( 0.0 )->
    setInputFlag( InputFlags::OPTIONAL )->
    setDescription( "Value of stiffness based damping coefficient. " );

  registerWrapper( viewKeyStruct::timeIntegrationOptionString, &m_timeIntegrationOption )->
    setInputFlag( InputFlags::OPTIONAL )->
    setApplyDefaultValue( m_timeIntegrationOption )->
    setDescription( "Time integration method. Options are: \n QuasiStatic \n ImplicitDynamic \n ExplicitDynamic" );

  registerWrapper( viewKeyStruct::useVelocityEstimateForQSString, &m_useVelocityEstimateForQS )->
    setApplyDefaultValue( 0 )->
    setInputFlag( InputFlags::OPTIONAL )->
    setDescription( "Flag to indicate the use of the incremental displacement from the previous step as an "
                    "initial estimate for the incremental displacement of the current step." );

  registerWrapper( viewKeyStruct::maxNumResolvesString, &m_maxNumResolves )->
    setApplyDefaultValue( 10 )->
    setInputFlag( InputFlags::OPTIONAL )->
    setDescription( "Value to indicate how many resolves may be executed after some other event is executed. "
                    "For example, if a SurfaceGenerator is specified, it will be executed after the mechanics solve. "
                    "However if a new surface is generated, then the mechanics solve must be executed again due to the "
                    "change in topology." );

  registerWrapper( viewKeyStruct::strainTheoryString, &m_strainTheory )->
    setApplyDefaultValue( 0 )->
    setInputFlag( InputFlags::OPTIONAL )->
    setDescription( "Indicates whether or not to use "
                    "`Infinitesimal Strain Theory <https://en.wikipedia.org/wiki/Infinitesimal_strain_theory>`_, or "
                    "`Finite Strain Theory <https://en.wikipedia.org/wiki/Finite_strain_theory>`_. Valid Inputs are:\n"
                    " 0 - Infinitesimal Strain \n"
                    " 1 - Finite Strain" );

  registerWrapper( viewKeyStruct::solidMaterialNamesString, &m_solidMaterialNames )->
    setInputFlag( InputFlags::REQUIRED )->
    setDescription( "The name of the material that should be used in the constitutive updates" );

  registerWrapper( viewKeyStruct::contactRelationNameString, &m_contactRelationName )->
    setApplyDefaultValue( viewKeyStruct::noContactRelationNameString )->
    setInputFlag( InputFlags::OPTIONAL )->
    setDescription( "Name of contact relation to enforce constraints on fracture boundary." );

  registerWrapper( viewKeyStruct::maxForce, &m_maxForce )->
    setInputFlag( InputFlags::FALSE )->
    setDescription( "The maximum force contribution in the problem domain." );
}

void SolidMechanicsLagrangianFEM::PostProcessInput()
{
  SolverBase::PostProcessInput();

  CheckModelNames( m_solidMaterialNames, viewKeyStruct::solidMaterialNamesString );

  m_linearSolverParameters.amg.isSymmetric = true;
  m_linearSolverParameters.dofsPerNode = 3;
}

SolidMechanicsLagrangianFEM::~SolidMechanicsLagrangianFEM()
{
  // TODO Auto-generated destructor stub
}


void SolidMechanicsLagrangianFEM::RegisterDataOnMesh( Group * const MeshBodies )
{
  for( auto & mesh : MeshBodies->GetSubGroups() )
  {
    NodeManager * const nodes = mesh.second->group_cast< MeshBody * >()->getMeshLevel( 0 )->getNodeManager();

    nodes->registerWrapper< array2d< real64, nodes::TOTAL_DISPLACEMENT_PERM > >( keys::TotalDisplacement )->
      setPlotLevel( PlotLevel::LEVEL_0 )->
      setRegisteringObjects( this->getName())->
      setDescription( "An array that holds the total displacements on the nodes." )->
      reference().resizeDimension< 1 >( 3 );

    nodes->registerWrapper< array2d< real64, nodes::INCR_DISPLACEMENT_PERM > >( keys::IncrementalDisplacement )->
      setPlotLevel( PlotLevel::LEVEL_3 )->
      setRegisteringObjects( this->getName())->
      setDescription( "An array that holds the incremental displacements for the current time step on the nodes." )->
      reference().resizeDimension< 1 >( 3 );

    nodes->registerWrapper< array2d< real64, nodes::VELOCITY_PERM > >( keys::Velocity )->
      setPlotLevel( PlotLevel::LEVEL_0 )->
      setRegisteringObjects( this->getName())->
      setDescription( "An array that holds the current velocity on the nodes." )->
      reference().resizeDimension< 1 >( 3 );

    nodes->registerWrapper< array2d< real64, nodes::ACCELERATION_PERM > >( keys::Acceleration )->
      setPlotLevel( PlotLevel::LEVEL_1 )->
      setRegisteringObjects( this->getName())->
      setDescription( "An array that holds the current acceleration on the nodes. This array also is used "
                      "to hold the summation of nodal forces resulting from the governing equations." )->
      reference().resizeDimension< 1 >( 3 );

    nodes->registerWrapper< array1d< R1Tensor > >( viewKeyStruct::forceExternal )->
      setPlotLevel( PlotLevel::LEVEL_0 )->
      setRegisteringObjects( this->getName())->
      setDescription( "An array that holds the external forces on the nodes. This includes any boundary"
                      " conditions as well as coupling forces such as hydraulic forces." );

    nodes->registerWrapper< array1d< real64 > >( keys::Mass )->
      setPlotLevel( PlotLevel::LEVEL_0 )->
      setRegisteringObjects( this->getName())->
      setDescription( "An array that holds the mass on the nodes." );

    nodes->registerWrapper< array1d< R1Tensor > >( viewKeyStruct::vTildeString )->
      setPlotLevel( PlotLevel::NOPLOT )->
      setRegisteringObjects( this->getName())->
      setDescription( "An array that holds the velocity predictors on the nodes." );

    nodes->registerWrapper< array1d< R1Tensor > >( viewKeyStruct::uhatTildeString )->
      setPlotLevel( PlotLevel::NOPLOT )->
      setRegisteringObjects( this->getName())->
      setDescription( "An array that holds the incremental displacement predictors on the nodes." );

    nodes->registerWrapper< array1d< R1Tensor > >( viewKeyStruct::contactForceString )->
      setPlotLevel( PlotLevel::LEVEL_0 )->
      setRegisteringObjects( this->getName())->
      setDescription( "An array that holds the contact force." );

    ElementRegionManager * const
    elementRegionManager = mesh.second->group_cast< MeshBody * >()->getMeshLevel( 0 )->getElemManager();
    elementRegionManager->forElementSubRegions< CellElementSubRegion >( [&]( CellElementSubRegion & subRegion )
    {
      subRegion.registerWrapper< array3d< real64, solid::STRESS_PERMUTATION > >( viewKeyStruct::stress_n )->
        setPlotLevel( PlotLevel::NOPLOT )->
        setRestartFlags( RestartFlags::NO_WRITE )->
        setRegisteringObjects( this->getName())->
        setDescription( "Array to hold the beginning of step stress for implicit problem rewinds" )->
        reference().resizeDimension< 2 >( 6 );
    } );

  }
}


void SolidMechanicsLagrangianFEM::InitializePreSubGroups( Group * const rootGroup )
{
  SolverBase::InitializePreSubGroups( rootGroup );

  DomainPartition * domain = rootGroup->GetGroup< DomainPartition >( keys::domain );

  // Validate solid models in target regions
  for( auto & mesh : domain->getMeshBodies()->GetSubGroups() )
  {
    MeshLevel & meshLevel = *Group::group_cast< MeshBody * >( mesh.second )->getMeshLevel( 0 );
    ValidateModelMapping< SolidBase >( *meshLevel.getElemManager(), m_solidMaterialNames );
  }

  NumericalMethodsManager & numericalMethodManager =
    *domain->getParent()->GetGroup< NumericalMethodsManager >( keys::numericalMethodsManager );

  FiniteElementDiscretizationManager const & feDiscretizationManager =
    *numericalMethodManager.GetGroup< FiniteElementDiscretizationManager >( keys::finiteElementDiscretizations );

  FiniteElementDiscretization const * feDiscretization =
    feDiscretizationManager.GetGroup< FiniteElementDiscretization >( m_discretizationName );
  GEOSX_ERROR_IF( feDiscretization == nullptr, getName() << ": FE discretization not found: " << m_discretizationName );
}

void SolidMechanicsLagrangianFEM::updateIntrinsicNodalData( DomainPartition * const domain )
{
  GEOSX_MARK_FUNCTION;

  MeshLevel & mesh = *domain->getMeshBody( 0 )->getMeshLevel( 0 );
  NodeManager & nodes = *mesh.getNodeManager();
  //FaceManager * const faceManager = mesh->getFaceManager();

  ElementRegionManager const & elementRegionManager = *mesh.getElemManager();

  arrayView1d< real64 > & mass = nodes.getReference< array1d< real64 > >( keys::Mass );
  mass = 0.0;

  arrayView1d< integer const > const & nodeGhostRank = nodes.ghostRank();

  NumericalMethodsManager const *
    numericalMethodManager = domain->getParent()->GetGroup< NumericalMethodsManager >( keys::numericalMethodsManager );

  FiniteElementDiscretizationManager const *
    feDiscretizationManager = numericalMethodManager->GetGroup< FiniteElementDiscretizationManager >( keys::finiteElementDiscretizations );

  FiniteElementDiscretization const *
    feDiscretization = feDiscretizationManager->GetGroup< FiniteElementDiscretization >( m_discretizationName );

  ElementRegionManager::ElementViewAccessor< arrayView2d< real64 const > >
  rho = elementRegionManager.ConstructMaterialViewAccessor< array2d< real64 >, arrayView2d< real64 const > >( "density",
                                                                                                              targetRegionNames(),
                                                                                                              solidMaterialNames() );

  forTargetRegionsComplete( mesh, [&]( localIndex const,
                                       localIndex const er,
                                       ElementRegionBase const & elemRegion )
  {
    elemRegion.forElementSubRegionsIndex< CellElementSubRegion >( [&]( localIndex const esr,
                                                                       CellElementSubRegion const & elementSubRegion )
    {
      arrayView2d< real64 const > const & detJ = elementSubRegion.getReference< array2d< real64 > >( keys::detJ );
      arrayView2d< localIndex const, cells::NODE_MAP_USD > const & elemsToNodes = elementSubRegion.nodeList();

      std::unique_ptr< FiniteElementBase >
      fe = feDiscretization->getFiniteElement( elementSubRegion.GetElementTypeString() );

      for( localIndex k=0; k < elemsToNodes.size( 0 ); ++k )
      {

        // TODO this integration needs to be be carried out properly.
        real64 elemMass = 0;
        for( localIndex q=0; q<fe->n_quadrature_points(); ++q )
        {
          elemMass += rho[er][esr][k][q] * detJ[k][q];
        }
        for( localIndex a=0; a< elemsToNodes.size( 1 ); ++a )
        {
          mass[elemsToNodes[k][a]] += elemMass/elemsToNodes.size( 1 );
        }

        for( localIndex a=0; a<elementSubRegion.numNodesPerElement(); ++a )
        {
          if( nodeGhostRank[elemsToNodes[k][a]] >= -1 )
          {
            m_sendOrReceiveNodes.insert( elemsToNodes[k][a] );
          }
          else
          {
            m_nonSendOrReceiveNodes.insert( elemsToNodes[k][a] );
          }
        }
      }
    } );
  } );
}

void SolidMechanicsLagrangianFEM::InitializePostInitialConditions_PreSubGroups( Group * const problemManager )
{
  DomainPartition * domain = problemManager->GetGroup< DomainPartition >( keys::domain );
  MeshLevel & mesh = *domain->getMeshBody( 0 )->getMeshLevel( 0 );

  NodeManager & nodes = *mesh.getNodeManager();
  //FaceManager * const faceManager = mesh.getFaceManager();

  ElementRegionManager & elementRegionManager = *mesh.getElemManager();

  arrayView1d< real64 > & mass = nodes.getReference< array1d< real64 > >( keys::Mass );

  arrayView1d< integer const > const & nodeGhostRank = nodes.ghostRank();

  ElementRegionManager::ElementViewAccessor< arrayView2d< real64 const > >
  rho = elementRegionManager.ConstructMaterialViewAccessor< array2d< real64 >, arrayView2d< real64 const > >( "density",
                                                                                                              targetRegionNames(),
                                                                                                              solidMaterialNames() );
  NumericalMethodsManager & numericalMethodManager =
    *domain->getParent()->GetGroup< NumericalMethodsManager >( keys::numericalMethodsManager );

  FiniteElementDiscretizationManager const & feDiscretizationManager =
    *numericalMethodManager.GetGroup< FiniteElementDiscretizationManager >( keys::finiteElementDiscretizations );

  FiniteElementDiscretization const & feDiscretization =
    *feDiscretizationManager.GetGroup< FiniteElementDiscretization >( m_discretizationName );

  m_elemsAttachedToSendOrReceiveNodes.resize( elementRegionManager.numRegions() );
  m_elemsNotAttachedToSendOrReceiveNodes.resize( elementRegionManager.numRegions() );

  forTargetRegionsComplete( mesh, [&]( localIndex const,
                                       localIndex const er,
                                       ElementRegionBase const & elemRegion )
  {
    m_elemsAttachedToSendOrReceiveNodes[er].resize( elemRegion.numSubRegions() );
    m_elemsNotAttachedToSendOrReceiveNodes[er].resize( elemRegion.numSubRegions() );

    elemRegion.forElementSubRegionsIndex< CellElementSubRegion >( [&]( localIndex const esr, CellElementSubRegion const & elementSubRegion )
    {
      m_elemsAttachedToSendOrReceiveNodes[er][esr].setName(
        "SolidMechanicsLagrangianFEM::m_elemsAttachedToSendOrReceiveNodes["
        + std::to_string( er ) + "][" + std::to_string( esr ) + "]" );

      m_elemsNotAttachedToSendOrReceiveNodes[er][esr].setName(
        "SolidMechanicsLagrangianFEM::m_elemsNotAttachedToSendOrReceiveNodes["
        + std::to_string( er ) + "][" + std::to_string( esr ) + "]" );

      arrayView2d< real64 const > const & detJ = elementSubRegion.getReference< array2d< real64 > >( keys::detJ );
      arrayView2d< localIndex const, cells::NODE_MAP_USD > const & elemsToNodes = elementSubRegion.nodeList();

      std::unique_ptr< FiniteElementBase >
      fe = feDiscretization.getFiniteElement( elementSubRegion.GetElementTypeString() );

      for( localIndex k=0; k < elemsToNodes.size( 0 ); ++k )
      {

        // TODO this integration needs to be be carried out properly.
        real64 elemMass = 0;
        for( localIndex q=0; q<fe->n_quadrature_points(); ++q )
        {
          elemMass += rho[er][esr][k][q] * detJ[k][q];
        }
        for( localIndex a=0; a< elemsToNodes.size( 1 ); ++a )
        {
          mass[elemsToNodes[k][a]] += elemMass/elemsToNodes.size( 1 );
        }

        bool isAttachedToGhostNode = false;
        for( localIndex a=0; a<elementSubRegion.numNodesPerElement(); ++a )
        {
          if( nodeGhostRank[elemsToNodes[k][a]] >= -1 )
          {
            isAttachedToGhostNode = true;
            m_sendOrReceiveNodes.insert( elemsToNodes[k][a] );
          }
          else
          {
            m_nonSendOrReceiveNodes.insert( elemsToNodes[k][a] );
          }
        }

        if( isAttachedToGhostNode )
        {
          m_elemsAttachedToSendOrReceiveNodes[er][esr].insert( k );
        }
        else
        {
          m_elemsNotAttachedToSendOrReceiveNodes[er][esr].insert( k );
        }
      }
    } );
  } );
}

real64 SolidMechanicsLagrangianFEM::SolverStep( real64 const & time_n,
                                                real64 const & dt,
                                                const int cycleNumber,
                                                DomainPartition * domain )
{
  GEOSX_MARK_FUNCTION;
  real64 dtReturn = dt;

  SolverBase * const surfaceGenerator =  this->getParent()->GetGroup< SolverBase >( "SurfaceGen" );

  if( m_timeIntegrationOption == TimeIntegrationOption::ExplicitDynamic )
  {
    dtReturn = ExplicitStep( time_n, dt, cycleNumber, Group::group_cast< DomainPartition * >( domain ) );

    if( surfaceGenerator!=nullptr )
    {
      surfaceGenerator->SolverStep( time_n, dt, cycleNumber, domain );
    }

  }
  else if( m_timeIntegrationOption == TimeIntegrationOption::ImplicitDynamic ||
           m_timeIntegrationOption == TimeIntegrationOption::QuasiStatic )
  {
    int const maxNumResolves = m_maxNumResolves;
    int locallyFractured = 0;
    int globallyFractured = 0;
    ImplicitStepSetup( time_n, dt, domain, m_dofManager, m_matrix, m_rhs, m_solution );
    for( int solveIter=0; solveIter<maxNumResolves; ++solveIter )
    {
      SetupSystem( domain, m_dofManager, m_matrix, m_rhs, m_solution );

      if( solveIter>0 )
      {
        ResetStressToBeginningOfStep( domain );
      }

      dtReturn = NonlinearImplicitStep( time_n, dt, cycleNumber, domain->group_cast< DomainPartition * >(), m_dofManager,
                                        m_matrix, m_rhs, m_solution );

      updateStress( domain );
      if( surfaceGenerator!=nullptr )
      {
        if( surfaceGenerator->SolverStep( time_n, dt, cycleNumber, domain ) > 0 )
        {
          locallyFractured = 1;
        }
        MpiWrapper::allReduce( &locallyFractured,
                               &globallyFractured,
                               1,
                               MPI_MAX,
                               MPI_COMM_GEOSX );
      }
      if( globallyFractured == 0 )
      {
        break;
      }
      else
      {
        GEOSX_LOG_RANK_0( "Fracture Occurred. Resolve" );
      }
    }
    ImplicitStepComplete( time_n, dt, domain );
  }

  return dtReturn;
}

real64 SolidMechanicsLagrangianFEM::ExplicitStep( real64 const & time_n,
                                                  real64 const & dt,
                                                  const int GEOSX_UNUSED_PARAM( cycleNumber ),
                                                  DomainPartition * const domain )
{
  GEOSX_MARK_FUNCTION;

  // updateIntrinsicNodalData(domain);

  MeshLevel & mesh = *domain->getMeshBody( 0 )->getMeshLevel( 0 );
  NodeManager & nodes = *mesh.getNodeManager();

  NumericalMethodsManager const & numericalMethodManager =
    *domain->getParent()->GetGroup< NumericalMethodsManager >( keys::numericalMethodsManager );
  FiniteElementDiscretizationManager const & feDiscretizationManager =
    *numericalMethodManager.GetGroup< FiniteElementDiscretizationManager >( keys::finiteElementDiscretizations );
  FiniteElementDiscretization const & feDiscretization =
    *feDiscretizationManager.GetGroup< FiniteElementDiscretization >( m_discretizationName );

  FieldSpecificationManager & fsManager = FieldSpecificationManager::get();

  arrayView1d< real64 const > const & mass = nodes.getReference< array1d< real64 > >( keys::Mass );
  arrayView2d< real64, nodes::VELOCITY_USD > const & vel = nodes.velocity();

<<<<<<< HEAD
  arrayView2d< real64 const, nodes::REFERENCE_POSITION_USD > const & X = nodes->referencePosition();
  arrayView2d< real64, nodes::TOTAL_DISPLACEMENT_USD > const & u = nodes->totalDisplacement();
  arrayView2d< real64, nodes::INCR_DISPLACEMENT_USD > const & uhat = nodes->incrementalDisplacement();
  arrayView2d< real64, nodes::ACCELERATION_USD > const & acc = nodes->acceleration();
=======
  arrayView2d< real64, nodes::TOTAL_DISPLACEMENT_USD > const & u = nodes.totalDisplacement();
  arrayView2d< real64, nodes::INCR_DISPLACEMENT_USD > const & uhat = nodes.incrementalDisplacement();
  arrayView2d< real64, nodes::ACCELERATION_USD > const & acc = nodes.acceleration();
>>>>>>> 3d5cf8eb

  std::map< string, string_array > fieldNames;
  fieldNames["node"].push_back( keys::Velocity );
  fieldNames["node"].push_back( keys::Acceleration );

  CommunicationTools::SynchronizePackSendRecvSizes( fieldNames, &mesh, domain->getNeighbors(), m_iComm, true );

  fsManager.ApplyFieldValue< parallelDevicePolicy< 1024 > >( time_n, domain, "nodeManager", keys::Acceleration );

  //3: v^{n+1/2} = v^{n} + a^{n} dt/2
  SolidMechanicsLagrangianFEMKernels::velocityUpdate( acc, vel, dt/2 );

  fsManager.ApplyFieldValue< parallelDevicePolicy< 1024 > >( time_n, domain, "nodeManager", keys::Velocity );

  //4. x^{n+1} = x^{n} + v^{n+{1}/{2}} dt (x is displacement)
  SolidMechanicsLagrangianFEMKernels::displacementUpdate( vel, uhat, u, dt );

  fsManager.ApplyFieldValue( time_n + dt,
                             domain, "nodeManager",
                             NodeManager::viewKeyStruct::totalDisplacementString,
                             [&]( FieldSpecificationBase const * const bc,
                                  SortedArrayView< localIndex const > const & targetSet )
  {
    integer const component = bc->GetComponent();
    forAll< parallelDevicePolicy< 1024 > >( targetSet.size(),
                                            [=] GEOSX_DEVICE ( localIndex const i )
<<<<<<< HEAD
      {
        localIndex const a = targetSet[ i ];
        vel( a, component ) = u( a, component );
      } );
=======
    {
      localIndex const a = targetSet[ i ];
      vel( a, component ) = u( a, component );
    } );
>>>>>>> 3d5cf8eb
  },
                             [&]( FieldSpecificationBase const * const bc,
                                  SortedArrayView< localIndex const > const & targetSet )
  {
    integer const component = bc->GetComponent();
    forAll< parallelDevicePolicy< 1024 > >( targetSet.size(),
                                            [=] GEOSX_DEVICE ( localIndex const i )
<<<<<<< HEAD
      {
        localIndex const a = targetSet[ i ];
        uhat( a, component ) = u( a, component ) - vel( a, component );
        vel( a, component )  = uhat( a, component ) / dt;
      } );
  } );

  ElementRegionManager::ConstitutiveRelationAccessor< ConstitutiveBase >
  constitutiveRelations = elemManager->ConstructFullConstitutiveAccessor< ConstitutiveBase >( constitutiveManager );
=======
    {
      localIndex const a = targetSet[ i ];
      uhat( a, component ) = u( a, component ) - vel( a, component );
      vel( a, component )  = uhat( a, component ) / dt;
    } );
  } );
>>>>>>> 3d5cf8eb

  //Step 5. Calculate deformation input to constitutive model and update state to
  // Q^{n+1}
  forTargetSubRegionsComplete< CellElementSubRegion >( mesh, [&]( localIndex const targetIndex,
                                                                  localIndex const er,
                                                                  localIndex const esr,
                                                                  ElementRegionBase &,
                                                                  CellElementSubRegion & elementSubRegion )
  {
    arrayView3d< R1Tensor const > const & dNdX = elementSubRegion.getReference< array3d< R1Tensor > >( keys::dNdX );

    arrayView2d< real64 const > const & detJ = elementSubRegion.getReference< array2d< real64 > >( keys::detJ );

    arrayView2d< localIndex const, cells::NODE_MAP_USD > const & elemsToNodes = elementSubRegion.nodeList();

    localIndex const numNodesPerElement = elemsToNodes.size( 1 );

<<<<<<< HEAD
      ExplicitElementKernelLaunch( numNodesPerElement,
                                   numQuadraturePoints,
                                   constitutiveRelations[er][esr][m_solidMaterialFullIndex],
                                   this->m_elemsAttachedToSendOrReceiveNodes[er][esr],
                                   elemsToNodes,
                                   dNdX,
                                   detJ,
                                   X,
                                   u,
                                   vel,
                                   acc,
                                   dt );
=======
    localIndex const numQuadraturePoints = feDiscretization.m_finiteElement->n_quadrature_points();
>>>>>>> 3d5cf8eb

    SolidBase & constitutiveRelation = GetConstitutiveModel< SolidBase >( elementSubRegion, m_solidMaterialNames[targetIndex] );

    ExplicitElementKernelLaunch( numNodesPerElement,
                                 numQuadraturePoints,
                                 &constitutiveRelation,
                                 this->m_elemsAttachedToSendOrReceiveNodes[er][esr],
                                 elemsToNodes,
                                 dNdX,
                                 detJ,
                                 u,
                                 vel,
                                 acc,
                                 dt );
  } ); //Element Region

  // apply this over a set
  SolidMechanicsLagrangianFEMKernels::velocityUpdate( acc, mass, vel, dt / 2, m_sendOrReceiveNodes );

  fsManager.ApplyFieldValue< parallelDevicePolicy< 1024 > >( time_n, domain, "nodeManager", keys::Velocity );

  CommunicationTools::SynchronizePackSendRecv( fieldNames, &mesh, domain->getNeighbors(), m_iComm, true );

  forTargetSubRegionsComplete< CellElementSubRegion >( mesh, [&]( localIndex const targetIndex,
                                                                  localIndex const er,
                                                                  localIndex const esr,
                                                                  ElementRegionBase &,
                                                                  CellElementSubRegion & elementSubRegion )
  {
    arrayView3d< R1Tensor const > const & dNdX = elementSubRegion.getReference< array3d< R1Tensor > >( keys::dNdX );

    arrayView2d< real64 const > const & detJ = elementSubRegion.getReference< array2d< real64 > >( keys::detJ );

    arrayView2d< localIndex const, cells::NODE_MAP_USD > const & elemsToNodes = elementSubRegion.nodeList();

    localIndex const numNodesPerElement = elemsToNodes.size( 1 );

    localIndex const numQuadraturePoints = feDiscretization.m_finiteElement->n_quadrature_points();

    SolidBase & constitutiveRelation = GetConstitutiveModel< SolidBase >( elementSubRegion, m_solidMaterialNames[targetIndex] );

<<<<<<< HEAD
      ExplicitElementKernelLaunch( numNodesPerElement,
                                   numQuadraturePoints,
                                   constitutiveRelations[er][esr][m_solidMaterialFullIndex],
                                   this->m_elemsNotAttachedToSendOrReceiveNodes[er][esr],
                                   elemsToNodes,
                                   dNdX,
                                   detJ,
                                   X,
                                   u,
                                   vel,
                                   acc,
                                   dt );
    } ); //Element Region

  } //Element Manager
=======
    ExplicitElementKernelLaunch( numNodesPerElement,
                                 numQuadraturePoints,
                                 &constitutiveRelation,
                                 this->m_elemsNotAttachedToSendOrReceiveNodes[er][esr],
                                 elemsToNodes,
                                 dNdX,
                                 detJ,
                                 u,
                                 vel,
                                 acc,
                                 dt );
  } ); //Element Region
>>>>>>> 3d5cf8eb

  // apply this over a set
  SolidMechanicsLagrangianFEMKernels::velocityUpdate( acc, mass, vel, dt / 2, m_nonSendOrReceiveNodes );

  fsManager.ApplyFieldValue< parallelDevicePolicy< 1024 > >( time_n, domain, "nodeManager", keys::Velocity );

  CommunicationTools::SynchronizeUnpack( &mesh, domain->getNeighbors(), m_iComm, true );

  return dt;
}



void SolidMechanicsLagrangianFEM::ApplyDisplacementBC_implicit( real64 const time,
                                                                DofManager const & dofManager,
                                                                DomainPartition & domain,
                                                                ParallelMatrix & matrix,
                                                                ParallelVector & rhs )
{
  string const dofKey = dofManager.getKey( keys::TotalDisplacement );

  FieldSpecificationManager const & fsManager = FieldSpecificationManager::get();

  fsManager.Apply( time,
                   &domain,
                   "nodeManager",
                   keys::TotalDisplacement,
                   [&]( FieldSpecificationBase const * const bc,
                        string const &,
                        SortedArrayView< localIndex const > const & targetSet,
                        Group * const targetGroup,
                        string const fieldName )
  {
    bc->ApplyBoundaryConditionToSystem< FieldSpecificationEqual, LAInterface >( targetSet,
                                                                                time,
                                                                                targetGroup,
                                                                                fieldName,
                                                                                dofKey,
                                                                                3,
                                                                                matrix,
                                                                                rhs );
  } );
}


void SolidMechanicsLagrangianFEM::ApplyTractionBC( real64 const time,
                                                   DofManager const & dofManager,
                                                   DomainPartition * const domain,
                                                   ParallelVector & rhs )
{
  FieldSpecificationManager & fsManager = FieldSpecificationManager::get();
  FunctionManager & functionManager = FunctionManager::Instance();

  FaceManager * const faceManager = domain->getMeshBody( 0 )->getMeshLevel( 0 )->getFaceManager();
  NodeManager * const nodeManager = domain->getMeshBody( 0 )->getMeshLevel( 0 )->getNodeManager();

  real64_array const & faceArea  = faceManager->getReference< real64_array >( "faceArea" );
  ArrayOfArraysView< localIndex const > const & faceToNodeMap = faceManager->nodeList();

  string const dofKey = dofManager.getKey( keys::TotalDisplacement );

  arrayView1d< globalIndex > const &
  blockLocalDofNumber = nodeManager->getReference< globalIndex_array >( dofKey );

  arrayView1d< integer const > const & faceGhostRank = faceManager->ghostRank();
  fsManager.Apply( time,
                   domain,
                   "faceManager",
                   string( "Traction" ),
                   [&]( FieldSpecificationBase const * const bc,
                        string const &,
                        SortedArrayView< localIndex const > const & targetSet,
                        Group * const GEOSX_UNUSED_PARAM( targetGroup ),
                        string const & GEOSX_UNUSED_PARAM( fieldName ) )
  {
    string const & functionName = bc->getReference< string >( FieldSpecificationBase::viewKeyStruct::functionNameString );

    globalIndex_array nodeDOF;
    real64_array nodeRHS;
    integer const component = bc->GetComponent();

    if( functionName.empty() )
    {
      for( auto kf : targetSet )
      {
        if( faceGhostRank[kf] < 0 )
        {
          localIndex const numNodes = faceToNodeMap.sizeOfArray( kf );
          nodeDOF.resize( numNodes );
          nodeRHS.resize( numNodes );
          for( localIndex a=0; a<numNodes; ++a )
          {
            nodeDOF[a] = blockLocalDofNumber[ faceToNodeMap( kf, a ) ] + component;
            nodeRHS[a] = bc->GetScale() * faceArea[kf] / numNodes;
          }
          rhs.add( nodeDOF, nodeRHS );
        }
      }
    }
    else
    {
      FunctionBase const * const function = functionManager.GetGroup< FunctionBase >( functionName );
      assert( function!=nullptr );

      if( function->isFunctionOfTime()==2 )
      {
        real64 value = bc->GetScale() * function->Evaluate( &time );
        for( auto kf : targetSet )
        {
          if( faceGhostRank[kf] < 0 )
          {
            localIndex const numNodes = faceToNodeMap.sizeOfArray( kf );
            nodeDOF.resize( numNodes );
            nodeRHS.resize( numNodes );
            for( localIndex a=0; a<numNodes; ++a )
            {
              nodeDOF[a] = blockLocalDofNumber[ faceToNodeMap( kf, a ) ] + component;
              nodeRHS[a] = value * faceArea[kf] / numNodes;
            }
            rhs.add( nodeDOF, nodeRHS );
          }
        }
      }
      else
      {
        real64_array result;
        result.resize( targetSet.size() );
        function->Evaluate( faceManager, time, targetSet, result );

        for( auto kf : targetSet )
        {
          if( faceGhostRank[kf] < 0 )
          {
            localIndex const numNodes = faceToNodeMap.sizeOfArray( kf );
            nodeDOF.resize( numNodes );
            nodeRHS.resize( numNodes );
            for( localIndex a=0; a<numNodes; ++a )
            {
              nodeDOF[a] = blockLocalDofNumber[ faceToNodeMap( kf, a ) ] + component;
              nodeRHS[a] = result[kf] * faceArea[kf] / numNodes;
            }
            rhs.add( nodeDOF, nodeRHS );
          }
        }
      }
    }
  } );
}

void SolidMechanicsLagrangianFEM::ApplyChomboPressure( DofManager const & dofManager,
                                                       DomainPartition * const domain,
                                                       ParallelVector & rhs )
{
  FaceManager * const faceManager = domain->getMeshBody( 0 )->getMeshLevel( 0 )->getFaceManager();
  NodeManager * const nodeManager = domain->getMeshBody( 0 )->getMeshLevel( 0 )->getNodeManager();

  arrayView1d< real64 const > const & faceArea  = faceManager->faceArea();
  arrayView1d< R1Tensor const > const & faceNormal  = faceManager->faceNormal();
  ArrayOfArraysView< localIndex const > const & faceToNodeMap = faceManager->nodeList();

  string const dofKey = dofManager.getKey( keys::TotalDisplacement );

  arrayView1d< globalIndex > const &
  blockLocalDofNumber =  nodeManager->getReference< globalIndex_array >( dofKey );

  arrayView1d< real64 const > const & facePressure = faceManager->getReference< array1d< real64 > >( "ChomboPressure" );

  for( localIndex kf=0; kf<faceManager->size(); ++kf )
  {
    globalIndex nodeDOF[20];
    real64 nodeRHS[20];

    int const numNodes = integer_conversion< int >( faceToNodeMap.sizeOfArray( kf ));
    for( int a=0; a<numNodes; ++a )
    {
      for( int component=0; component<3; ++component )
      {
        nodeDOF[3*a+component] = blockLocalDofNumber[faceToNodeMap( kf, a )] + component;
        nodeRHS[3*a+component] = -facePressure[kf] * faceNormal[kf][component] * faceArea[kf] / numNodes;
      }
    }
    rhs.add( nodeDOF, nodeRHS, numNodes*3 );
  }

}



void
SolidMechanicsLagrangianFEM::
  ImplicitStepSetup( real64 const & GEOSX_UNUSED_PARAM( time_n ),
                     real64 const & dt,
                     DomainPartition * const domain,
                     DofManager & GEOSX_UNUSED_PARAM( dofManager ),
                     ParallelMatrix & GEOSX_UNUSED_PARAM( matrix ),
                     ParallelVector & GEOSX_UNUSED_PARAM( rhs ),
                     ParallelVector & GEOSX_UNUSED_PARAM( solution ) )
{
  MeshLevel & mesh = *domain->getMeshBody( 0 )->getMeshLevel( 0 );
  NodeManager & nodeManager = *mesh.getNodeManager();

  arrayView2d< real64 const, nodes::VELOCITY_USD > const & v_n = nodeManager.velocity();
  arrayView2d< real64, nodes::INCR_DISPLACEMENT_USD > const & uhat = nodeManager.incrementalDisplacement();
  arrayView2d< real64, nodes::TOTAL_DISPLACEMENT_USD > const & disp = nodeManager.totalDisplacement();

  localIndex const numNodes = nodeManager.size();

  if( this->m_timeIntegrationOption == TimeIntegrationOption::ImplicitDynamic )
  {
    arrayView2d< real64 const, nodes::ACCELERATION_USD > const & a_n = nodeManager.acceleration();
    arrayView1d< R1Tensor > const & vtilde   = nodeManager.getReference< array1d< R1Tensor > >( solidMechanicsViewKeys.vTilde );
    arrayView1d< R1Tensor > const & uhatTilde   = nodeManager.getReference< array1d< R1Tensor > >( solidMechanicsViewKeys.uhatTilde );

    real64 const newmarkGamma = this->getReference< real64 >( solidMechanicsViewKeys.newmarkGamma );
    real64 const newmarkBeta = this->getReference< real64 >( solidMechanicsViewKeys.newmarkBeta );

    forAll< parallelHostPolicy >( numNodes, [=] ( localIndex const a )
    {
      for( int i=0; i<3; ++i )
      {
        vtilde[a][i] = v_n( a, i ) + (1.0-newmarkGamma) * a_n( a, i ) * dt;
        uhatTilde[a][i] = ( v_n( a, i ) + 0.5 * ( 1.0 - 2.0*newmarkBeta ) * a_n( a, i ) * dt ) *dt;
        uhat( a, i ) = uhatTilde[a][i];
        disp( a, i ) += uhatTilde[a][i];
      }
    } );
  }
  else if( this->m_timeIntegrationOption == TimeIntegrationOption::QuasiStatic )
  {
    if( m_useVelocityEstimateForQS==1 )
    {
      forAll< parallelHostPolicy >( numNodes, [=] ( localIndex const a )
      {
        for( int i=0; i<3; ++i )
        {
          uhat( a, i ) = v_n( a, i ) * dt;
          disp( a, i ) += uhat( a, i );
        }
      } );
    }
    else
    {
      forAll< parallelHostPolicy >( numNodes, [=] ( localIndex const a )
      {
        for( int i=0; i<3; ++i )
        {
          uhat( a, i ) = 0.0;
        }
      } );
    }
  }

  ElementRegionManager * const elementRegionManager = mesh.getElemManager();
  ConstitutiveManager * const
  constitutiveManager = domain->GetGroup< ConstitutiveManager >( dataRepository::keys::ConstitutiveManager );
  ElementRegionManager::ConstitutiveRelationAccessor< ConstitutiveBase >
  constitutiveRelations = elementRegionManager->ConstructFullConstitutiveAccessor< ConstitutiveBase >( constitutiveManager );

  forTargetSubRegions< CellElementSubRegion >( mesh, [&]( localIndex const targetIndex,
                                                          CellElementSubRegion & subRegion )
  {
    SolidBase const & constitutiveRelation = GetConstitutiveModel< SolidBase >( subRegion, m_solidMaterialNames[targetIndex] );

    arrayView3d< real64 const, solid::STRESS_USD > const & stress = constitutiveRelation.getStress();

    array3d< real64, solid::STRESS_PERMUTATION > &
    stress_n = subRegion.getReference< array3d< real64, solid::STRESS_PERMUTATION > >( viewKeyStruct::stress_n );
    // TODO: eliminate
    stress_n.resize( stress.size( 0 ), stress.size( 1 ), 6 );

    for( localIndex k=0; k<stress.size( 0 ); ++k )
    {
      for( localIndex a=0; a<stress.size( 1 ); ++a )
      {
        for( localIndex i=0; i<6; ++i )
        {
          stress_n( k, a, i ) = stress( k, a, i );
        }
      }
    }
  } );



}

void SolidMechanicsLagrangianFEM::ImplicitStepComplete( real64 const & GEOSX_UNUSED_PARAM( time_n ),
                                                        real64 const & dt,
                                                        DomainPartition * const domain )
{
  MeshLevel * const mesh = domain->getMeshBodies()->GetGroup< MeshBody >( 0 )->getMeshLevel( 0 );
  NodeManager * const nodeManager = mesh->getNodeManager();
  localIndex const numNodes = nodeManager->size();

  arrayView2d< real64, nodes::VELOCITY_USD > const & v_n = nodeManager->velocity();
  arrayView2d< real64 const, nodes::INCR_DISPLACEMENT_USD > const & uhat  = nodeManager->incrementalDisplacement();

  if( this->m_timeIntegrationOption == TimeIntegrationOption::ImplicitDynamic )
  {
    arrayView2d< real64, nodes::ACCELERATION_USD > const & a_n = nodeManager->acceleration();
    arrayView1d< R1Tensor const > const & vtilde    = nodeManager->getReference< r1_array >( solidMechanicsViewKeys.vTilde );
    arrayView1d< R1Tensor const > const & uhatTilde = nodeManager->getReference< r1_array >( solidMechanicsViewKeys.uhatTilde );
    real64 const newmarkGamma = this->getReference< real64 >( solidMechanicsViewKeys.newmarkGamma );
    real64 const newmarkBeta = this->getReference< real64 >( solidMechanicsViewKeys.newmarkBeta );

    RAJA::forall< parallelHostPolicy >( RAJA::TypedRangeSegment< localIndex >( 0, numNodes ),
                                        [=] ( localIndex const a )
    {
      for( int i=0; i<3; ++i )
      {
        a_n( a, i ) = 1.0 / ( newmarkBeta * dt*dt) * ( uhat( a, i ) - uhatTilde[a][i] );
        v_n[a][i] = vtilde[a][i] + newmarkGamma * a_n( a, i ) * dt;
      }
    } );
  }
  else if( this->m_timeIntegrationOption == TimeIntegrationOption::QuasiStatic && dt > 0.0 )
  {
    RAJA::forall< parallelHostPolicy >( RAJA::TypedRangeSegment< localIndex >( 0, numNodes ),
                                        [=] ( localIndex const a )
    {
      for( int i=0; i<3; ++i )
      {
        v_n[a][i] = uhat( a, i ) / dt;
      }
    } );
  }
}

void SolidMechanicsLagrangianFEM::SetupDofs( DomainPartition const * const GEOSX_UNUSED_PARAM( domain ),
                                             DofManager & dofManager ) const
{
  dofManager.addField( keys::TotalDisplacement,
                       DofManager::Location::Node,
                       3 );

  dofManager.addCoupling( keys::TotalDisplacement,
                          keys::TotalDisplacement,
                          DofManager::Connector::Elem );
}

void SolidMechanicsLagrangianFEM::AssembleSystem( real64 const GEOSX_UNUSED_PARAM( time_n ),
                                                  real64 const dt,
                                                  DomainPartition * const domain,
                                                  DofManager const & dofManager,
                                                  ParallelMatrix & matrix,
                                                  ParallelVector & rhs )
{
  GEOSX_MARK_FUNCTION;
  MeshLevel & mesh = *domain->getMeshBody( 0 )->getMeshLevel( 0 );
  NodeManager const & nodeManager = *mesh.getNodeManager();
  ConstitutiveManager & constitutiveManager = *domain->getConstitutiveManager();
  ElementRegionManager & elemManager = *mesh.getElemManager();

  NumericalMethodsManager const & numericalMethodManager =
    *domain->getParent()->GetGroup< NumericalMethodsManager >( keys::numericalMethodsManager );
  FiniteElementDiscretizationManager const & feDiscretizationManager =
    *numericalMethodManager.GetGroup< FiniteElementDiscretizationManager >( keys::finiteElementDiscretizations );
  FiniteElementDiscretization const & feDiscretization =
    *feDiscretizationManager.GetGroup< FiniteElementDiscretization >( m_discretizationName );

  ElementRegionManager::ElementViewAccessor< real64 > const biotCoefficient =
    elemManager.ConstructMaterialViewAccessor< real64 >( "BiotCoefficient", targetRegionNames(), solidMaterialNames(), true );

  ElementRegionManager::ElementViewAccessor< arrayView1d< real64 > > const fluidPres =
    elemManager.ConstructViewAccessor< array1d< real64 >, arrayView1d< real64 > >( "pressure" );

  ElementRegionManager::ElementViewAccessor< arrayView1d< real64 > > const dPres =
    elemManager.ConstructViewAccessor< array1d< real64 >, arrayView1d< real64 > >( "deltaPressure" );

  matrix.open();
  rhs.open();

  arrayView2d< real64 const, nodes::TOTAL_DISPLACEMENT_USD > const & disp = nodeManager.totalDisplacement();
  arrayView2d< real64 const, nodes::INCR_DISPLACEMENT_USD > const & uhat = nodeManager.incrementalDisplacement();

  r1_array const uhattilde;
  r1_array const vtilde;

  string const dofKey = dofManager.getKey( keys::TotalDisplacement );
  arrayView1d< globalIndex const > const & dofNumber = nodeManager.getReference< globalIndex_array >( dofKey );

  ElementRegionManager::ConstitutiveRelationAccessor< ConstitutiveBase >
  constitutiveRelations = elemManager.ConstructFullConstitutiveAccessor< ConstitutiveBase >( &constitutiveManager );

  // begin region loop
  forTargetSubRegionsComplete< CellElementSubRegion >( mesh, [&]( localIndex const targetIndex,
                                                                  localIndex const er,
                                                                  localIndex const esr,
                                                                  ElementRegionBase &,
                                                                  CellElementSubRegion & elementSubRegion )
  {
    arrayView3d< R1Tensor const > const &
    dNdX = elementSubRegion.getReference< array3d< R1Tensor > >( keys::dNdX );

    arrayView2d< real64 const > const & detJ = elementSubRegion.getReference< array2d< real64 > >( keys::detJ );

    arrayView2d< localIndex const, cells::NODE_MAP_USD > const & elemsToNodes = elementSubRegion.nodeList();
    localIndex const numNodesPerElement = elemsToNodes.size( 1 );

    std::unique_ptr< FiniteElementBase >
    fe = feDiscretization.getFiniteElement( elementSubRegion.GetElementTypeString() );

    SolidBase & constitutiveRelation = GetConstitutiveModel< SolidBase >( elementSubRegion, m_solidMaterialNames[targetIndex] );
    arrayView2d< real64 const > density = constitutiveRelation.getDensity();

    // space for element matrix and rhs

    m_maxForce = ImplicitElementKernelLaunch( numNodesPerElement,
                                              fe->n_quadrature_points(),
                                              &constitutiveRelation,
                                              elementSubRegion.size(),
                                              dt,
                                              dNdX,
                                              detJ,
                                              fe.get(),
                                              elementSubRegion.ghostRank(),
                                              elemsToNodes,
                                              dofNumber,
                                              disp,
                                              uhat,
                                              vtilde,
                                              uhattilde,
                                              density,
                                              fluidPres[er][esr],
                                              dPres[er][esr],
                                              biotCoefficient[er][esr],
                                              m_timeIntegrationOption,
                                              this->m_stiffnessDamping,
                                              this->m_massDamping,
                                              this->m_newmarkBeta,
                                              this->m_newmarkGamma,
                                              gravityVector(),
                                              &dofManager,
                                              &matrix,
                                              &rhs );

  } );


  ApplyContactConstraint( dofManager,
                          *domain,
                          &matrix,
                          &rhs );

  matrix.close();
  rhs.close();

  if( getLogLevel() >= 2 )
  {
    GEOSX_LOG_RANK_0( "After SolidMechanicsLagrangianFEM::AssembleSystem" );
    GEOSX_LOG_RANK_0( "\nJacobian:\n" );
    std::cout<< matrix;
    GEOSX_LOG_RANK_0( "\nResidual:\n" );
    std::cout<< rhs;
  }
}

void
SolidMechanicsLagrangianFEM::
  ApplyBoundaryConditions( real64 const time_n,
                           real64 const dt,
                           DomainPartition * const domain,
                           DofManager const & dofManager,
                           ParallelMatrix & matrix,
                           ParallelVector & rhs )
{
  GEOSX_MARK_FUNCTION;
  MeshLevel * const mesh = domain->getMeshBodies()->GetGroup< MeshBody >( 0 )->getMeshLevel( 0 );

  FaceManager * const faceManager = mesh->getFaceManager();
  FieldSpecificationManager & fsManager = FieldSpecificationManager::get();

  string const dofKey = dofManager.getKey( keys::TotalDisplacement );

  matrix.open();
  rhs.open();
  fsManager.Apply( time_n + dt,
                   domain,
                   "nodeManager",
                   keys::Force,
                   [&]( FieldSpecificationBase const * const bc,
                        string const &,
                        SortedArrayView< localIndex const > const & targetSet,
                        Group * const targetGroup,
                        string const GEOSX_UNUSED_PARAM( fieldName ) )
  {
    bc->ApplyBoundaryConditionToSystem< FieldSpecificationAdd, LAInterface >( targetSet,
                                                                              time_n + dt,
                                                                              targetGroup,
                                                                              keys::TotalDisplacement, // TODO fix use
                                                                                                       // of dummy name
                                                                                                       // for
                                                                              dofKey,
                                                                              3,
                                                                              matrix,
                                                                              rhs );
  } );

  ApplyTractionBC( time_n + dt, dofManager, domain, rhs );

  if( faceManager->hasWrapper( "ChomboPressure" ) )
  {
    fsManager.ApplyFieldValue( time_n, domain, "faceManager", "ChomboPressure" );
    ApplyChomboPressure( dofManager, domain, rhs );
  }
  matrix.close();
  rhs.close();

  matrix.open();
  rhs.open();
  ApplyDisplacementBC_implicit( time_n + dt, dofManager, *domain, matrix, rhs );
  matrix.close();
  rhs.close();

  if( getLogLevel() >= 2 )
  {
    GEOSX_LOG_RANK_0( "After SolidMechanicsLagrangianFEM::ApplyBoundaryConditions" );
    GEOSX_LOG_RANK_0( "\nJacobian:\n" );
    std::cout << matrix;
    GEOSX_LOG_RANK_0( "\nResidual:\n" );
    std::cout << rhs;
  }
}

real64
SolidMechanicsLagrangianFEM::
  CalculateResidualNorm( DomainPartition const * const GEOSX_UNUSED_PARAM( domain ),
                         DofManager const & GEOSX_UNUSED_PARAM( dofManager ),
                         ParallelVector const & rhs )
{
  GEOSX_MARK_FUNCTION;
  real64 const * localResidual = rhs.extractLocalVector();

  real64 localResidualNorm[2] = { 0.0, this->m_maxForce };
  //real64 localResInfNorm[2] = {}

  for( localIndex i=0; i<rhs.localSize(); ++i )
  {
    // sum(rhs^2) on each rank.
    localResidualNorm[0] += localResidual[i] * localResidual[i];
  }


  // globalResidualNorm[0]: the sum of all the local sum(rhs^2).
  // globalResidualNorm[1]: max of max force of each rank. Basically max force globally
  real64 globalResidualNorm[2] = {0, 0};

  int const rank = MpiWrapper::Comm_rank( MPI_COMM_GEOSX );
  int const size = MpiWrapper::Comm_size( MPI_COMM_GEOSX );
  array1d< real64 > globalValues( size * 2 );
  globalValues = 0;

  // Everything is done on rank 0
  MpiWrapper::gather( localResidualNorm,
                      2,
                      globalValues.data(),
                      2,
                      0,
                      MPI_COMM_GEOSX );

  if( rank==0 )
  {
    for( int r=0; r<size; ++r )
    {
      // sum across all ranks
      globalResidualNorm[0] += globalValues[r*2];

      // check if it is greater than the other ranks.
      // If yes, change the entry of globalResidualNorm[1] (new max)
      if( globalResidualNorm[1] < globalValues[r*2+1] )
      {
        globalResidualNorm[1] = globalValues[r*2+1];
      }
    }
  }

  MpiWrapper::bcast( globalResidualNorm, 2, 0, MPI_COMM_GEOSX );


  real64 const residual = sqrt( globalResidualNorm[0] )/(globalResidualNorm[1]+1);  // the + 1 is for the first
                                                                                    // time-step when maxForce = 0;

  if( getLogLevel() >= 1 && logger::internal::rank==0 )
  {
    char output[200] = {0};
    sprintf( output,
             "( RSolid ) = (%4.2e) ; ",
             residual );
    std::cout<<output;
  }


  return residual;
}



void
SolidMechanicsLagrangianFEM::ApplySystemSolution( DofManager const & dofManager,
                                                  ParallelVector const & solution,
                                                  real64 const scalingFactor,
                                                  DomainPartition * const domain )
{
  dofManager.addVectorToField( solution, keys::TotalDisplacement, keys::IncrementalDisplacement, -scalingFactor );
  dofManager.addVectorToField( solution, keys::TotalDisplacement, keys::TotalDisplacement, -scalingFactor );

  std::map< string, string_array > fieldNames;
  fieldNames["node"].push_back( keys::IncrementalDisplacement );
  fieldNames["node"].push_back( keys::TotalDisplacement );

  CommunicationTools::SynchronizeFields( fieldNames,
                                         domain->getMeshBody( 0 )->getMeshLevel( 0 ),
                                         domain->getNeighbors() );
}

void SolidMechanicsLagrangianFEM::SolveSystem( DofManager const & dofManager,
                                               ParallelMatrix & matrix,
                                               ParallelVector & rhs,
                                               ParallelVector & solution )
{
  solution.zero();

  SolverBase::SolveSystem( dofManager, matrix, rhs, solution );
}

void SolidMechanicsLagrangianFEM::ResetStateToBeginningOfStep( DomainPartition * const domain )
{
  MeshLevel * const mesh = domain->getMeshBodies()->GetGroup< MeshBody >( 0 )->getMeshLevel( 0 );
  NodeManager * const nodeManager = mesh->getNodeManager();

  arrayView2d< real64, nodes::INCR_DISPLACEMENT_USD > const & incdisp  = nodeManager->incrementalDisplacement();
  arrayView2d< real64, nodes::TOTAL_DISPLACEMENT_USD > const & disp = nodeManager->totalDisplacement();

  // TODO need to finish this rewind
  forAll< serialPolicy >( nodeManager->size(), [=] ( localIndex const a )
  {
    for( localIndex i = 0; i < 3; ++i )
    {
      disp( a, i ) -= incdisp( a, i );
      incdisp( a, i ) = 0.0;
    }
  } );

  ResetStressToBeginningOfStep( domain );
}

void SolidMechanicsLagrangianFEM::ResetStressToBeginningOfStep( DomainPartition * const domain )
{
  MeshLevel & mesh = *domain->getMeshBody( 0 )->getMeshLevel( 0 );

  forTargetSubRegions< CellElementSubRegion >( mesh, [&]( localIndex const targetIndex,
                                                          CellElementSubRegion & subRegion )
  {
    SolidBase & constitutiveRelation = GetConstitutiveModel< SolidBase >( subRegion, m_solidMaterialNames[targetIndex] );

    arrayView3d< real64, solid::STRESS_USD > const & stress = constitutiveRelation.getStress();

    arrayView3d< real64 const, solid::STRESS_USD > const &
    stress_n = subRegion.getReference< array3d< real64, solid::STRESS_PERMUTATION > >( viewKeyStruct::stress_n );

    for( localIndex k=0; k<stress.size( 0 ); ++k )
    {
      for( localIndex a=0; a<stress.size( 1 ); ++a )
      {
        for( localIndex i = 0; i < 6; ++i )
        {
          stress( k, a, i ) = stress_n( k, a, i );
        }
      }
    }
  } );
}


void SolidMechanicsLagrangianFEM::ApplyContactConstraint( DofManager const & dofManager,
                                                          DomainPartition & domain,
                                                          ParallelMatrix * const matrix,
                                                          ParallelVector * const rhs )
{
  GEOSX_MARK_FUNCTION;

  if( m_contactRelationName != viewKeyStruct::noContactRelationNameString )
  {
    MeshLevel * const mesh = domain.getMeshBodies()->GetGroup< MeshBody >( 0 )->getMeshLevel( 0 );
    FaceManager const * const faceManager = mesh->getFaceManager();
    NodeManager * const nodeManager = mesh->getNodeManager();
    ElementRegionManager * const elemManager = mesh->getElemManager();


    ConstitutiveManager const * const
    constitutiveManager = domain.GetGroup< ConstitutiveManager >( keys::ConstitutiveManager );

    ContactRelationBase const * const
    contactRelation = constitutiveManager->GetGroup< ContactRelationBase >( m_contactRelationName );

    real64 const contactStiffness = contactRelation->stiffness();

    arrayView2d< real64 const, nodes::TOTAL_DISPLACEMENT_USD > const & u = nodeManager->totalDisplacement();
    arrayView1d< R1Tensor > const & fc = nodeManager->getReference< array1d< R1Tensor > >( viewKeyStruct::contactForceString );
    fc = {0, 0, 0};

    arrayView1d< R1Tensor const > const & faceNormal = faceManager->faceNormal();
    ArrayOfArraysView< localIndex const > const & facesToNodes = faceManager->nodeList();

    string const dofKey = dofManager.getKey( keys::TotalDisplacement );
    arrayView1d< globalIndex > const & nodeDofNumber = nodeManager->getReference< globalIndex_array >( dofKey );

    // TODO: this bound may need to change
    constexpr localIndex maxNodexPerFace = 4;
    constexpr localIndex maxDofPerElem = maxNodexPerFace * 3 * 2;

    elemManager->forElementSubRegions< FaceElementSubRegion >( [&]( FaceElementSubRegion & subRegion )
    {
      arrayView1d< integer const > const & ghostRank = subRegion.ghostRank();
      arrayView1d< real64 > const & area = subRegion.getElementArea();
      arrayView2d< localIndex const > const & elemsToFaces = subRegion.faceList();

      forAll< serialPolicy >( subRegion.size(), [=] ( localIndex const kfe )
      {

        if( ghostRank[kfe] < 0 )
        {
          R1Tensor Nbar = faceNormal[elemsToFaces[kfe][0]];
          Nbar -= faceNormal[elemsToFaces[kfe][1]];
          Nbar.Normalize();

          localIndex const kf0 = elemsToFaces[kfe][0];
          localIndex const kf1 = elemsToFaces[kfe][1];
          localIndex const numNodesPerFace=facesToNodes.sizeOfArray( kf0 );
          real64 const Ja = area[kfe] / numNodesPerFace;

          stackArray1d< globalIndex, maxDofPerElem > rowDOF( numNodesPerFace*3*2 );
          stackArray1d< real64, maxDofPerElem > nodeRHS( numNodesPerFace*3*2 );
          stackArray2d< real64, maxDofPerElem *maxDofPerElem > dRdP( numNodesPerFace*3*2, numNodesPerFace*3*2 );

          for( localIndex a=0; a<numNodesPerFace; ++a )
          {
            R1Tensor penaltyForce = Nbar;
            localIndex const node0 = facesToNodes[kf0][a];
            localIndex const node1 = facesToNodes[kf1][ a==0 ? a : numNodesPerFace-a ];
            R1Tensor gap = u[node1];
            gap -= u[node0];
            real64 const gapNormal = Dot( gap, Nbar );

            for( int i=0; i<3; ++i )
            {
              rowDOF[3*a+i]                     = nodeDofNumber[node0]+i;
              rowDOF[3*(numNodesPerFace + a)+i] = nodeDofNumber[node1]+i;
            }

            if( gapNormal < 0 )
            {
              penaltyForce *= -contactStiffness * gapNormal * Ja;
              for( int i=0; i<3; ++i )
              {
                fc[node0] -= penaltyForce;
                fc[node1] += penaltyForce;
                nodeRHS[3*a+i]                     -= penaltyForce[i];
                nodeRHS[3*(numNodesPerFace + a)+i] += penaltyForce[i];

                dRdP( 3*a+i, 3*a+i )                                         -= contactStiffness * Ja * Nbar[i] * Nbar[i];
                dRdP( 3*a+i, 3*(numNodesPerFace + a)+i )                     += contactStiffness * Ja * Nbar[i] * Nbar[i];
                dRdP( 3*(numNodesPerFace + a)+i, 3*a+i )                     += contactStiffness * Ja * Nbar[i] * Nbar[i];
                dRdP( 3*(numNodesPerFace + a)+i, 3*(numNodesPerFace + a)+i ) -= contactStiffness * Ja * Nbar[i] * Nbar[i];
              }
            }
          }

          rhs->add( rowDOF, nodeRHS );
          matrix->add( rowDOF, rowDOF, dRdP );
        }
      } );
    } );
  }
}

real64
SolidMechanicsLagrangianFEM::ScalingForSystemSolution( DomainPartition const * const GEOSX_UNUSED_PARAM( domain ),
                                                       DofManager const & GEOSX_UNUSED_PARAM( dofManager ),
                                                       ParallelVector const & GEOSX_UNUSED_PARAM( solution ) )
{
  GEOSX_MARK_FUNCTION;
  real64 scalingFactor = 1.0;
//  MeshLevel const * const mesh = domain->getMeshBodies()->GetGroup<MeshBody>(0)->getMeshLevel(0);
//  FaceManager const * const faceManager = mesh->getFaceManager();
//  NodeManager const * const nodeManager = mesh->getNodeManager();
//  ElementRegionManager const * const elemManager = mesh->getElemManager();
//
//
//  arrayView1d<R1Tensor const> const & u = nodeManager->getReference< array1d<R1Tensor> >( keys::TotalDisplacement );
//
//  arrayView1d<R1Tensor const> const & faceNormal = faceManager->faceNormal();
//  array1d<localIndex_array> const & facesToNodes = faceManager->nodeList();
//
//  string const dofKey = dofManager.getKey( keys::TotalDisplacement );
//  arrayView1d<globalIndex> const & nodeDofNumber = nodeManager->getReference<globalIndex_array>( dofKey );
//
//  real64 const * soln = nullptr;
//  solution.extractLocalVector( &( const_cast<real64*&>(soln) ) );
//  globalIndex const rankOffset = dofManager.rankOffset();
//
//
//
//  elemManager->forElementSubRegions<FaceElementSubRegion>([&]( FaceElementSubRegion const * const subRegion )->void
//  {
//      arrayView1d<integer const> const & ghostRank = subRegion->ghostRank();
//      arrayView1d<real64 const > const & area = subRegion->getElementArea();
//      arrayView2d< localIndex const > const & elemsToFaces = subRegion->faceList();
//
//      RAJA::ReduceMin<RAJA::seq_reduce, real64> newScaleFactor(1.0);
//      forAll<serialPolicy>( subRegion->size(), [=] ( localIndex const kfe )
//      {
//
//        if( ghostRank[kfe] < 0 )
//        {
//          R1Tensor Nbar = faceNormal[elemsToFaces[kfe][0]];
//          Nbar -= faceNormal[elemsToFaces[kfe][1]];
//          Nbar.Normalize();
//
//          localIndex const kf0 = elemsToFaces[kfe][0];
//          localIndex const kf1 = elemsToFaces[kfe][1];
//          localIndex const numNodesPerFace=facesToNodes[kf0].size();
//          localIndex const * const nodelist0 = facesToNodes[kf0];
//          localIndex const * const nodelist1 = facesToNodes[kf1];
//
//          for( localIndex a=0 ; a<numNodesPerFace ; ++a )
//          {
//            R1Tensor penaltyForce = Nbar;
//            localIndex const node0 = facesToNodes[kf0][a];
//            localIndex const node1 = facesToNodes[kf1][ a==0 ? a : numNodesPerFace-a ];
//
//            localIndex const lid0 = nodeDofNumber[node0] - rankOffset;
//            localIndex const lid1 = nodeDofNumber[node1] - rankOffset;
//            GEOSX_ASSERT( lid0 >= 0 && lid1 >=0 ); // since vectors are partitioned same as the mesh
//
//            R1Tensor gap = u[node1];
//            gap -= u[node0];
//            real64 const gapNormal = Dot(gap,Nbar);
//
//            R1Tensor deltaGap ;
//            for( int i=0 ; i<3 ; ++i )
//            {
//              deltaGap[i] = soln[lid1] - soln[lid0];
//            }
//            real64 const deltaGapNormal = Dot( deltaGap, Nbar );
//
//            if( ( gapNormal + deltaGapNormal ) * gapNormal < 0 )
//            {
//              newScaleFactor.min( - gapNormal / deltaGapNormal * 1.05 );
//              newScaleFactor.min( 1.0 );
//              std::cout<< "gapNormal, deltaGapNormal, scaleFactor, newGap = "<<
//                  gapNormal<<", "<<deltaGapNormal<<", "<<newScaleFactor.get()<<",
// "<<gapNormal+newScaleFactor.get()*deltaGapNormal<<std::endl;
//            }
//          }
//        }
//      });
//      scalingFactor = newScaleFactor.get();
//  });

  return scalingFactor;
}

void SolidMechanicsLagrangianFEM::updateStress( DomainPartition * const GEOSX_UNUSED_PARAM( domain ) )
{
  GEOSX_ERROR( "SolidMechanicsLagrangianFEM::updateStress called!. Should be overridden." );
}

REGISTER_CATALOG_ENTRY( SolverBase, SolidMechanicsLagrangianFEM, string const &, dataRepository::Group * const )
}<|MERGE_RESOLUTION|>--- conflicted
+++ resolved
@@ -495,17 +495,11 @@
   arrayView1d< real64 const > const & mass = nodes.getReference< array1d< real64 > >( keys::Mass );
   arrayView2d< real64, nodes::VELOCITY_USD > const & vel = nodes.velocity();
 
-<<<<<<< HEAD
-  arrayView2d< real64 const, nodes::REFERENCE_POSITION_USD > const & X = nodes->referencePosition();
-  arrayView2d< real64, nodes::TOTAL_DISPLACEMENT_USD > const & u = nodes->totalDisplacement();
-  arrayView2d< real64, nodes::INCR_DISPLACEMENT_USD > const & uhat = nodes->incrementalDisplacement();
-  arrayView2d< real64, nodes::ACCELERATION_USD > const & acc = nodes->acceleration();
-=======
+  arrayView2d< real64 const, nodes::REFERENCE_POSITION_USD > const & X = nodes.referencePosition();
   arrayView2d< real64, nodes::TOTAL_DISPLACEMENT_USD > const & u = nodes.totalDisplacement();
   arrayView2d< real64, nodes::INCR_DISPLACEMENT_USD > const & uhat = nodes.incrementalDisplacement();
   arrayView2d< real64, nodes::ACCELERATION_USD > const & acc = nodes.acceleration();
->>>>>>> 3d5cf8eb
-
+\
   std::map< string, string_array > fieldNames;
   fieldNames["node"].push_back( keys::Velocity );
   fieldNames["node"].push_back( keys::Acceleration );
@@ -531,17 +525,10 @@
     integer const component = bc->GetComponent();
     forAll< parallelDevicePolicy< 1024 > >( targetSet.size(),
                                             [=] GEOSX_DEVICE ( localIndex const i )
-<<<<<<< HEAD
-      {
-        localIndex const a = targetSet[ i ];
-        vel( a, component ) = u( a, component );
-      } );
-=======
     {
       localIndex const a = targetSet[ i ];
       vel( a, component ) = u( a, component );
     } );
->>>>>>> 3d5cf8eb
   },
                              [&]( FieldSpecificationBase const * const bc,
                                   SortedArrayView< localIndex const > const & targetSet )
@@ -549,24 +536,12 @@
     integer const component = bc->GetComponent();
     forAll< parallelDevicePolicy< 1024 > >( targetSet.size(),
                                             [=] GEOSX_DEVICE ( localIndex const i )
-<<<<<<< HEAD
-      {
-        localIndex const a = targetSet[ i ];
-        uhat( a, component ) = u( a, component ) - vel( a, component );
-        vel( a, component )  = uhat( a, component ) / dt;
-      } );
-  } );
-
-  ElementRegionManager::ConstitutiveRelationAccessor< ConstitutiveBase >
-  constitutiveRelations = elemManager->ConstructFullConstitutiveAccessor< ConstitutiveBase >( constitutiveManager );
-=======
     {
       localIndex const a = targetSet[ i ];
       uhat( a, component ) = u( a, component ) - vel( a, component );
       vel( a, component )  = uhat( a, component ) / dt;
     } );
   } );
->>>>>>> 3d5cf8eb
 
   //Step 5. Calculate deformation input to constitutive model and update state to
   // Q^{n+1}
@@ -584,22 +559,7 @@
 
     localIndex const numNodesPerElement = elemsToNodes.size( 1 );
 
-<<<<<<< HEAD
-      ExplicitElementKernelLaunch( numNodesPerElement,
-                                   numQuadraturePoints,
-                                   constitutiveRelations[er][esr][m_solidMaterialFullIndex],
-                                   this->m_elemsAttachedToSendOrReceiveNodes[er][esr],
-                                   elemsToNodes,
-                                   dNdX,
-                                   detJ,
-                                   X,
-                                   u,
-                                   vel,
-                                   acc,
-                                   dt );
-=======
     localIndex const numQuadraturePoints = feDiscretization.m_finiteElement->n_quadrature_points();
->>>>>>> 3d5cf8eb
 
     SolidBase & constitutiveRelation = GetConstitutiveModel< SolidBase >( elementSubRegion, m_solidMaterialNames[targetIndex] );
 
@@ -610,6 +570,7 @@
                                  elemsToNodes,
                                  dNdX,
                                  detJ,
+                                 X,
                                  u,
                                  vel,
                                  acc,
@@ -641,23 +602,6 @@
 
     SolidBase & constitutiveRelation = GetConstitutiveModel< SolidBase >( elementSubRegion, m_solidMaterialNames[targetIndex] );
 
-<<<<<<< HEAD
-      ExplicitElementKernelLaunch( numNodesPerElement,
-                                   numQuadraturePoints,
-                                   constitutiveRelations[er][esr][m_solidMaterialFullIndex],
-                                   this->m_elemsNotAttachedToSendOrReceiveNodes[er][esr],
-                                   elemsToNodes,
-                                   dNdX,
-                                   detJ,
-                                   X,
-                                   u,
-                                   vel,
-                                   acc,
-                                   dt );
-    } ); //Element Region
-
-  } //Element Manager
-=======
     ExplicitElementKernelLaunch( numNodesPerElement,
                                  numQuadraturePoints,
                                  &constitutiveRelation,
@@ -665,12 +609,12 @@
                                  elemsToNodes,
                                  dNdX,
                                  detJ,
+                                 X,
                                  u,
                                  vel,
                                  acc,
                                  dt );
   } ); //Element Region
->>>>>>> 3d5cf8eb
 
   // apply this over a set
   SolidMechanicsLagrangianFEMKernels::velocityUpdate( acc, mass, vel, dt / 2, m_nonSendOrReceiveNodes );
