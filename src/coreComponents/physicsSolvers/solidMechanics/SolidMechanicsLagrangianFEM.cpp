/*
 * ------------------------------------------------------------------------------------------------------------
 * SPDX-License-Identifier: LGPL-2.1-only
 *
 * Copyright (c) 2018-2020 Lawrence Livermore National Security LLC
 * Copyright (c) 2018-2020 The Board of Trustees of the Leland Stanford Junior University
 * Copyright (c) 2018-2020 TotalEnergies
 * Copyright (c) 2019-     GEOSX Contributors
 * All rights reserved
 *
 * See top level LICENSE, COPYRIGHT, CONTRIBUTORS, NOTICE, and ACKNOWLEDGEMENTS files for details.
 * ------------------------------------------------------------------------------------------------------------
 */

/**
 * @file SolidMechanicsLagrangianFEM.cpp
 */


#include "SolidMechanicsLagrangianFEM.hpp"
#include "kernels/ImplicitSmallStrainNewmark.hpp"
#include "kernels/ImplicitSmallStrainQuasiStatic.hpp"
#include "kernels/ExplicitSmallStrain.hpp"
#include "kernels/ExplicitFiniteStrain.hpp"

#include "codingUtilities/Utilities.hpp"
#include "constitutive/ConstitutiveManager.hpp"
#include "constitutive/contact/ContactBase.hpp"
#include "common/GEOS_RAJA_Interface.hpp"
#include "discretizationMethods/NumericalMethodsManager.hpp"
#include "fieldSpecification/FieldSpecificationManager.hpp"
#include "fieldSpecification/TractionBoundaryCondition.hpp"
#include "finiteElement/FiniteElementDiscretizationManager.hpp"
#include "LvArray/src/output.hpp"
#include "mainInterface/ProblemManager.hpp"
#include "mesh/DomainPartition.hpp"
#include "mesh/FaceElementSubRegion.hpp"
#include "mesh/mpiCommunications/NeighborCommunicator.hpp"

namespace geosx
{

using namespace dataRepository;
using namespace constitutive;
using namespace extrinsicMeshData;

SolidMechanicsLagrangianFEM::SolidMechanicsLagrangianFEM( const string & name,
                                                          Group * const parent ):
  SolverBase( name, parent ),
  m_newmarkGamma( 0.5 ),
  m_newmarkBeta( 0.25 ),
  m_massDamping( 0.0 ),
  m_stiffnessDamping( 0.0 ),
  m_timeIntegrationOption( TimeIntegrationOption::ExplicitDynamic ),
  m_maxForce( 0.0 ),
  m_maxNumResolves( 10 ),
  m_strainTheory( 0 ),
  m_iComm( CommunicationTools::getInstance().getCommID() )
{

  registerWrapper( viewKeyStruct::newmarkGammaString(), &m_newmarkGamma ).
    setApplyDefaultValue( 0.5 ).
    setInputFlag( InputFlags::OPTIONAL ).
    setDescription( "Value of :math:`\\gamma` in the Newmark Method for Implicit Dynamic time integration option" );

  registerWrapper( viewKeyStruct::newmarkBetaString(), &m_newmarkBeta ).
    setApplyDefaultValue( 0.25 ).
    setInputFlag( InputFlags::OPTIONAL ).
    setDescription( "Value of :math:`\\beta` in the Newmark Method for Implicit Dynamic time integration option. "
                    "This should be pow(newmarkGamma+0.5,2.0)/4.0 unless you know what you are doing." );

  registerWrapper( viewKeyStruct::massDampingString(), &m_massDamping ).
    setApplyDefaultValue( 0.0 ).
    setInputFlag( InputFlags::OPTIONAL ).
    setDescription( "Value of mass based damping coefficient. " );

  registerWrapper( viewKeyStruct::stiffnessDampingString(), &m_stiffnessDamping ).
    setApplyDefaultValue( 0.0 ).
    setInputFlag( InputFlags::OPTIONAL ).
    setDescription( "Value of stiffness based damping coefficient. " );

  registerWrapper( viewKeyStruct::timeIntegrationOptionString(), &m_timeIntegrationOption ).
    setInputFlag( InputFlags::OPTIONAL ).
    setApplyDefaultValue( m_timeIntegrationOption ).
    setDescription( "Time integration method. Options are:\n* " + EnumStrings< TimeIntegrationOption >::concat( "\n* " ) );

  registerWrapper( viewKeyStruct::maxNumResolvesString(), &m_maxNumResolves ).
    setApplyDefaultValue( 10 ).
    setInputFlag( InputFlags::OPTIONAL ).
    setDescription( "Value to indicate how many resolves may be executed after some other event is executed. "
                    "For example, if a SurfaceGenerator is specified, it will be executed after the mechanics solve. "
                    "However if a new surface is generated, then the mechanics solve must be executed again due to the "
                    "change in topology." );

  registerWrapper( viewKeyStruct::strainTheoryString(), &m_strainTheory ).
    setApplyDefaultValue( 0 ).
    setInputFlag( InputFlags::OPTIONAL ).
    setDescription( "Indicates whether or not to use "
                    "`Infinitesimal Strain Theory <https://en.wikipedia.org/wiki/Infinitesimal_strain_theory>`_, or "
                    "`Finite Strain Theory <https://en.wikipedia.org/wiki/Finite_strain_theory>`_. Valid Inputs are:\n"
                    " 0 - Infinitesimal Strain \n"
                    " 1 - Finite Strain" );

  registerWrapper( viewKeyStruct::contactRelationNameString(), &m_contactRelationName ).
    setApplyDefaultValue( viewKeyStruct::noContactRelationNameString() ).
    setInputFlag( InputFlags::OPTIONAL ).
    setDescription( "Name of contact relation to enforce constraints on fracture boundary." );

  registerWrapper( viewKeyStruct::maxForceString(), &m_maxForce ).
    setInputFlag( InputFlags::FALSE ).
    setDescription( "The maximum force contribution in the problem domain." );

}

void SolidMechanicsLagrangianFEM::postProcessInput()
{
  SolverBase::postProcessInput();

  LinearSolverParameters & linParams = m_linearSolverParameters.get();
  linParams.isSymmetric = true;
  linParams.dofsPerNode = 3;
  linParams.amg.separateComponents = true;

}

SolidMechanicsLagrangianFEM::~SolidMechanicsLagrangianFEM()
{
  // TODO Auto-generated destructor stub
}


void SolidMechanicsLagrangianFEM::registerDataOnMesh( Group & meshBodies )
{
  SolverBase::registerDataOnMesh( meshBodies );

  forDiscretizationOnMeshTargets( meshBodies, [&] ( string const &,
                                                    MeshLevel & meshLevel,
                                                    arrayView1d< string const > const & regionNames )
  {
    NodeManager & nodes = meshLevel.getNodeManager();

    nodes.registerExtrinsicData< solidMechanics::totalDisplacement >( getName() ).
      reference().resizeDimension< 1 >( 3 );

    nodes.registerExtrinsicData< solidMechanics::incrementalDisplacement >( getName() ).
      reference().resizeDimension< 1 >( 3 );

    if( m_timeIntegrationOption != TimeIntegrationOption::QuasiStatic )
    {
      nodes.registerExtrinsicData< solidMechanics::velocity >( getName() ).
        reference().resizeDimension< 1 >( 3 );

      nodes.registerExtrinsicData< solidMechanics::acceleration >( getName() ).
        reference().resizeDimension< 1 >( 3 );

      nodes.registerExtrinsicData< solidMechanics::velocityTilde >( getName() ).
        reference().resizeDimension< 1 >( 3 );

      nodes.registerExtrinsicData< solidMechanics::uhatTilde >( getName() ).
        reference().resizeDimension< 1 >( 3 );
    }

    nodes.registerExtrinsicData< solidMechanics::mass >( getName() );

    nodes.registerExtrinsicData< solidMechanics::externalForce >( getName() ).
      reference().resizeDimension< 1 >( 3 );

    nodes.registerExtrinsicData< solidMechanics::contactForce >( getName() ).
      reference().resizeDimension< 1 >( 3 );

    Group & nodeSets = nodes.sets();
    nodeSets.registerWrapper< SortedArray< localIndex > >( viewKeyStruct::sendOrReceiveNodesString() ).
      setPlotLevel( PlotLevel::NOPLOT ).
      setRestartFlags( RestartFlags::NO_WRITE );

    nodeSets.registerWrapper< SortedArray< localIndex > >( viewKeyStruct::nonSendOrReceiveNodesString() ).
      setPlotLevel( PlotLevel::NOPLOT ).
      setRestartFlags( RestartFlags::NO_WRITE );

    nodeSets.registerWrapper< SortedArray< localIndex > >( viewKeyStruct::targetNodesString() ).
      setPlotLevel( PlotLevel::NOPLOT ).
      setRestartFlags( RestartFlags::NO_WRITE );

    ElementRegionManager & elementRegionManager = meshLevel.getElemManager();
    elementRegionManager.forElementSubRegions< CellElementSubRegion >( regionNames,
                                                                       [&]( localIndex const,
                                                                            CellElementSubRegion & subRegion )
    {
      subRegion.registerWrapper< SortedArray< localIndex > >( viewKeyStruct::elemsAttachedToSendOrReceiveNodesString() ).
        setPlotLevel( PlotLevel::NOPLOT ).
        setRestartFlags( RestartFlags::NO_WRITE );

      subRegion.registerWrapper< SortedArray< localIndex > >( viewKeyStruct::elemsNotAttachedToSendOrReceiveNodesString() ).
        setPlotLevel( PlotLevel::NOPLOT ).
        setRestartFlags( RestartFlags::NO_WRITE );

      subRegion.excludeWrappersFromPacking( { viewKeyStruct::elemsAttachedToSendOrReceiveNodesString(),
                                              viewKeyStruct::elemsNotAttachedToSendOrReceiveNodesString() } );
    } );
  } );
}

void SolidMechanicsLagrangianFEM::setConstitutiveNamesCallSuper( ElementSubRegionBase & subRegion ) const
{
  SolverBase::setConstitutiveNamesCallSuper( subRegion );

  subRegion.registerWrapper< string >( viewKeyStruct::solidMaterialNamesString() ).
    setPlotLevel( PlotLevel::NOPLOT ).
    setRestartFlags( RestartFlags::NO_WRITE ).
    setSizedFromParent( 0 );

  string & solidMaterialName = subRegion.getReference< string >( viewKeyStruct::solidMaterialNamesString() );
  solidMaterialName = SolverBase::getConstitutiveName< SolidBase >( subRegion );
  GEOSX_ERROR_IF( solidMaterialName.empty(), GEOSX_FMT( "SolidBase model not found on subregion {}", subRegion.getName() ) );
}

void SolidMechanicsLagrangianFEM::setConstitutiveNames( ElementSubRegionBase & subRegion ) const
{
  GEOSX_UNUSED_VAR( subRegion );
}


void SolidMechanicsLagrangianFEM::initializePreSubGroups()
{
  SolverBase::initializePreSubGroups();

  DomainPartition & domain = this->getGroupByPath< DomainPartition >( "/Problem/domain" );


  forDiscretizationOnMeshTargets( domain.getMeshBodies(), [&] ( string const &,
                                                                MeshLevel & meshLevel,
                                                                arrayView1d< string const > const & regionNames )
  {
    ElementRegionManager & elementRegionManager = meshLevel.getElemManager();
    elementRegionManager.forElementSubRegions< CellElementSubRegion >( regionNames,
                                                                       [&]( localIndex const,
                                                                            CellElementSubRegion & subRegion )
    {
      string & solidMaterialName = subRegion.getReference< string >( viewKeyStruct::solidMaterialNamesString() );
      solidMaterialName = SolverBase::getConstitutiveName< SolidBase >( subRegion );
    } );
  } );

  NumericalMethodsManager const & numericalMethodManager = domain.getNumericalMethodManager();

  FiniteElementDiscretizationManager const &
  feDiscretizationManager = numericalMethodManager.getFiniteElementDiscretizationManager();

  FiniteElementDiscretization const &
  feDiscretization = feDiscretizationManager.getGroup< FiniteElementDiscretization >( m_discretizationName );
  GEOSX_UNUSED_VAR( feDiscretization );
}



template< typename ... PARAMS >
real64 SolidMechanicsLagrangianFEM::explicitKernelDispatch( MeshLevel & mesh,
                                                            arrayView1d< string const > const & targetRegions,
                                                            string const & finiteElementName,
                                                            real64 const dt,
                                                            std::string const & elementListName )
{
  GEOSX_MARK_FUNCTION;
  real64 rval = 0;
  if( m_strainTheory==0 )
  {
    auto kernelFactory = solidMechanicsLagrangianFEMKernels::ExplicitSmallStrainFactory( dt, elementListName );
    rval = finiteElement::
             regionBasedKernelApplication< parallelDevicePolicy< 32 >,
                                           constitutive::SolidBase,
                                           CellElementSubRegion >( mesh,
                                                                   targetRegions,
                                                                   finiteElementName,
                                                                   viewKeyStruct::solidMaterialNamesString(),
                                                                   kernelFactory );
  }
  else if( m_strainTheory==1 )
  {
    auto kernelFactory = solidMechanicsLagrangianFEMKernels::ExplicitFiniteStrainFactory( dt, elementListName );
    rval = finiteElement::
             regionBasedKernelApplication< parallelDevicePolicy< 32 >,
                                           constitutive::SolidBase,
                                           CellElementSubRegion >( mesh,
                                                                   targetRegions,
                                                                   finiteElementName,
                                                                   viewKeyStruct::solidMaterialNamesString(),
                                                                   kernelFactory );
  }
  else
  {
    GEOSX_ERROR( "Invalid option for strain theory (0 = infinitesimal strain, 1 = finite strain" );
  }

  return rval;
}


void SolidMechanicsLagrangianFEM::initializePostInitialConditionsPreSubGroups()
{
  DomainPartition & domain = this->getGroupByPath< DomainPartition >( "/Problem/domain" );

  forDiscretizationOnMeshTargets( domain.getMeshBodies(),
                                  [&]( string const &,
                                       MeshLevel & mesh,
                                       auto const & regionNames )
  {
    NodeManager & nodes = mesh.getNodeManager();
    Group & nodeSets = nodes.sets();

    ElementRegionManager & elementRegionManager = mesh.getElemManager();
<<<<<<< HEAD
    FaceManager const & faceManager = mesh.getFaceManager();
    EdgeManager const & edgeManager = mesh.getEdgeManager();
    arrayView1d< real64 > & mass = nodes.getReference< array1d< real64 > >( keys::Mass );
=======

    arrayView1d< real64 > & mass = nodes.getExtrinsicData< solidMechanics::mass >();
>>>>>>> b790156d

    arrayView1d< integer const > const & nodeGhostRank = nodes.ghostRank();

    // to fill m_sendOrReceiveNodes and m_nonSendOrReceiveNodes, we first insert
    // the nodes one-by-one in the following std::sets. Then, when all the nodes
    // have been collected, we do a batch insertion into m_sendOrReceiveNodes and
    // m_nonSendOrReceiveNodes
    std::set< localIndex > tmpSendOrReceiveNodes;
    std::set< localIndex > tmpNonSendOrReceiveNodes;

    SortedArray< localIndex > & m_sendOrReceiveNodes = nodeSets.getReference< SortedArray< localIndex > >( viewKeyStruct::sendOrReceiveNodesString() );
    SortedArray< localIndex > & m_nonSendOrReceiveNodes = nodeSets.getReference< SortedArray< localIndex > >( viewKeyStruct::nonSendOrReceiveNodesString() );
    SortedArray< localIndex > & m_targetNodes = nodeSets.getReference< SortedArray< localIndex > >( viewKeyStruct::targetNodesString() );

    elementRegionManager.forElementRegionsComplete( regionNames,
                                                    [&]( localIndex const,
                                                         localIndex const er,
                                                         ElementRegionBase & elemRegion )
    {
      elemRegion.forElementSubRegionsIndex< CellElementSubRegion >( [&]( localIndex const esr, CellElementSubRegion & elementSubRegion )
      {
        string const & solidMaterialName = elementSubRegion.getReference< string >( viewKeyStruct::solidMaterialNamesString() );

        arrayView2d< real64 const > const
        rho = elementSubRegion.getConstitutiveModel( solidMaterialName ).getReference< array2d< real64 > >( SolidBase::viewKeyStruct::densityString() );

        SortedArray< localIndex > & elemsAttachedToSendOrReceiveNodes = getElemsAttachedToSendOrReceiveNodes( elementSubRegion );
        SortedArray< localIndex > & elemsNotAttachedToSendOrReceiveNodes = getElemsNotAttachedToSendOrReceiveNodes( elementSubRegion );

        std::set< localIndex > tmpElemsAttachedToSendOrReceiveNodes;
        std::set< localIndex > tmpElemsNotAttachedToSendOrReceiveNodes;

        elemsAttachedToSendOrReceiveNodes.setName(
          "SolidMechanicsLagrangianFEM::m_elemsAttachedToSendOrReceiveNodes["
          + std::to_string( er ) + "][" + std::to_string( esr ) + "]" );

        elemsNotAttachedToSendOrReceiveNodes.setName(
          "SolidMechanicsLagrangianFEM::m_elemsNotAttachedToSendOrReceiveNodes["
          + std::to_string( er ) + "][" + std::to_string( esr ) + "]" );

        arrayView2d< real64 const > const & detJ = elementSubRegion.detJ();
        arrayView2d< localIndex const, cells::NODE_MAP_USD > const & elemsToNodes = elementSubRegion.nodeList();

        finiteElement::FiniteElementBase const &
        fe = elementSubRegion.getReference< finiteElement::FiniteElementBase >( getDiscretizationName() );
        finiteElement::dispatch3D( fe,
                                   [&] ( auto const finiteElement )
        {
          using FE_TYPE = TYPEOFREF( finiteElement );
          using SUBREGION_TYPE = TYPEOFREF( elementSubRegion );

          typename FE_TYPE::template MeshData< SUBREGION_TYPE > meshData;
          finiteElement::FiniteElementBase::initialize< FE_TYPE, SUBREGION_TYPE >( nodes,
                                                                                   edgeManager,
                                                                                   faceManager,
                                                                                   elementSubRegion,
                                                                                   meshData );

          constexpr localIndex maxSupportPoints = FE_TYPE::maxSupportPoints;
          constexpr localIndex numQuadraturePointsPerElem = FE_TYPE::numQuadraturePoints;

          real64 N[maxSupportPoints];
          for( localIndex k=0; k < elemsToNodes.size( 0 ); ++k )
          {
            typename FE_TYPE::StackVariables feStack;
            finiteElement.template setup< FE_TYPE >( k, meshData, feStack );
            localIndex const numSupportPoints =
              finiteElement.template numSupportPoints< FE_TYPE >( feStack );

            for( localIndex q=0; q<numQuadraturePointsPerElem; ++q )
            {
              FE_TYPE::calcN( q, feStack, N );

              for( localIndex a=0; a< numSupportPoints; ++a )
              {
                mass[elemsToNodes[k][a]] += rho[k][q] * detJ[k][q] * N[a];
              }
            }

            bool isAttachedToGhostNode = false;
            for( localIndex a=0; a<elementSubRegion.numNodesPerElement(); ++a )
            {
              if( nodeGhostRank[elemsToNodes[k][a]] >= -1 )
              {
                isAttachedToGhostNode = true;
                tmpSendOrReceiveNodes.insert( elemsToNodes[k][a] );
              }
              else
              {
                tmpNonSendOrReceiveNodes.insert( elemsToNodes[k][a] );
              }
            }

            if( isAttachedToGhostNode )
            {
              tmpElemsAttachedToSendOrReceiveNodes.insert( k );
            }
            else
            {
              tmpElemsNotAttachedToSendOrReceiveNodes.insert( k );
            }
          }
        } );
        elemsAttachedToSendOrReceiveNodes.insert( tmpElemsAttachedToSendOrReceiveNodes.begin(),
                                                  tmpElemsAttachedToSendOrReceiveNodes.end() );
        elemsNotAttachedToSendOrReceiveNodes.insert( tmpElemsNotAttachedToSendOrReceiveNodes.begin(),
                                                     tmpElemsNotAttachedToSendOrReceiveNodes.end() );

        m_sendOrReceiveNodes.insert( tmpSendOrReceiveNodes.begin(),
                                     tmpSendOrReceiveNodes.end() );
        m_nonSendOrReceiveNodes.insert( tmpNonSendOrReceiveNodes.begin(),
                                        tmpNonSendOrReceiveNodes.end() );
        m_targetNodes = m_sendOrReceiveNodes;
        m_targetNodes.insert( m_nonSendOrReceiveNodes.begin(),
                              m_nonSendOrReceiveNodes.end() );

      } );
    } );

  } );
}



real64 SolidMechanicsLagrangianFEM::solverStep( real64 const & time_n,
                                                real64 const & dt,
                                                const int cycleNumber,
                                                DomainPartition & domain )
{
  GEOSX_MARK_FUNCTION;
  real64 dtReturn = dt;

  SolverBase * const surfaceGenerator = this->getParent().getGroupPointer< SolverBase >( "SurfaceGen" );

  if( m_timeIntegrationOption == TimeIntegrationOption::ExplicitDynamic )
  {
    dtReturn = explicitStep( time_n, dt, cycleNumber, domain );

    if( surfaceGenerator!=nullptr )
    {
      surfaceGenerator->solverStep( time_n, dt, cycleNumber, domain );
    }
  }
  else if( m_timeIntegrationOption == TimeIntegrationOption::ImplicitDynamic ||
           m_timeIntegrationOption == TimeIntegrationOption::QuasiStatic )
  {
    int const maxNumResolves = m_maxNumResolves;
    int locallyFractured = 0;
    int globallyFractured = 0;
    implicitStepSetup( time_n, dt, domain );
    for( int solveIter=0; solveIter<maxNumResolves; ++solveIter )
    {
      setupSystem( domain, m_dofManager, m_localMatrix, m_rhs, m_solution );

      dtReturn = nonlinearImplicitStep( time_n,
                                        dt,
                                        cycleNumber,
                                        domain );

      if( surfaceGenerator!=nullptr )
      {
        if( surfaceGenerator->solverStep( time_n, dt, cycleNumber, domain ) > 0 )
        {
          locallyFractured = 1;
        }
        MpiWrapper::allReduce( &locallyFractured,
                               &globallyFractured,
                               1,
                               MPI_MAX,
                               MPI_COMM_GEOSX );
      }
      if( globallyFractured == 0 )
      {
        break;
      }
      else
      {
        GEOSX_LOG_RANK_0( "Fracture Occurred. Resolve" );
      }
    }
    implicitStepComplete( time_n, dt, domain );
  }

  return dtReturn;
}

real64 SolidMechanicsLagrangianFEM::explicitStep( real64 const & time_n,
                                                  real64 const & dt,
                                                  const int GEOSX_UNUSED_PARAM( cycleNumber ),
                                                  DomainPartition & domain )
{
  GEOSX_MARK_FUNCTION;

  #define USE_PHYSICS_LOOP

  forDiscretizationOnMeshTargets( domain.getMeshBodies(), [&] ( string const &,
                                                                MeshLevel & mesh,
                                                                arrayView1d< string const > const & regionNames )
  {
    NodeManager & nodes = mesh.getNodeManager();
    ElementRegionManager & elementRegionManager = mesh.getElemManager();
    Group const & nodeSets = nodes.sets();

    SortedArrayView< localIndex const > const &
    m_sendOrReceiveNodes = nodeSets.getReference< SortedArray< localIndex > >( viewKeyStruct::sendOrReceiveNodesString() ).toViewConst();

    SortedArrayView< localIndex const > const &
    m_nonSendOrReceiveNodes = nodeSets.getReference< SortedArray< localIndex > >( viewKeyStruct::nonSendOrReceiveNodesString() ).toViewConst();

    // save previous constitutive state data in preparation for next timestep
    elementRegionManager.forElementSubRegions< CellElementSubRegion >( regionNames,
                                                                       [&]( localIndex const,
                                                                            CellElementSubRegion & subRegion )
    {
      string const & solidMaterialName = subRegion.template getReference< string >( viewKeyStruct::solidMaterialNamesString() );
      SolidBase & constitutiveRelation = getConstitutiveModel< SolidBase >( subRegion, solidMaterialName );
      constitutiveRelation.saveConvergedState();
    } );

    FieldSpecificationManager & fsManager = FieldSpecificationManager::getInstance();

    arrayView1d< real64 const > const & mass = nodes.getExtrinsicData< solidMechanics::mass >();
    solidMechanics::arrayView2dLayoutVelocity const & vel =
      nodes.getExtrinsicData< solidMechanics::velocity >();
    solidMechanics::arrayView2dLayoutTotalDisplacement const & u =
      nodes.getExtrinsicData< solidMechanics::totalDisplacement >();
    solidMechanics::arrayView2dLayoutIncrDisplacement const & uhat =
      nodes.getExtrinsicData< solidMechanics::incrementalDisplacement >();
    solidMechanics::arrayView2dLayoutAcceleration const & acc =
      nodes.getExtrinsicData< solidMechanics::acceleration >();

    FieldIdentifiers fieldsToBeSync;
    fieldsToBeSync.addFields( FieldLocation::Node,
                              { solidMechanics::velocity::key(),
                                solidMechanics::acceleration::key() } );
    m_iComm.resize( domain.getNeighbors().size() );
    CommunicationTools::getInstance().synchronizePackSendRecvSizes( fieldsToBeSync, mesh, domain.getNeighbors(), m_iComm, true );

    fsManager.applyFieldValue< parallelDevicePolicy< 1024 > >( time_n, mesh, solidMechanics::acceleration::key() );

    //3: v^{n+1/2} = v^{n} + a^{n} dt/2
    solidMechanicsLagrangianFEMKernels::velocityUpdate( acc, vel, dt / 2 );

    fsManager.applyFieldValue< parallelDevicePolicy< 1024 > >( time_n, mesh, solidMechanics::velocity::key() );

    //4. x^{n+1} = x^{n} + v^{n+{1}/{2}} dt (x is displacement)
    solidMechanicsLagrangianFEMKernels::displacementUpdate( vel, uhat, u, dt );

    fsManager.applyFieldValue( time_n + dt,
                               mesh,
                               solidMechanics::totalDisplacement::key(),
                               [&]( FieldSpecificationBase const & bc,
                                    SortedArrayView< localIndex const > const & targetSet )
    {
      integer const component = bc.getComponent();
      GEOSX_ERROR_IF_LT_MSG( component, 0, "Component index required for displacement BC " << bc.getName() );

      forAll< parallelDevicePolicy< 1024 > >( targetSet.size(),
                                              [=] GEOSX_DEVICE ( localIndex const i )
      {
        localIndex const a = targetSet[ i ];
        vel( a, component ) = u( a, component );
      } );
    },
                               [&]( FieldSpecificationBase const & bc,
                                    SortedArrayView< localIndex const > const & targetSet )
    {
      integer const component = bc.getComponent();
      GEOSX_ERROR_IF_LT_MSG( component, 0, "Component index required for displacement BC " << bc.getName() );

      forAll< parallelDevicePolicy< 1024 > >( targetSet.size(),
                                              [=] GEOSX_DEVICE ( localIndex const i )
      {
        localIndex const a = targetSet[ i ];
        uhat( a, component ) = u( a, component ) - vel( a, component );
        vel( a, component )  = uhat( a, component ) / dt;
      } );
    } );

    //Step 5. Calculate deformation input to constitutive model and update state to
    // Q^{n+1}
    explicitKernelDispatch( mesh,
                            regionNames,
                            this->getDiscretizationName(),
                            dt,
                            string( viewKeyStruct::elemsAttachedToSendOrReceiveNodesString() ) );

    // apply this over a set
    solidMechanicsLagrangianFEMKernels::velocityUpdate( acc, mass, vel, dt / 2, m_sendOrReceiveNodes.toViewConst() );

    fsManager.applyFieldValue< parallelDevicePolicy< 1024 > >( time_n, mesh, solidMechanics::velocity::key() );

    parallelDeviceEvents packEvents;
    CommunicationTools::getInstance().asyncPack( fieldsToBeSync, mesh, domain.getNeighbors(), m_iComm, true, packEvents );

    waitAllDeviceEvents( packEvents );

    CommunicationTools::getInstance().asyncSendRecv( domain.getNeighbors(), m_iComm, true, packEvents );

    explicitKernelDispatch( mesh,
                            regionNames,
                            this->getDiscretizationName(),
                            dt,
                            string( viewKeyStruct::elemsNotAttachedToSendOrReceiveNodesString() ) );

    // apply this over a set
    solidMechanicsLagrangianFEMKernels::velocityUpdate( acc, mass, vel, dt / 2, m_nonSendOrReceiveNodes.toViewConst() );
    fsManager.applyFieldValue< parallelDevicePolicy< 1024 > >( time_n, mesh, solidMechanics::velocity::key() );

    // this includes  a device sync after launching all the unpacking kernels
    parallelDeviceEvents unpackEvents;
    CommunicationTools::getInstance().finalizeUnpack( mesh, domain.getNeighbors(), m_iComm, true, unpackEvents );

  } );

  return dt;
}



void SolidMechanicsLagrangianFEM::applyDisplacementBCImplicit( real64 const time,
                                                               DofManager const & dofManager,
                                                               DomainPartition & domain,
                                                               CRSMatrixView< real64, globalIndex const > const & localMatrix,
                                                               arrayView1d< real64 > const & localRhs )
{
  GEOSX_MARK_FUNCTION;
  string const dofKey = dofManager.getKey( solidMechanics::totalDisplacement::key() );

  FieldSpecificationManager const & fsManager = FieldSpecificationManager::getInstance();

  forDiscretizationOnMeshTargets( domain.getMeshBodies(), [&] ( string const &,
                                                                MeshLevel & mesh,
                                                                arrayView1d< string const > const & )
  {

    fsManager.apply< NodeManager >( time,
                                    mesh,
                                    solidMechanics::totalDisplacement::key(),
                                    [&]( FieldSpecificationBase const & bc,
                                         string const &,
                                         SortedArrayView< localIndex const > const & targetSet,
                                         NodeManager & targetGroup,
                                         string const fieldName )
    {
      bc.applyBoundaryConditionToSystem< FieldSpecificationEqual,
                                         parallelDevicePolicy< 32 > >( targetSet,
                                                                       time,
                                                                       targetGroup,
                                                                       fieldName,
                                                                       dofKey,
                                                                       dofManager.rankOffset(),
                                                                       localMatrix,
                                                                       localRhs );
    } );
  } );
}

void SolidMechanicsLagrangianFEM::applyTractionBC( real64 const time,
                                                   DofManager const & dofManager,
                                                   DomainPartition & domain,
                                                   arrayView1d< real64 > const & localRhs )
{
  FieldSpecificationManager & fsManager = FieldSpecificationManager::getInstance();

  forDiscretizationOnMeshTargets( domain.getMeshBodies(), [&] ( string const &,
                                                                MeshLevel & mesh,
                                                                arrayView1d< string const > const & )
  {

    FaceManager const & faceManager = mesh.getFaceManager();
    NodeManager const & nodeManager = mesh.getNodeManager();

    string const dofKey = dofManager.getKey( solidMechanics::totalDisplacement::key() );

    arrayView1d< globalIndex const > const blockLocalDofNumber = nodeManager.getReference< globalIndex_array >( dofKey );
    globalIndex const dofRankOffset = dofManager.rankOffset();

    fsManager.template apply< FaceManager,
                              TractionBoundaryCondition >( time,
                                                           mesh,
                                                           TractionBoundaryCondition::catalogName(),
                                                           [&]( TractionBoundaryCondition const & bc,
                                                                string const &,
                                                                SortedArrayView< localIndex const > const & targetSet,
                                                                Group &,
                                                                string const & )
    {
      bc.launch( time,
                 blockLocalDofNumber,
                 dofRankOffset,
                 faceManager,
                 targetSet,
                 localRhs );
    } );
  } );
}

void SolidMechanicsLagrangianFEM::applyChomboPressure( DofManager const & dofManager,
                                                       DomainPartition & domain,
                                                       arrayView1d< real64 > const & localRhs )
{
  forDiscretizationOnMeshTargets( domain.getMeshBodies(), [&] ( string const &,
                                                                MeshLevel & mesh,
                                                                arrayView1d< string const > const & )
  {

    FaceManager & faceManager = mesh.getFaceManager();
    NodeManager & nodeManager = mesh.getNodeManager();

    arrayView1d< real64 const > const faceArea  = faceManager.faceArea();
    arrayView2d< real64 const > const faceNormal  = faceManager.faceNormal();
    ArrayOfArraysView< localIndex const > const faceToNodeMap = faceManager.nodeList().toViewConst();

    string const dofKey = dofManager.getKey( solidMechanics::totalDisplacement::key() );

    arrayView1d< globalIndex const > const dofNumber = nodeManager.getReference< globalIndex_array >( dofKey );
    arrayView1d< real64 const > const facePressure = faceManager.getReference< array1d< real64 > >( "ChomboPressure" );

    forAll< serialPolicy >( faceManager.size(), [=] ( localIndex const kf )
    {
      int const numNodes = LvArray::integerConversion< int >( faceToNodeMap.sizeOfArray( kf ));
      for( int a=0; a<numNodes; ++a )
      {
        localIndex const dof = dofNumber[ faceToNodeMap( kf, a ) ];
        if( dof < 0 || dof >= localRhs.size() )
          continue;

        for( int component=0; component<3; ++component )
        {
          real64 const value = -facePressure[ kf ] * faceNormal( kf, component ) * faceArea[kf] / numNodes;
          localRhs[ dof + component ] += value;
        }
      }
    } );
  } );
}



void
SolidMechanicsLagrangianFEM::
  implicitStepSetup( real64 const & GEOSX_UNUSED_PARAM( time_n ),
                     real64 const & dt,
                     DomainPartition & domain )
{

  forDiscretizationOnMeshTargets( domain.getMeshBodies(), [&] ( string const &,
                                                                MeshLevel & mesh,
                                                                arrayView1d< string const > const & regionNames )
  {
    NodeManager & nodeManager = mesh.getNodeManager();

    solidMechanics::arrayView2dLayoutIncrDisplacement const uhat =
      nodeManager.getExtrinsicData< solidMechanics::incrementalDisplacement >();
    solidMechanics::arrayView2dLayoutTotalDisplacement const disp =
      nodeManager.getExtrinsicData< solidMechanics::totalDisplacement >();


    localIndex const numNodes = nodeManager.size();

    if( this->m_timeIntegrationOption == TimeIntegrationOption::ImplicitDynamic )
    {
      solidMechanics::arrayViewConst2dLayoutAcceleration const a_n = nodeManager.getExtrinsicData< solidMechanics::acceleration >();
      solidMechanics::arrayView2dLayoutVelocity const v_n = nodeManager.getExtrinsicData< solidMechanics::velocity >();
      arrayView2d< real64 > const vtilde = nodeManager.getExtrinsicData< solidMechanics::velocityTilde >();
      arrayView2d< real64 > const uhatTilde = nodeManager.getExtrinsicData< solidMechanics::uhatTilde >();

      real64 const newmarkGamma = this->getReference< real64 >( solidMechanicsViewKeys.newmarkGamma );
      real64 const newmarkBeta = this->getReference< real64 >( solidMechanicsViewKeys.newmarkBeta );

      forAll< parallelDevicePolicy< 32 > >( numNodes, [=] GEOSX_HOST_DEVICE ( localIndex const a )
      {
        for( int i=0; i<3; ++i )
        {
          vtilde[a][i] = v_n( a, i ) + (1.0-newmarkGamma) * a_n( a, i ) * dt;
          uhatTilde[a][i] = ( v_n( a, i ) + 0.5 * ( 1.0 - 2.0*newmarkBeta ) * a_n( a, i ) * dt ) *dt;
          uhat( a, i ) = uhatTilde[a][i];
          disp( a, i ) += uhatTilde[a][i];
        }
      } );
    }
    else if( this->m_timeIntegrationOption == TimeIntegrationOption::QuasiStatic )
    {
      forAll< parallelDevicePolicy< 32 > >( numNodes, [=] GEOSX_HOST_DEVICE ( localIndex const a )
      {
        for( int i=0; i<3; ++i )
        {
          uhat( a, i ) = 0.0;
        }
      } );
    }

    ElementRegionManager & elementRegionManager = mesh.getElemManager();
    ConstitutiveManager & constitutiveManager = domain.getConstitutiveManager();
    ElementRegionManager::ConstitutiveRelationAccessor< ConstitutiveBase >
    constitutiveRelations = elementRegionManager.constructFullConstitutiveAccessor< ConstitutiveBase >( constitutiveManager );

    elementRegionManager.forElementSubRegions< CellElementSubRegion >( regionNames,
                                                                       [&]( localIndex const,
                                                                            CellElementSubRegion & subRegion )
    {
      string const & solidMaterialName = subRegion.template getReference< string >( viewKeyStruct::solidMaterialNamesString() );
      SolidBase & constitutiveRelation = getConstitutiveModel< SolidBase >( subRegion, solidMaterialName );
      constitutiveRelation.saveConvergedState();
    } );
  } );

}

void SolidMechanicsLagrangianFEM::implicitStepComplete( real64 const & GEOSX_UNUSED_PARAM( time_n ),
                                                        real64 const & dt,
                                                        DomainPartition & domain )
{
  forDiscretizationOnMeshTargets( domain.getMeshBodies(), [&] ( string const &,
                                                                MeshLevel & mesh,
                                                                arrayView1d< string const > const & regionNames )
  {
    NodeManager & nodeManager = mesh.getNodeManager();
    localIndex const numNodes = nodeManager.size();
    ElementRegionManager & elementRegionManager = mesh.getElemManager();

    solidMechanics::arrayView2dLayoutIncrDisplacement const uhat =
      nodeManager.getExtrinsicData< solidMechanics::incrementalDisplacement >();

    if( this->m_timeIntegrationOption == TimeIntegrationOption::ImplicitDynamic )
    {
      solidMechanics::arrayView2dLayoutAcceleration const a_n = nodeManager.getExtrinsicData< solidMechanics::acceleration >();
      solidMechanics::arrayView2dLayoutVelocity const v_n = nodeManager.getExtrinsicData< solidMechanics::velocity >();
      arrayView2d< real64 const > const vtilde    = nodeManager.getExtrinsicData< solidMechanics::velocityTilde >();
      arrayView2d< real64 const > const uhatTilde = nodeManager.getExtrinsicData< solidMechanics::uhatTilde >();

      real64 const newmarkGamma = this->getReference< real64 >( solidMechanicsViewKeys.newmarkGamma );
      real64 const newmarkBeta = this->getReference< real64 >( solidMechanicsViewKeys.newmarkBeta );

      RAJA::forall< parallelDevicePolicy<> >( RAJA::TypedRangeSegment< localIndex >( 0, numNodes ),
                                              [=] GEOSX_HOST_DEVICE ( localIndex const a )
      {
        for( int i=0; i<3; ++i )
        {
          a_n( a, i ) = 1.0 / ( newmarkBeta * dt*dt) * ( uhat( a, i ) - uhatTilde[a][i] );
          v_n[a][i] = vtilde[a][i] + newmarkGamma * a_n( a, i ) * dt;
        }
      } );
    }

    // save (converged) constitutive state data
    elementRegionManager.forElementSubRegions< CellElementSubRegion >( regionNames,
                                                                       [&]( localIndex const,
                                                                            CellElementSubRegion & subRegion )
    {
      string const & solidMaterialName = subRegion.template getReference< string >( viewKeyStruct::solidMaterialNamesString() );
      SolidBase & constitutiveRelation = getConstitutiveModel< SolidBase >( subRegion, solidMaterialName );
      constitutiveRelation.saveConvergedState();
    } );
  } );

}

void SolidMechanicsLagrangianFEM::setupDofs( DomainPartition const & GEOSX_UNUSED_PARAM( domain ),
                                             DofManager & dofManager ) const
{
  GEOSX_MARK_FUNCTION;
  dofManager.addField( solidMechanics::totalDisplacement::key(),
                       FieldLocation::Node,
                       3,
                       getMeshTargets() );

  dofManager.addCoupling( solidMechanics::totalDisplacement::key(),
                          solidMechanics::totalDisplacement::key(),
                          DofManager::Connector::Elem );
}


void SolidMechanicsLagrangianFEM::setupSystem( DomainPartition & domain,
                                               DofManager & dofManager,
                                               CRSMatrix< real64, globalIndex > & localMatrix,
                                               ParallelVector & rhs,
                                               ParallelVector & solution,
                                               bool const setSparsity )
{
  GEOSX_MARK_FUNCTION;
  SolverBase::setupSystem( domain, dofManager, localMatrix, rhs, solution, setSparsity );

  SparsityPattern< globalIndex > sparsityPattern( dofManager.numLocalDofs(),
                                                  dofManager.numGlobalDofs(),
                                                  8*8*3*1.2 );

  forDiscretizationOnMeshTargets( domain.getMeshBodies(), [&] ( string const &,
                                                                MeshLevel & mesh,
                                                                arrayView1d< string const > const & regionNames )
  {

    NodeManager const & nodeManager = mesh.getNodeManager();
    arrayView1d< globalIndex const > const
    dofNumber = nodeManager.getReference< globalIndex_array >( dofManager.getKey( solidMechanics::totalDisplacement::key() ) );


    if( m_contactRelationName != viewKeyStruct::noContactRelationNameString() )
    {
      ElementRegionManager const & elemManager = mesh.getElemManager();
      array1d< string > allFaceElementRegions;
      elemManager.forElementRegions< SurfaceElementRegion >( [&]( SurfaceElementRegion const & elemRegion )
      {
        allFaceElementRegions.emplace_back( elemRegion.getName() );
      } );

      finiteElement::
        fillSparsity< FaceElementSubRegion,
                      solidMechanicsLagrangianFEMKernels::ImplicitSmallStrainQuasiStatic >( mesh,
                                                                                            allFaceElementRegions,
                                                                                            this->getDiscretizationName(),
                                                                                            dofNumber,
                                                                                            dofManager.rankOffset(),
                                                                                            sparsityPattern );

    }
    finiteElement::
      fillSparsity< CellElementSubRegion,
                    solidMechanicsLagrangianFEMKernels::ImplicitSmallStrainQuasiStatic >( mesh,
                                                                                          regionNames,
                                                                                          this->getDiscretizationName(),
                                                                                          dofNumber,
                                                                                          dofManager.rankOffset(),
                                                                                          sparsityPattern );


  } );

  sparsityPattern.compress();
  localMatrix.assimilate< parallelDevicePolicy<> >( std::move( sparsityPattern ) );


}

void SolidMechanicsLagrangianFEM::assembleSystem( real64 const GEOSX_UNUSED_PARAM( time_n ),
                                                  real64 const dt,
                                                  DomainPartition & domain,
                                                  DofManager const & dofManager,
                                                  CRSMatrixView< real64, globalIndex const > const & localMatrix,
                                                  arrayView1d< real64 > const & localRhs )
{
  GEOSX_MARK_FUNCTION;

  localMatrix.zero();
  localRhs.zero();

  if( m_timeIntegrationOption == TimeIntegrationOption::QuasiStatic )
  {
    GEOSX_UNUSED_VAR( dt );
    assemblyLaunch< constitutive::SolidBase,
                    solidMechanicsLagrangianFEMKernels::QuasiStaticFactory >( domain,
                                                                              dofManager,
                                                                              localMatrix,
                                                                              localRhs );
  }
  else if( m_timeIntegrationOption == TimeIntegrationOption::ImplicitDynamic )
  {
    assemblyLaunch< constitutive::SolidBase,
                    solidMechanicsLagrangianFEMKernels::ImplicitNewmarkFactory >( domain,
                                                                                  dofManager,
                                                                                  localMatrix,
                                                                                  localRhs,
                                                                                  m_newmarkGamma,
                                                                                  m_newmarkBeta,
                                                                                  m_massDamping,
                                                                                  m_stiffnessDamping,
                                                                                  dt );
  }
}

void
SolidMechanicsLagrangianFEM::
  applyBoundaryConditions( real64 const time_n,
                           real64 const dt,
                           DomainPartition & domain,
                           DofManager const & dofManager,
                           CRSMatrixView< real64, globalIndex const > const & localMatrix,
                           arrayView1d< real64 > const & localRhs )
{
  GEOSX_MARK_FUNCTION;
  FieldSpecificationManager & fsManager = FieldSpecificationManager::getInstance();

  forDiscretizationOnMeshTargets( domain.getMeshBodies(), [&] ( string const &,
                                                                MeshLevel & mesh,
                                                                arrayView1d< string const > const & )
  {
    string const dofKey = dofManager.getKey( solidMechanics::totalDisplacement::key() );

    fsManager.apply< NodeManager >( time_n + dt,
                                    mesh,
                                    viewKeyStruct::forceString(),
                                    [&]( FieldSpecificationBase const & bc,
                                         string const &,
                                         SortedArrayView< localIndex const > const & targetSet,
                                         NodeManager & targetGroup,
                                         string const & GEOSX_UNUSED_PARAM( fieldName ) )
    {
      // TODO: fix use of dummy name
      bc.applyBoundaryConditionToSystem< FieldSpecificationAdd,
                                         parallelDevicePolicy< 32 > >( targetSet,
                                                                       time_n + dt,
                                                                       targetGroup,
                                                                       solidMechanics::totalDisplacement::key(),
                                                                       dofKey,
                                                                       dofManager.rankOffset(),
                                                                       localMatrix,
                                                                       localRhs );
    } );

  } );

  applyTractionBC( time_n + dt, dofManager, domain, localRhs );

  FaceManager const & faceManager = domain.getMeshBody( 0 ).getMeshLevel( m_discretizationName ).getFaceManager();

  if( faceManager.hasWrapper( "ChomboPressure" ) )
  {
    fsManager.applyFieldValue( time_n, domain.getMeshBody( 0 ).getMeshLevel( m_discretizationName ), "ChomboPressure" );
    applyChomboPressure( dofManager, domain, localRhs );
  }

  applyDisplacementBCImplicit( time_n + dt, dofManager, domain, localMatrix, localRhs );
}

real64
SolidMechanicsLagrangianFEM::
  calculateResidualNorm( DomainPartition const & domain,
                         DofManager const & dofManager,
                         arrayView1d< real64 const > const & localRhs )
{
  GEOSX_MARK_FUNCTION;

  real64 totalResidualNorm = 0.0;

  forDiscretizationOnMeshTargets( domain.getMeshBodies(), [&] ( string const &,
                                                                MeshLevel const & mesh,
                                                                arrayView1d< string const > const & )
  {
    NodeManager const & nodeManager = mesh.getNodeManager();

    arrayView1d< globalIndex const > const
    dofNumber = nodeManager.getReference< array1d< globalIndex > >( dofManager.getKey( solidMechanics::totalDisplacement::key() ) );
    globalIndex const rankOffset = dofManager.rankOffset();

    arrayView1d< integer const > const ghostRank = nodeManager.ghostRank();

    RAJA::ReduceSum< parallelDeviceReduce, real64 > localSum( 0.0 );

    SortedArrayView< localIndex const > const &
    targetNodes = nodeManager.sets().getReference< SortedArray< localIndex > >( viewKeyStruct::targetNodesString() ).toViewConst();

    forAll< parallelDevicePolicy<> >( targetNodes.size(),
                                      [localRhs, localSum, dofNumber, rankOffset, ghostRank, targetNodes] GEOSX_HOST_DEVICE ( localIndex const k )
    {
      localIndex const nodeIndex = targetNodes[k];
      if( ghostRank[nodeIndex] < 0 )
      {
        localIndex const localRow = LvArray::integerConversion< localIndex >( dofNumber[nodeIndex] - rankOffset );

        for( localIndex dim = 0; dim < 3; ++dim )
        {
          localSum += localRhs[localRow + dim] * localRhs[localRow + dim];
        }
      }
    } );
    real64 const localResidualNorm[2] = { localSum.get(), this->m_maxForce };

    // globalResidualNorm[0]: the sum of all the local sum(rhs^2).
    // globalResidualNorm[1]: max of max force of each rank. Basically max force globally
    real64 globalResidualNorm[2] = {0, 0};

    int const rank = MpiWrapper::commRank( MPI_COMM_GEOSX );
    int const size = MpiWrapper::commSize( MPI_COMM_GEOSX );
    array1d< real64 > globalValues( size * 2 );

    // Everything is done on rank 0
    MpiWrapper::gather( localResidualNorm,
                        2,
                        globalValues.data(),
                        2,
                        0,
                        MPI_COMM_GEOSX );

    if( rank==0 )
    {
      for( int r=0; r<size; ++r )
      {
        // sum/max across all ranks
        globalResidualNorm[0] += globalValues[r*2];
        globalResidualNorm[1] = std::max( globalResidualNorm[1], globalValues[r*2+1] );
      }
    }

    MpiWrapper::bcast( globalResidualNorm, 2, 0, MPI_COMM_GEOSX );


    real64 const residual = sqrt( globalResidualNorm[0] )/(globalResidualNorm[1]+1); // the + 1 is for the first
                                                                                     // time-step when maxForce = 0;
    totalResidualNorm = std::max( residual, totalResidualNorm );
  } );

  if( getLogLevel() >= 1 && logger::internal::rank==0 )
  {
    std::cout << GEOSX_FMT( "( R{} ) = ( {:4.2e} ) ; ", coupledSolverAttributePrefix(), totalResidualNorm );
  }

  return totalResidualNorm;
}



void
SolidMechanicsLagrangianFEM::applySystemSolution( DofManager const & dofManager,
                                                  arrayView1d< real64 const > const & localSolution,
                                                  real64 const scalingFactor,
                                                  DomainPartition & domain )
{
  GEOSX_MARK_FUNCTION;
  dofManager.addVectorToField( localSolution,
                               solidMechanics::totalDisplacement::key(),
                               solidMechanics::incrementalDisplacement::key(),
                               scalingFactor );

  dofManager.addVectorToField( localSolution,
                               solidMechanics::totalDisplacement::key(),
                               solidMechanics::totalDisplacement::key(),
                               scalingFactor );

  forDiscretizationOnMeshTargets( domain.getMeshBodies(), [&] ( string const &,
                                                                MeshLevel & mesh,
                                                                arrayView1d< string const > const & )

  {
    FieldIdentifiers fieldsToBeSync;

    fieldsToBeSync.addFields( FieldLocation::Node,
                              { solidMechanics::incrementalDisplacement::key(),
                                solidMechanics::totalDisplacement::key() } );

    CommunicationTools::getInstance().synchronizeFields( fieldsToBeSync,
                                                         mesh,
                                                         domain.getNeighbors(),
                                                         true );
  } );
}

void SolidMechanicsLagrangianFEM::resetStateToBeginningOfStep( DomainPartition & domain )
{
  GEOSX_MARK_FUNCTION;
  forDiscretizationOnMeshTargets( domain.getMeshBodies(), [&] ( string const &,
                                                                MeshLevel & mesh,
                                                                arrayView1d< string const > const & )
  {
    NodeManager & nodeManager = mesh.getNodeManager();

    solidMechanics::arrayView2dLayoutIncrDisplacement const & incdisp =
      nodeManager.getExtrinsicData< solidMechanics::incrementalDisplacement >();
    solidMechanics::arrayView2dLayoutTotalDisplacement const & disp =
      nodeManager.getExtrinsicData< solidMechanics::totalDisplacement >();

    // TODO need to finish this rewind
    forAll< parallelDevicePolicy< 32 > >( nodeManager.size(), [=] GEOSX_HOST_DEVICE ( localIndex const a )
    {
      for( localIndex i = 0; i < 3; ++i )
      {
        disp( a, i ) -= incdisp( a, i );
        incdisp( a, i ) = 0.0;
      }
    } );
  } );
}


void SolidMechanicsLagrangianFEM::applyContactConstraint( DofManager const & dofManager,
                                                          DomainPartition & domain,
                                                          CRSMatrixView< real64, globalIndex const > const & localMatrix,
                                                          arrayView1d< real64 > const & localRhs )
{
  GEOSX_MARK_FUNCTION;

  if( m_contactRelationName != viewKeyStruct::noContactRelationNameString() )
  {
    forDiscretizationOnMeshTargets( domain.getMeshBodies(), [&] ( string const &,
                                                                  MeshLevel & mesh,
                                                                  arrayView1d< string const > const & )
    {
      FaceManager const & faceManager = mesh.getFaceManager();
      NodeManager & nodeManager = mesh.getNodeManager();
      ElementRegionManager & elemManager = mesh.getElemManager();

      solidMechanics::arrayViewConst2dLayoutTotalDisplacement const u =
        nodeManager.getExtrinsicData< solidMechanics::totalDisplacement >();
      arrayView2d< real64 > const fc = nodeManager.getExtrinsicData< solidMechanics::contactForce >();
      fc.zero();

      arrayView2d< real64 const > const faceNormal = faceManager.faceNormal();
      ArrayOfArraysView< localIndex const > const facesToNodes = faceManager.nodeList().toViewConst();

      string const dofKey = dofManager.getKey( solidMechanics::totalDisplacement::key() );
      arrayView1d< globalIndex > const nodeDofNumber = nodeManager.getReference< globalIndex_array >( dofKey );
      globalIndex const rankOffset = dofManager.rankOffset();

      // TODO: this bound may need to change
      constexpr localIndex maxNodexPerFace = 4;
      constexpr localIndex maxDofPerElem = maxNodexPerFace * 3 * 2;

      elemManager.forElementSubRegions< FaceElementSubRegion >( [&]( FaceElementSubRegion & subRegion )
      {
        ContactBase const & contact = getConstitutiveModel< ContactBase >( subRegion, m_contactRelationName );

        real64 const contactStiffness = contact.stiffness();

        arrayView1d< real64 > const area = subRegion.getElementArea();
        arrayView2d< localIndex const > const elemsToFaces = subRegion.faceList();

        // TODO: use parallel policy?
        forAll< serialPolicy >( subRegion.size(), [=] ( localIndex const kfe )
        {
          real64 Nbar[ 3 ] = { faceNormal[elemsToFaces[kfe][0]][0] - faceNormal[elemsToFaces[kfe][1]][0],
                               faceNormal[elemsToFaces[kfe][0]][1] - faceNormal[elemsToFaces[kfe][1]][1],
                               faceNormal[elemsToFaces[kfe][0]][2] - faceNormal[elemsToFaces[kfe][1]][2] };

          LvArray::tensorOps::normalize< 3 >( Nbar );


          localIndex const kf0 = elemsToFaces[kfe][0];
          localIndex const kf1 = elemsToFaces[kfe][1];
          localIndex const numNodesPerFace=facesToNodes.sizeOfArray( kf0 );
          real64 const Ja = area[kfe] / numNodesPerFace;

          stackArray1d< globalIndex, maxDofPerElem > rowDOF( numNodesPerFace*3*2 );
          stackArray1d< real64, maxDofPerElem > nodeRHS( numNodesPerFace*3*2 );
          stackArray2d< real64, maxDofPerElem *maxDofPerElem > dRdP( numNodesPerFace*3*2, numNodesPerFace*3*2 );

          for( localIndex a=0; a<numNodesPerFace; ++a )
          {
            real64 penaltyForce[ 3 ] = LVARRAY_TENSOROPS_INIT_LOCAL_3( Nbar );
            localIndex const node0 = facesToNodes[kf0][a];
            localIndex const node1 = facesToNodes[kf1][ a==0 ? a : numNodesPerFace-a ];
            real64 gap[ 3 ] = LVARRAY_TENSOROPS_INIT_LOCAL_3( u[node1] );
            LvArray::tensorOps::subtract< 3 >( gap, u[node0] );
            real64 const gapNormal = LvArray::tensorOps::AiBi< 3 >( gap, Nbar );

            for( int i=0; i<3; ++i )
            {
              rowDOF[3*a+i]                     = nodeDofNumber[node0]+i;
              rowDOF[3*(numNodesPerFace + a)+i] = nodeDofNumber[node1]+i;
            }

            if( gapNormal < 0 )
            {
              LvArray::tensorOps::scale< 3 >( penaltyForce, -contactStiffness * gapNormal * Ja );
              for( int i=0; i<3; ++i )
              {
                LvArray::tensorOps::subtract< 3 >( fc[node0], penaltyForce );
                LvArray::tensorOps::add< 3 >( fc[node1], penaltyForce );
                nodeRHS[3*a+i]                     -= penaltyForce[i];
                nodeRHS[3*(numNodesPerFace + a)+i] += penaltyForce[i];

                dRdP( 3*a+i, 3*a+i )                                         -= contactStiffness * Ja * Nbar[i] * Nbar[i];
                dRdP( 3*a+i, 3*(numNodesPerFace + a)+i )                     += contactStiffness * Ja * Nbar[i] * Nbar[i];
                dRdP( 3*(numNodesPerFace + a)+i, 3*a+i )                     += contactStiffness * Ja * Nbar[i] * Nbar[i];
                dRdP( 3*(numNodesPerFace + a)+i, 3*(numNodesPerFace + a)+i ) -= contactStiffness * Ja * Nbar[i] * Nbar[i];
              }
            }
          }

          for( localIndex idof = 0; idof < numNodesPerFace*3*2; ++idof )
          {
            localIndex const localRow = LvArray::integerConversion< localIndex >( rowDOF[idof] - rankOffset );

            if( localRow >= 0 && localRow < localMatrix.numRows() )
            {
              localMatrix.addToRowBinarySearchUnsorted< serialAtomic >( localRow,
                                                                        rowDOF.data(),
                                                                        dRdP[idof].dataIfContiguous(),
                                                                        numNodesPerFace*3*2 );
              RAJA::atomicAdd( serialAtomic{}, &localRhs[localRow], nodeRHS[idof] );
            }
          }
        } );
      } );
    } );
  }
}

real64
SolidMechanicsLagrangianFEM::scalingForSystemSolution( DomainPartition const & domain,
                                                       DofManager const & dofManager,
                                                       arrayView1d< real64 const > const & localSolution )
{
  GEOSX_MARK_FUNCTION;

  GEOSX_UNUSED_VAR( domain, dofManager, localSolution );

  return 1.0;
}

REGISTER_CATALOG_ENTRY( SolverBase, SolidMechanicsLagrangianFEM, string const &, dataRepository::Group * const )
}<|MERGE_RESOLUTION|>--- conflicted
+++ resolved
@@ -16,6 +16,7 @@
  * @file SolidMechanicsLagrangianFEM.cpp
  */
 
+#define GEOSX_DISPATCH_VEM
 
 #include "SolidMechanicsLagrangianFEM.hpp"
 #include "kernels/ImplicitSmallStrainNewmark.hpp"
@@ -308,14 +309,9 @@
     Group & nodeSets = nodes.sets();
 
     ElementRegionManager & elementRegionManager = mesh.getElemManager();
-<<<<<<< HEAD
     FaceManager const & faceManager = mesh.getFaceManager();
     EdgeManager const & edgeManager = mesh.getEdgeManager();
-    arrayView1d< real64 > & mass = nodes.getReference< array1d< real64 > >( keys::Mass );
-=======
-
     arrayView1d< real64 > & mass = nodes.getExtrinsicData< solidMechanics::mass >();
->>>>>>> b790156d
 
     arrayView1d< integer const > const & nodeGhostRank = nodes.ghostRank();
 
@@ -1014,7 +1010,6 @@
                                          NodeManager & targetGroup,
                                          string const & GEOSX_UNUSED_PARAM( fieldName ) )
     {
-      // TODO: fix use of dummy name
       bc.applyBoundaryConditionToSystem< FieldSpecificationAdd,
                                          parallelDevicePolicy< 32 > >( targetSet,
                                                                        time_n + dt,
