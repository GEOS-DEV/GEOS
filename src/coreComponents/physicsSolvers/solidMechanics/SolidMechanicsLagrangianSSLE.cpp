/*
 * ------------------------------------------------------------------------------------------------------------
 * SPDX-License-Identifier: LGPL-2.1-only
 *
 * Copyright (c) 2018-2019 Lawrence Livermore National Security LLC
 * Copyright (c) 2018-2019 The Board of Trustees of the Leland Stanford Junior University
 * Copyright (c) 2018-2019 Total, S.A
 * Copyright (c) 2019-     GEOSX Contributors
 * All right reserved
 *
 * See top level LICENSE, COPYRIGHT, CONTRIBUTORS, NOTICE, and ACKNOWLEDGEMENTS files for details.
 * ------------------------------------------------------------------------------------------------------------
 */

/**
 * @file SolidMechanicsLagrangianSSLE.hpp
 */

#include "SolidMechanicsLagrangianSSLE.hpp"

#include "codingUtilities/Utilities.hpp"
#include "finiteElement/Kinematics.h"
#include "managers/NumericalMethodsManager.hpp"



namespace geosx
{

using namespace constitutive;

SolidMechanicsLagrangianSSLE::SolidMechanicsLagrangianSSLE( string const & name,
                                                            Group * const parent ):
  SolidMechanicsLagrangianFEM( name, parent )
{
  this->m_strainTheory = 0;
}

SolidMechanicsLagrangianSSLE::~SolidMechanicsLagrangianSSLE()
{}

void SolidMechanicsLagrangianSSLE::ApplySystemSolution( DofManager const & dofManager,
                                                        ParallelVector const & solution,
                                                        real64 const scalingFactor,
                                                        DomainPartition * const domain )
{
  SolidMechanicsLagrangianFEM::ApplySystemSolution( dofManager, solution, scalingFactor, domain );
}


<<<<<<< HEAD
=======
void
SolidMechanicsLagrangianSSLE::updateStress( DomainPartition * const domain )
{
  MeshLevel & mesh = *domain->getMeshBody( 0 )->getMeshLevel( 0 );
  NodeManager & nodeManager = *mesh.getNodeManager();

  NumericalMethodsManager const & numericalMethodManager = domain->getNumericalMethodManager();

  FiniteElementDiscretizationManager const &
  feDiscretizationManager = numericalMethodManager.getFiniteElementDiscretizationManager();

  FiniteElementDiscretization const &
  feDiscretization = *feDiscretizationManager.GetGroup< FiniteElementDiscretization >( m_discretizationName );

  arrayView2d< real64 const, nodes::INCR_DISPLACEMENT_USD > const & incDisp = nodeManager.incrementalDisplacement();

  // begin region loop
  forTargetSubRegions< CellElementSubRegion >( mesh, [&]( localIndex const targetIndex,
                                                          CellElementSubRegion & elementSubRegion )
  {
    arrayView3d< R1Tensor const > const &
    dNdX = elementSubRegion.getReference< array3d< R1Tensor > >( dataRepository::keys::dNdX );

    arrayView2d< real64 const > const & detJ = elementSubRegion.getReference< array2d< real64 > >( dataRepository::keys::detJ );
>>>>>>> a9a2a581



REGISTER_CATALOG_ENTRY( SolverBase, SolidMechanicsLagrangianSSLE, string const &, dataRepository::Group * const )
} /* namespace geosx */<|MERGE_RESOLUTION|>--- conflicted
+++ resolved
@@ -48,35 +48,5 @@
 }
 
 
-<<<<<<< HEAD
-=======
-void
-SolidMechanicsLagrangianSSLE::updateStress( DomainPartition * const domain )
-{
-  MeshLevel & mesh = *domain->getMeshBody( 0 )->getMeshLevel( 0 );
-  NodeManager & nodeManager = *mesh.getNodeManager();
-
-  NumericalMethodsManager const & numericalMethodManager = domain->getNumericalMethodManager();
-
-  FiniteElementDiscretizationManager const &
-  feDiscretizationManager = numericalMethodManager.getFiniteElementDiscretizationManager();
-
-  FiniteElementDiscretization const &
-  feDiscretization = *feDiscretizationManager.GetGroup< FiniteElementDiscretization >( m_discretizationName );
-
-  arrayView2d< real64 const, nodes::INCR_DISPLACEMENT_USD > const & incDisp = nodeManager.incrementalDisplacement();
-
-  // begin region loop
-  forTargetSubRegions< CellElementSubRegion >( mesh, [&]( localIndex const targetIndex,
-                                                          CellElementSubRegion & elementSubRegion )
-  {
-    arrayView3d< R1Tensor const > const &
-    dNdX = elementSubRegion.getReference< array3d< R1Tensor > >( dataRepository::keys::dNdX );
-
-    arrayView2d< real64 const > const & detJ = elementSubRegion.getReference< array2d< real64 > >( dataRepository::keys::detJ );
->>>>>>> a9a2a581
-
-
-
 REGISTER_CATALOG_ENTRY( SolverBase, SolidMechanicsLagrangianSSLE, string const &, dataRepository::Group * const )
 } /* namespace geosx */