--- conflicted
+++ resolved
@@ -314,8 +314,6 @@
 		                      ParticleManager & particleManager,
                           arrayView1d< real64 > boxStress );
 
-  // CC: need compute box average for stress control
-
   void initializeGridFields( NodeManager & nodeManager );
 
   void boundaryConditionUpdate( real64 dt, real64 time_n );
@@ -422,9 +420,8 @@
   array1d< real64 > m_domainF;
   array1d< real64 > m_domainL;
 
-<<<<<<< HEAD
   array1d< real64 > m_bodyForce;
-=======
+
   array1d< int > m_stressControl;
   int m_stressTableInterpType;
   array2d< real64 > m_stressTable;
@@ -434,7 +431,6 @@
   array1d< real64 > m_domainStress;
   array1d< real64 > m_stressControlLastError;
   array1d< real64 > m_stressControlITerm;
->>>>>>> 8f2e0168
 
   int m_boxAverageHistory;
   real64 m_boxAverageWriteInterval;
