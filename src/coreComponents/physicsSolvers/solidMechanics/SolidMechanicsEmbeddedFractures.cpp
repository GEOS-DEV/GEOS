--- conflicted
+++ resolved
@@ -72,19 +72,14 @@
   // TODO Auto-generated destructor stub
 }
 
-<<<<<<< HEAD
-void SolidMechanicsEmbeddedFractures::PostProcessInput()
+void SolidMechanicsEmbeddedFractures::postProcessInput()
 {
   m_solidSolver = this->getParent()->GetGroup< SolidMechanicsLagrangianFEM >( m_solidSolverName );
 
   GEOSX_ERROR_IF( m_solidSolver == nullptr, "Solid solver not found or invalid type: " << m_solidSolverName );
 }
 
-
-void SolidMechanicsEmbeddedFractures::RegisterDataOnMesh( dataRepository::Group * const MeshBodies )
-=======
 void SolidMechanicsEmbeddedFractures::registerDataOnMesh( dataRepository::Group * const MeshBodies )
->>>>>>> c39596d9
 {
 
   for( auto & mesh : MeshBodies->getSubGroups() )
@@ -113,7 +108,7 @@
   }
 }
 
-void SolidMechanicsEmbeddedFractures::InitializePostInitialConditions_PreSubGroups( Group * const problemManager )
+void SolidMechanicsEmbeddedFractures::initializePostInitialConditionsPreSubGroups( Group * const problemManager )
 {
   DomainPartition & domain = *problemManager->GetGroup< DomainPartition >( keys::domain );
 
@@ -123,27 +118,16 @@
 
 void SolidMechanicsEmbeddedFractures::resetStateToBeginningOfStep( DomainPartition & domain )
 {
-<<<<<<< HEAD
-  m_solidSolver->ResetStateToBeginningOfStep( domain );
+  m_solidSolver->resetStateToBeginningOfStep( domain );
 
   updateState( domain );
-
-=======
-  m_solidSolver->resetStateToBeginningOfStep( domain );
->>>>>>> c39596d9
 }
 
 void SolidMechanicsEmbeddedFractures::implicitStepSetup( real64 const & time_n,
                                                          real64 const & dt,
                                                          DomainPartition & domain )
 {
-<<<<<<< HEAD
-  m_solidSolver->ImplicitStepSetup( time_n, dt, domain );
-=======
-  m_solidSolver = this->getParent()->getGroup< SolidMechanicsLagrangianFEM >( m_solidSolverName );
-
   m_solidSolver->implicitStepSetup( time_n, dt, domain );
->>>>>>> c39596d9
 }
 
 void SolidMechanicsEmbeddedFractures::implicitStepComplete( real64 const & time_n,
@@ -279,14 +263,10 @@
                                  localMatrix,
                                  localRhs );
 
-<<<<<<< HEAD
   // If specified as a b.c. apply traction
   applyTractionBC( time, dt, domain );
 
-  MeshLevel & mesh = *(domain.getMeshBodies()->GetGroup< MeshBody >( 0 )->getMeshLevel( 0 ));
-=======
   MeshLevel & mesh = *(domain.getMeshBodies()->getGroup< MeshBody >( 0 )->getMeshLevel( 0 ));
->>>>>>> c39596d9
 
   NodeManager const & nodeManager = *(mesh.getNodeManager());
   ElementRegionManager const & elemManager = *(mesh.getElemManager());
@@ -346,19 +326,9 @@
   arrayView1d< globalIndex const > const &
   jumpDofNumber = embeddedSurfaceSubRegion.getReference< array1d< globalIndex > >( jumpDofKey );
 
-<<<<<<< HEAD
   elemManager.forElementSubRegions< CellElementSubRegion >( [&]( CellElementSubRegion const & cellElementSubRegion )
   {
     SortedArrayView< localIndex const > const fracturedElements = cellElementSubRegion.fracturedElementsList();
-=======
-    for( localIndex k=0; k<numEmbeddedElems; ++k )
-    {
-      // Get rock matrix element subregion
-      CellElementSubRegion const * const subRegion =
-        Group::groupCast< CellElementSubRegion const * const >
-          ( elemManager.getRegion( embeddedSurfacesToCells.m_toElementRegion[k][0] )->
-            getSubRegion( embeddedSurfacesToCells.m_toElementSubRegion[k][0] ));
->>>>>>> c39596d9
 
     ArrayOfArraysView< localIndex const > const cellsToEmbeddedSurfaces = cellElementSubRegion.embeddedSurfacesList().toViewConst();
 
@@ -423,18 +393,9 @@
 
   static constexpr int maxNumDispDof = 3 * 8;
 
-<<<<<<< HEAD
   elemManager.forElementSubRegions< CellElementSubRegion >( [&]( CellElementSubRegion const & cellElementSubRegion )
   {
     SortedArrayView< localIndex const > const fracturedElements = cellElementSubRegion.fracturedElementsList();
-=======
-    // Insert the entries corresponding to jump-disp coupling
-    // This will fill K_wu, and K_uw
-    for( localIndex k=0; k<embeddedSurfaceSubRegion.size(); ++k )
-    {
-      CellBlock const * const elemSubRegion = Group::groupCast< CellBlock const * const >( elemManager.getRegion( embeddedSurfacesToCells.m_toElementRegion[k][0] )->
-                                                                                             getSubRegion( embeddedSurfacesToCells.m_toElementSubRegion[k][0] ));
->>>>>>> c39596d9
 
     ArrayOfArraysView< localIndex const > const cellsToEmbeddedSurfaces = cellElementSubRegion.embeddedSurfacesList().toViewConst();
 
@@ -520,7 +481,7 @@
   FieldSpecificationManager & fsManager = FieldSpecificationManager::get();
   // MeshLevel & mesh = *domain.getMeshBody( 0 )->getMeshLevel( 0 );
 
-  fsManager.Apply( time_n+ dt,
+  fsManager.apply( time_n+ dt,
                    &domain,
                    "ElementRegions",
                    viewKeyStruct::fractureTractionString,
@@ -530,7 +491,7 @@
                          Group * subRegion,
                          string const & )
   {
-    fs->ApplyFieldValue< FieldSpecificationEqual, parallelHostPolicy >( targetSet,
+    fs->applyFieldValue< FieldSpecificationEqual, parallelHostPolicy >( targetSet,
                                                                         time_n+dt,
                                                                         subRegion,
                                                                         viewKeyStruct::fractureTractionString );
@@ -538,12 +499,7 @@
 
 }
 
-<<<<<<< HEAD
-
-real64 SolidMechanicsEmbeddedFractures::CalculateResidualNorm( DomainPartition const & domain,
-=======
 real64 SolidMechanicsEmbeddedFractures::calculateResidualNorm( DomainPartition const & domain,
->>>>>>> c39596d9
                                                                DofManager const & dofManager,
                                                                arrayView1d< real64 const > const & localRhs )
 {
