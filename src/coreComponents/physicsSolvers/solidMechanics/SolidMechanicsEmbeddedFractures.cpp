/*
 * ------------------------------------------------------------------------------------------------------------
 * SPDX-License-Identifier: LGPL-2.1-only
 *
 * Copyright (c) 2018-2020 Lawrence Livermore National Security LLC
 * Copyright (c) 2018-2020 The Board of Trustees of the Leland Stanford Junior University
 * Copyright (c) 2018-2020 TotalEnergies
 * Copyright (c) 2019-     GEOSX Contributors
 * All rights reserved
 *
 * See top level LICENSE, COPYRIGHT, CONTRIBUTORS, NOTICE, and ACKNOWLEDGEMENTS files for details.
 * ------------------------------------------------------------------------------------------------------------
 */

/*
 * SolidMechanicsEmbeddedFractures.cpp
 */

#include "SolidMechanicsEmbeddedFractures.hpp"

#include "common/TimingMacros.hpp"
#include "common/GEOS_RAJA_Interface.hpp"
#include "constitutive/ConstitutiveManager.hpp"
#include "constitutive/contact/ContactSelector.hpp"
#include "constitutive/solid/ElasticIsotropic.hpp"
#include "finiteElement/elementFormulations/FiniteElementBase.hpp"
#include "linearAlgebra/utilities/LAIHelperFunctions.hpp"
#include "mesh/DomainPartition.hpp"
#include "fieldSpecification/FieldSpecificationManager.hpp"
#include "mesh/NodeManager.hpp"
#include "mesh/SurfaceElementRegion.hpp"
#include "physicsSolvers/solidMechanics/SolidMechanicsLagrangianFEM.hpp"
#include "physicsSolvers/solidMechanics/SolidMechanicsEFEMKernels.hpp"
#include "physicsSolvers/solidMechanics/SolidMechanicsEFEMStaticCondensationKernels.hpp"
#include "physicsSolvers/solidMechanics/SolidMechanicsEFEMJumpUpdateKernels.hpp"

namespace geosx
{

using namespace dataRepository;
using namespace constitutive;

SolidMechanicsEmbeddedFractures::SolidMechanicsEmbeddedFractures( const string & name,
                                                                  Group * const parent ):
  SolverBase( name, parent ),
  m_solidSolverName(),
  m_fractureRegionName(),
  m_solidSolver( nullptr ),
  m_useStaticCondensation()
{
  registerWrapper( viewKeyStruct::solidSolverNameString(), &m_solidSolverName ).
    setInputFlag( InputFlags::REQUIRED ).
    setDescription( "Name of the solid mechanics solver in the rock matrix" );

  registerWrapper( viewKeyStruct::fractureRegionNameString(), &m_fractureRegionName ).
    setInputFlag( InputFlags::REQUIRED ).
    setDescription( "Name of the fracture region." );

  registerWrapper( viewKeyStruct::contactRelationNameString(), &m_contactRelationName ).
    setInputFlag( InputFlags::REQUIRED ).
    setDescription( "Name of contact relation to enforce constraints on fracture boundary." );

  registerWrapper( viewKeyStruct::useStaticCondensationString(), &m_useStaticCondensation ).
    setInputFlag( InputFlags::OPTIONAL ).
    setApplyDefaultValue( 0 ).
    setDescription( "Defines whether to use static condensation or not." );

  this->getWrapper< string >( viewKeyStruct::discretizationString() ).
    setInputFlag( InputFlags::FALSE );
}

SolidMechanicsEmbeddedFractures::~SolidMechanicsEmbeddedFractures()
{
  // TODO Auto-generated destructor stub
}

void SolidMechanicsEmbeddedFractures::postProcessInput()
{
  m_solidSolver = &this->getParent().getGroup< SolidMechanicsLagrangianFEM >( m_solidSolverName );

  LinearSolverParameters & linParams = m_linearSolverParameters.get();
  linParams.dofsPerNode = 3;

  if( m_useStaticCondensation )
  {
    linParams.isSymmetric = true;
    linParams.amg.separateComponents = true;
  }
  else
  {
    linParams.mgr.strategy = LinearSolverParameters::MGR::StrategyType::solidMechanicsEmbeddedFractures;
    linParams.mgr.separateComponents = true;
    linParams.mgr.displacementFieldName = keys::TotalDisplacement;
  }
}

void SolidMechanicsEmbeddedFractures::registerDataOnMesh( dataRepository::Group & meshBodies )
{
  forMeshTargets( meshBodies, [&] ( string const &,
                                    MeshLevel & mesh,
                                    arrayView1d< string const > const & regionNames )
  {
    ElementRegionManager & elemManager = mesh.getElemManager();
    elemManager.forElementSubRegions< EmbeddedSurfaceSubRegion >( regionNames, [&] ( localIndex const, EmbeddedSurfaceSubRegion & subRegion )
    {
      subRegion.registerWrapper< array2d< real64 > >( viewKeyStruct::dispJumpString() ).
        setPlotLevel( PlotLevel::LEVEL_0 ).
        reference().resizeDimension< 1 >( 3 );

      subRegion.registerWrapper< array2d< real64 > >( viewKeyStruct::deltaDispJumpString() ).
        reference().resizeDimension< 1 >( 3 );

      subRegion.registerWrapper< array2d< real64 > >( viewKeyStruct::oldDispJumpString() ).
        reference().resizeDimension< 1 >( 3 );

      subRegion.registerWrapper< array2d< real64 > >( viewKeyStruct::fractureTractionString() ).
        reference().resizeDimension< 1 >( 3 );

      subRegion.registerWrapper< array3d< real64 > >( viewKeyStruct::dTraction_dJumpString() ).
        reference().resizeDimension< 1, 2 >( 3, 3 );
    } );
  } );
}

void SolidMechanicsEmbeddedFractures::initializePostInitialConditionsPreSubGroups()
{
  updateState( this->getGroupByPath< DomainPartition >( "/Problem/domain" ) );
}


void SolidMechanicsEmbeddedFractures::resetStateToBeginningOfStep( DomainPartition & domain )
{
  m_solidSolver->resetStateToBeginningOfStep( domain );

  updateState( domain );
}

void SolidMechanicsEmbeddedFractures::implicitStepSetup( real64 const & time_n,
                                                         real64 const & dt,
                                                         DomainPartition & domain )
{
  m_solidSolver->implicitStepSetup( time_n, dt, domain );
}

void SolidMechanicsEmbeddedFractures::implicitStepComplete( real64 const & time_n,
                                                            real64 const & dt,
                                                            DomainPartition & domain )
{
  m_solidSolver->implicitStepComplete( time_n, dt, domain );

  forMeshTargets( domain.getMeshBodies(), [&] ( string const &,
                                                MeshLevel & mesh,
                                                arrayView1d< string const > const & )
  {

    ElementRegionManager & elemManager = mesh.getElemManager();
    SurfaceElementRegion & region = elemManager.getRegion< SurfaceElementRegion >( m_fractureRegionName );
    EmbeddedSurfaceSubRegion & subRegion = region.getSubRegion< EmbeddedSurfaceSubRegion >( 0 );

    arrayView2d< real64 > oldDispJump = subRegion.getReference< array2d< real64 > >( viewKeyStruct::oldDispJumpString() );
    arrayView2d< real64 const > const dispJump = subRegion.getReference< array2d< real64 > >( viewKeyStruct::dispJumpString() );

    forAll< parallelDevicePolicy<> >( subRegion.size(),
                                      [=] GEOSX_HOST_DEVICE ( localIndex const k )
    {
      LvArray::tensorOps::copy< 3 >( oldDispJump[k], dispJump[k] );
    } );
  } );
}

real64 SolidMechanicsEmbeddedFractures::solverStep( real64 const & time_n,
                                                    real64 const & dt,
                                                    int const cycleNumber,
                                                    DomainPartition & domain )
{
  real64 dtReturn = dt;

  implicitStepSetup( time_n,
                     dt,
                     domain );

  setupSystem( domain,
               m_dofManager,
               m_localMatrix,
               m_rhs,
               m_solution );

  // currently the only method is implicit time integration
  dtReturn = this->nonlinearImplicitStep( time_n,
                                          dt,
                                          cycleNumber,
                                          domain );

  // m_solidSolver->updateStress( domain );

  // final step for completion of timestep. typically secondary variable updates and cleanup.
  implicitStepComplete( time_n, dtReturn, domain );

  return dtReturn;
}

void SolidMechanicsEmbeddedFractures::setupDofs( DomainPartition const & domain,
                                                 DofManager & dofManager ) const
{
  GEOSX_MARK_FUNCTION;
  m_solidSolver->setupDofs( domain, dofManager );

<<<<<<< HEAD
  if( !m_useStaticCondensation )
  {
    MeshLevel const & meshLevel              = domain.getMeshBody( 0 ).getMeshLevel( 0 );
    ElementRegionManager const & elemManager = meshLevel.getElemManager();

    array1d< string > regions;
    elemManager.forElementRegions< SurfaceElementRegion >( [&]( SurfaceElementRegion const & region ) {
      regions.emplace_back( region.getName() );
    } );

    dofManager.addField( viewKeyStruct::dispJumpString(),
                         DofManager::Location::Elem,
                         3,
                         regions );
=======
  map< string, array1d< string > > meshTargets;
  forMeshTargets( domain.getMeshBodies(), [&] ( string const & meshBodyName,
                                                MeshLevel const & meshLevel,
                                                arrayView1d< string const > const & regionNames )
  {
    array1d< string > regions;
    ElementRegionManager const & elementRegionManager = meshLevel.getElemManager();
    elementRegionManager.forElementRegions< SurfaceElementRegion >( regionNames,
                                                                    [&]( localIndex const,
                                                                         SurfaceElementRegion const & region )
    {
      regions.emplace_back( region.getName() );
    } );
    meshTargets[meshBodyName] = std::move( regions );
  } );

  dofManager.addField( viewKeyStruct::dispJumpString(),
                       DofManager::Location::Elem,
                       3,
                       meshTargets );

  dofManager.addCoupling( viewKeyStruct::dispJumpString(),
                          viewKeyStruct::dispJumpString(),
                          DofManager::Connector::Elem );
}
>>>>>>> 71c695da

    dofManager.addCoupling( viewKeyStruct::dispJumpString(),
                            viewKeyStruct::dispJumpString(),
                            DofManager::Connector::Elem,
                            regions );

  }
}
void SolidMechanicsEmbeddedFractures::setupSystem( DomainPartition & domain,
                                                   DofManager & dofManager,
                                                   CRSMatrix< real64, globalIndex > & localMatrix,
                                                   ParallelVector & rhs,
                                                   ParallelVector & solution,
                                                   bool const setSparsity )
{
  GEOSX_MARK_FUNCTION;

<<<<<<< HEAD
  if( !m_useStaticCondensation )
  {
    dofManager.setMesh( domain.getMeshBody( 0 ).getMeshLevel( 0 ) );
    setupDofs( domain, dofManager );
    dofManager.reorderByRank();
=======
  GEOSX_UNUSED_VAR( setSparsity );

  dofManager.setDomain( domain );
  setupDofs( domain, dofManager );
  dofManager.reorderByRank();
>>>>>>> 71c695da

    // Set the sparsity pattern without the Kwu and Kuw blocks.
    SparsityPattern< globalIndex > patternDiag;
    dofManager.setSparsityPattern( patternDiag );

    // Get the original row lengths (diagonal blocks only)
    array1d< localIndex > rowLengths( patternDiag.numRows() );
    for( localIndex localRow = 0; localRow < patternDiag.numRows(); ++localRow )
    {
      rowLengths[localRow] = patternDiag.numNonZeros( localRow );
    }

    // Add the number of nonzeros induced by coupling
    addCouplingNumNonzeros( domain, dofManager, rowLengths.toView() );

    // Create a new pattern with enough capacity for coupled matrix
    SparsityPattern< globalIndex > pattern;
    pattern.resizeFromRowCapacities< parallelHostPolicy >( patternDiag.numRows(), patternDiag.numColumns(), rowLengths.data() );

    // Copy the original nonzeros
    for( localIndex localRow = 0; localRow < patternDiag.numRows(); ++localRow )
    {
      globalIndex const * cols = patternDiag.getColumns( localRow ).dataIfContiguous();
      pattern.insertNonZeros( localRow, cols, cols + patternDiag.numNonZeros( localRow ) );
    }

    // Add the nonzeros from coupling
    addCouplingSparsityPattern( domain, dofManager, pattern.toView() );

    // Finally, steal the pattern into a CRS matrix
    localMatrix.assimilate< parallelDevicePolicy<> >( std::move( pattern ) );
    localMatrix.setName( this->getName() + "/localMatrix" );

    rhs.setName( this->getName() + "/rhs" );
    rhs.create( dofManager.numLocalDofs(), MPI_COMM_GEOSX );

    solution.setName( this->getName() + "/solution" );
    solution.create( dofManager.numLocalDofs(), MPI_COMM_GEOSX );
  }
  else
  {
    m_solidSolver->setupSystem( domain, dofManager, localMatrix, rhs, solution, setSparsity );
  }
}

void SolidMechanicsEmbeddedFractures::assembleSystem( real64 const time,
                                                      real64 const dt,
                                                      DomainPartition & domain,
                                                      DofManager const & dofManager,
                                                      CRSMatrixView< real64, globalIndex const > const & localMatrix,
                                                      arrayView1d< real64 > const & localRhs )
{
  GEOSX_MARK_FUNCTION;

  m_solidSolver->assembleSystem( time,
                                 dt,
                                 domain,
                                 dofManager,
                                 localMatrix,
                                 localRhs );

  // If specified as a b.c. apply traction
  applyTractionBC( time, dt, domain );

<<<<<<< HEAD
  MeshLevel & mesh = domain.getMeshBody( 0 ).getMeshLevel( 0 );

  NodeManager const & nodeManager = mesh.getNodeManager();
  ElementRegionManager & elemManager = mesh.getElemManager();
  SurfaceElementRegion & region = elemManager.getRegion< SurfaceElementRegion >( m_fractureRegionName );
  EmbeddedSurfaceSubRegion & subRegion = region.getSubRegion< EmbeddedSurfaceSubRegion >( 0 );

  string const dispDofKey = dofManager.getKey( dataRepository::keys::TotalDisplacement );

  arrayView1d< globalIndex const > const dispDofNumber = nodeManager.getReference< globalIndex_array >( dispDofKey );

  real64 const gravityVectorData[3] = LVARRAY_TENSOROPS_INIT_LOCAL_3( gravityVector() );

  if( !m_useStaticCondensation )
  {
    string const jumpDofKey = dofManager.getKey( viewKeyStruct::dispJumpString() );
    arrayView1d< globalIndex const > const jumpDofNumber = subRegion.getReference< globalIndex_array >( jumpDofKey );

    SolidMechanicsEFEMKernels::EFEMFactory kernelFactory( subRegion,
                                                          dispDofNumber,
                                                          jumpDofNumber,
                                                          dofManager.rankOffset(),
                                                          localMatrix,
                                                          localRhs,
                                                          gravityVectorData );

    real64 maxTraction = finiteElement::
                           regionBasedKernelApplication
                         < parallelDevicePolicy< 32 >,
                           constitutive::SolidBase,
                           CellElementSubRegion >( mesh,
                                                   targetRegionNames(),
                                                   m_solidSolver->getDiscretizationName(),
                                                   m_solidSolver->solidMaterialNames(),
                                                   kernelFactory );

    GEOSX_UNUSED_VAR( maxTraction );
  }
  else
  {
    SolidMechanicsEFEMKernels::EFEMStaticCondensationFactory kernelFactory( subRegion,
                                                                            dispDofNumber,
                                                                            dofManager.rankOffset(),
                                                                            localMatrix,
                                                                            localRhs,
                                                                            gravityVectorData );
=======
  forMeshTargets( domain.getMeshBodies(), [&] ( string const &,
                                                MeshLevel & mesh,
                                                arrayView1d< string const > const & regionNames )
  {
    NodeManager const & nodeManager = mesh.getNodeManager();
    ElementRegionManager const & elemManager = mesh.getElemManager();
    SurfaceElementRegion const & region = elemManager.getRegion< SurfaceElementRegion >( m_fractureRegionName );
    EmbeddedSurfaceSubRegion const & subRegion = region.getSubRegion< EmbeddedSurfaceSubRegion >( 0 );

    string const dispDofKey = dofManager.getKey( dataRepository::keys::TotalDisplacement );
    string const jumpDofKey = dofManager.getKey( viewKeyStruct::dispJumpString() );

    arrayView1d< globalIndex const > const dispDofNumber = nodeManager.getReference< globalIndex_array >( dispDofKey );
    arrayView1d< globalIndex const > const jumpDofNumber = subRegion.getReference< globalIndex_array >( jumpDofKey );

    real64 const gravityVectorData[3] = LVARRAY_TENSOROPS_INIT_LOCAL_3( gravityVector() );

    SolidMechanicsEFEMKernels::QuasiStaticFactory kernelFactory( subRegion,
                                                                 dispDofNumber,
                                                                 jumpDofNumber,
                                                                 dofManager.rankOffset(),
                                                                 localMatrix,
                                                                 localRhs,
                                                                 gravityVectorData );
>>>>>>> 71c695da

    real64 maxTraction = finiteElement::
                           regionBasedKernelApplication
                         < parallelDevicePolicy< 32 >,
                           constitutive::SolidBase,
                           CellElementSubRegion >( mesh,
<<<<<<< HEAD
                                                   targetRegionNames(),
                                                   m_solidSolver->getDiscretizationName(),
                                                   m_solidSolver->solidMaterialNames(),
                                                   kernelFactory );

    GEOSX_UNUSED_VAR( maxTraction );
  }
=======
                                                   regionNames,
                                                   m_solidSolver->getDiscretizationName(),
                                                   SolidMechanicsLagrangianFEM::viewKeyStruct::solidMaterialNamesString(),
                                                   kernelFactory );

    GEOSX_UNUSED_VAR( maxTraction );

  } );
>>>>>>> 71c695da
}

void SolidMechanicsEmbeddedFractures::addCouplingNumNonzeros( DomainPartition & domain,
                                                              DofManager & dofManager,
                                                              arrayView1d< localIndex > const & rowLengths ) const
{
  forMeshTargets( domain.getMeshBodies(), [&] ( string const &,
                                                MeshLevel const & mesh,
                                                arrayView1d< string const > const & regionNames )
  {
    NodeManager const & nodeManager          = mesh.getNodeManager();
    ElementRegionManager const & elemManager = mesh.getElemManager();

    string const jumpDofKey = dofManager.getKey( viewKeyStruct::dispJumpString() );
    string const dispDofKey = dofManager.getKey( keys::TotalDisplacement );

    arrayView1d< globalIndex const > const &
    dispDofNumber =  nodeManager.getReference< globalIndex_array >( dispDofKey );

    globalIndex const rankOffset = dofManager.rankOffset();

    SurfaceElementRegion const & fractureRegion = elemManager.getRegion< SurfaceElementRegion >( getFractureRegionName() );

    EmbeddedSurfaceSubRegion const & embeddedSurfaceSubRegion = fractureRegion.getSubRegion< EmbeddedSurfaceSubRegion >( 0 );

    arrayView1d< globalIndex const > const &
    jumpDofNumber = embeddedSurfaceSubRegion.getReference< array1d< globalIndex > >( jumpDofKey );

    elemManager.forElementSubRegions< CellElementSubRegion >( regionNames, [&]( localIndex const, CellElementSubRegion const & cellElementSubRegion )
    {

      SortedArrayView< localIndex const > const fracturedElements = cellElementSubRegion.fracturedElementsList();

      ArrayOfArraysView< localIndex const > const cellsToEmbeddedSurfaces = cellElementSubRegion.embeddedSurfacesList().toViewConst();

      localIndex const numDispDof = 3*cellElementSubRegion.numNodesPerElement();

      for( localIndex ei=0; ei<fracturedElements.size(); ++ei )
      {
        localIndex const cellIndex = fracturedElements[ei];

        localIndex k = cellsToEmbeddedSurfaces[cellIndex][0];
        localIndex const localRow = LvArray::integerConversion< localIndex >( jumpDofNumber[k] - rankOffset );
        if( localRow >= 0 && localRow < rowLengths.size() )
        {
          for( localIndex i=0; i<3; ++i )
          {
            rowLengths[localRow + i] += numDispDof;
          }
        }

        for( localIndex a=0; a<cellElementSubRegion.numNodesPerElement(); ++a )
        {
          const localIndex & node = cellElementSubRegion.nodeList( cellIndex, a );
          localIndex const localDispRow = LvArray::integerConversion< localIndex >( dispDofNumber[node] - rankOffset );

          if( localDispRow >= 0 && localDispRow < rowLengths.size() )
          {
            for( int d=0; d<3; ++d )
            {
              rowLengths[localDispRow + d] += 3;
            }
          }
        }
      }

    } );
  } );
}

void SolidMechanicsEmbeddedFractures::addCouplingSparsityPattern( DomainPartition const & domain,
                                                                  DofManager const & dofManager,
                                                                  SparsityPatternView< globalIndex > const & pattern ) const
{
  forMeshTargets( domain.getMeshBodies(), [&] ( string const &,
                                                MeshLevel const & mesh,
                                                arrayView1d< string const > const & regionNames )
  {
    NodeManager const & nodeManager          = mesh.getNodeManager();
    ElementRegionManager const & elemManager = mesh.getElemManager();

    string const jumpDofKey = dofManager.getKey( viewKeyStruct::dispJumpString() );
    string const dispDofKey = dofManager.getKey( keys::TotalDisplacement );

    arrayView1d< globalIndex const > const &
    dispDofNumber =  nodeManager.getReference< globalIndex_array >( dispDofKey );

    globalIndex const rankOffset = dofManager.rankOffset();

    SurfaceElementRegion const & fractureRegion = elemManager.getRegion< SurfaceElementRegion >( getFractureRegionName() );

    EmbeddedSurfaceSubRegion const & embeddedSurfaceSubRegion = fractureRegion.getSubRegion< EmbeddedSurfaceSubRegion >( 0 );

    arrayView1d< globalIndex const > const &
    jumpDofNumber = embeddedSurfaceSubRegion.getReference< array1d< globalIndex > >( jumpDofKey );

    static constexpr int maxNumDispDof = 3 * 8;

    elemManager.forElementSubRegions< CellElementSubRegion >( regionNames, [&]( localIndex const,
                                                                                CellElementSubRegion const & cellElementSubRegion )
    {

      SortedArrayView< localIndex const > const fracturedElements = cellElementSubRegion.fracturedElementsList();

      ArrayOfArraysView< localIndex const > const cellsToEmbeddedSurfaces = cellElementSubRegion.embeddedSurfacesList().toViewConst();

      localIndex const numDispDof = 3*cellElementSubRegion.numNodesPerElement();

      for( localIndex ei=0; ei<fracturedElements.size(); ++ei )
      {
        localIndex const cellIndex = fracturedElements[ei];
        localIndex const k = cellsToEmbeddedSurfaces[cellIndex][0];

        // working arrays
        stackArray1d< globalIndex, maxNumDispDof > eqnRowIndicesDisp ( numDispDof );
        stackArray1d< globalIndex, 3 > eqnRowIndicesJump( 3 );
        stackArray1d< globalIndex, maxNumDispDof > dofColIndicesDisp ( numDispDof );
        stackArray1d< globalIndex, 3 > dofColIndicesJump( 3 );

        for( localIndex idof = 0; idof < 3; ++idof )
        {
          eqnRowIndicesJump[idof] = jumpDofNumber[k] + idof - rankOffset;
          dofColIndicesJump[idof] = jumpDofNumber[k] + idof;
        }

        for( localIndex a=0; a<cellElementSubRegion.numNodesPerElement(); ++a )
        {
          const localIndex & node = cellElementSubRegion.nodeList( cellIndex, a );
          for( localIndex idof = 0; idof < 3; ++idof )
          {
            eqnRowIndicesDisp[3*a + idof] = dispDofNumber[node] + idof - rankOffset;
            dofColIndicesDisp[3*a + idof] = dispDofNumber[node] + idof;
          }
        }

        for( localIndex i = 0; i < eqnRowIndicesDisp.size(); ++i )
        {
          if( eqnRowIndicesDisp[i] >= 0 && eqnRowIndicesDisp[i] < pattern.numRows() )
          {
            for( localIndex j = 0; j < dofColIndicesJump.size(); ++j )
            {
              pattern.insertNonZero( eqnRowIndicesDisp[i], dofColIndicesJump[j] );
            }
          }
        }

        for( localIndex i = 0; i < eqnRowIndicesJump.size(); ++i )
        {
          if( eqnRowIndicesJump[i] >= 0 && eqnRowIndicesJump[i] < pattern.numRows() )
          {
            for( localIndex j=0; j < dofColIndicesDisp.size(); ++j )
            {
              pattern.insertNonZero( eqnRowIndicesJump[i], dofColIndicesDisp[j] );
            }
          }
        }
      }

    } );
  } );

}

void SolidMechanicsEmbeddedFractures::applyBoundaryConditions( real64 const time,
                                                               real64 const dt,
                                                               DomainPartition & domain,
                                                               DofManager const & dofManager,
                                                               CRSMatrixView< real64, globalIndex const > const & localMatrix,
                                                               arrayView1d< real64 > const & localRhs )
{
  GEOSX_MARK_FUNCTION;

  m_solidSolver->applyBoundaryConditions( time,
                                          dt,
                                          domain,
                                          dofManager,
                                          localMatrix,
                                          localRhs );


}

void SolidMechanicsEmbeddedFractures::applyTractionBC( real64 const time_n,
                                                       real64 const dt,
                                                       DomainPartition & domain )
{
  FieldSpecificationManager & fsManager = FieldSpecificationManager::getInstance();

  fsManager.apply( time_n+ dt,
                   domain,
                   "ElementRegions",
                   viewKeyStruct::fractureTractionString(),
                   [&] ( FieldSpecificationBase const & fs,
                         string const &,
                         SortedArrayView< localIndex const > const & targetSet,
                         Group & subRegion,
                         string const & )
  {
    fs.applyFieldValue< FieldSpecificationEqual, parallelHostPolicy >( targetSet,
                                                                       time_n+dt,
                                                                       subRegion,
                                                                       viewKeyStruct::fractureTractionString() );
  } );

}

real64 SolidMechanicsEmbeddedFractures::calculateResidualNorm( DomainPartition const & domain,
                                                               DofManager const & dofManager,
                                                               arrayView1d< real64 const > const & localRhs )
{
  GEOSX_MARK_FUNCTION;

  // Matrix residual
  real64 const solidResidualNorm = m_solidSolver->calculateResidualNorm( domain, dofManager, localRhs );
<<<<<<< HEAD

  if( !m_useStaticCondensation )
  {
    // Fracture residual
    MeshLevel const & mesh = domain.getMeshBody( 0 ).getMeshLevel( 0 );
=======
>>>>>>> 71c695da

    string const jumpDofKey = dofManager.getKey( viewKeyStruct::dispJumpString() );

    globalIndex const rankOffset = dofManager.rankOffset();

<<<<<<< HEAD
    RAJA::ReduceSum< parallelDeviceReduce, real64 > localSum( 0.0 );

    // globalResidualNorm[0]: the sum of all the local sum(rhs^2).
    // globalResidualNorm[1]: max of max force of each rank. Basically max force globally
    real64 globalResidualNorm[2] = {0, 0};

    forTargetSubRegions< EmbeddedSurfaceSubRegion >( mesh, [&]( localIndex const targetIndex,
                                                                EmbeddedSurfaceSubRegion const & subRegion )
    {
      GEOSX_UNUSED_VAR( targetIndex );

=======
  // Fracture residual
  forMeshTargets( domain.getMeshBodies(), [&] ( string const &,
                                                MeshLevel const & mesh,
                                                arrayView1d< string const > const & regionNames )
  {
    string const jumpDofKey = dofManager.getKey( viewKeyStruct::dispJumpString() );

    globalIndex const rankOffset = dofManager.rankOffset();

    mesh.getElemManager().forElementSubRegions< EmbeddedSurfaceSubRegion >( regionNames, [&]( localIndex const,
                                                                                              EmbeddedSurfaceSubRegion const & subRegion )
    {
>>>>>>> 71c695da
      arrayView1d< globalIndex const > const &
      dofNumber = subRegion.getReference< array1d< globalIndex > >( jumpDofKey );
      arrayView1d< integer const > const & ghostRank = subRegion.ghostRank();

      forAll< parallelDevicePolicy<> >( subRegion.size(),
                                        [localRhs, localSum, dofNumber, rankOffset, ghostRank] GEOSX_HOST_DEVICE ( localIndex const k )
      {
        if( ghostRank[k] < 0 )
        {
          localIndex const localRow = LvArray::integerConversion< localIndex >( dofNumber[k] - rankOffset );
          for( localIndex i = 0; i < 3; ++i )
          {
            localSum += localRhs[localRow + i] * localRhs[localRow + i];
          }
        }
      } );
<<<<<<< HEAD
=======
    } );
>>>>>>> 71c695da

      real64 const localResidualNorm[2] = { localSum.get(), m_solidSolver->getMaxForce() };

<<<<<<< HEAD

      int const rank     = MpiWrapper::commRank( MPI_COMM_GEOSX );
      int const numRanks = MpiWrapper::commSize( MPI_COMM_GEOSX );
      array1d< real64 > globalValues( numRanks * 2 );
=======
    int const rank     = MpiWrapper::commRank( MPI_COMM_GEOSX );
    int const numRanks = MpiWrapper::commSize( MPI_COMM_GEOSX );
    array1d< real64 > globalValues( numRanks * 2 );
>>>>>>> 71c695da

      // Everything is done on rank 0
      MpiWrapper::gather( localResidualNorm,
                          2,
                          globalValues.data(),
                          2,
                          0,
                          MPI_COMM_GEOSX );

      if( rank==0 )
      {
        for( int r=0; r<numRanks; ++r )
        {
          // sum/max across all ranks
          globalResidualNorm[0] += globalValues[r*2];
          globalResidualNorm[1] = std::max( globalResidualNorm[1], globalValues[r*2+1] );
        }
      }

      MpiWrapper::bcast( globalResidualNorm, 2, 0, MPI_COMM_GEOSX );
    } );

    real64 const fractureResidualNorm = sqrt( globalResidualNorm[0] )/(globalResidualNorm[1]+1);  // the + 1 is for the first
    // time-step when maxForce = 0;

    if( getLogLevel() >= 1 && logger::internal::rank==0 )
    {
      std::cout << GEOSX_FMT( "( RFracture ) = ( {:4.2e} ) ; ", fractureResidualNorm );
    }

    return sqrt( solidResidualNorm * solidResidualNorm + fractureResidualNorm * fractureResidualNorm );
  }
  else
  {
    return solidResidualNorm;
  }
}

void SolidMechanicsEmbeddedFractures::applySystemSolution( DofManager const & dofManager,
                                                           arrayView1d< real64 const > const & localSolution,
                                                           real64 const scalingFactor,
                                                           DomainPartition & domain )
{
  GEOSX_MARK_FUNCTION;

  m_solidSolver->applySystemSolution( dofManager,
                                      localSolution,
                                      scalingFactor,
                                      domain );

  if( !m_useStaticCondensation )
  {
    dofManager.addVectorToField( localSolution, viewKeyStruct::dispJumpString(), viewKeyStruct::deltaDispJumpString(), -scalingFactor );

    dofManager.addVectorToField( localSolution, viewKeyStruct::dispJumpString(), viewKeyStruct::dispJumpString(), -scalingFactor );
  }
  else
  {
    updateJump( dofManager, domain );
  }


  forMeshTargets( domain.getMeshBodies(), [&] ( string const &,
                                                MeshLevel & mesh,
                                                arrayView1d< string const > const & )
  {
    std::map< string, string_array > fieldNames;
    fieldNames["elems"].emplace_back( string( viewKeyStruct::dispJumpString() ) );
    fieldNames["elems"].emplace_back( string( viewKeyStruct::deltaDispJumpString() ) );
    CommunicationTools::getInstance().synchronizeFields( fieldNames,
                                                         mesh,
                                                         domain.getNeighbors(),
                                                         true );
  } );
}

void SolidMechanicsEmbeddedFractures::updateJump( DofManager const & dofManager,
                                                  DomainPartition & domain )
{
  MeshLevel & mesh = domain.getMeshBody( 0 ).getMeshLevel( 0 );

  NodeManager const & nodeManager = mesh.getNodeManager();
  ElementRegionManager & elemManager = mesh.getElemManager();
  SurfaceElementRegion & region = elemManager.getRegion< SurfaceElementRegion >( m_fractureRegionName );
  EmbeddedSurfaceSubRegion & subRegion = region.getSubRegion< EmbeddedSurfaceSubRegion >( 0 );

  string const dispDofKey = dofManager.getKey( dataRepository::keys::TotalDisplacement );

  arrayView1d< globalIndex const > const dispDofNumber = nodeManager.getReference< globalIndex_array >( dispDofKey );

  real64 const gravityVectorData[3] = LVARRAY_TENSOROPS_INIT_LOCAL_3( gravityVector() );

  CRSMatrix< real64, globalIndex >  voidMatrix;
  array1d< real64 > voidRhs;

  SolidMechanicsEFEMKernels::EFEMJumpUpdateFactory kernelFactory( subRegion,
                                                                  dispDofNumber,
                                                                  dofManager.rankOffset(),
                                                                  voidMatrix.toViewConstSizes(),
                                                                  voidRhs.toView(),
                                                                  gravityVectorData );

  real64 maxTraction = finiteElement::
                         regionBasedKernelApplication
                       < parallelDevicePolicy< 32 >,
                         constitutive::SolidBase,
                         CellElementSubRegion >( mesh,
                                                 targetRegionNames(),
                                                 m_solidSolver->getDiscretizationName(),
                                                 m_solidSolver->solidMaterialNames(),
                                                 kernelFactory );

  GEOSX_UNUSED_VAR( maxTraction );
}

void SolidMechanicsEmbeddedFractures::updateState( DomainPartition & domain )
{

  forMeshTargets( domain.getMeshBodies(), [&] ( string const &,
                                                MeshLevel & mesh,
                                                arrayView1d< string const > const & regionNames )
  {

    ElementRegionManager & elemManager = mesh.getElemManager();


    elemManager.forElementSubRegions< EmbeddedSurfaceSubRegion >( regionNames, [&]( localIndex const,
                                                                                    EmbeddedSurfaceSubRegion & subRegion )
    {
      ContactBase const & contact = getConstitutiveModel< ContactBase >( subRegion, m_contactRelationName );

      arrayView2d< real64 const > const & jump  =
        subRegion.getReference< array2d< real64 > >( viewKeyStruct::dispJumpString() );

      arrayView2d< real64 const > const & oldJump  =
        subRegion.getReference< array2d< real64 > >( viewKeyStruct::oldDispJumpString() );

      arrayView2d< real64 > const & fractureTraction =
        subRegion.getReference< array2d< real64 > >( viewKeyStruct::fractureTractionString() );

      arrayView3d< real64 > const & dFractureTraction_dJump =
        subRegion.getReference< array3d< real64 > >( viewKeyStruct::dTraction_dJumpString() );

      constitutiveUpdatePassThru( contact, [&] ( auto & castedContact )
      {
        using ContactType = TYPEOFREF( castedContact );
        typename ContactType::KernelWrapper contactWrapper = castedContact.createKernelWrapper();

        SolidMechanicsEFEMKernels::StateUpdateKernel::
          launch< parallelDevicePolicy<> >( subRegion.size(),
                                            contactWrapper,
                                            oldJump,
                                            jump,
                                            fractureTraction,
                                            dFractureTraction_dJump );
      } );
    } );
  } );
}


REGISTER_CATALOG_ENTRY( SolverBase, SolidMechanicsEmbeddedFractures, string const &, Group * const )
} /* namespace geosx */<|MERGE_RESOLUTION|>--- conflicted
+++ resolved
@@ -205,54 +205,32 @@
   GEOSX_MARK_FUNCTION;
   m_solidSolver->setupDofs( domain, dofManager );
 
-<<<<<<< HEAD
   if( !m_useStaticCondensation )
   {
-    MeshLevel const & meshLevel              = domain.getMeshBody( 0 ).getMeshLevel( 0 );
-    ElementRegionManager const & elemManager = meshLevel.getElemManager();
-
-    array1d< string > regions;
-    elemManager.forElementRegions< SurfaceElementRegion >( [&]( SurfaceElementRegion const & region ) {
-      regions.emplace_back( region.getName() );
+    map< string, array1d< string > > meshTargets;
+    forMeshTargets( domain.getMeshBodies(), [&] ( string const & meshBodyName,
+                                                  MeshLevel const & meshLevel,
+                                                  arrayView1d< string const > const & regionNames )
+    {
+      array1d< string > regions;
+      ElementRegionManager const & elementRegionManager = meshLevel.getElemManager();
+      elementRegionManager.forElementRegions< SurfaceElementRegion >( regionNames,
+                                                                      [&]( localIndex const,
+                                                                           SurfaceElementRegion const & region )
+      {
+        regions.emplace_back( region.getName() );
+      } );
+      meshTargets[meshBodyName] = std::move( regions );
     } );
 
     dofManager.addField( viewKeyStruct::dispJumpString(),
                          DofManager::Location::Elem,
                          3,
-                         regions );
-=======
-  map< string, array1d< string > > meshTargets;
-  forMeshTargets( domain.getMeshBodies(), [&] ( string const & meshBodyName,
-                                                MeshLevel const & meshLevel,
-                                                arrayView1d< string const > const & regionNames )
-  {
-    array1d< string > regions;
-    ElementRegionManager const & elementRegionManager = meshLevel.getElemManager();
-    elementRegionManager.forElementRegions< SurfaceElementRegion >( regionNames,
-                                                                    [&]( localIndex const,
-                                                                         SurfaceElementRegion const & region )
-    {
-      regions.emplace_back( region.getName() );
-    } );
-    meshTargets[meshBodyName] = std::move( regions );
-  } );
-
-  dofManager.addField( viewKeyStruct::dispJumpString(),
-                       DofManager::Location::Elem,
-                       3,
-                       meshTargets );
-
-  dofManager.addCoupling( viewKeyStruct::dispJumpString(),
-                          viewKeyStruct::dispJumpString(),
-                          DofManager::Connector::Elem );
-}
->>>>>>> 71c695da
+                         meshTargets );
 
     dofManager.addCoupling( viewKeyStruct::dispJumpString(),
                             viewKeyStruct::dispJumpString(),
-                            DofManager::Connector::Elem,
-                            regions );
-
+                            DofManager::Connector::Elem );
   }
 }
 void SolidMechanicsEmbeddedFractures::setupSystem( DomainPartition & domain,
@@ -264,19 +242,14 @@
 {
   GEOSX_MARK_FUNCTION;
 
-<<<<<<< HEAD
   if( !m_useStaticCondensation )
   {
-    dofManager.setMesh( domain.getMeshBody( 0 ).getMeshLevel( 0 ) );
+
+    GEOSX_UNUSED_VAR( setSparsity );
+
+    dofManager.setDomain( domain );
     setupDofs( domain, dofManager );
     dofManager.reorderByRank();
-=======
-  GEOSX_UNUSED_VAR( setSparsity );
-
-  dofManager.setDomain( domain );
-  setupDofs( domain, dofManager );
-  dofManager.reorderByRank();
->>>>>>> 71c695da
 
     // Set the sparsity pattern without the Kwu and Kuw blocks.
     SparsityPattern< globalIndex > patternDiag;
@@ -341,54 +314,6 @@
   // If specified as a b.c. apply traction
   applyTractionBC( time, dt, domain );
 
-<<<<<<< HEAD
-  MeshLevel & mesh = domain.getMeshBody( 0 ).getMeshLevel( 0 );
-
-  NodeManager const & nodeManager = mesh.getNodeManager();
-  ElementRegionManager & elemManager = mesh.getElemManager();
-  SurfaceElementRegion & region = elemManager.getRegion< SurfaceElementRegion >( m_fractureRegionName );
-  EmbeddedSurfaceSubRegion & subRegion = region.getSubRegion< EmbeddedSurfaceSubRegion >( 0 );
-
-  string const dispDofKey = dofManager.getKey( dataRepository::keys::TotalDisplacement );
-
-  arrayView1d< globalIndex const > const dispDofNumber = nodeManager.getReference< globalIndex_array >( dispDofKey );
-
-  real64 const gravityVectorData[3] = LVARRAY_TENSOROPS_INIT_LOCAL_3( gravityVector() );
-
-  if( !m_useStaticCondensation )
-  {
-    string const jumpDofKey = dofManager.getKey( viewKeyStruct::dispJumpString() );
-    arrayView1d< globalIndex const > const jumpDofNumber = subRegion.getReference< globalIndex_array >( jumpDofKey );
-
-    SolidMechanicsEFEMKernels::EFEMFactory kernelFactory( subRegion,
-                                                          dispDofNumber,
-                                                          jumpDofNumber,
-                                                          dofManager.rankOffset(),
-                                                          localMatrix,
-                                                          localRhs,
-                                                          gravityVectorData );
-
-    real64 maxTraction = finiteElement::
-                           regionBasedKernelApplication
-                         < parallelDevicePolicy< 32 >,
-                           constitutive::SolidBase,
-                           CellElementSubRegion >( mesh,
-                                                   targetRegionNames(),
-                                                   m_solidSolver->getDiscretizationName(),
-                                                   m_solidSolver->solidMaterialNames(),
-                                                   kernelFactory );
-
-    GEOSX_UNUSED_VAR( maxTraction );
-  }
-  else
-  {
-    SolidMechanicsEFEMKernels::EFEMStaticCondensationFactory kernelFactory( subRegion,
-                                                                            dispDofNumber,
-                                                                            dofManager.rankOffset(),
-                                                                            localMatrix,
-                                                                            localRhs,
-                                                                            gravityVectorData );
-=======
   forMeshTargets( domain.getMeshBodies(), [&] ( string const &,
                                                 MeshLevel & mesh,
                                                 arrayView1d< string const > const & regionNames )
@@ -399,45 +324,61 @@
     EmbeddedSurfaceSubRegion const & subRegion = region.getSubRegion< EmbeddedSurfaceSubRegion >( 0 );
 
     string const dispDofKey = dofManager.getKey( dataRepository::keys::TotalDisplacement );
-    string const jumpDofKey = dofManager.getKey( viewKeyStruct::dispJumpString() );
 
     arrayView1d< globalIndex const > const dispDofNumber = nodeManager.getReference< globalIndex_array >( dispDofKey );
-    arrayView1d< globalIndex const > const jumpDofNumber = subRegion.getReference< globalIndex_array >( jumpDofKey );
 
     real64 const gravityVectorData[3] = LVARRAY_TENSOROPS_INIT_LOCAL_3( gravityVector() );
 
-    SolidMechanicsEFEMKernels::QuasiStaticFactory kernelFactory( subRegion,
-                                                                 dispDofNumber,
-                                                                 jumpDofNumber,
-                                                                 dofManager.rankOffset(),
-                                                                 localMatrix,
-                                                                 localRhs,
-                                                                 gravityVectorData );
->>>>>>> 71c695da
-
-    real64 maxTraction = finiteElement::
-                           regionBasedKernelApplication
-                         < parallelDevicePolicy< 32 >,
-                           constitutive::SolidBase,
-                           CellElementSubRegion >( mesh,
-<<<<<<< HEAD
-                                                   targetRegionNames(),
-                                                   m_solidSolver->getDiscretizationName(),
-                                                   m_solidSolver->solidMaterialNames(),
-                                                   kernelFactory );
-
-    GEOSX_UNUSED_VAR( maxTraction );
-  }
-=======
-                                                   regionNames,
-                                                   m_solidSolver->getDiscretizationName(),
-                                                   SolidMechanicsLagrangianFEM::viewKeyStruct::solidMaterialNamesString(),
-                                                   kernelFactory );
-
-    GEOSX_UNUSED_VAR( maxTraction );
+    if( !m_useStaticCondensation )
+    {
+      string const jumpDofKey = dofManager.getKey( viewKeyStruct::dispJumpString() );
+      arrayView1d< globalIndex const > const jumpDofNumber = subRegion.getReference< globalIndex_array >( jumpDofKey );
+
+      SolidMechanicsEFEMKernels::EFEMFactory kernelFactory( subRegion,
+                                                            dispDofNumber,
+                                                            jumpDofNumber,
+                                                            dofManager.rankOffset(),
+                                                            localMatrix,
+                                                            localRhs,
+                                                            gravityVectorData );
+
+      real64 maxTraction = finiteElement::
+                             regionBasedKernelApplication
+                           < parallelDevicePolicy< 32 >,
+                             constitutive::SolidBase,
+                             CellElementSubRegion >( mesh,
+                                                     regionNames,
+                                                     m_solidSolver->getDiscretizationName(),
+                                                     SolidMechanicsLagrangianFEM::viewKeyStruct::solidMaterialNamesString(),
+                                                     kernelFactory );
+
+      GEOSX_UNUSED_VAR( maxTraction );
+
+    }
+    else
+    {
+      SolidMechanicsEFEMKernels::EFEMStaticCondensationFactory kernelFactory( subRegion,
+                                                                              dispDofNumber,
+                                                                              dofManager.rankOffset(),
+                                                                              localMatrix,
+                                                                              localRhs,
+                                                                              gravityVectorData );
+      real64 maxTraction = finiteElement::
+                             regionBasedKernelApplication
+                           < parallelDevicePolicy< 32 >,
+                             constitutive::SolidBase,
+                             CellElementSubRegion >( mesh,
+                                                     regionNames,
+                                                     m_solidSolver->getDiscretizationName(),
+                                                     SolidMechanicsLagrangianFEM::viewKeyStruct::solidMaterialNamesString(),
+                                                     kernelFactory );
+
+      GEOSX_UNUSED_VAR( maxTraction );
+
+
+    }
 
   } );
->>>>>>> 71c695da
 }
 
 void SolidMechanicsEmbeddedFractures::addCouplingNumNonzeros( DomainPartition & domain,
@@ -652,78 +593,57 @@
 
   // Matrix residual
   real64 const solidResidualNorm = m_solidSolver->calculateResidualNorm( domain, dofManager, localRhs );
-<<<<<<< HEAD
 
   if( !m_useStaticCondensation )
   {
-    // Fracture residual
-    MeshLevel const & mesh = domain.getMeshBody( 0 ).getMeshLevel( 0 );
-=======
->>>>>>> 71c695da
 
     string const jumpDofKey = dofManager.getKey( viewKeyStruct::dispJumpString() );
 
     globalIndex const rankOffset = dofManager.rankOffset();
 
-<<<<<<< HEAD
     RAJA::ReduceSum< parallelDeviceReduce, real64 > localSum( 0.0 );
 
     // globalResidualNorm[0]: the sum of all the local sum(rhs^2).
     // globalResidualNorm[1]: max of max force of each rank. Basically max force globally
     real64 globalResidualNorm[2] = {0, 0};
 
-    forTargetSubRegions< EmbeddedSurfaceSubRegion >( mesh, [&]( localIndex const targetIndex,
-                                                                EmbeddedSurfaceSubRegion const & subRegion )
-    {
-      GEOSX_UNUSED_VAR( targetIndex );
-
-=======
-  // Fracture residual
-  forMeshTargets( domain.getMeshBodies(), [&] ( string const &,
-                                                MeshLevel const & mesh,
-                                                arrayView1d< string const > const & regionNames )
-  {
-    string const jumpDofKey = dofManager.getKey( viewKeyStruct::dispJumpString() );
-
-    globalIndex const rankOffset = dofManager.rankOffset();
-
-    mesh.getElemManager().forElementSubRegions< EmbeddedSurfaceSubRegion >( regionNames, [&]( localIndex const,
-                                                                                              EmbeddedSurfaceSubRegion const & subRegion )
-    {
->>>>>>> 71c695da
-      arrayView1d< globalIndex const > const &
-      dofNumber = subRegion.getReference< array1d< globalIndex > >( jumpDofKey );
-      arrayView1d< integer const > const & ghostRank = subRegion.ghostRank();
-
-      forAll< parallelDevicePolicy<> >( subRegion.size(),
-                                        [localRhs, localSum, dofNumber, rankOffset, ghostRank] GEOSX_HOST_DEVICE ( localIndex const k )
+    // Fracture residual
+    forMeshTargets( domain.getMeshBodies(), [&] ( string const &,
+                                                  MeshLevel const & mesh,
+                                                  arrayView1d< string const > const & regionNames )
+    {
+      string const jumpDofKey = dofManager.getKey( viewKeyStruct::dispJumpString() );
+
+      globalIndex const rankOffset = dofManager.rankOffset();
+
+      mesh.getElemManager().forElementSubRegions< EmbeddedSurfaceSubRegion >( regionNames, [&]( localIndex const,
+                                                                                                EmbeddedSurfaceSubRegion const & subRegion )
       {
-        if( ghostRank[k] < 0 )
+        arrayView1d< globalIndex const > const &
+        dofNumber = subRegion.getReference< array1d< globalIndex > >( jumpDofKey );
+        arrayView1d< integer const > const & ghostRank = subRegion.ghostRank();
+
+        forAll< parallelDevicePolicy<> >( subRegion.size(),
+                                          [localRhs, localSum, dofNumber, rankOffset, ghostRank] GEOSX_HOST_DEVICE ( localIndex const k )
         {
-          localIndex const localRow = LvArray::integerConversion< localIndex >( dofNumber[k] - rankOffset );
-          for( localIndex i = 0; i < 3; ++i )
+          if( ghostRank[k] < 0 )
           {
-            localSum += localRhs[localRow + i] * localRhs[localRow + i];
+            localIndex const localRow = LvArray::integerConversion< localIndex >( dofNumber[k] - rankOffset );
+            for( localIndex i = 0; i < 3; ++i )
+            {
+              localSum += localRhs[localRow + i] * localRhs[localRow + i];
+            }
           }
-        }
+        } );
+
       } );
-<<<<<<< HEAD
-=======
-    } );
->>>>>>> 71c695da
 
       real64 const localResidualNorm[2] = { localSum.get(), m_solidSolver->getMaxForce() };
 
-<<<<<<< HEAD
 
       int const rank     = MpiWrapper::commRank( MPI_COMM_GEOSX );
       int const numRanks = MpiWrapper::commSize( MPI_COMM_GEOSX );
       array1d< real64 > globalValues( numRanks * 2 );
-=======
-    int const rank     = MpiWrapper::commRank( MPI_COMM_GEOSX );
-    int const numRanks = MpiWrapper::commSize( MPI_COMM_GEOSX );
-    array1d< real64 > globalValues( numRanks * 2 );
->>>>>>> 71c695da
 
       // Everything is done on rank 0
       MpiWrapper::gather( localResidualNorm,
@@ -803,40 +723,43 @@
 void SolidMechanicsEmbeddedFractures::updateJump( DofManager const & dofManager,
                                                   DomainPartition & domain )
 {
-  MeshLevel & mesh = domain.getMeshBody( 0 ).getMeshLevel( 0 );
-
-  NodeManager const & nodeManager = mesh.getNodeManager();
-  ElementRegionManager & elemManager = mesh.getElemManager();
-  SurfaceElementRegion & region = elemManager.getRegion< SurfaceElementRegion >( m_fractureRegionName );
-  EmbeddedSurfaceSubRegion & subRegion = region.getSubRegion< EmbeddedSurfaceSubRegion >( 0 );
-
-  string const dispDofKey = dofManager.getKey( dataRepository::keys::TotalDisplacement );
-
-  arrayView1d< globalIndex const > const dispDofNumber = nodeManager.getReference< globalIndex_array >( dispDofKey );
-
-  real64 const gravityVectorData[3] = LVARRAY_TENSOROPS_INIT_LOCAL_3( gravityVector() );
-
-  CRSMatrix< real64, globalIndex >  voidMatrix;
-  array1d< real64 > voidRhs;
-
-  SolidMechanicsEFEMKernels::EFEMJumpUpdateFactory kernelFactory( subRegion,
-                                                                  dispDofNumber,
-                                                                  dofManager.rankOffset(),
-                                                                  voidMatrix.toViewConstSizes(),
-                                                                  voidRhs.toView(),
-                                                                  gravityVectorData );
-
-  real64 maxTraction = finiteElement::
-                         regionBasedKernelApplication
-                       < parallelDevicePolicy< 32 >,
-                         constitutive::SolidBase,
-                         CellElementSubRegion >( mesh,
-                                                 targetRegionNames(),
-                                                 m_solidSolver->getDiscretizationName(),
-                                                 m_solidSolver->solidMaterialNames(),
-                                                 kernelFactory );
-
-  GEOSX_UNUSED_VAR( maxTraction );
+  forMeshTarges( domain.getMeshBodies(), [&] ( string const &,
+                                               MeshLeve & mesh,
+                                               arrayView1d< string const > const & regionNames )
+  {
+    NodeManager const & nodeManager = mesh.getNodeManager();
+    ElementRegionManager & elemManager = mesh.getElemManager();
+    SurfaceElementRegion & region = elemManager.getRegion< SurfaceElementRegion >( m_fractureRegionName );
+    EmbeddedSurfaceSubRegion & subRegion = region.getSubRegion< EmbeddedSurfaceSubRegion >( 0 );
+
+    string const dispDofKey = dofManager.getKey( dataRepository::keys::TotalDisplacement );
+
+    arrayView1d< globalIndex const > const dispDofNumber = nodeManager.getReference< globalIndex_array >( dispDofKey );
+
+    real64 const gravityVectorData[3] = LVARRAY_TENSOROPS_INIT_LOCAL_3( gravityVector() );
+
+    CRSMatrix< real64, globalIndex >  voidMatrix;
+    array1d< real64 > voidRhs;
+
+    SolidMechanicsEFEMKernels::EFEMJumpUpdateFactory kernelFactory( subRegion,
+                                                                    dispDofNumber,
+                                                                    dofManager.rankOffset(),
+                                                                    voidMatrix.toViewConstSizes(),
+                                                                    voidRhs.toView(),
+                                                                    gravityVectorData );
+
+    real64 maxTraction = finiteElement::
+                           regionBasedKernelApplication
+                         < parallelDevicePolicy< 32 >,
+                           constitutive::SolidBase,
+                           CellElementSubRegion >( mesh,
+                                                   regionNames,
+                                                   m_solidSolver->getDiscretizationName(),
+                                                   SolidMechanicsLagrangianFEM::viewKeyStruct::solidMaterialNamesString(),
+                                                   kernelFactory );
+
+    GEOSX_UNUSED_VAR( maxTraction );
+  } );
 }
 
 void SolidMechanicsEmbeddedFractures::updateState( DomainPartition & domain )
