--- conflicted
+++ resolved
@@ -83,18 +83,12 @@
       {
         region.forElementSubRegions< EmbeddedSurfaceSubRegion >( [&]( EmbeddedSurfaceSubRegion & subRegion )
         {
-<<<<<<< HEAD
-          subRegion.registerWrapper< array1d< R1Tensor > >( viewKeyStruct::dispJumpString )
-            ->setPlotLevel( PlotLevel::LEVEL_0 );
-          subRegion.registerWrapper< array1d< R1Tensor > >( viewKeyStruct::deltaDispJumpString );
-=======
           subRegion.registerWrapper< array2d< real64 > >( viewKeyStruct::dispJumpString )->
             setPlotLevel( PlotLevel::LEVEL_0 )->
             reference().resizeDimension< 1 >( 3 );
 
           subRegion.registerWrapper< array2d< real64 > >( viewKeyStruct::deltaDispJumpString )->
             reference().resizeDimension< 1 >( 3 );
->>>>>>> 8aeb3620
         } );
       } );
     }
@@ -231,9 +225,6 @@
   localRhs.setName( this->getName() + "/localRhs" );
   localSolution.setName( this->getName() + "/localSolution" );
 
-  ///
-
-
 }
 
 void SolidMechanicsEmbeddedFractures::AssembleSystem( real64 const time,
@@ -259,240 +250,11 @@
   SurfaceElementRegion const & region = *(elemManager.GetRegion< SurfaceElementRegion >( m_fractureRegionName ));
   EmbeddedSurfaceSubRegion const & subRegion = *(region.GetSubRegion< EmbeddedSurfaceSubRegion >( 0 ));
 
-<<<<<<< HEAD
   string const dispDofKey = dofManager.getKey( dataRepository::keys::TotalDisplacement );
   string const jumpDofKey = dofManager.getKey( viewKeyStruct::dispJumpString );
 
   arrayView1d< globalIndex const > const & dispDofNumber = nodeManager.getReference< globalIndex_array >( dispDofKey );
   arrayView1d< globalIndex const > const & jumpDofNumber = subRegion.getReference< globalIndex_array >( jumpDofKey );
-=======
-  string const dofKey     = dofManager.getKey( keys::TotalDisplacement );
-  string const jumpDofKey = dofManager.getKey( viewKeyStruct::dispJumpString );
-
-  arrayView1d< globalIndex const > const & globalDofNumber = nodeManager.getReference< globalIndex_array >( dofKey );
-
-//  ElementRegionManager::ConstitutiveRelationAccessor< ConstitutiveBase const >
-//  constitutiveRelations = elemManager.ConstructFullConstitutiveAccessor< ConstitutiveBase const >( constitutiveManager );
-
-  ElementRegionManager::MaterialViewAccessor< real64 > const
-  density = elemManager.ConstructFullMaterialViewAccessor< real64 >( "density0",
-                                                                     constitutiveManager );
-  globalIndex const rankOffset = dofManager.rankOffset();
-
-  constexpr int dim = 3;
-  static constexpr int maxNumUdof = dim * 8; // this is hard-coded for now.
-
-  // Initialise local matrices and vectors
-  array1d< globalIndex >       dispEqnRowIndices ( maxNumUdof );
-  array1d< globalIndex >       jumpEqnRowIndices    ( 3 );
-  array1d< globalIndex >       dispColIndices ( maxNumUdof );
-  array1d< globalIndex >       jumpColIndices ( 3 );
-
-  array2d< real64 >            Kwu_elem( 3, maxNumUdof );
-  array2d< real64 >            Kuw_elem( maxNumUdof, 3 );
-  array2d< real64 >            Kww_elem( 3, 3 );
-  array1d< real64 >            R1( 3 );
-  array1d< real64 >            R0( maxNumUdof );
-  array1d< real64 >            tractionVec( 3 );
-  array2d< real64 >            dTdw( 3, 3 );
-
-  // Equilibrium and compatibility operators for the element
-  // number of strain components x number of jump enrichments. The comp operator is different
-  // at each Gauss point.
-  array2d< real64 >       eqMatrix( 3, 6 );
-  array2d< real64 >       compMatrix( 6, 3 );
-  array2d< real64 >       strainMatrix( 6, maxNumUdof );
-
-  // local storage of contribution of each gauss point
-  array2d< real64 >            Kwu_gauss( 3, maxNumUdof );
-  array2d< real64 >            Kuw_gauss( maxNumUdof, 3 );
-  array2d< real64 >            Kww_gauss( 3, 3 );
-
-  // intermediate objects to do BDC, EDB, EDC
-  array2d< real64 >            matBD( maxNumUdof, 6 );
-  array2d< real64 >            matED( 3, 6 );
-
-  array2d< real64 > u_local( 8, 3 );
-  array2d< real64 > du_local( 8, 3 );
-
-  array1d< real64 >       u( maxNumUdof );
-  array1d< real64 >       w( 3 );
-
-  array2d< real64 > dMatrix( 6, 6 );
-
-  // begin region loop
-  elemManager.forElementRegions< SurfaceElementRegion >( [&]( SurfaceElementRegion const & embeddedRegion )->void
-  {
-    // loop of embeddeSubregions
-    embeddedRegion.forElementSubRegions< EmbeddedSurfaceSubRegion >( [&]( EmbeddedSurfaceSubRegion const & embeddedSurfaceSubRegion )->void
-    {
-      localIndex const numEmbeddedElems = embeddedSurfaceSubRegion.size();
-
-      FixedToManyElementRelation const & embeddedSurfacesToCells = embeddedSurfaceSubRegion.getToCellRelation();
-
-      arrayView1d< globalIndex const > const &
-      embeddedElementDofNumber = embeddedSurfaceSubRegion.getReference< array1d< globalIndex > >( jumpDofKey );
-      arrayView2d< real64 const > const & w_global  = embeddedSurfaceSubRegion.getReference< array2d< real64 > >( viewKeyStruct::dispJumpString );
-      arrayView2d< real64 const > const & dw_global = embeddedSurfaceSubRegion.getReference< array2d< real64 > >( viewKeyStruct::deltaDispJumpString );
-
-      arrayView1d< real64 const > const & fractureSurfaceArea = embeddedSurfaceSubRegion.getElementArea();
-
-      arrayView1d< integer const > const & ghostRank = embeddedSurfaceSubRegion.ghostRank();
-
-      jumpEqnRowIndices.resize( embeddedSurfaceSubRegion.numOfJumpEnrichments() );
-      jumpColIndices.resize( embeddedSurfaceSubRegion.numOfJumpEnrichments() );
-
-      // loop over embedded surfaces
-      for( localIndex k=0; k<numEmbeddedElems; ++k )
-      {
-        if( ghostRank[k] < 0 )
-        {
-          // Get rock matrix element subregion
-          CellElementSubRegion const * const elementSubRegion =
-            Group::group_cast< CellElementSubRegion const * const >
-              ( elemManager.GetRegion( embeddedSurfacesToCells.m_toElementRegion[k][0] )->
-                GetSubRegion( embeddedSurfacesToCells.m_toElementSubRegion[k][0] ));
-
-          localIndex cellElementIndex = embeddedSurfacesToCells.m_toElementIndex[k][0];
-
-          CellBlock::NodeMapType const & elemsToNodes = elementSubRegion->nodeList();
-          // Get the number of nodes per element
-          localIndex const numNodesPerElement = elemsToNodes.size( 1 );
-
-          // Get finite element discretization info
-          finiteElement::FiniteElementBase const &
-          fe = elementSubRegion->getReference< finiteElement::FiniteElementBase >( m_solidSolver->getDiscretizationName() );
-
-          // Resize based on number of dof of the subregion
-          int nUdof = numNodesPerElement * 3;
-          dispEqnRowIndices.resize( nUdof );
-          dispColIndices.resize( nUdof );
-          Kwu_elem.resizeDimension< 1 >( nUdof );
-          Kuw_elem.resizeDimension< 0 >( nUdof );
-          R0.resize( nUdof );
-          u.resize( nUdof );
-
-          // Initialize
-          Kwu_elem.setValues< serialPolicy >( 0 );
-          Kuw_elem.setValues< serialPolicy >( 0 );
-          Kww_elem.setValues< serialPolicy >( 0 );
-          R0.setValues< serialPolicy >( 0 );
-          R1.setValues< serialPolicy >( 0 );
-          dTdw.setValues< serialPolicy >( 0 );
-          eqMatrix.setValues< serialPolicy >( 0 );
-          compMatrix.setValues< serialPolicy >( 0 );
-          strainMatrix.setValues< serialPolicy >( 0 );
-
-          u_local.resize( numNodesPerElement );
-          du_local.resize( numNodesPerElement );
-
-          // Get mechanical moduli tensor
-          LinearElasticIsotropic const * constitutiveRelation = elementSubRegion->getConstitutiveModel< LinearElasticIsotropic >( m_solidSolver->solidMaterialNames()[0] );
-          LinearElasticIsotropic::KernelWrapper const & solidConstitutive = constitutiveRelation->createKernelUpdates();
-          solidConstitutive.GetStiffness( cellElementIndex, dMatrix );
-
-          // Basis functions derivatives
-          arrayView4d< real64 const > const & dNdX = elementSubRegion->dNdX();
-
-          // transformation determinant
-          arrayView2d< real64 const > const & detJ = elementSubRegion->detJ();
-
-          // Fill in equilibrium operator
-          arrayView1d< real64 const > const & cellVolume = elementSubRegion->getElementVolume();
-          real64 hInv = fractureSurfaceArea[k] / cellVolume[cellElementIndex]; // AreaFrac / cellVolume
-          AssembleEquilibriumOperator( eqMatrix, embeddedSurfaceSubRegion, k, hInv );
-
-          // Dof index of nodal displacements and row indices
-          for( localIndex a=0; a<numNodesPerElement; ++a )
-          {
-            localIndex localNodeIndex = elemsToNodes[cellElementIndex][a];
-
-            for( int i=0; i < dim; ++i )
-            {
-              dispEqnRowIndices[static_cast< int >(a)*dim+i] = globalDofNumber[localNodeIndex] + i - rankOffset;
-              dispColIndices[static_cast< int >(a)*dim+i]    = globalDofNumber[localNodeIndex] + i;
-            }
-          }
-
-          for( localIndex i = 0; i < numNodesPerElement; ++i )
-          {
-            localIndex const nodeID = elemsToNodes( cellElementIndex, i );
-            LvArray::tensorOps::copy< 3 >( u_local[ i ], disp[ nodeID ] );
-            LvArray::tensorOps::copy< 3 >( du_local[ i ], dDisp[ nodeID ] );
-          }
-
-          // Dof number of jump enrichment
-          for( int i= 0; i < embeddedSurfaceSubRegion.numOfJumpEnrichments(); i++ )
-          {
-            jumpEqnRowIndices[i] = embeddedElementDofNumber[k] + i - rankOffset;
-            jumpColIndices[i]    = embeddedElementDofNumber[k] + i;
-            w( i ) = w_global[k][i] + 0*dw_global[k][i];
-          }
-
-          // copy values in the from 2d to 1d array to use in BlasLapack interface
-          for( localIndex j=0; j < numNodesPerElement; ++j )
-          {
-            for( int i=0; i<dim; ++i )
-            {
-              u( j*dim + i ) = u_local[j][i] + 0*du_local[j][i];
-            }
-          }
-
-          // 1. Assembly of element matrices
-
-          // Resize local storages.
-          Kwu_gauss.resizeDimension< 1 >( nUdof );
-          Kuw_gauss.resizeDimension< 0 >( nUdof );
-          matBD.resizeDimension< 0 >( nUdof );
-          strainMatrix.resizeDimension< 1 >( nUdof );
-
-          BlasLapackLA::matrixMatrixMultiply( eqMatrix, dMatrix, matED );
-
-          // Compute traction
-          ComputeTraction( constitutiveManager, w, tractionVec, dTdw );
-
-          for( integer q=0; q<fe.getNumQuadraturePoints(); ++q )
-          {
-
-            const real64 detJq = detJ[cellElementIndex][q];
-
-            AssembleCompatibilityOperator( compMatrix,
-                                           embeddedSurfaceSubRegion,
-                                           k,
-                                           q,
-                                           elemsToNodes,
-                                           nodesCoord,
-                                           cellElementIndex,
-                                           numNodesPerElement,
-                                           dNdX );
-
-            AssembleStrainOperator( strainMatrix,
-                                    cellElementIndex,
-                                    q,
-                                    numNodesPerElement,
-                                    dNdX );
-            // transp(B)D
-            BlasLapackLA::matrixTMatrixMultiply( strainMatrix, dMatrix, matBD );
-            // EDC
-            BlasLapackLA::matrixMatrixMultiply( matED, compMatrix, Kww_gauss );
-            // EDB
-            BlasLapackLA::matrixMatrixMultiply( matED, strainMatrix, Kwu_gauss );
-            // transp(B)DB
-            BlasLapackLA::matrixMatrixMultiply( matBD, compMatrix, Kuw_gauss );
-
-            // multiply by determinant
-            BlasLapackLA::matrixScale( detJq, Kwu_gauss );
-            BlasLapackLA::matrixScale( detJq, Kuw_gauss );
-            BlasLapackLA::matrixScale( detJq, Kww_gauss );
-
-            // Add Gauss point contribution to element matrix
-            BlasLapackLA::matrixMatrixAdd( Kww_gauss, Kww_elem, -1 );
-            BlasLapackLA::matrixMatrixAdd( Kwu_gauss, Kwu_elem, -1 );
-            BlasLapackLA::matrixMatrixAdd( Kuw_gauss, Kuw_elem, -1 );
-          }
-
-          BlasLapackLA::matrixMatrixAdd( dTdw, Kww_elem, -1 );
->>>>>>> 8aeb3620
 
 
   real64 const gravityVectorData[3] = { gravityVector().Data()[0],
@@ -671,162 +433,6 @@
   } );
 }
 
-<<<<<<< HEAD
-=======
-void SolidMechanicsEmbeddedFractures::AssembleEquilibriumOperator( array2d< real64 > & eqMatrix,
-                                                                   EmbeddedSurfaceSubRegion const & embeddedSurfaceSubRegion,
-                                                                   const localIndex k,
-                                                                   const real64 hInv )
-{
-  GEOSX_MARK_FUNCTION;
-  // Normal and tangent unit vectors
-  real64 const nVec[3]  = LVARRAY_TENSOROPS_INIT_LOCAL_3( embeddedSurfaceSubRegion.getNormalVector( k ) );
-  real64 const tVec1[3] = LVARRAY_TENSOROPS_INIT_LOCAL_3( embeddedSurfaceSubRegion.getTangentVector1( k ) );
-  real64 const tVec2[3] = LVARRAY_TENSOROPS_INIT_LOCAL_3( embeddedSurfaceSubRegion.getTangentVector2( k ) );
-
-  BlasLapackLA::matrixScale( 0, eqMatrix );
-
-  real64 nDn[3][3], t1DnSym[3][3], t2DnSym[3][3];
-
-  // n dyadic n
-  LvArray::tensorOps::Rij_eq_AiAj< 3 >( nDn, nVec );
-
-  // sym(n dyadic t1) and sym (n dyadic t2)
-  LvArray::tensorOps::Rij_eq_AiBj< 3, 3 >( t1DnSym, nVec, tVec1 );
-  LvArray::tensorOps::Rij_add_AiBj< 3, 3 >( t1DnSym, tVec1, nVec );
-  LvArray::tensorOps::scale< 3, 3 >( t1DnSym, 0.5 );
-
-  LvArray::tensorOps::Rij_eq_AiBj< 3, 3 >( t2DnSym, nVec, tVec2 );
-  LvArray::tensorOps::Rij_add_AiBj< 3, 3 >( t2DnSym, tVec2, nVec );
-  LvArray::tensorOps::scale< 3, 3 >( t2DnSym, 0.5 );
-
-  int VoigtIndex;
-
-  for( int i=0; i < 3; ++i )
-  {
-    for( int j=0; j < 3; ++j )
-    {
-      if( i == j )
-      {
-        VoigtIndex = 1;
-      }
-      else
-      {
-        VoigtIndex = 6 - i - j;
-      }
-      eqMatrix( 0, VoigtIndex ) += nDn     [i][j];
-      eqMatrix( 1, VoigtIndex ) += t1DnSym [i][j];
-      eqMatrix( 2, VoigtIndex ) += t2DnSym [i][j];
-    }
-  }
-  BlasLapackLA::matrixScale( -hInv, eqMatrix );
-}
-
-void
-SolidMechanicsEmbeddedFractures::
-  AssembleCompatibilityOperator( array2d< real64 > & compMatrix,
-                                 EmbeddedSurfaceSubRegion const & embeddedSurfaceSubRegion,
-                                 localIndex const k,
-                                 localIndex const q,
-                                 CellBlock::NodeMapType const & elemsToNodes,
-                                 arrayView2d< real64 const, nodes::REFERENCE_POSITION_USD > const & nodesCoord,
-                                 localIndex const cellElementIndex,
-                                 localIndex const numNodesPerElement,
-                                 arrayView4d< real64 const > const & dNdX )
-{
-  GEOSX_MARK_FUNCTION;
-
-  // Normal and tangent unit vectors
-  real64 const nVec[3]  = LVARRAY_TENSOROPS_INIT_LOCAL_3( embeddedSurfaceSubRegion.getNormalVector( k ) );
-  real64 const tVec1[3] = LVARRAY_TENSOROPS_INIT_LOCAL_3( embeddedSurfaceSubRegion.getTangentVector1( k ) );
-  real64 const tVec2[3] = LVARRAY_TENSOROPS_INIT_LOCAL_3( embeddedSurfaceSubRegion.getTangentVector2( k ) );
-
-  // Fill in compatibility operator
-
-  // 1. construct mvector sum(dNdX(a) * H(a)) value for each Gauss point
-  real64 mVec[3] = { 0.0 };
-  for( integer a=0; a<numNodesPerElement; ++a )
-  {
-    // Heaviside
-    real64 heavisideFun = embeddedSurfaceSubRegion.
-                            ComputeHeavisideFunction( nodesCoord[ elemsToNodes[cellElementIndex][a] ], k );
-    // sum contribution of each node
-    mVec[0] -= dNdX( cellElementIndex, q, a, 0 ) * heavisideFun;
-    mVec[1] -= dNdX( cellElementIndex, q, a, 1 ) * heavisideFun;
-    mVec[2] -= dNdX( cellElementIndex, q, a, 2 ) * heavisideFun;
-  }
-
-  BlasLapackLA::matrixScale( 0, compMatrix );
-
-  // 2. fill in the operator itself
-
-  real64 nDmSym[3][3], t1DmSym[3][3], t2DmSym[3][3];
-
-  // sym(n dyadic m)
-  LvArray::tensorOps::Rij_eq_AiBj< 3, 3 >( nDmSym, mVec, nVec );
-  LvArray::tensorOps::Rij_add_AiBj< 3, 3 >( nDmSym, nVec, mVec );
-  LvArray::tensorOps::scale< 3, 3 >( nDmSym, 0.5 );
-
-  // sym(n dyadic t1) and sym (n dyadic t2)
-  LvArray::tensorOps::Rij_eq_AiBj< 3, 3 >( t1DmSym, mVec, tVec1 );
-  LvArray::tensorOps::Rij_add_AiBj< 3, 3 >( t1DmSym, tVec1, mVec );
-  LvArray::tensorOps::scale< 3, 3 >( t1DmSym, 0.5 );
-
-  LvArray::tensorOps::Rij_eq_AiBj< 3, 3 >( t2DmSym, mVec, tVec2 );
-  LvArray::tensorOps::Rij_add_AiBj< 3, 3 >( t2DmSym, tVec2, mVec );
-  LvArray::tensorOps::scale< 3, 3 >( t2DmSym, 0.5 );
-
-  int VoigtIndex;
-
-  for( int i=0; i < 3; ++i )
-  {
-    for( int j=0; j < 3; ++j )
-    {
-      if( i == j )
-      {
-        VoigtIndex = 1;
-      }
-      else
-      {
-        VoigtIndex = 6 - i - j;
-      }
-      compMatrix( VoigtIndex, 0 ) += nDmSym [i][j];
-      compMatrix( VoigtIndex, 1 ) += t1DmSym[i][j];
-      compMatrix( VoigtIndex, 2 ) += t2DmSym[i][j];
-    }
-  }
-}
-
-void SolidMechanicsEmbeddedFractures::AssembleStrainOperator( array2d< real64 > & strainMatrix,
-                                                              localIndex const elIndex,
-                                                              localIndex const q,
-                                                              localIndex const numNodesPerElement,
-                                                              arrayView4d< real64 const > const & dNdX )
-{
-  GEOSX_MARK_FUNCTION;
-  strainMatrix.setValues< serialPolicy >( 0 ); // make 0
-
-  for( integer a=0; a<numNodesPerElement; ++a )
-  {
-
-    strainMatrix( 0, a*3 + 0 ) = dNdX( elIndex, q, a, 0 );
-    strainMatrix( 1, a*3 + 1 ) = dNdX( elIndex, q, a, 1 );
-    strainMatrix( 2, a*3 + 2 ) = dNdX( elIndex, q, a, 2 );
-
-    strainMatrix( 3, a*3 + 1 ) = dNdX( elIndex, q, a, 2 );
-    strainMatrix( 3, a*3 + 2 ) = dNdX( elIndex, q, a, 1 );
-
-    strainMatrix( 4, a*3 + 0 ) = dNdX( elIndex, q, a, 2 );
-    strainMatrix( 4, a*3 + 2 ) = dNdX( elIndex, q, a, 0 );
-
-    strainMatrix( 5, a*3 + 0 ) = dNdX( elIndex, q, a, 1 );
-    strainMatrix( 5, a*3 + 1 ) = dNdX( elIndex, q, a, 0 );
-  }
-
-
-}
->>>>>>> 8aeb3620
-
 void SolidMechanicsEmbeddedFractures::ApplyBoundaryConditions( real64 const time,
                                                                real64 const dt,
                                                                DomainPartition & domain,
