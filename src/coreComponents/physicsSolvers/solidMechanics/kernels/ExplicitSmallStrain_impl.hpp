/*
 * ------------------------------------------------------------------------------------------------------------
 * SPDX-License-Identifier: LGPL-2.1-only
 *
 * Copyright (c) 2018-2020 Lawrence Livermore National Security LLC
 * Copyright (c) 2018-2020 The Board of Trustees of the Leland Stanford Junior University
 * Copyright (c) 2018-2020 TotalEnergies
 * Copyright (c) 2019-     GEOSX Contributors
 * All rights reserved
 *
 * See top level LICENSE, COPYRIGHT, CONTRIBUTORS, NOTICE, and ACKNOWLEDGEMENTS files for details.
 * ------------------------------------------------------------------------------------------------------------
 */

/**
 * @file ExplictSmallStrain_impl.hpp
 */

#ifndef GEOS_PHYSICSSOLVERS_SOLIDMECHANICS_KERNELS_EXPLICITSMALLTRAIN_IMPL_HPP_
#define GEOS_PHYSICSSOLVERS_SOLIDMECHANICS_KERNELS_EXPLICITSMALLTRAIN_IMPL_HPP_

//#include "ExplicitFiniteStrain.hpp"
#include "ExplicitSmallStrain.hpp"


namespace geos
{

/// Namespace to contain the solid mechanics kernels.
namespace solidMechanicsLagrangianFEMKernels
{


template< typename SUBREGION_TYPE,
          typename CONSTITUTIVE_TYPE,
          typename FE_TYPE >
ExplicitSmallStrain< SUBREGION_TYPE, CONSTITUTIVE_TYPE, FE_TYPE >::ExplicitSmallStrain( NodeManager & nodeManager,
                                                                                        EdgeManager const & edgeManager,
                                                                                        FaceManager const & faceManager,
                                                                                        localIndex const targetRegionIndex,
                                                                                        SUBREGION_TYPE const & elementSubRegion,
                                                                                        FE_TYPE const & finiteElementSpace,
                                                                                        CONSTITUTIVE_TYPE & inputConstitutiveType,
                                                                                        real64 const dt,
                                                                                        string const elementListName ):
  Base( elementSubRegion,
        finiteElementSpace,
        inputConstitutiveType ),
  m_X( nodeManager.referencePosition()),
  m_u( nodeManager.getField< fields::solidMechanics::totalDisplacement >() ),
  m_vel( nodeManager.getField< fields::solidMechanics::velocity >() ),
  m_acc( nodeManager.getField< fields::solidMechanics::acceleration >() ),
  m_dt( dt ),
  m_elementList( elementSubRegion.template getReference< SortedArray< localIndex > >( elementListName ).toViewConst() )
{
  GEOS_UNUSED_VAR( edgeManager );
  GEOS_UNUSED_VAR( faceManager );
  GEOS_UNUSED_VAR( targetRegionIndex );
}


template< typename SUBREGION_TYPE,
          typename CONSTITUTIVE_TYPE,
          typename FE_TYPE >
<<<<<<< HEAD
GEOSX_HOST_DEVICE
inline
=======
GEOS_HOST_DEVICE
GEOS_FORCE_INLINE
>>>>>>> 478ff4e8
void ExplicitSmallStrain< SUBREGION_TYPE, CONSTITUTIVE_TYPE, FE_TYPE >::setup( localIndex const k,
                                                                               StackVariables & stack ) const
{
  for( localIndex a=0; a< numNodesPerElem; ++a )
  {
    localIndex const nodeIndex = m_elemsToNodes( k, a );
    for( int i=0; i<numDofPerTrialSupportPoint; ++i )
    {
#if defined(CALC_FEM_SHAPE_IN_KERNEL)
      stack.xLocal[ a ][ i ] = m_X[ nodeIndex ][ i ];
#endif

#if UPDATE_STRESS==2
      stack.varLocal[ a ][ i ] = m_vel[ nodeIndex ][ i ] * m_dt;
#else
      stack.varLocal[ a ][ i ] = m_u[ nodeIndex ][ i ];
#endif
    }
  }
}

template< typename SUBREGION_TYPE,
          typename CONSTITUTIVE_TYPE,
          typename FE_TYPE >
<<<<<<< HEAD
GEOSX_HOST_DEVICE
inline
=======
GEOS_HOST_DEVICE
GEOS_FORCE_INLINE
>>>>>>> 478ff4e8
void ExplicitSmallStrain< SUBREGION_TYPE, CONSTITUTIVE_TYPE, FE_TYPE >::quadraturePointKernel( localIndex const k,
                                                                                               localIndex const q,
                                                                                               StackVariables & stack ) const
{
//#define USE_JACOBIAN
#if !defined( USE_JACOBIAN )
  real64 dNdX[ numNodesPerElem ][ 3 ];
  real64 const detJ = m_finiteElementSpace.template getGradN< FE_TYPE >( k, q, stack.xLocal, dNdX );
  /// Macro to substitute in the shape function derivatives.
  real64 strain[6] = {0};
  FE_TYPE::symmetricGradient( dNdX, stack.varLocal, strain );

  real64 stressLocal[ 6 ] = {0};
#if UPDATE_STRESS == 2
  m_constitutiveUpdate.smallStrainUpdate_StressOnly( k, q, strain, stressLocal );
#else
  m_constitutiveUpdate.smallStrainNoStateUpdate_StressOnly( k, q, strain, stressLocal );
#endif

  for( localIndex c = 0; c < 6; ++c )
  {
#if UPDATE_STRESS == 2
    stressLocal[ c ] *= -detJ;
#elif UPDATE_STRESS == 1
    stressLocal[ c ] = -( stressLocal[ c ] + m_constitutiveUpdate.m_newStress( k, q, c ) ) * detJ;   // TODO: decide on
                                                                                                     // initial stress
                                                                                                     // strategy
#else
    stressLocal[ c ] *= -detJ;
#endif
  }

  FE_TYPE::plusGradNajAij( dNdX, stressLocal, stack.fLocal );

#else
  real64 invJ[3][3];
  real64 const detJ = FE_TYPE::inverseJacobianTransformation( q, stack.xLocal, invJ );

  real64 strain[6] = {0};
  FE_TYPE::symmetricGradient( q, invJ, stack.varLocal, strain );

  real64 stressLocal[ 6 ] = {0};
#if UPDATE_STRESS == 2
  m_constitutiveUpdate.smallStrainUpdate_StressOnly( k, q, strain, stressLocal );
#else
  m_constitutiveUpdate.smallStrainNoStateUpdate_StressOnly( k, q, strain, stressLocal );
#endif

  for( localIndex c = 0; c < 6; ++c )
  {
#if UPDATE_STRESS == 2
    stressLocal[ c ] *= detJ;
#elif UPDATE_STRESS == 1
    stressLocal[ c ] = ( stressLocal[ c ] + m_constitutiveUpdate.m_newStress( k, q, c ) ) * DETJ;   // TODO: decide on
                                                                                                    // initial stress
                                                                                                    // strategy
#else
    stressLocal[ c ] *= DETJ;
#endif
  }

  FE_TYPE::plusGradNajAij( q, invJ, stressLocal, stack.fLocal );
#endif
}

template< typename SUBREGION_TYPE,
          typename CONSTITUTIVE_TYPE,
          typename FE_TYPE >
<<<<<<< HEAD
GEOSX_HOST_DEVICE
inline
=======
GEOS_HOST_DEVICE
GEOS_FORCE_INLINE
>>>>>>> 478ff4e8
real64 ExplicitSmallStrain< SUBREGION_TYPE, CONSTITUTIVE_TYPE, FE_TYPE >::complete( localIndex const k,
                                                                                    StackVariables const & stack ) const
{
  for( localIndex a = 0; a < numNodesPerElem; ++a )
  {
    localIndex const nodeIndex = m_elemsToNodes( k, a );
    for( int b = 0; b < numDofPerTestSupportPoint; ++b )
    {
      RAJA::atomicAdd< parallelDeviceAtomic >( &m_acc( nodeIndex, b ), stack.fLocal[ a ][ b ] );
    }
  }
  return 0;
}

template< typename SUBREGION_TYPE,
          typename CONSTITUTIVE_TYPE,
          typename FE_TYPE >
template< typename POLICY,
          typename KERNEL_TYPE >
real64
ExplicitSmallStrain< SUBREGION_TYPE, CONSTITUTIVE_TYPE, FE_TYPE >::kernelLaunch( localIndex const numElems,
                                                                                 KERNEL_TYPE const & kernelComponent )
{
  GEOS_MARK_FUNCTION;

  GEOS_UNUSED_VAR( numElems );

  localIndex const numProcElems = kernelComponent.m_elementList.size();
  forAll< POLICY >( numProcElems,
                    [=] GEOS_DEVICE ( localIndex const index )
  {
    localIndex const k = kernelComponent.m_elementList[ index ];

    typename KERNEL_TYPE::StackVariables stack;

    kernelComponent.setup( k, stack );
    for( integer q=0; q<KERNEL_TYPE::numQuadraturePointsPerElem; ++q )
    {
      kernelComponent.quadraturePointKernel( k, q, stack );
    }
    kernelComponent.complete( k, stack );
  } );
  return 0;
}


#undef UPDATE_STRESS

} // namespace solidMechanicsLagrangianFEMKernels

} // namespace geos

#endif //GEOS_PHYSICSSOLVERS_SOLIDMECHANICS_KERNELS_EXPLICITSMALLTRAIN_IMPL_HPP_<|MERGE_RESOLUTION|>--- conflicted
+++ resolved
@@ -62,13 +62,8 @@
 template< typename SUBREGION_TYPE,
           typename CONSTITUTIVE_TYPE,
           typename FE_TYPE >
-<<<<<<< HEAD
-GEOSX_HOST_DEVICE
+GEOS_HOST_DEVICE
 inline
-=======
-GEOS_HOST_DEVICE
-GEOS_FORCE_INLINE
->>>>>>> 478ff4e8
 void ExplicitSmallStrain< SUBREGION_TYPE, CONSTITUTIVE_TYPE, FE_TYPE >::setup( localIndex const k,
                                                                                StackVariables & stack ) const
 {
@@ -93,13 +88,8 @@
 template< typename SUBREGION_TYPE,
           typename CONSTITUTIVE_TYPE,
           typename FE_TYPE >
-<<<<<<< HEAD
-GEOSX_HOST_DEVICE
+GEOS_HOST_DEVICE
 inline
-=======
-GEOS_HOST_DEVICE
-GEOS_FORCE_INLINE
->>>>>>> 478ff4e8
 void ExplicitSmallStrain< SUBREGION_TYPE, CONSTITUTIVE_TYPE, FE_TYPE >::quadraturePointKernel( localIndex const k,
                                                                                                localIndex const q,
                                                                                                StackVariables & stack ) const
@@ -168,13 +158,8 @@
 template< typename SUBREGION_TYPE,
           typename CONSTITUTIVE_TYPE,
           typename FE_TYPE >
-<<<<<<< HEAD
-GEOSX_HOST_DEVICE
+GEOS_HOST_DEVICE
 inline
-=======
-GEOS_HOST_DEVICE
-GEOS_FORCE_INLINE
->>>>>>> 478ff4e8
 real64 ExplicitSmallStrain< SUBREGION_TYPE, CONSTITUTIVE_TYPE, FE_TYPE >::complete( localIndex const k,
                                                                                     StackVariables const & stack ) const
 {
