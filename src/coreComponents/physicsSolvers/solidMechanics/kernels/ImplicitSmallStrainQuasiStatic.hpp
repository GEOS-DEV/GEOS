--- conflicted
+++ resolved
@@ -170,11 +170,7 @@
      * @param a Node index for the row.
      * @param b Node index for the col.
      */
-<<<<<<< HEAD
-    GEOSX_HOST_DEVICE inline constexpr
-=======
-    GEOS_HOST_DEVICE GEOS_FORCE_INLINE constexpr
->>>>>>> 478ff4e8
+    GEOS_HOST_DEVICE inline constexpr
     void operator() ( localIndex const a, localIndex const b )
     {
       GEOS_UNUSED_VAR( a );
@@ -186,11 +182,7 @@
      *   integrating the divergence to produce nodal forces.
      * @param stress The stress array.
      */
-<<<<<<< HEAD
-    GEOSX_HOST_DEVICE inline constexpr
-=======
-    GEOS_HOST_DEVICE GEOS_FORCE_INLINE constexpr
->>>>>>> 478ff4e8
+    GEOS_HOST_DEVICE inline constexpr
     void operator() ( real64 (& stress)[6] )
     {
       GEOS_UNUSED_VAR( stress );
@@ -217,13 +209,8 @@
   /**
    * @copydoc geos::finiteElement::ImplicitKernelBase::complete
    */
-<<<<<<< HEAD
-  GEOSX_HOST_DEVICE
+  GEOS_HOST_DEVICE
   inline
-=======
-  GEOS_HOST_DEVICE
-  GEOS_FORCE_INLINE
->>>>>>> 478ff4e8
   real64 complete( localIndex const k,
                    StackVariables & stack ) const;
 
@@ -258,13 +245,8 @@
    * @param[in] k Element index.
    * @return A parameter representative of the stiffness matrix dstress/dstrain
    */
-<<<<<<< HEAD
-  GEOSX_HOST_DEVICE
+  GEOS_HOST_DEVICE
   inline
-=======
-  GEOS_HOST_DEVICE
-  GEOS_FORCE_INLINE
->>>>>>> 478ff4e8
   real64 computeStabilizationScaling( localIndex const k ) const
   {
     // TODO: generalize this to other constitutive models (currently we assume linear elasticity).
