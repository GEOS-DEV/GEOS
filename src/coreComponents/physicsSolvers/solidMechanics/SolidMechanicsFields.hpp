--- conflicted
+++ resolved
@@ -78,7 +78,6 @@
                WRITE_AND_READ,
                "Incremental displacements for the current time step on the nodes" );
 
-<<<<<<< HEAD
 DECLARE_FIELD( strain,
                "strain",
                array2dLayoutStrain,
@@ -86,7 +85,7 @@
                LEVEL_0,
                WRITE_AND_READ,
                "Average strain in cell" );
-=======
+  
 DECLARE_FIELD( incrementalBubbleDisplacement,
                "incrementalBubbleDisplacement",
                array2d< real64 >,
@@ -94,8 +93,7 @@
                LEVEL_3,
                WRITE_AND_READ,
                "Incremental bubble displacements for the current time step on the nodes" );
->>>>>>> 3bf12d21
-
+  
 DECLARE_FIELD( velocity,
                "velocity",
                array2dLayoutVelocity,
