/*
 * ------------------------------------------------------------------------------------------------------------
 * SPDX-License-Identifier: LGPL-2.1-only
 *
 * Copyright (c) 2018-2019 Lawrence Livermore National Security LLC
 * Copyright (c) 2018-2019 The Board of Trustees of the Leland Stanford Junior University
 * Copyright (c) 2018-2019 Total, S.A
 * Copyright (c) 2019-     GEOSX Contributors
 * All right reserved
 *
 * See top level LICENSE, COPYRIGHT, CONTRIBUTORS, NOTICE, and ACKNOWLEDGEMENTS files for details.
 * ------------------------------------------------------------------------------------------------------------
 */

/**
 * @file SolidMechanicsLagrangianFEMKernels.hpp
 */

#pragma once

#include "common/DataTypes.hpp"
#include "common/TimingMacros.hpp"
#include "constitutive/ConstitutiveBase.hpp"
#include "finiteElement/ElementLibrary/FiniteElementBase.h"
#include "finiteElement/FiniteElementShapeFunctionKernel.hpp"
#include "finiteElement/Kinematics.h"
#include "finiteElement/kernelInterface/ImplicitKernelBase.hpp"
#include "rajaInterface/GEOS_RAJA_Interface.hpp"
#include "TimeIntegrationOption.hpp"

namespace geosx
{

namespace SolidMechanicsLagrangianFEMKernels
{

inline void velocityUpdate( arrayView2d< real64, nodes::ACCELERATION_USD > const & acceleration,
                            arrayView2d< real64, nodes::VELOCITY_USD > const & velocity,
                            real64 const dt )
{
  GEOSX_MARK_FUNCTION;

  localIndex const N = acceleration.size( 0 );
  forAll< parallelDevicePolicy<> >( N, [=] GEOSX_DEVICE ( localIndex const i )
  {
    LvArray::tensorOps::scaledAdd< 3 >( velocity[ i ], acceleration[ i ], dt );
    LvArray::tensorOps::fill< 3 >( acceleration[ i ], 0 );
  } );
}

inline void velocityUpdate( arrayView2d< real64, nodes::ACCELERATION_USD > const & acceleration,
                            arrayView1d< real64 const > const & mass,
                            arrayView2d< real64, nodes::VELOCITY_USD > const & velocity,
                            real64 const dt,
                            SortedArrayView< localIndex const > const & indices )
{
  GEOSX_MARK_FUNCTION;

  forAll< parallelDevicePolicy<> >( indices.size(), [=] GEOSX_DEVICE ( localIndex const i )
  {
    localIndex const a = indices[ i ];
    LvArray::tensorOps::scale< 3 >( acceleration[ a ], 1.0 / mass[ a ] );
    LvArray::tensorOps::scaledAdd< 3 >( velocity[ a ], acceleration[ a ], dt );
  } );
}

inline void displacementUpdate( arrayView2d< real64 const, nodes::VELOCITY_USD > const & velocity,
                                arrayView2d< real64, nodes::INCR_DISPLACEMENT_USD > const & uhat,
                                arrayView2d< real64, nodes::TOTAL_DISPLACEMENT_USD > const & u,
                                real64 const dt )
{
  GEOSX_MARK_FUNCTION;

  localIndex const N = velocity.size( 0 );
  forAll< parallelDevicePolicy<> >( N, [=] GEOSX_DEVICE ( localIndex const i )
  {
    LvArray::tensorOps::scaledCopy< 3 >( uhat[ i ], velocity[ i ], dt );
    LvArray::tensorOps::add< 3 >( u[ i ], uhat[ i ] );
  } );
}



/**
 * @brief Function to select which templated kernel function to call.
 * @tparam KERNELWRAPPER A struct or class that contains the following method
 *  "Launch<NUM_NODES_PER_ELEM, NUM_QUADRATURE_POINTS, CONSTITUTIVE_TYPE>( CONSTITUTIVE_TYPE *, PARAMS... )"
 * @tparam PARAMS Variadic parameter pack to pass arguments to Launch function.
 * @param NUM_NODES_PER_ELEM The number of nodes in an element.
 * @param NUM_QUADRATURE_POINTS The number of quadrature points in an element.
 * @param params Variadic parameter list to hold all parameters that are forwarded to the kernel function.
 * @return Depends on the kernel.
 */
template< typename KERNELWRAPPER, typename ... PARAMS >
inline real64
ElementKernelLaunchSelector( localIndex NUM_NODES_PER_ELEM,
                             localIndex NUM_QUADRATURE_POINTS,
                             constitutive::ConstitutiveBase * const constitutiveRelation,
                             PARAMS && ... params )
{
  real64 rval = 0;

  using namespace constitutive;

  ConstitutivePassThru< SolidBase >::Execute( constitutiveRelation,
                                              [&]( auto * const constitutive )
  {
    using CONSTITUTIVE_TYPE = TYPEOFPTR( constitutive );
    if( NUM_NODES_PER_ELEM==8 && NUM_QUADRATURE_POINTS==8 )
    {
      rval = KERNELWRAPPER::template Launch< 8, 8, CONSTITUTIVE_TYPE >( constitutive,
                                                                        std::forward< PARAMS >( params )... );
    }
    else if( NUM_NODES_PER_ELEM==4 && NUM_QUADRATURE_POINTS==1 )
    {
      rval = KERNELWRAPPER::template Launch< 4, 1, CONSTITUTIVE_TYPE >( constitutive,
                                                                        std::forward< PARAMS >( params )... );
    }
  } );
  return rval;
}

/**
 * @struct Structure to wrap templated function that implements the explicit time integration kernel.
 */
struct ExplicitKernel
{

#if defined(GEOSX_USE_CUDA)
  #define CALCFEMSHAPE
#endif


  template< int N, int USD >
  GEOSX_HOST_DEVICE
  GEOSX_FORCE_INLINE
  static
  void Integrate( arraySlice1d< real64 const, USD > const & fieldVar,
  #if defined(CALCFEMSHAPE)
<<<<<<< HEAD
                  real64 const (&dNdX)[8][3],
=======
                  real64 const (&dNdX)[ N ][ 3 ],
>>>>>>> 4a795edb
  #else
                  arraySlice2d< real64 const > const & dNdX,
  #endif
                  real64 const detJ,
                  real64 const detF,
                  real64 const ( &fInv )[ 3 ][ 3 ],
                  real64 ( & result )[ N ][ 3 ] )
  {
    GEOSX_ASSERT_EQ( fieldVar.size(), 6 );

    real64 const integrationFactor = -detJ * detF;

    real64 P[ 3 ][ 3 ];
    LvArray::tensorOps::symAikBjk< 3 >( P, fieldVar, fInv );
    LvArray::tensorOps::scale< 3, 3 >( P, integrationFactor );

    for( int a = 0; a < N; ++a )    // loop through all shape functions in element
    {
      LvArray::tensorOps::plusAijBj< 3, 3 >( result[ a ], P, dNdX[ a ] );
    }
  }

  /**
   * @brief Launch of the element processing kernel for explicit time integration.
   * @tparam NUM_NODES_PER_ELEM The number of nodes/dof per element.
   * @tparam NUM_QUADRATURE_POINTS The number of quadrature points per element.
   * @tparam CONSTITUTIVE_TYPE the type of the constitutive relation that is being used.
   * @param A pointer to the constitutive relation that is being used.
   * @param elementList The list of elements to be processed
   * @param elemsToNodes The map from the elements to the nodes that form that element.
   * @param dNdX The derivatives of the shape functions wrt the reference configuration.
   * @param detJ The determinant of the transformation matrix (Jacobian) to the parent element.
   * @param u The nodal array of total displacements.
   * @param vel The nodal array of velocity.
   * @param acc The nodal array of force/acceleration.
   * @param stress The stress at each element quadrature point
   * @param dt The timestep
   * @return The achieved timestep.
   */
  template< localIndex NUM_NODES_PER_ELEM, localIndex NUM_QUADRATURE_POINTS, typename CONSTITUTIVE_TYPE >
  static inline real64
  Launch( CONSTITUTIVE_TYPE * const constitutiveRelation,
          LvArray::SortedArrayView< localIndex const, localIndex > const & elementList,
          arrayView2d< localIndex const, cells::NODE_MAP_USD > const & elemsToNodes,
          arrayView4d< real64 const > const & dNdX,
          arrayView2d< real64 const > const & detJ,
          arrayView2d< real64 const, nodes::REFERENCE_POSITION_USD > const & X,
          arrayView2d< real64 const, nodes::TOTAL_DISPLACEMENT_USD > const & u,
          arrayView2d< real64 const, nodes::VELOCITY_USD > const & vel,
          arrayView2d< real64, nodes::ACCELERATION_USD > const & acc,
          real64 const dt )
  {


#if defined(CALCFEMSHAPE)
    GEOSX_UNUSED_VAR( dNdX );
    GEOSX_UNUSED_VAR( detJ );
#else
    GEOSX_UNUSED_VAR( X );
#endif



    typename CONSTITUTIVE_TYPE::KernelWrapper constitutive = constitutiveRelation->createKernelUpdates();

    using KERNEL_POLICY = parallelDevicePolicy< 32 >;
    RAJA::forall< KERNEL_POLICY >( RAJA::TypedRangeSegment< localIndex >( 0, elementList.size() ),
                                   [=] GEOSX_DEVICE ( localIndex const index )
    {
      localIndex const k = elementList[ index ];

      real64 v_local[ NUM_NODES_PER_ELEM ][ 3 ];
      real64 u_local[ NUM_NODES_PER_ELEM ][ 3 ];
      real64 f_local[ NUM_NODES_PER_ELEM ][ 3 ] = { { 0 } };
#if defined(CALCFEMSHAPE)
      real64 X_local[ NUM_NODES_PER_ELEM ][ 3 ];
#endif

      for( localIndex a=0; a< NUM_NODES_PER_ELEM; ++a )
      {
        localIndex const nodeIndex = elemsToNodes( k, a );
        LvArray::tensorOps::copy< 3 >( v_local[ a ], vel[ nodeIndex ] );
        LvArray::tensorOps::copy< 3 >( u_local[ a ], u[ nodeIndex ] );
#if defined(CALCFEMSHAPE)
        LvArray::tensorOps::copy< 3 >( X_local[ a ], X[ nodeIndex ] );
#endif
      }

      //Compute Quadrature
      for( localIndex q = 0; q<NUM_QUADRATURE_POINTS; ++q )
      {
#if defined(CALCFEMSHAPE)
        real64 dNdX[ 8 ][ 3 ];
        real64 const detJ = FiniteElementShapeKernel::shapeFunctionDerivatives( q, X_local, dNdX );
        #define DNDX dNdX
        #define DETJ detJ
#else
        #define DNDX dNdX[k][q]
        #define DETJ detJ( k, q )
#endif
        real64 dUhatdX[ 3 ][ 3 ], dUdX[ 3 ][ 3 ];
        CalculateGradients< NUM_NODES_PER_ELEM >( dUhatdX, dUdX, v_local, u_local, DNDX );
        LvArray::tensorOps::scale< 3, 3 >( dUhatdX, dt );

        real64 F[ 3 ][ 3 ], Ldt[ 3 ][ 3 ], fInv[ 3 ][ 3 ];

        // calculate du/dX
        LvArray::tensorOps::scaledCopy< 3, 3 >( F, dUhatdX, 0.5 );
        LvArray::tensorOps::add< 3, 3 >( F, dUdX );
        LvArray::tensorOps::addIdentity< 3 >( F, 1.0 );
        LvArray::tensorOps::invert< 3 >( fInv, F );

        // chain rule: calculate dv/du = dv/dX * dX/du
        LvArray::tensorOps::AikBkj< 3, 3, 3 >( Ldt, dUhatdX, fInv );

        // calculate gradient (end of step)
        LvArray::tensorOps::copy< 3, 3 >( F, dUhatdX );
        LvArray::tensorOps::add< 3, 3 >( F, dUdX );
        LvArray::tensorOps::addIdentity< 3 >( F, 1.0 );
        real64 const detF = LvArray::tensorOps::invert< 3 >( fInv, F );

        real64 Rot[ 3 ][ 3 ];
        real64 Dadt[ 6 ];
        HughesWinget( Rot, Dadt, Ldt );

        constitutive.HypoElastic( k, q, Dadt, Rot );

        Integrate< NUM_NODES_PER_ELEM >( constitutive.m_stress[k][q].toSliceConst(),
                                         DNDX,
                                         DETJ,
                                         detF,
                                         fInv,
                                         f_local );
      }    //quadrature loop

      for( localIndex a = 0; a < NUM_NODES_PER_ELEM; ++a )
      {
        localIndex const nodeIndex = elemsToNodes( k, a );
        RAJA::atomicAdd< parallelDeviceAtomic >( &acc( nodeIndex, 0 ), f_local[ a ][ 0 ] );
        RAJA::atomicAdd< parallelDeviceAtomic >( &acc( nodeIndex, 1 ), f_local[ a ][ 1 ] );
        RAJA::atomicAdd< parallelDeviceAtomic >( &acc( nodeIndex, 2 ), f_local[ a ][ 2 ] );
      }

    } );

    return dt;
  }

#undef CALCFEMSHAPE
#undef DNDX
#undef DETJ


  static inline real64
  CalculateSingleNodalForce( localIndex const k,
                             localIndex const targetNode,
                             localIndex const numQuadraturePoints,
                             arrayView4d< real64 const > const & dNdX,
                             arrayView2d< real64 const > const & detJ,
                             arrayView3d< real64 const, solid::STRESS_USD > const & stress,
                             R1Tensor & force )
  {
    GEOSX_MARK_FUNCTION;
    localIndex const & a = targetNode;

    //Compute Quadrature
    for( localIndex q = 0; q < numQuadraturePoints; ++q )
    {
      force[ 0 ] -= ( stress( k, q, 0 ) * dNdX( k, q, a, 0 ) +
                      stress( k, q, 5 ) * dNdX( k, q, a, 1 ) +
                      stress( k, q, 4 ) * dNdX( k, q, a, 2 ) ) * detJ( k, q );
      force[ 1 ] -= ( stress( k, q, 5 ) * dNdX( k, q, a, 0 ) +
                      stress( k, q, 1 ) * dNdX( k, q, a, 1 ) +
                      stress( k, q, 3 ) * dNdX( k, q, a, 2 ) ) * detJ( k, q );
      force[ 2 ] -= ( stress( k, q, 4 ) * dNdX( k, q, a, 0 ) +
                      stress( k, q, 3 ) * dNdX( k, q, a, 1 ) +
                      stress( k, q, 2 ) * dNdX( k, q, a, 2 ) ) * detJ( k, q );

    }//quadrature loop

    return 0;
  }

};

/**
 * @struct Structure to wrap templated function that implements the implicit time integration kernel.
 */
struct ImplicitKernel
{

  /**
   * @brief Launch of the element processing kernel for implicit time integration.
   * @tparam NUM_NODES_PER_ELEM The number of nodes/dof per element.
   * @tparam NUM_QUADRATURE_POINTS The number of quadrature points per element.
   * @tparam CONSTITUTIVE_TYPE the type of the constitutive relation that is being used.
   * @param constitutiveRelation A pointer to the constitutive relation that is being used.
   * @param numElems The number of elements the kernel will process.
   * @param dt The timestep.
   * @param dNdX The derivatives of the shape functions wrt the reference configuration.
   * @param detJ The determinant of the transformation matrix (Jacobian) to the parent element.
   * @param fe A pointer to the finite element class used in this kernel.
   * @param elemGhostRank An array containing the values of the owning ranks for ghost elements.
   * @param elemsToNodes The map from the elements to the nodes that form that element.
   * @param globalDofNumber The map from localIndex to the globalDOF number.
   * @param disp The array of total displacements.
   * @param uhat The array of incremental displacements (displacement for this step).
   * @param vtilde The array for the velocity predictor.
   * @param uhattilde The array for the incremental displacement predictor.
   * @param density The array containing the density
   * @param fluidPressure Array containing element fluid pressure at the beginning of the step.
   * @param deltaFluidPressure Array containing the change in element fluid pressure over this step.
   * @param biotCoefficient The biotCoefficient used to calculate effective stress.
   * @param tiOption The time integration option used for the integration.
   * @param stiffnessDamping The stiffness damping coefficient for the Newmark method assuming Rayleigh damping.
   * @param massDamping The mass damping coefficient for the Newmark method assuming Rayleigh damping.
   * @param newmarkBeta The value of \beta in the Newmark update.
   * @param newmarkGamma The value of \gamma in the Newmark update.
   * @param dofManager degree-of-freedom manager associated with the linear system
   * @param matrix sparse matrix containing the derivatives of the residual wrt displacement
   * @param rhs parallel vector containing the global residual
   * @return The maximum nodal force contribution from all elements.
   */
  template< localIndex NUM_NODES_PER_ELEM, localIndex NUM_QUADRATURE_POINTS, typename CONSTITUTIVE_TYPE >
  static inline real64
  Launch( CONSTITUTIVE_TYPE * const GEOSX_UNUSED_PARAM( constitutiveRelation ),
          localIndex const GEOSX_UNUSED_PARAM( numElems ),
          real64 const GEOSX_UNUSED_PARAM( dt ),
          arrayView4d< real64 const > const & GEOSX_UNUSED_PARAM( dNdX ),
          arrayView2d< real64 const > const & GEOSX_UNUSED_PARAM( detJ ),
          FiniteElementBase const * const GEOSX_UNUSED_PARAM( fe ),
          arrayView1d< integer const > const & GEOSX_UNUSED_PARAM( elemGhostRank ),
          arrayView2d< localIndex const, cells::NODE_MAP_USD > const & GEOSX_UNUSED_PARAM( elemsToNodes ),
          arrayView1d< globalIndex const > const & GEOSX_UNUSED_PARAM( globalDofNumber ),
          arrayView2d< real64 const, nodes::TOTAL_DISPLACEMENT_USD > const & GEOSX_UNUSED_PARAM( disp ),
          arrayView2d< real64 const, nodes::INCR_DISPLACEMENT_USD > const & GEOSX_UNUSED_PARAM( uhat ),
          arrayView1d< R1Tensor const > const & GEOSX_UNUSED_PARAM( vtilde ),
          arrayView1d< R1Tensor const > const & GEOSX_UNUSED_PARAM( uhattilde ),
          arrayView2d< real64 const > const & GEOSX_UNUSED_PARAM( density ),
          arrayView1d< real64 const > const & GEOSX_UNUSED_PARAM( fluidPressure ),
          arrayView1d< real64 const > const & GEOSX_UNUSED_PARAM( deltaFluidPressure ),
          real64 const GEOSX_UNUSED_PARAM( biotCoefficient ),
          TimeIntegrationOption const GEOSX_UNUSED_PARAM( tiOption ),
          real64 const GEOSX_UNUSED_PARAM( stiffnessDamping ),
          real64 const GEOSX_UNUSED_PARAM( massDamping ),
          real64 const GEOSX_UNUSED_PARAM( newmarkBeta ),
          real64 const GEOSX_UNUSED_PARAM( newmarkGamma ),
          R1Tensor const & GEOSX_UNUSED_PARAM( gravityVector ),
          DofManager const * const GEOSX_UNUSED_PARAM( dofManager ),
          ParallelMatrix * const GEOSX_UNUSED_PARAM( matrix ),
          ParallelVector * const GEOSX_UNUSED_PARAM( rhs ) )
  {
    GEOSX_ERROR( "SolidMechanicsLagrangianFEM::ImplicitElementKernelWrapper::Launch() not implemented" );
    return 0;
  }

};


} // namespace SolidMechanicsLagrangianFEMKernels

} // namespace geosx<|MERGE_RESOLUTION|>--- conflicted
+++ resolved
@@ -137,11 +137,7 @@
   static
   void Integrate( arraySlice1d< real64 const, USD > const & fieldVar,
   #if defined(CALCFEMSHAPE)
-<<<<<<< HEAD
-                  real64 const (&dNdX)[8][3],
-=======
                   real64 const (&dNdX)[ N ][ 3 ],
->>>>>>> 4a795edb
   #else
                   arraySlice2d< real64 const > const & dNdX,
   #endif
