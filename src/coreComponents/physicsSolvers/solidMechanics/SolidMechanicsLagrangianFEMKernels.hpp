/*
 * ------------------------------------------------------------------------------------------------------------
 * SPDX-License-Identifier: LGPL-2.1-only
 *
 * Copyright (c) 2018-2019 Lawrence Livermore National Security LLC
 * Copyright (c) 2018-2019 The Board of Trustees of the Leland Stanford Junior University
 * Copyright (c) 2018-2019 Total, S.A
 * Copyright (c) 2019-     GEOSX Contributors
 * All right reserved
 *
 * See top level LICENSE, COPYRIGHT, CONTRIBUTORS, NOTICE, and ACKNOWLEDGEMENTS files for details.
 * ------------------------------------------------------------------------------------------------------------
 */

/**
 * @file SolidMechanicsLagrangianFEMKernels.hpp
 */

#pragma once

#include "common/DataTypes.hpp"
#include "constitutive/ConstitutiveBase.hpp"
#include "finiteElement/ElementLibrary/FiniteElementBase.h"
#include "Epetra_FECrsMatrix.h"
#include "Epetra_FEVector.h"
#include "common/DataTypes.hpp"
#include "constitutive/ConstitutiveBase.hpp"
#include "constitutive/Solid/solidSelector.hpp"
#include "rajaInterface/GEOS_RAJA_Interface.hpp"
#include "finiteElement/Kinematics.h"
#include "common/TimingMacros.hpp"

namespace geosx
{

/**
 * @enum timeIntegrationOption
 *
 * The options for time integration
 */
enum class timeIntegrationOption : int
{
  QuasiStatic,    //!< QuasiStatic
  ImplicitDynamic,//!< ImplicitDynamic
  ExplicitDynamic //!< ExplicitDynamic
};

namespace SolidMechanicsLagrangianFEMKernels
{

#if defined(__CUDACC__)
  using KERNEL_POLICY = RAJA::cuda_exec< 256 >;
#elif defined(GEOSX_USE_OPENMP)
  using KERNEL_POLICY = RAJA::omp_parallel_for_exec;
#else
  using KERNEL_POLICY = RAJA::loop_exec;
#endif

inline void velocityUpdate( arrayView1d<R1Tensor> const & acceleration,
                            arrayView1d<real64 const> const & mass,
                            arrayView1d<R1Tensor> const & velocity,
                            R1Tensor const & gravityVector,
                            real64 const dt )
{
  GEOSX_MARK_FUNCTION;

  RAJA::forall< KERNEL_POLICY >( RAJA::TypedRangeSegment< localIndex >( 0, acceleration.size() ),
                                 GEOSX_DEVICE_LAMBDA ( localIndex const i )
  {
    for (int j = 0; j < 3; ++j)
    {
      velocity[ i ][ j ] += dt * acceleration[ i ][ j ];
      acceleration[ i ][ j ] = gravityVector[ j ] * mass[ i ];
    } 
  });
}

inline void velocityUpdate( arrayView1d<R1Tensor> const & acceleration,
                            arrayView1d<real64 const> const & mass, 
                            arrayView1d<R1Tensor> const & velocity,
                            real64 const dt,
                            real64 const massDamping,
                            LvArray::SortedArrayView<localIndex const, localIndex> const & indices )
{
  GEOSX_MARK_FUNCTION;

  RAJA::forall< KERNEL_POLICY >( RAJA::TypedRangeSegment< localIndex >( 0, indices.size() ),
                                 GEOSX_DEVICE_LAMBDA ( localIndex const i )
  {
    localIndex const a = indices[ i ];
    for (int j = 0; j < 3; ++j)
    {
      acceleration[ a ][ j ] -= massDamping * mass[ a ] * velocity[ a ][ j ];
      acceleration[ a ][ j ] /= ( mass[ a ] * (1 + 0.5 * dt * massDamping ) );
      velocity[ a ][ j ] += dt * acceleration[ a ][ j ];
    }
  });
}

inline void displacementUpdate( arrayView1d<R1Tensor const> const & velocity,
                                arrayView1d<R1Tensor> const & uhat,
                                arrayView1d<R1Tensor> const & u,
                                real64 const dt )
{
  GEOSX_MARK_FUNCTION;

  RAJA::forall< KERNEL_POLICY >( RAJA::TypedRangeSegment< localIndex >( 0, velocity.size() ),
                                 GEOSX_DEVICE_LAMBDA ( localIndex const i )
  {
    for (int j = 0; j < 3; ++j)
    {
      uhat[ i ][ j ] = velocity[ i ][ j ] * dt;
      u[ i ][ j ] += uhat[ i ][ j ];
    }
  });
}

template< int N >
inline void Integrate( const R2SymTensor& fieldvar,
                       arraySlice1d<R1Tensor const> const & dNdX,
                       real64 const& detJ,
                       real64 const& detF,
                       const R2Tensor& fInv,
                       R1Tensor * restrict const result )
{
  real64 const integrationFactor = detJ * detF;

  R2Tensor P;
  P.AijBkj( fieldvar, fInv );
  P *= integrationFactor;

  for( int a=0 ; a<N ; ++a )  // loop through all shape functions in element
  {
    result[a].minusAijBj( P, dNdX[a] );
  }
}

/**
 * @brief Function to select which templated kernel function to call.
 * @tparam KERNELWRAPPER A struct or class that contains the following method
 *  "Launch<NUM_NODES_PER_ELEM, NUM_QUADRATURE_POINTS, CONSTITUTIVE_TYPE>( CONSTITUTIVE_TYPE *, PARAMS... )"
 * @tparam PARAMS Variadic parameter pack to pass arguments to Launch function.
 * @param NUM_NODES_PER_ELEM The number of nodes in an element.
 * @param NUM_QUADRATURE_POINTS The number of quadrature points in an element.
 * @param params Variadic parameter list to hold all parameters that are forwarded to the kernel function.
 * @return Depends on the kernel.
 */
template< typename KERNELWRAPPER, typename ... PARAMS>
inline real64
ElementKernelLaunchSelector( localIndex NUM_NODES_PER_ELEM,
                             localIndex NUM_QUADRATURE_POINTS,
                             constitutive::ConstitutiveBase * const constitutiveRelation,
                             PARAMS&& ... params)
{
  real64 rval = 0;

  constitutive::constitutiveUpdatePassThru( constitutiveRelation, [&]( auto & constitutive )
  {
    using CONSTITUTIVE_TYPE = TYPEOFREF( constitutive );
    if( NUM_NODES_PER_ELEM==8 && NUM_QUADRATURE_POINTS==8 )
    {
      rval = KERNELWRAPPER::template Launch<8,8, CONSTITUTIVE_TYPE>( &constitutive, std::forward<PARAMS>(params)... );
    }
    else if( NUM_NODES_PER_ELEM==4 && NUM_QUADRATURE_POINTS==1 )
    {
      rval = KERNELWRAPPER::template Launch<4,1, CONSTITUTIVE_TYPE>( &constitutive, std::forward<PARAMS>(params)... );
    }
  });
  return rval;
}

/**
 * @struct Structure to wrap templated function that implements the explicit time integration kernel.
 */
struct ExplicitKernel
{
  /**
   * @brief Launch of the element processing kernel for explicit time integration.
   * @tparam NUM_NODES_PER_ELEM The number of nodes/dof per element.
   * @tparam NUM_QUADRATURE_POINTS The number of quadrature points per element.
   * @tparam CONSTITUTIVE_TYPE the type of the constitutive relation that is being used.
   * @param A pointer to the constitutive relation that is being used.
   * @param elementList The list of elements to be processed
   * @param elemsToNodes The map from the elements to the nodes that form that element.
   * @param dNdX The derivatives of the shape functions wrt the reference configuration.
   * @param detJ The determinant of the transformation matrix (Jacobian) to the parent element.
   * @param u The nodal array of total displacements.
   * @param vel The nodal array of velocity.
   * @param acc The nodal array of force/acceleration.
   * @param meanStress The mean stress at each element quadrature point
   * @param devStress The deviator stress at each element quadrature point.
   * @param dt The timestep
   * @return The achieved timestep.
   */
  template< localIndex NUM_NODES_PER_ELEM, localIndex NUM_QUADRATURE_POINTS, typename CONSTITUTIVE_TYPE >
  static inline real64
  Launch( CONSTITUTIVE_TYPE * const constitutiveRelation,
          LvArray::SortedArrayView<localIndex const, localIndex> const & elementList,
          arrayView2d<localIndex const, CellBlock::NODE_MAP_UNIT_STRIDE_DIM> const & elemsToNodes,
          arrayView3d< R1Tensor const> const & dNdX,
          arrayView2d<real64 const> const & detJ,
          arrayView1d<R1Tensor const> const & u,
          arrayView1d<R1Tensor const> const & vel,
          arrayView1d<R1Tensor> const & acc,
<<<<<<< HEAD
          arrayView1d< real64 const > const & fluidPressure,
          arrayView1d< real64 const > const & GEOSX_UNUSED_ARG( deltaFluidPressure ) ,
          real64 const biotCoefficient,
          arrayView2d<real64> const & meanStress,
          arrayView2d<R2SymTensor> const & devStress,
          real64 const dt,
          real64 * const maxStableDt)
=======
          arrayView2d<R2SymTensor> const & stress,
          real64 const dt )
>>>>>>> 0d012624
  {
    std::cout << "In Launch ::" << std::endl;
    if (elementList.empty())
      return dt;

    arrayView2d<real64 const> const & density =  constitutiveRelation->density();
    arrayView1d<real64 const> const & bulkModulus =  constitutiveRelation->bulkModulus();
    arrayView1d<real64 const> const & shearModulus =  constitutiveRelation->shearModulus();

    forall_in_set<serialPolicy>( elementList.values(),
                              elementList.size(),
                              GEOSX_LAMBDA ( localIndex k) mutable
    {
      R1Tensor v_local[NUM_NODES_PER_ELEM];
      R1Tensor u_local[NUM_NODES_PER_ELEM];
      R1Tensor f_local[NUM_NODES_PER_ELEM];
      R1Tensor s_dNdx[NUM_NODES_PER_ELEM];

      CopyGlobalToLocal<NUM_NODES_PER_ELEM,R1Tensor>( elemsToNodes[k],
                                                      u, vel,
                                                      u_local, v_local );

      //Compute Quadrature
      for( localIndex q = 0 ; q<NUM_QUADRATURE_POINTS ; ++q)
      {
        R2Tensor dUhatdX, dUdX;
        CalculateGradients<NUM_NODES_PER_ELEM>( dUhatdX, dUdX, v_local, u_local, dNdX[k][q]);
        dUhatdX *= dt;

        R2Tensor F,Ldt, fInv;

        // calculate du/dX
        F = dUhatdX;
        F *= 0.5;
        F += dUdX;
        F.PlusIdentity(1.0);
        fInv.Inverse(F);

        // chain rule: calculate dv/du = dv/dX * dX/du
        Ldt.AijBjk(dUhatdX, fInv);

        // calculate gradient (end of step)
        F = dUhatdX;
        F += dUdX;
        F.PlusIdentity(1.0);
        real64 detF = F.Det();
        fInv.Inverse(F);

        R2Tensor Rot;
        R2SymTensor Dadt;
        HughesWinget(Rot, Dadt, Ldt);

        real64 dt_filter = dt > 0 ? dt : std::numeric_limits<real64>::max();
        constitutiveRelation->StateUpdatePoint( k, q, Dadt, Rot, dt_filter, 0);

<<<<<<< HEAD
        R2SymTensor TotalStress = devStress[k][q];
        TotalStress.PlusIdentity( meanStress[k][q] );

        if( !fluidPressure.empty() )
        {
          TotalStress.PlusIdentity( - biotCoefficient * ( fluidPressure[k]) );
        }

        Integrate<NUM_NODES_PER_ELEM>( TotalStress, dNdX[k][q], detJ[k][q], detF, fInv, f_local );

        for( int a=0 ; a<NUM_NODES_PER_ELEM ; ++a )  // loop through all shape functions in element
        {
          R1Tensor temp;
          temp.AijBj( fInv, dNdX[k][q][a] );
          s_dNdx[a] += temp;
        }

=======
        Integrate<NUM_NODES_PER_ELEM>( stress[k][q], dNdX[k][q], detJ[k][q], detF, fInv, f_local );
>>>>>>> 0d012624
      }//quadrature loop

      real64 BB = 0.0;
      for( int a=0 ; a<NUM_NODES_PER_ELEM ; ++a )
      {
        s_dNdx[a] /= NUM_QUADRATURE_POINTS;
        BB += Dot( s_dNdx[a], s_dNdx[a] ) ;
      }

      *maxStableDt = std::min(*maxStableDt, sqrt( density[k][0] / ( bulkModulus[k] + 4 / 3.0 * shearModulus[k] ) / 2 /BB ));
      std::cout << "\n eleID = " << k+1 << " : \n maxStableDt=" << *maxStableDt << " , density[k][0]=" << density[k][0] << ", BB=" << BB;
      AddLocalToGlobal<NUM_NODES_PER_ELEM>( elemsToNodes[k], f_local, acc );
    });

    return dt;
  }

  static inline real64
  CalculateSingleNodalForce( localIndex const k,
                             localIndex const targetNode,
                             localIndex const numQuadraturePoints,
                             arrayView3d< R1Tensor const> const & dNdX,
                             arrayView2d<real64 const> const & detJ,
                             arrayView2d<R2SymTensor const> const & stress,
                             R1Tensor & force )
  {
    GEOSX_MARK_FUNCTION;
    localIndex const & a = targetNode;

    //Compute Quadrature
    for ( localIndex q = 0; q < numQuadraturePoints; ++q )
    {
      real64 const * const restrict p_stress = stress[ k ][ q ].Data();

      force[ 0 ] -= ( p_stress[ 1 ] * dNdX[ k ][ q ][ a ][ 1 ] +
                      p_stress[ 3 ] * dNdX[ k ][ q ][ a ][ 2 ] +
                      dNdX[ k ][ q ][ a ][ 0 ] * ( p_stress[ 0 ] ) ) * detJ[ k ][ q ];
      force[ 1 ] -= ( p_stress[ 1 ] * dNdX[ k ][ q ][ a ][ 0 ] +
                      p_stress[ 4 ] * dNdX[ k ][ q ][ a ][ 2 ] +
                      dNdX[ k ][ q ][ a ][ 1 ] * ( p_stress[ 2 ] ) ) * detJ[ k ][ q ];
      force[ 2 ] -= ( p_stress[ 3 ] * dNdX[ k ][ q ][ a ][ 0 ] +
                      p_stress[ 4 ] * dNdX[ k ][ q ][ a ][ 1 ] +
                      dNdX[ k ][ q ][ a ][ 2 ] * ( p_stress[ 5 ] ) ) * detJ[ k ][ q ];
    }//quadrature loop

    return 0;
  }

  template< localIndex NUM_QUADRATURE_POINTS >
  static inline real64
  CalculateSingleNodalForce( arrayView1d<localIndex const> const & elementList,
                             arrayView1d<localIndex const> const & targetNodeInElemList,
                             arrayView3d< R1Tensor const> const & dNdX,
                             arrayView2d<real64 const> const & detJ,
                             arrayView2d<R2SymTensor const> const & stress,
                             arrayView1d< R1Tensor > const & force )
  {
   GEOSX_MARK_FUNCTION;

    // RAJA::kernel<KERNEL_POLICY>( RAJA::make_tuple( RAJA::TypedRangeSegment<localIndex>( 0, elementList.size() ) ),
    RAJA::forall< KERNEL_POLICY >( RAJA::TypedRangeSegment< localIndex >( 0, elementList.size() ),
                                   GEOSX_DEVICE_LAMBDA ( localIndex const i )
    {
      localIndex const k = elementList[ i ];

      //Compute Quadrature
      for ( localIndex q = 0; q < NUM_QUADRATURE_POINTS; ++q )
      {
        real64 const * const restrict p_stress = stress[ k ][ q ].Data();

        localIndex const a = targetNodeInElemList[ i ];

        force[i][ 0 ] -= ( p_stress[ 1 ] * dNdX[ k ][ q ][ a ][ 1 ] +
                           p_stress[ 3 ] * dNdX[ k ][ q ][ a ][ 2 ] +
                           dNdX[ k ][ q ][ a ][ 0 ] * ( p_stress[ 0 ]  ) ) * detJ[ k ][ q ];
        force[i][ 1 ] -= ( p_stress[ 1 ] * dNdX[ k ][ q ][ a ][ 0 ] +
                           p_stress[ 4 ] * dNdX[ k ][ q ][ a ][ 2 ] +
                           dNdX[ k ][ q ][ a ][ 1 ] * ( p_stress[ 2 ]  ) ) * detJ[ k ][ q ];
        force[i][ 2 ] -= ( p_stress[ 3 ] * dNdX[ k ][ q ][ a ][ 0 ] +
                           p_stress[ 4 ] * dNdX[ k ][ q ][ a ][ 1 ] +
                           dNdX[ k ][ q ][ a ][ 2 ] * ( p_stress[ 5 ]  ) ) * detJ[ k ][ q ];
      }//quadrature loop
    });

    return 0;
  }

};

/**
 * @struct Structure to wrap templated function that implements the implicit time integration kernel.
 */
struct ImplicitKernel
{
  /**
   * @brief Launch of the element processing kernel for implicit time integration.
   * @tparam NUM_NODES_PER_ELEM The number of nodes/dof per element.
   * @tparam NUM_QUADRATURE_POINTS The number of quadrature points per element.
   * @tparam CONSTITUTIVE_TYPE the type of the constitutive relation that is being used.
   * @param constitutiveRelation A pointer to the constitutive relation that is being used.
   * @param numElems The number of elements the kernel will process.
   * @param dt The timestep.
   * @param dNdX The derivatives of the shape functions wrt the reference configuration.
   * @param detJ The determinant of the transformation matrix (Jacobian) to the parent element.
   * @param fe A pointer to the finite element class used in this kernel.
   * @param elemGhostRank An array containing the values of the owning ranks for ghost elements.
   * @param elemsToNodes The map from the elements to the nodes that form that element.
   * @param globalDofNumber The map from localIndex to the globalDOF number.
   * @param disp The array of total displacements.
   * @param uhat The array of incremental displacements (displacement for this step).
   * @param vtilde The array for the velocity predictor.
   * @param uhattilde The array for the incremental displacement predictor.
   * @param density The array containing the density
   * @param fluidPressure Array containing element fluid pressure at the beginning of the step.
   * @param deltaFluidPressure Array containing the change in element fluid pressure over this step.
   * @param biotCoefficient The biotCoefficient used to calculate effective stress.
   * @param tiOption The time integration option used for the integration.
   * @param stiffnessDamping The stiffness damping coefficient for the Newmark method assuming Rayleigh damping.
   * @param massDamping The mass damping coefficient for the Newmark method assuming Rayleigh damping.
   * @param newmarkBeta The value of \beta in the Newmark update.
   * @param newmarkGamma The value of \gamma in the Newmark update.
   * @param dofManager degree-of-freedom manager associated with the linear system
   * @param matrix sparse matrix containing the derivatives of the residual wrt displacement
   * @param rhs parallel vector containing the global residual
   * @return The maximum nodal force contribution from all elements.
   */
  template< localIndex NUM_NODES_PER_ELEM, localIndex NUM_QUADRATURE_POINTS, typename CONSTITUTIVE_TYPE >
  static inline real64
  Launch( CONSTITUTIVE_TYPE * const GEOSX_UNUSED_ARG( constitutiveRelation ),
          localIndex const GEOSX_UNUSED_ARG( numElems ),
          real64 const GEOSX_UNUSED_ARG( dt ),
          arrayView3d<R1Tensor const> const & GEOSX_UNUSED_ARG( dNdX ),
          arrayView2d<real64 const > const& GEOSX_UNUSED_ARG( detJ ),
          FiniteElementBase const * const GEOSX_UNUSED_ARG( fe ),
          arrayView1d< integer const > const & GEOSX_UNUSED_ARG( elemGhostRank ),
          arrayView2d< localIndex const, CellBlock::NODE_MAP_UNIT_STRIDE_DIM > const & GEOSX_UNUSED_ARG( elemsToNodes ),
          arrayView1d< globalIndex const > const & GEOSX_UNUSED_ARG( globalDofNumber ),
          arrayView1d< R1Tensor const > const & GEOSX_UNUSED_ARG( disp ),
          arrayView1d< R1Tensor const > const & GEOSX_UNUSED_ARG( uhat ),
          arrayView1d< R1Tensor const > const & GEOSX_UNUSED_ARG( vtilde ),
          arrayView1d< R1Tensor const > const & GEOSX_UNUSED_ARG( uhattilde ),
          arrayView1d< real64 const > const & GEOSX_UNUSED_ARG( density ),
          arrayView1d< real64 const > const & GEOSX_UNUSED_ARG( fluidPressure ),
          arrayView1d< real64 const > const & GEOSX_UNUSED_ARG( deltaFluidPressure ),
          real64 const GEOSX_UNUSED_ARG( biotCoefficient ),
          timeIntegrationOption const GEOSX_UNUSED_ARG( tiOption ),
          real64 const GEOSX_UNUSED_ARG( stiffnessDamping ),
          real64 const GEOSX_UNUSED_ARG( massDamping ),
          real64 const GEOSX_UNUSED_ARG( newmarkBeta ),
          real64 const GEOSX_UNUSED_ARG( newmarkGamma ),
          DofManager const * const GEOSX_UNUSED_ARG( dofManager ),
          ParallelMatrix * const GEOSX_UNUSED_ARG( matrix ),
          ParallelVector * const GEOSX_UNUSED_ARG( rhs ) )
  {
    GEOS_ERROR("SolidMechanicsLagrangianFEM::ImplicitElementKernelWrapper::Launch() not implemented");
    return 0;
  }

};

} // namespace SolidMechanicsLagrangianFEMKernels

} // namespace geosx<|MERGE_RESOLUTION|>--- conflicted
+++ resolved
@@ -202,20 +202,13 @@
           arrayView1d<R1Tensor const> const & u,
           arrayView1d<R1Tensor const> const & vel,
           arrayView1d<R1Tensor> const & acc,
-<<<<<<< HEAD
           arrayView1d< real64 const > const & fluidPressure,
           arrayView1d< real64 const > const & GEOSX_UNUSED_ARG( deltaFluidPressure ) ,
           real64 const biotCoefficient,
-          arrayView2d<real64> const & meanStress,
-          arrayView2d<R2SymTensor> const & devStress,
+          arrayView2d<R2SymTensor> const & stress,
           real64 const dt,
           real64 * const maxStableDt)
-=======
-          arrayView2d<R2SymTensor> const & stress,
-          real64 const dt )
->>>>>>> 0d012624
-  {
-    std::cout << "In Launch ::" << std::endl;
+  {
     if (elementList.empty())
       return dt;
 
@@ -269,9 +262,7 @@
         real64 dt_filter = dt > 0 ? dt : std::numeric_limits<real64>::max();
         constitutiveRelation->StateUpdatePoint( k, q, Dadt, Rot, dt_filter, 0);
 
-<<<<<<< HEAD
-        R2SymTensor TotalStress = devStress[k][q];
-        TotalStress.PlusIdentity( meanStress[k][q] );
+        R2SymTensor TotalStress = stress[k][q];
 
         if( !fluidPressure.empty() )
         {
@@ -287,9 +278,6 @@
           s_dNdx[a] += temp;
         }
 
-=======
-        Integrate<NUM_NODES_PER_ELEM>( stress[k][q], dNdX[k][q], detJ[k][q], detF, fInv, f_local );
->>>>>>> 0d012624
       }//quadrature loop
 
       real64 BB = 0.0;
