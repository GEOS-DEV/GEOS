--- conflicted
+++ resolved
@@ -256,8 +256,6 @@
                WRITE_AND_READ,
                "ParticleReferenceSurfaceNormal" );
 
-<<<<<<< HEAD
-=======
 DECLARE_FIELD( particleReferenceSurfacePosition, 
                "particleReferenceSurfacePosition", 
                array2d< real64 >,
@@ -345,7 +343,6 @@
                LEVEL_1,
                WRITE_AND_READ,
                "particleCopyFlag" );        
->>>>>>> 5a59b89d
 }
 
 }
