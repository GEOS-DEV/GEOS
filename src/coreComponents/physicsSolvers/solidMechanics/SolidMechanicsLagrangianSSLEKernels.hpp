--- conflicted
+++ resolved
@@ -28,367 +28,7 @@
 {
 
 namespace SolidMechanicsLagrangianSSLEKernels
-<<<<<<< HEAD
-{
+{} // namespace SolidMechanicsLagrangianSSLEKernels
 
 
-/**
- * @struct Structure to wrap templated function that implements the explicit time integration kernels.
- */
-struct ExplicitKernel
-{
-#if defined(GEOSX_USE_CUDA)
-  #define CALCFEMSHAPE
-#endif
-  // If UPDATE_STRESS is undef, then stress is not updated at all.
-//  #define UPDATE_STRESS 1 // uses total displacement to and adds material stress state to integral for nodalforces.
-  #define UPDATE_STRESS 2 // uses velocity*dt and updates material stress state.
-
-  /**
-   * @brief Launch of the element processing kernel for explicit time integration.
-   * @tparam NUM_NODES_PER_ELEM The number of nodes/dof per element.
-   * @tparam NUM_QUADRATURE_POINTS The number of quadrature points per element.
-   * @tparam CONSTITUTIVE_TYPE the type of the constitutive relation that is being used.
-   * @param constitutiveRelation A pointer to the constitutive relation that is being used.
-   * @param elementList The list of elements to be processed
-   * @param elemsToNodes The map from the elements to the nodes that form that element.
-   * @param dNdX The derivatives of the shape functions wrt the reference configuration.
-   * @param detJ The determinant of the transformation matrix (Jacobian) to the parent element.
-   * @param u The nodal array of total displacements.
-   * @param vel The nodal array of velocity.
-   * @param acc The nodal array of force/acceleration.
-   * @param stress The stress at each element quadrature point.
-   * @param dt The timestep
-   * @return The achieved timestep.
-   */
-  template< localIndex NUM_NODES_PER_ELEM, localIndex NUM_QUADRATURE_POINTS, typename CONSTITUTIVE_TYPE >
-  static inline real64
-  Launch( CONSTITUTIVE_TYPE * const constitutiveRelation,
-          SortedArrayView< localIndex const > const & elementList,
-          arrayView2d< localIndex const, cells::NODE_MAP_USD > const & elemsToNodes,
-          arrayView4d< real64 const > const & dNdX,
-          arrayView2d< real64 const > const & detJ,
-          arrayView2d< real64 const, nodes::REFERENCE_POSITION_USD > const & X,
-          arrayView2d< real64 const, nodes::TOTAL_DISPLACEMENT_USD > const & u,
-          arrayView2d< real64 const, nodes::VELOCITY_USD > const & vel,
-          arrayView2d< real64, nodes::ACCELERATION_USD > const & acc,
-          real64 const dt )
-  {
-    GEOSX_MARK_FUNCTION;
-
-    typename CONSTITUTIVE_TYPE::KernelWrapper const & constitutive = constitutiveRelation->createKernelUpdates();
-
-#if defined(CALCFEMSHAPE)
-    GEOSX_UNUSED_VAR( dNdX );
-    GEOSX_UNUSED_VAR( detJ );
-#else
-    GEOSX_UNUSED_VAR( X );
-#endif
-
-#if UPDATE_STRESS == 2
-    GEOSX_UNUSED_VAR( u );
-#else
-    GEOSX_UNUSED_VAR( vel );
-#endif
-
-    using KERNEL_POLICY = parallelDevicePolicy< 32 >;
-    RAJA::forall< KERNEL_POLICY >( RAJA::TypedRangeSegment< localIndex >( 0, elementList.size() ),
-                                   [=] GEOSX_DEVICE ( localIndex const index )
-    {
-      localIndex const k = elementList[ index ];
-
-      real64 fLocal[ NUM_NODES_PER_ELEM ][ 3 ] = {{0}};
-      real64 varLocal[ NUM_NODES_PER_ELEM ][ 3 ];
-
-#if defined(CALCFEMSHAPE)
-      real64 xLocal[ 8 ][ 3 ];
-#endif
-
-      for( localIndex a=0; a< NUM_NODES_PER_ELEM; ++a )
-      {
-        localIndex const nodeIndex = elemsToNodes( k, a );
-#if defined(CALCFEMSHAPE)
-        LvArray::tensorOps::copy< 3 >( xLocal[ a ], X[ nodeIndex ] );
-#endif
-
-#if UPDATE_STRESS==2
-        LvArray::tensorOps::scaledCopy< 3 >( varLocal[ a ], vel[ nodeIndex ], dt );
-#else
-        LvArray::tensorOps::copy< 3 >( varLocal[ a ], u[ nodeIndex ] );
-#endif
-      }
-
-      //Compute Quadrature
-      for( localIndex q = 0; q < NUM_QUADRATURE_POINTS; ++q )
-      {
-
-#if defined(CALCFEMSHAPE)
-        real64 dNdX[ 8 ][ 3 ];
-        real64 const detJ = FiniteElementShapeKernel::shapeFunctionDerivatives( q, xLocal, dNdX );
-        #define DNDX dNdX
-        #define DETJ detJ
-#else //defined(CALCFEMSHAPE)
-        #define DNDX dNdX[k][q]
-        #define DETJ detJ( k, q )
-#endif //defined(CALCFEMSHAPE)
-
-        real64 strain[6] = {0};
-        for( localIndex a = 0; a < NUM_NODES_PER_ELEM; ++a )
-        {
-          strain[ 0 ] = strain[ 0 ] + DNDX[ a ][ 0 ] * varLocal[ a ][ 0 ];
-          strain[ 1 ] = strain[ 1 ] + DNDX[ a ][ 1 ] * varLocal[ a ][ 1 ];
-          strain[ 2 ] = strain[ 2 ] + DNDX[ a ][ 2 ] * varLocal[ a ][ 2 ];
-          strain[ 3 ] = strain[ 3 ] + DNDX[ a ][ 2 ] * varLocal[ a ][ 1 ] + DNDX[ a ][ 1 ] * varLocal[ a ][ 2 ];
-          strain[ 4 ] = strain[ 4 ] + DNDX[ a ][ 2 ] * varLocal[ a ][ 0 ] + DNDX[ a ][ 0 ] * varLocal[ a ][ 2 ];
-          strain[ 5 ] = strain[ 5 ] + DNDX[ a ][ 1 ] * varLocal[ a ][ 0 ] + DNDX[ a ][ 0 ] * varLocal[ a ][ 1 ];
-        }
-
-#if UPDATE_STRESS == 2
-        constitutive.SmallStrain( k, q, strain );
-#else
-        real64 stressLocal[ 6 ] = {0};
-        constitutive.SmallStrainNoState( k, strain, stressLocal );
-#endif
-
-#if UPDATE_STRESS == 2
-        LvArray::tensorOps::scaledCopy< 6 >( strain, constitutive.m_stress[ k ][ q ], -DETJ );
-#elif UPDATE_STRESS == 1
-        LvArray::tensorOps::copy< 6 >( strain, stressLocal );
-        LvArray::tensorOps::add< 6 >( strain, constitutive.m_stress[ k ][ q ] );
-        LvArray::tensorOps::scale< 6 >( strain, -DETJ );
-#else
-        LvArray::tensorOps::scaledCopy< 6 >( strain, stressLocal, -DETJ );
-#endif
-
-        for( localIndex a=0; a< NUM_NODES_PER_ELEM; ++a )
-        {
-          LvArray::tensorOps::plusSymAijBj< 3 >( fLocal[ a ], strain, DNDX[ a ] );
-        }
-      }    //quadrature loop
-
-      for( localIndex a = 0; a < NUM_NODES_PER_ELEM; ++a )
-      {
-        localIndex const nodeIndex = elemsToNodes( k, a );
-        for( int b = 0; b < 3; ++b )
-        {
-          RAJA::atomicAdd< parallelDeviceAtomic >( &acc( nodeIndex, b ), fLocal[ a ][ b ] );
-        }
-      }
-    } );
-    return dt;
-  }
-
-#undef CALCFEMSHAPE
-#undef DNDX
-#undef DETJ
-#undef UPDATE_STRESS
-
-};
-
-/**
- * @struct Structure to wrap templated function that implements the implicit time integration kernel.
- */
-struct ImplicitKernel
-{
-// #if defined(GEOSX_USE_CUDA)
-  #define CALCFEMSHAPE
-// #endif
-
-  template< int NUM_NODES_PER_ELEM, int NUM_QUADRATURE_POINTS, typename CONSTITUTIVE_TYPE >
-  static inline real64
-  Launch( CONSTITUTIVE_TYPE * const constitutiveRelation,
-          localIndex const numElems,
-          real64 const GEOSX_UNUSED_PARAM( dt ),
-          arrayView4d< real64 const > const & _dNdX,
-          arrayView2d< real64 const > const & _detJ,
-          FiniteElementBase const * const GEOSX_UNUSED_PARAM( fe ),
-          arrayView1d< integer const > const & GEOSX_UNUSED_PARAM( elemGhostRank ),
-          arrayView2d< localIndex const, cells::NODE_MAP_USD > const & elemsToNodes,
-          arrayView1d< globalIndex const > const & globalDofNumber,
-          globalIndex const dofRankOffset,
-          arrayView2d< real64 const, nodes::REFERENCE_POSITION_USD > const & _X,
-          arrayView2d< real64 const, nodes::TOTAL_DISPLACEMENT_USD > const & GEOSX_UNUSED_PARAM( disp ),
-          arrayView2d< real64 const, nodes::INCR_DISPLACEMENT_USD > const & uhat,
-          arrayView1d< R1Tensor const > const & GEOSX_UNUSED_PARAM( vtilde ),
-          arrayView1d< R1Tensor const > const & GEOSX_UNUSED_PARAM( uhattilde ),
-          arrayView2d< real64 const > const & density,
-          arrayView1d< real64 const > const & fluidPressure,
-          arrayView1d< real64 const > const & deltaFluidPressure,
-          real64 const biotCoefficient,
-          TimeIntegrationOption const GEOSX_UNUSED_PARAM( tiOption ),
-          real64 const GEOSX_UNUSED_PARAM( stiffnessDamping ),
-          real64 const GEOSX_UNUSED_PARAM( massDamping ),
-          real64 const GEOSX_UNUSED_PARAM( newmarkBeta ),
-          real64 const GEOSX_UNUSED_PARAM( newmarkGamma ),
-          R1Tensor const & gravityVector,
-          CRSMatrixView< real64, globalIndex const > const & matrix,
-          arrayView1d< real64 > const & rhs )
-  {
-    GEOSX_MARK_FUNCTION;
-    constexpr int NDIM = 3;
-
-    // if the following is not static, then gcc8.1 gives a "error: use of 'this' in a constant expression"
-    static constexpr int ndof = NDIM * NUM_NODES_PER_ELEM;
-
-    typename CONSTITUTIVE_TYPE::KernelWrapper const & constitutive = constitutiveRelation->createKernelUpdates();
-
-    arrayView3d< real64 const, solid::STRESS_USD > const & stress = constitutiveRelation->getStress();
-
-  #if defined(CALCFEMSHAPE)
-    GEOSX_UNUSED_VAR( _dNdX );
-    GEOSX_UNUSED_VAR( _detJ );
-    auto const & X = _X;
-  #else
-    GEOSX_UNUSED_VAR( _X );
-    auto const & dNdX = _dNdX;
-    auto const & detJ = _detJ;
-  #endif
-
-    RAJA::ReduceMax< parallelDeviceReduce, real64 > maxForce( 0 );
-    RAJA::forall< parallelDevicePolicy< 32 > >( RAJA::TypedRangeSegment< localIndex >( 0, numElems ),
-                                                [=] GEOSX_DEVICE ( localIndex const k )
-    {
-      globalIndex elementLocalDofIndex[ ndof ];
-      real64 R[ ndof ] = { 0 };
-      real64 dRdU[ ndof ][ ndof ] = {{ 0 }};
-
-      R1Tensor uhat_local[NUM_NODES_PER_ELEM];
-
-      real64 c[6][6];
-      constitutive.getElasticStiffness( k, c );
-
-    #if defined(CALCFEMSHAPE)
-      real64 xLocal[ NUM_NODES_PER_ELEM ][ 3 ];
-    #endif
-
-      for( localIndex a=0; a<NUM_NODES_PER_ELEM; ++a )
-      {
-        localIndex const localNodeIndex = elemsToNodes( k, a );
-        for( int i=0; i<NDIM; ++i )
-        {
-          elementLocalDofIndex[ a * NDIM + i] = globalDofNumber[localNodeIndex]+i;
-        }
-      }
-
-      for( localIndex a = 0; a < NUM_NODES_PER_ELEM; ++a )
-      {
-        localIndex const nodeIndex = elemsToNodes( k, a );
-        uhat_local[ a ] = uhat[ nodeIndex ];
-      #if defined(CALCFEMSHAPE)
-        for( int i = 0; i < NDIM; ++i )
-        { xLocal[ a ][ i ] = X[ nodeIndex ][ i ]; }
-      #endif
-      }
-
-      for( int q = 0; q < NUM_QUADRATURE_POINTS; ++q )
-      {
-
-      #if defined(CALCFEMSHAPE)
-        real64 dNdX[ 8 ][ 3 ];
-        real64 const detJ_kq = FiniteElementShapeKernel::shapeFunctionDerivatives( q, xLocal, dNdX );
-        #define DNDX dNdX
-        #define DETJ detJ_kq
-      #else //defined(CALCFEMSHAPE)
-        #define DNDX dNdX[k][q]
-        #define DETJ detJ( k, q )
-      #endif //defined(CALCFEMSHAPE)
-
-        real64 stress0[ 6 ] = LVARRAY_TENSOROPS_INIT_LOCAL_6( DETJ * stress[ k ][ q ] );
-        if( !fluidPressure.empty() )
-        {
-          LvArray::tensorOps::symAddIdentity< 3 >( stress0, -DETJ * biotCoefficient * (fluidPressure[ k ] + deltaFluidPressure[ k ]) );
-        }
-
-        for( integer a = 0; a < NUM_NODES_PER_ELEM; ++a )
-        {
-          real64 temp[ 3 ];
-          LvArray::tensorOps::symAijBj< 3 >( temp, stress0, DNDX[ a ] );
-
-          maxForce.max( LvArray::tensorOps::maxAbsoluteEntry< 3 >( temp ) );
-
-          R[ a * NDIM + 0 ] -= temp[ 0 ];
-          R[ a * NDIM + 1 ] -= temp[ 1 ];
-          R[ a * NDIM + 2 ] -= temp[ 2 ];
-
-          for( int b = 0; b < NUM_NODES_PER_ELEM; ++b )
-          {
-            dRdU[ a * NDIM + 0 ][ b * NDIM + 0 ] -= ( c[ 0 ][ 0 ] * DNDX[ a ][ 0 ] * DNDX[ b ][ 0 ] +
-                                                      c[ 5 ][ 5 ] * DNDX[ a ][ 1 ] * DNDX[ b ][ 1 ] +
-                                                      c[ 4 ][ 4 ] * DNDX[ a ][ 2 ] * DNDX[ b ][ 2 ] ) * DETJ;
-            dRdU[ a * NDIM + 0 ][ b * NDIM + 1 ] -= ( c[ 5 ][ 5 ] * DNDX[ a ][ 1 ] * DNDX[ b ][ 0 ] +
-                                                      c[ 0 ][ 1 ] * DNDX[ a ][ 0 ] * DNDX[ b ][ 1 ] ) * DETJ;
-            dRdU[ a * NDIM + 0 ][ b * NDIM + 2 ] -= ( c[ 4 ][ 4 ] * DNDX[ a ][ 2 ] * DNDX[ b ][ 0 ] +
-                                                      c[ 0 ][ 2 ] * DNDX[ a ][ 0 ] * DNDX[ b ][ 2 ] ) * DETJ;
-
-            dRdU[ a * NDIM + 1 ][ b * NDIM + 0 ] -= ( c[ 0 ][ 1 ] * DNDX[ a ][ 1 ] * DNDX[ b ][ 0 ] +
-                                                      c[ 5 ][ 5 ] * DNDX[ a ][ 0 ] * DNDX[ b ][ 1 ] ) * DETJ;
-            dRdU[ a * NDIM + 1 ][ b * NDIM + 1 ] -= ( c[ 5 ][ 5 ] * DNDX[ a ][ 0 ] * DNDX[ b ][ 0 ] +
-                                                      c[ 1 ][ 1 ] * DNDX[ a ][ 1 ] * DNDX[ b ][ 1 ] +
-                                                      c[ 3 ][ 3 ] * DNDX[ a ][ 2 ] * DNDX[ b ][ 2 ] ) * DETJ;
-            dRdU[ a * NDIM + 1 ][ b * NDIM + 2 ] -= ( c[ 3 ][ 3 ] * DNDX[ a ][ 2 ] * DNDX[ b ][ 1 ] +
-                                                      c[ 1 ][ 2 ] * DNDX[ a ][ 1 ] * DNDX[ b ][ 2 ] ) * DETJ;
-
-            dRdU[ a * NDIM + 2 ][ b * NDIM + 0 ] -= ( c[ 0 ][ 2 ] * DNDX[ a ][ 2 ] * DNDX[ b ][ 0 ] +
-                                                      c[ 4 ][ 4 ] * DNDX[ a ][ 0 ] * DNDX[ b ][ 2 ] ) * DETJ;
-            dRdU[ a * NDIM + 2 ][ b * NDIM + 1 ] -= ( c[ 1 ][ 2 ] * DNDX[ a ][ 2 ] * DNDX[ b ][ 1 ] +
-                                                      c[ 3 ][ 3 ] * DNDX[ a ][ 1 ] * DNDX[ b ][ 2 ] ) * DETJ;
-            dRdU[ a * NDIM + 2 ][ b * NDIM + 2 ] -= ( c[ 4 ][ 4 ] * DNDX[ a ][ 0 ] * DNDX[ b ][ 0 ] +
-                                                      c[ 3 ][ 3 ] * DNDX[ a ][ 1 ] * DNDX[ b ][ 1 ] +
-                                                      c[ 2 ][ 2 ] * DNDX[ a ][ 2 ] * DNDX[ b ][ 2 ] ) * DETJ;
-          }
-        }
-
-        R1Tensor gravityForce = gravityVector;
-        gravityForce *= DETJ * density( k, q );
-        R[ q * NDIM + 0 ] += gravityForce[ 0 ];
-        R[ q * NDIM + 1 ] += gravityForce[ 1 ];
-        R[ q * NDIM + 2 ] += gravityForce[ 2 ];
-      }
-
-      // TODO It is simpler to do this...try it.
-      //  dRdU.Multiply(dof_np1,R);
-      for( int a = 0; a < NUM_NODES_PER_ELEM; ++a )
-      {
-        for( int b = 0; b < NUM_NODES_PER_ELEM; ++b )
-        {
-          for( int i = 0; i < NDIM; ++i )
-          {
-            for( int j = 0; j < NDIM; ++j )
-            {
-              R[ a * NDIM + i ] += dRdU[ a * NDIM + i ][ b * NDIM + j ] * uhat_local[ b ][ j ];
-            }
-          }
-        }
-      }
-
-      for( int localNode = 0; localNode < NUM_NODES_PER_ELEM; ++localNode )
-      {
-        for( int dim = 0; dim < NDIM; ++dim )
-        {
-          localIndex const dof = LvArray::integerConversion< localIndex >( elementLocalDofIndex[ NDIM * localNode + dim ] - dofRankOffset );
-          if( dof < 0 || dof >= matrix.numRows() ) continue;
-          matrix.addToRowBinarySearchUnsorted< parallelDeviceAtomic >( dof,
-                                                                       elementLocalDofIndex,
-                                                                       dRdU[ NDIM * localNode + dim ],
-                                                                       NUM_NODES_PER_ELEM * NDIM );
-
-          maxForce.max( fabs( R[ NDIM * localNode + dim ] ) );
-          RAJA::atomicAdd< parallelDeviceAtomic >( &rhs[ dof ], R[ NDIM * localNode + dim ] );
-        }
-      }
-    } );
-
-    return maxForce.get();
-  }
-
-  #undef CALCFEMSHAPE
-  #undef DNDX
-  #undef DETJ
-};
-
-} // namespace SolidMechanicsLagrangianSSLEKernels
-=======
-{} // namespace SolidMechanicsLagrangianSSLEKernels
->>>>>>> 181c7587
-
 } // namespace geosx