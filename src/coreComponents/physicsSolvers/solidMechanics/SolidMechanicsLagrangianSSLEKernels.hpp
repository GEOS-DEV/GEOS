/*
 * ------------------------------------------------------------------------------------------------------------
 * SPDX-License-Identifier: LGPL-2.1-only
 *
 * Copyright (c) 2018-2019 Lawrence Livermore National Security LLC
 * Copyright (c) 2018-2019 The Board of Trustees of the Leland Stanford Junior University
 * Copyright (c) 2018-2019 Total, S.A
 * Copyright (c) 2019-     GEOSX Contributors
 * All right reserved
 *
 * See top level LICENSE, COPYRIGHT, CONTRIBUTORS, NOTICE, and ACKNOWLEDGEMENTS files for details.
 * ------------------------------------------------------------------------------------------------------------
 */

/**
 * @file SolidMechanicsLagrangianSSLEKernels.hpp
 */

#pragma once

#include "common/DataTypes.hpp"
#include "common/TimingMacros.hpp"
#include "constitutive/ConstitutiveBase.hpp"
#include "finiteElement/ElementLibrary/FiniteElementBase.h"
#include "finiteElement/FiniteElementShapeFunctionKernel.hpp"
#include "finiteElement/Kinematics.h"
#include "rajaInterface/GEOS_RAJA_Interface.hpp"

namespace geosx
{

namespace SolidMechanicsLagrangianSSLEKernels
{

<<<<<<< HEAD
=======
struct StressCalculationKernel
{
  template< localIndex NUM_NODES_PER_ELEM, localIndex NUM_QUADRATURE_POINTS, typename CONSTITUTIVE_TYPE >
  static inline real64
  Launch( CONSTITUTIVE_TYPE * const constitutiveRelation,
          localIndex const numElems,
          arrayView2d< localIndex const, cells::NODE_MAP_USD > const & elemsToNodes,
          arrayView4d< real64 const > const & dNdX,
          arrayView2d< real64 const > const & GEOSX_UNUSED_PARAM( detJ ),
          arrayView2d< real64 const, nodes::INCR_DISPLACEMENT_USD > const & uhat )
  {
    GEOSX_MARK_FUNCTION;

    typename CONSTITUTIVE_TYPE::KernelWrapper const & constitutive = constitutiveRelation->createKernelWrapper();

    arrayView3d< real64, solid::STRESS_USD > const & stress = constitutiveRelation->getStress();


//    using KERNEL_POLICY = parallelDevicePolicy< 256 >;
    using KERNEL_POLICY = parallelHostPolicy;
    RAJA::forall< KERNEL_POLICY >( RAJA::TypedRangeSegment< localIndex >( 0, numElems ),
                                   [&] ( localIndex const k )
    {
      real64 uhat_local[ NUM_NODES_PER_ELEM ][ 3 ];
      for( localIndex a = 0; a < NUM_NODES_PER_ELEM; ++a )
      {
        LvArray::tensorOps::copy< 3 >( uhat_local[ a ], uhat[ elemsToNodes( k, a ) ] );
      }

      real64 c[ 6 ][ 6 ];
      constitutive.GetStiffness( k, c );

      //Compute Quadrature
      for( localIndex q = 0; q < NUM_QUADRATURE_POINTS; ++q )
      {
        for( localIndex a = 0; a < NUM_NODES_PER_ELEM; ++a )
        {
          real64 const v0_x_dNdXa0 = uhat_local[ a ][ 0 ] * dNdX[ k ][ q ][ a ][ 0 ];
          real64 const v1_x_dNdXa1 = uhat_local[ a ][ 1 ] * dNdX[ k ][ q ][ a ][ 1 ];
          real64 const v2_x_dNdXa2 = uhat_local[ a ][ 2 ] * dNdX[ k ][ q ][ a ][ 2 ];

          stress( k, q, 0 ) += ( v0_x_dNdXa0 * c[ 0 ][ 0 ] + v1_x_dNdXa1 * c[ 0 ][ 1 ] + v2_x_dNdXa2*c[ 0 ][ 2 ] );
          stress( k, q, 1 ) += ( v0_x_dNdXa0 * c[ 1 ][ 0 ] + v1_x_dNdXa1 * c[ 1 ][ 1 ] + v2_x_dNdXa2*c[ 1 ][ 2 ] );
          stress( k, q, 2 ) += ( v0_x_dNdXa0 * c[ 2 ][ 0 ] + v1_x_dNdXa1 * c[ 2 ][ 1 ] + v2_x_dNdXa2*c[ 2 ][ 2 ] );
          stress( k, q, 3 ) += ( uhat_local[ a ][ 2 ] * dNdX[ k ][ q ][ a ][ 1 ] + uhat_local[ a ][ 1 ] * dNdX[ k ][ q ][ a ][ 2 ] ) * c[ 3 ][ 3 ];
          stress( k, q, 4 ) += ( uhat_local[ a ][ 2 ] * dNdX[ k ][ q ][ a ][ 0 ] + uhat_local[ a ][ 0 ] * dNdX[ k ][ q ][ a ][ 2 ] ) * c[ 4 ][ 4 ];
          stress( k, q, 5 ) += ( uhat_local[ a ][ 1 ] * dNdX[ k ][ q ][ a ][ 0 ] + uhat_local[ a ][ 0 ] * dNdX[ k ][ q ][ a ][ 1 ] ) * c[ 5 ][ 5 ];
        }
      }//quadrature loop

    } );

    return 0.0;
  }
};
>>>>>>> 4a795edb

/**
 * @struct Structure to wrap templated function that implements the explicit time integration kernels.
 */
struct ExplicitKernel
{
#if defined(GEOSX_USE_CUDA)
  #define CALCFEMSHAPE
#endif
  // If UPDATE_STRESS is undef, then stress is not updated at all.
//  #define UPDATE_STRESS 1 // uses total displacement to and adds material stress state to integral for nodalforces.
#define UPDATE_STRESS 2 // uses velocity*dt and updates material stress state.

  /**
   * @brief Launch of the element processing kernel for explicit time integration.
   * @tparam NUM_NODES_PER_ELEM The number of nodes/dof per element.
   * @tparam NUM_QUADRATURE_POINTS The number of quadrature points per element.
   * @tparam CONSTITUTIVE_TYPE the type of the constitutive relation that is being used.
   * @param constitutiveRelation A pointer to the constitutive relation that is being used.
   * @param elementList The list of elements to be processed
   * @param elemsToNodes The map from the elements to the nodes that form that element.
   * @param dNdX The derivatives of the shape functions wrt the reference configuration.
   * @param detJ The determinant of the transformation matrix (Jacobian) to the parent element.
   * @param u The nodal array of total displacements.
   * @param vel The nodal array of velocity.
   * @param acc The nodal array of force/acceleration.
   * @param stress The stress at each element quadrature point.
   * @param dt The timestep
   * @return The achieved timestep.
   */
  template< localIndex NUM_NODES_PER_ELEM, localIndex NUM_QUADRATURE_POINTS, typename CONSTITUTIVE_TYPE >
  static inline real64
  Launch( CONSTITUTIVE_TYPE * const constitutiveRelation,
          LvArray::SortedArrayView< localIndex const, localIndex > const & elementList,
          arrayView2d< localIndex const, cells::NODE_MAP_USD > const & elemsToNodes,
          arrayView4d< real64 const > const & dNdX,
          arrayView2d< real64 const > const & detJ,
          arrayView2d< real64 const, nodes::REFERENCE_POSITION_USD > const & X,
          arrayView2d< real64 const, nodes::TOTAL_DISPLACEMENT_USD > const & u,
          arrayView2d< real64 const, nodes::VELOCITY_USD > const & vel,
          arrayView2d< real64, nodes::ACCELERATION_USD > const & acc,
          real64 const dt )
  {
    GEOSX_MARK_FUNCTION;

    typename CONSTITUTIVE_TYPE::KernelWrapper const & constitutive = constitutiveRelation->createKernelUpdates();

#if defined(CALCFEMSHAPE)
    GEOSX_UNUSED_VAR( dNdX );
    GEOSX_UNUSED_VAR( detJ );
#else
    GEOSX_UNUSED_VAR( X );
#endif

#if UPDATE_STRESS == 2
    GEOSX_UNUSED_VAR( u );
#else
    GEOSX_UNUSED_VAR( vel );
#endif

    using KERNEL_POLICY = parallelDevicePolicy< 32 >;
    RAJA::forall< KERNEL_POLICY >( RAJA::TypedRangeSegment< localIndex >( 0, elementList.size() ),
                                   [=] GEOSX_DEVICE ( localIndex const index )
    {
      localIndex const k = elementList[ index ];

      real64 fLocal[ NUM_NODES_PER_ELEM ][ 3 ] = {{0}};
      real64 varLocal[ NUM_NODES_PER_ELEM ][ 3 ];

#if defined(CALCFEMSHAPE)
      real64 xLocal[ 8 ][ 3 ];
#endif

      for( localIndex a=0; a< NUM_NODES_PER_ELEM; ++a )
      {
        localIndex const nodeIndex = elemsToNodes( k, a );
#if defined(CALCFEMSHAPE)
        LvArray::tensorOps::copy< 3 >( xLocal[ a ], X[ nodeIndex ] );
#endif

#if UPDATE_STRESS==2
        LvArray::tensorOps::scaledCopy< 3 >( varLocal[ a ], vel[ nodeIndex ], dt );
#else
        LvArray::tensorOps::copy< 3 >( varLocal[ a ], u[ nodeIndex ] );
#endif
      }

      //Compute Quadrature
      for( localIndex q = 0; q < NUM_QUADRATURE_POINTS; ++q )
      {

#if defined(CALCFEMSHAPE)
        real64 dNdX[ 8 ][ 3 ];
        real64 const detJ = FiniteElementShapeKernel::shapeFunctionDerivatives( q, xLocal, dNdX );
        #define DNDX dNdX
        #define DETJ detJ
#else //defined(CALCFEMSHAPE)
        #define DNDX dNdX[k][q]
        #define DETJ detJ( k, q )
#endif //defined(CALCFEMSHAPE)

        real64 strain[6] = {0};
        for( localIndex a = 0; a < NUM_NODES_PER_ELEM; ++a )
        {
          strain[ 0 ] = strain[ 0 ] + DNDX[ a ][ 0 ] * varLocal[ a ][ 0 ];
          strain[ 1 ] = strain[ 1 ] + DNDX[ a ][ 1 ] * varLocal[ a ][ 1 ];
          strain[ 2 ] = strain[ 2 ] + DNDX[ a ][ 2 ] * varLocal[ a ][ 2 ];
          strain[ 3 ] = strain[ 3 ] + DNDX[ a ][ 2 ] * varLocal[ a ][ 1 ] + DNDX[ a ][ 1 ] * varLocal[ a ][ 2 ];
          strain[ 4 ] = strain[ 4 ] + DNDX[ a ][ 2 ] * varLocal[ a ][ 0 ] + DNDX[ a ][ 0 ] * varLocal[ a ][ 2 ];
          strain[ 5 ] = strain[ 5 ] + DNDX[ a ][ 1 ] * varLocal[ a ][ 0 ] + DNDX[ a ][ 0 ] * varLocal[ a ][ 1 ];
        }

#if UPDATE_STRESS == 2
        constitutive.SmallStrain( k, q, strain );
#else
        real64 stressLocal[ 6 ] = {0};
        constitutive.SmallStrainNoState( k, strain, stressLocal );
#endif

#if UPDATE_STRESS == 2
        LvArray::tensorOps::scaledCopy< 6 >( strain, constitutive.m_stress[ k ][ q ], -DETJ );
#elif UPDATE_STRESS == 1
        LvArray::tensorOps::copy< 6 >( strain, stressLocal );
        LvArray::tensorOps::add< 6 >( strain, constitutive.m_stress[ k ][ q ] );
        LvArray::tensorOps::scale< 6 >( strain, -DETJ );
#else
        LvArray::tensorOps::scaledCopy< 6 >( strain, stressLocal, -DETJ );
#endif

        for( localIndex a=0; a< NUM_NODES_PER_ELEM; ++a )
        {
          LvArray::tensorOps::plusSymAijBj< 3 >( fLocal[ a ], strain, DNDX[ a ] );
        }
      }    //quadrature loop

      for( localIndex a = 0; a < NUM_NODES_PER_ELEM; ++a )
      {
        localIndex const nodeIndex = elemsToNodes( k, a );
        for( int b = 0; b < 3; ++b )
        {
          RAJA::atomicAdd< parallelDeviceAtomic >( &acc( nodeIndex, b ), fLocal[ a ][ b ] );
        }
      }
    } );
    return dt;
  }

#undef CALCFEMSHAPE
#undef DNDX
#undef DETJ
#undef UPDATE_STRESS

};

/**
 * @struct Structure to wrap templated function that implements the implicit time integration kernel.
 */
struct ImplicitKernel
{
  /**
   * @brief Launch of the element processing kernel for implicit time integration.
   * @tparam NUM_NODES_PER_ELEM The number of nodes/dof per element.
   * @tparam NUM_QUADRATURE_POINTS The number of quadrature points per element.
   * @tparam CONSTITUTIVE_TYPE the type of the constitutive relation that is being used.
   * @param constitutiveRelation A pointer to the constitutive relation that is being used.
   * @param numElems The number of elements the kernel will process.
   * @param dt The timestep.
   * @param dNdX The derivatives of the shape functions wrt the reference configuration.
   * @param detJ The determinant of the transformation matrix (Jacobian) to the parent element.
   * @param fe A pointer to the finite element class used in this kernel.
   * @param elemGhostRank An array containing the values of the owning ranks for ghost elements.
   * @param elemsToNodes The map from the elements to the nodes that form that element.
   * @param globalDofNumber The map from localIndex to the globalDOF number.
   * @param disp The array of total displacements.
   * @param uhat The array of incremental displacements (displacement for this step).
   * @param vtilde The array for the velocity predictor.
   * @param uhattilde The array for the incremental displacement predictor.
   * @param density The array containing the density
   * @param fluidPressure Array containing element fluid pressure at the beginning of the step.
   * @param deltaFluidPressure Array containing the change in element fluid pressure over this step.
   * @param biotCoefficient The biotCoefficient used to calculate effective stress.
   * @param tiOption The time integration option used for the integration.
   * @param stiffnessDamping The stiffness damping coefficient for the Newmark method assuming Rayleigh damping.
   * @param massDamping The mass damping coefficient for the Newmark method assuming Rayleigh damping.
   * @param newmarkBeta The value of \beta in the Newmark update.
   * @param newmarkGamma The value of \gamma in the Newmark update.
   * @param dofManager degree-of-freedom manager associated with the linear system
   * @param matrix sparse matrix containing the derivatives of the residual wrt displacement
   * @param rhs parallel vector containing the global residual
   * @return The maximum nodal force contribution from all elements.
   */
  template< int NUM_NODES_PER_ELEM, int NUM_QUADRATURE_POINTS, typename CONSTITUTIVE_TYPE >
  static inline real64
  Launch( CONSTITUTIVE_TYPE * const constitutiveRelation,
          localIndex const numElems,
          real64 const dt,
          arrayView4d< real64 const > const & dNdX,
          arrayView2d< real64 const > const & detJ,
          FiniteElementBase const * const fe,
          arrayView1d< integer const > const & elemGhostRank,
          arrayView2d< localIndex const, cells::NODE_MAP_USD > const & elemsToNodes,
          arrayView1d< globalIndex const > const & globalDofNumber,
          arrayView2d< real64 const, nodes::TOTAL_DISPLACEMENT_USD > const & disp,
          arrayView2d< real64 const, nodes::INCR_DISPLACEMENT_USD > const & uhat,
          arrayView1d< R1Tensor const > const & vtilde,
          arrayView1d< R1Tensor const > const & uhattilde,
          arrayView2d< real64 const > const & density,
          arrayView1d< real64 const > const & fluidPressure,
          arrayView1d< real64 const > const & deltaFluidPressure,
          real64 const biotCoefficient,
          TimeIntegrationOption const tiOption,
          real64 const stiffnessDamping,
          real64 const massDamping,
          real64 const newmarkBeta,
          real64 const newmarkGamma,
          R1Tensor const & gravityVector,
          DofManager const * const GEOSX_UNUSED_PARAM( dofManager ),
          ParallelMatrix * const matrix,
          ParallelVector * const rhs )
  {
    GEOSX_MARK_FUNCTION;
    constexpr int dim = 3;

    // if the following is not static, then gcc8.1 gives a "error: use of 'this' in a constant expression"
    static constexpr int ndof = dim * NUM_NODES_PER_ELEM;
    RAJA::ReduceMax< serialReduce, double > maxForce( 0 );

    typename CONSTITUTIVE_TYPE::KernelWrapper const & constitutive = constitutiveRelation->createKernelUpdates();

    arrayView3d< real64 const, solid::STRESS_USD > const & stress = constitutiveRelation->getStress();

    RAJA::forall< serialPolicy >( RAJA::TypedRangeSegment< localIndex >( 0, numElems ),
                                  [=] ( localIndex const k )
    {
      stackArray1d< globalIndex, ndof >       elementLocalDofIndex( ndof );
      stackArray1d< real64, ndof >            R( ndof );
      stackArray2d< real64, ndof *ndof >  dRdU( ndof, ndof );
      stackArray1d< real64, ndof >       element_dof_np1( ndof );

      stackArray1d< real64, ndof > R_InertiaMassDamping( ndof );
      stackArray2d< real64, ndof *ndof > dRdU_InertiaMassDamping( ndof, ndof );
      stackArray1d< real64, ndof > R_StiffnessDamping( ndof );
      stackArray2d< real64, ndof *ndof > dRdU_StiffnessDamping( ndof, ndof );

      R1Tensor u_local[NUM_NODES_PER_ELEM];
      R1Tensor uhat_local[NUM_NODES_PER_ELEM];
      R1Tensor vtilde_local[NUM_NODES_PER_ELEM];
      R1Tensor uhattilde_local[NUM_NODES_PER_ELEM];

      dRdU = 0.0;
      R = 0.0;

      dRdU_InertiaMassDamping = 0.0;
      R_InertiaMassDamping = 0.0;
      dRdU_StiffnessDamping = 0.0;
      R_StiffnessDamping = 0.0;

      real64 c[6][6];
      constitutive.GetStiffness( k, c );

      if( elemGhostRank[k] < 0 )
      {
        for( localIndex a=0; a<NUM_NODES_PER_ELEM; ++a )
        {

          localIndex localNodeIndex = elemsToNodes[k][a];

          for( int i=0; i<dim; ++i )
          {
            elementLocalDofIndex[static_cast< int >(a)*dim+i] = globalDofNumber[localNodeIndex]+i;

            // TODO must add last solution estimate for this to be valid
            element_dof_np1( static_cast< int >(a)*dim+i ) = disp[localNodeIndex][i];
          }
        }

        if( tiOption == TimeIntegrationOption::ImplicitDynamic )
        {
          GEOSX_ERROR( "Option not supported" );
          for( localIndex i = 0; i < NUM_NODES_PER_ELEM; ++i )
          {
            localIndex const nodeID = elemsToNodes( k, i );
            u_local[ i ] = disp[ nodeID ];
            uhat_local[ i ] = uhat[ nodeID ];
            vtilde_local[ i ] = vtilde[ i ];
            uhattilde_local[ i ] = uhattilde[ i ];
          }
        }
        else
        {
          for( localIndex i = 0; i < NUM_NODES_PER_ELEM; ++i )
          {
            localIndex const nodeID = elemsToNodes( k, i );
            u_local[ i ] = disp[ nodeID ];
            uhat_local[ i ] = uhat[ nodeID ];
          }
        }



        R1Tensor dNdXa;
        R1Tensor dNdXb;

        for( integer q=0; q<NUM_QUADRATURE_POINTS; ++q )
        {
          const realT detJq = detJ[k][q];
          std::vector< double > const & N = fe->values( q );

          for( integer a=0; a<NUM_NODES_PER_ELEM; ++a )
          {
            //      realT const * const dNdXa = dNdX(q,a).Data();
            dNdXa = dNdX[k][q][a];

            for( integer b=0; b<NUM_NODES_PER_ELEM; ++b )
            {
              //        realT const * const dNdXb = dNdX(q,b).Data();
              dNdXb = dNdX[k][q][b];

              dRdU( a*dim+0, b*dim+0 ) -= ( c[0][0]*dNdXa[0]*dNdXb[0] + c[5][5]*dNdXa[1]*dNdXb[1] + c[4][4]*dNdXa[2]*dNdXb[2] ) * detJq;
              dRdU( a*dim+0, b*dim+1 ) -= ( c[5][5]*dNdXa[1]*dNdXb[0] + c[0][1]*dNdXa[0]*dNdXb[1] ) * detJq;
              dRdU( a*dim+0, b*dim+2 ) -= ( c[4][4]*dNdXa[2]*dNdXb[0] + c[0][2]*dNdXa[0]*dNdXb[2] ) * detJq;

              dRdU( a*dim+1, b*dim+0 ) -= ( c[0][1]*dNdXa[1]*dNdXb[0] + c[5][5]*dNdXa[0]*dNdXb[1] ) * detJq;
              dRdU( a*dim+1, b*dim+1 ) -= ( c[5][5]*dNdXa[0]*dNdXb[0] + c[1][1]*dNdXa[1]*dNdXb[1] + c[3][3]*dNdXa[2]*dNdXb[2] ) * detJq;
              dRdU( a*dim+1, b*dim+2 ) -= ( c[3][3]*dNdXa[2]*dNdXb[1] + c[1][2]*dNdXa[1]*dNdXb[2] ) * detJq;

              dRdU( a*dim+2, b*dim+0 ) -= ( c[0][2]*dNdXa[2]*dNdXb[0] + c[4][4]*dNdXa[0]*dNdXb[2] ) * detJq;
              dRdU( a*dim+2, b*dim+1 ) -= ( c[1][2]*dNdXa[2]*dNdXb[1] + c[3][3]*dNdXa[1]*dNdXb[2] ) * detJq;
              dRdU( a*dim+2, b*dim+2 ) -= ( c[4][4]*dNdXa[0]*dNdXb[0] + c[3][3]*dNdXa[1]*dNdXb[1] + c[2][2]*dNdXa[2]*dNdXb[2] ) * detJq;

              if( tiOption == TimeIntegrationOption::ImplicitDynamic )
              {

                real64 integrationFactor = density( k, q ) * N[a] * N[b] * detJq;
                real64 temp1 = ( massDamping * newmarkGamma/( newmarkBeta * dt ) + 1.0 / ( newmarkBeta * dt * dt ) )* integrationFactor;

                for( int i=0; i<dim; ++i )
                {
                  realT const acc = 1.0 / ( newmarkBeta * dt * dt ) * ( uhat_local[b][i] - uhattilde_local[b][i] );
                  realT const vel = vtilde_local[b][i] + newmarkGamma/( newmarkBeta * dt ) *( uhat_local[b][i] - uhattilde_local[b][i] );

                  dRdU_InertiaMassDamping( a*dim+i, b*dim+i ) -= temp1;
                  R_InertiaMassDamping( a*dim+i ) -= ( massDamping * vel + acc ) * integrationFactor;
                }
              }
            }
          }
        }

        for( integer q=0; q<NUM_QUADRATURE_POINTS; ++q )
        {
          const realT detJq = detJ( k, q );
          real64 stress0[ 6 ] = LVARRAY_TENSOROPS_INIT_LOCAL_6( detJq * stress[ k ][ q ] );
          if( !fluidPressure.empty() )
          {
            LvArray::tensorOps::addIdentityToSymmetric< 3 >( stress0, -detJq * biotCoefficient * (fluidPressure[ k ] + deltaFluidPressure[ k ]) );
          }

          for( integer a=0; a<NUM_NODES_PER_ELEM; ++a )
          {
            real64 temp[ 3 ];
            LvArray::tensorOps::symAijBj< 3 >( temp, stress0, dNdX[ k ][ q ][ a ] );

            maxForce.max( LvArray::tensorOps::maxAbsoluteEntry< 3 >( temp ) );

            R( a*dim+0 ) -= temp[0];
            R( a*dim+1 ) -= temp[1];
            R( a*dim+2 ) -= temp[2];
          }

          R1Tensor gravityForce = gravityVector;
          gravityForce *= detJq * density( k, q );
          R( q*dim+0 ) += gravityForce[0];
          R( q*dim+1 ) += gravityForce[1];
          R( q*dim+2 ) += gravityForce[2];
        }


        // TODO It is simpler to do this...try it.
        //  dRdU.Multiply(dof_np1,R);
        for( integer a=0; a<NUM_NODES_PER_ELEM; ++a )
        {
          realT nodeForce = 0;
          for( integer b=0; b<NUM_NODES_PER_ELEM; ++b )
          {
            for( int i=0; i<dim; ++i )
            {
              for( int j=0; j<dim; ++j )
              {
                R( a*dim+i ) += dRdU( a*dim+i, b*dim+j ) * uhat_local[b][j];
              }
            }

            if( tiOption == TimeIntegrationOption::ImplicitDynamic )
            {
              for( int i=0; i<dim; ++i )
              {
                for( int j=0; j<dim; ++j )
                {
                  R_StiffnessDamping( a*dim+i ) += stiffnessDamping *
                                                   dRdU( a*dim+i,
                                                         b*dim+j ) *
                                                   ( vtilde_local[b][j] + newmarkGamma/(newmarkBeta * dt)*(uhat_local[b][j]-uhattilde_local[b][j]) );
                }
              }
            }

          }

          nodeForce = std::max( std::max( R( a*dim+0 ), R( a*dim+1 ) ), R( a*dim+2 ) );
          maxForce.max( fabs( nodeForce ) );
        }


        if( tiOption == TimeIntegrationOption::ImplicitDynamic )
        {
          GEOSX_ERROR( "NOT IMPLEMENTED" );
//          dRdU_StiffnessDamping = dRdU;
//          dRdU_StiffnessDamping.Scale( stiffnessDamping * newmarkGamma / ( newmarkBeta * dt ) );
//
//          dRdU += dRdU_InertiaMassDamping;
//          dRdU += dRdU_StiffnessDamping;
//          R    += R_InertiaMassDamping;
//          R    += R_StiffnessDamping;
        }

        // TODO remove local epetra objects, remove use of unwrapped()
        matrix->add( elementLocalDofIndex.data(), elementLocalDofIndex.data(), dRdU.data(), ndof, ndof );
        rhs->add( elementLocalDofIndex.data(), R.data(), ndof );
      }
    } );

    return maxForce.get();
  }
};

} // namespace SolidMechanicsLagrangianSSLEKernels

} // namespace geosx<|MERGE_RESOLUTION|>--- conflicted
+++ resolved
@@ -31,65 +31,6 @@
 
 namespace SolidMechanicsLagrangianSSLEKernels
 {
-
-<<<<<<< HEAD
-=======
-struct StressCalculationKernel
-{
-  template< localIndex NUM_NODES_PER_ELEM, localIndex NUM_QUADRATURE_POINTS, typename CONSTITUTIVE_TYPE >
-  static inline real64
-  Launch( CONSTITUTIVE_TYPE * const constitutiveRelation,
-          localIndex const numElems,
-          arrayView2d< localIndex const, cells::NODE_MAP_USD > const & elemsToNodes,
-          arrayView4d< real64 const > const & dNdX,
-          arrayView2d< real64 const > const & GEOSX_UNUSED_PARAM( detJ ),
-          arrayView2d< real64 const, nodes::INCR_DISPLACEMENT_USD > const & uhat )
-  {
-    GEOSX_MARK_FUNCTION;
-
-    typename CONSTITUTIVE_TYPE::KernelWrapper const & constitutive = constitutiveRelation->createKernelWrapper();
-
-    arrayView3d< real64, solid::STRESS_USD > const & stress = constitutiveRelation->getStress();
-
-
-//    using KERNEL_POLICY = parallelDevicePolicy< 256 >;
-    using KERNEL_POLICY = parallelHostPolicy;
-    RAJA::forall< KERNEL_POLICY >( RAJA::TypedRangeSegment< localIndex >( 0, numElems ),
-                                   [&] ( localIndex const k )
-    {
-      real64 uhat_local[ NUM_NODES_PER_ELEM ][ 3 ];
-      for( localIndex a = 0; a < NUM_NODES_PER_ELEM; ++a )
-      {
-        LvArray::tensorOps::copy< 3 >( uhat_local[ a ], uhat[ elemsToNodes( k, a ) ] );
-      }
-
-      real64 c[ 6 ][ 6 ];
-      constitutive.GetStiffness( k, c );
-
-      //Compute Quadrature
-      for( localIndex q = 0; q < NUM_QUADRATURE_POINTS; ++q )
-      {
-        for( localIndex a = 0; a < NUM_NODES_PER_ELEM; ++a )
-        {
-          real64 const v0_x_dNdXa0 = uhat_local[ a ][ 0 ] * dNdX[ k ][ q ][ a ][ 0 ];
-          real64 const v1_x_dNdXa1 = uhat_local[ a ][ 1 ] * dNdX[ k ][ q ][ a ][ 1 ];
-          real64 const v2_x_dNdXa2 = uhat_local[ a ][ 2 ] * dNdX[ k ][ q ][ a ][ 2 ];
-
-          stress( k, q, 0 ) += ( v0_x_dNdXa0 * c[ 0 ][ 0 ] + v1_x_dNdXa1 * c[ 0 ][ 1 ] + v2_x_dNdXa2*c[ 0 ][ 2 ] );
-          stress( k, q, 1 ) += ( v0_x_dNdXa0 * c[ 1 ][ 0 ] + v1_x_dNdXa1 * c[ 1 ][ 1 ] + v2_x_dNdXa2*c[ 1 ][ 2 ] );
-          stress( k, q, 2 ) += ( v0_x_dNdXa0 * c[ 2 ][ 0 ] + v1_x_dNdXa1 * c[ 2 ][ 1 ] + v2_x_dNdXa2*c[ 2 ][ 2 ] );
-          stress( k, q, 3 ) += ( uhat_local[ a ][ 2 ] * dNdX[ k ][ q ][ a ][ 1 ] + uhat_local[ a ][ 1 ] * dNdX[ k ][ q ][ a ][ 2 ] ) * c[ 3 ][ 3 ];
-          stress( k, q, 4 ) += ( uhat_local[ a ][ 2 ] * dNdX[ k ][ q ][ a ][ 0 ] + uhat_local[ a ][ 0 ] * dNdX[ k ][ q ][ a ][ 2 ] ) * c[ 4 ][ 4 ];
-          stress( k, q, 5 ) += ( uhat_local[ a ][ 1 ] * dNdX[ k ][ q ][ a ][ 0 ] + uhat_local[ a ][ 0 ] * dNdX[ k ][ q ][ a ][ 1 ] ) * c[ 5 ][ 5 ];
-        }
-      }//quadrature loop
-
-    } );
-
-    return 0.0;
-  }
-};
->>>>>>> 4a795edb
 
 /**
  * @struct Structure to wrap templated function that implements the explicit time integration kernels.
