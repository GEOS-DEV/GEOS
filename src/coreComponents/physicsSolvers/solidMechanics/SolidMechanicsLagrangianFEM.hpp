/*
 * ------------------------------------------------------------------------------------------------------------
 * SPDX-License-Identifier: LGPL-2.1-only
 *
 * Copyright (c) 2018-2020 Lawrence Livermore National Security LLC
 * Copyright (c) 2018-2020 The Board of Trustees of the Leland Stanford Junior University
 * Copyright (c) 2018-2020 TotalEnergies
 * Copyright (c) 2019-     GEOSX Contributors
 * All rights reserved
 *
 * See top level LICENSE, COPYRIGHT, CONTRIBUTORS, NOTICE, and ACKNOWLEDGEMENTS files for details.
 * ------------------------------------------------------------------------------------------------------------
 */

/**
 * @file SolidMechanicsLagrangianFEM.hpp
 */

#ifndef GEOSX_PHYSICSSOLVERS_SOLIDMECHANICS_SOLIDMECHANICSLAGRANGIANFEM_HPP_
#define GEOSX_PHYSICSSOLVERS_SOLIDMECHANICS_SOLIDMECHANICSLAGRANGIANFEM_HPP_

#include "codingUtilities/EnumStrings.hpp"
#include "common/TimingMacros.hpp"
#include "kernels/SolidMechanicsLagrangianFEMKernels.hpp"
#include "mesh/MeshForLoopInterface.hpp"
#include "mesh/mpiCommunications/CommunicationTools.hpp"
#include "mesh/mpiCommunications/MPI_iCommData.hpp"
#include "physicsSolvers/SolverBase.hpp"
#include "physicsSolvers/solidMechanics/SolidMechanicsFields.hpp"

namespace geosx
{

/**
 * @class SolidMechanicsLagrangianFEM
 *
 * This class implements a finite element solution to the equations of motion.
 */
class SolidMechanicsLagrangianFEM : public SolverBase
{
public:

  /// String used to form the solverName used to register single-physics solvers in CoupledSolver
  static string coupledSolverAttributePrefix() { return "solid"; }

  /**
   * @enum TimeIntegrationOption
   *
   * The options for time integration
   */
  enum class TimeIntegrationOption : integer
  {
    QuasiStatic,      //!< QuasiStatic
    ImplicitDynamic,  //!< ImplicitDynamic
    ExplicitDynamic   //!< ExplicitDynamic
  };

  /**
   * Constructor
   * @param name The name of the solver instance
   * @param parent the parent group of the solver
   */
  SolidMechanicsLagrangianFEM( const string & name,
                               Group * const parent );


  SolidMechanicsLagrangianFEM( SolidMechanicsLagrangianFEM const & ) = delete;
  SolidMechanicsLagrangianFEM( SolidMechanicsLagrangianFEM && ) = default;

  SolidMechanicsLagrangianFEM & operator=( SolidMechanicsLagrangianFEM const & ) = delete;
  SolidMechanicsLagrangianFEM & operator=( SolidMechanicsLagrangianFEM && ) = delete;

  /**
   * destructor
   */
  virtual ~SolidMechanicsLagrangianFEM() override;

  /**
   * @return The string that may be used to generate a new instance from the SolverBase::CatalogInterface::CatalogType
   */
  static string catalogName() { return "SolidMechanics_LagrangianFEM"; }

  virtual void initializePreSubGroups() override;

  virtual void registerDataOnMesh( Group & meshBodies ) override final;

  void updateIntrinsicNodalData( DomainPartition * const domain );


  /**
   * @defgroup Solver Interface Functions
   *
   * These functions provide the primary interface that is required for derived classes
   */
  /**@{*/
  virtual
  real64 solverStep( real64 const & time_n,
                     real64 const & dt,
                     integer const cycleNumber,
                     DomainPartition & domain ) override;

  virtual
  real64 explicitStep( real64 const & time_n,
                       real64 const & dt,
                       integer const cycleNumber,
                       DomainPartition & domain ) override;

  virtual void
  implicitStepSetup( real64 const & time_n,
                     real64 const & dt,
                     DomainPartition & domain ) override;

  virtual void
  setupDofs( DomainPartition const & domain,
             DofManager & dofManager ) const override;

  virtual void
  setupSystem( DomainPartition & domain,
               DofManager & dofManager,
               CRSMatrix< real64, globalIndex > & localMatrix,
               ParallelVector & rhs,
               ParallelVector & solution,
               bool const setSparsity = false ) override;

  virtual void
  assembleSystem( real64 const time,
                  real64 const dt,
                  DomainPartition & domain,
                  DofManager const & dofManager,
                  CRSMatrixView< real64, globalIndex const > const & localMatrix,
                  arrayView1d< real64 > const & localRhs ) override;

  virtual void
  applySystemSolution( DofManager const & dofManager,
                       arrayView1d< real64 const > const & localSolution,
                       real64 const scalingFactor,
                       DomainPartition & domain ) override;

  virtual void updateState( DomainPartition & domain ) override final
  {
    // There should be nothing to update
    GEOSX_UNUSED_VAR( domain );
  };

  virtual void applyBoundaryConditions( real64 const time,
                                        real64 const dt,
                                        DomainPartition & domain,
                                        DofManager const & dofManager,
                                        CRSMatrixView< real64, globalIndex const > const & localMatrix,
                                        arrayView1d< real64 > const & localRhs ) override;

  virtual real64
  calculateResidualNorm( DomainPartition const & domain,
                         DofManager const & dofManager,
                         arrayView1d< real64 const > const & localRhs ) override;

  virtual void resetStateToBeginningOfStep( DomainPartition & domain ) override;

  virtual void implicitStepComplete( real64 const & time,
                                     real64 const & dt,
                                     DomainPartition & domain ) override;

  /**@}*/


  template< typename CONSTITUTIVE_BASE,
            typename KERNEL_WRAPPER,
            typename ... PARAMS >
  void assemblyLaunch( DomainPartition & domain,
                       DofManager const & dofManager,
                       CRSMatrixView< real64, globalIndex const > const & localMatrix,
                       arrayView1d< real64 > const & localRhs,
                       PARAMS && ... params );


  template< typename ... PARAMS >
  real64 explicitKernelDispatch( MeshLevel & mesh,
                                 arrayView1d< string const > const & targetRegions,
                                 string const & finiteElementName,
                                 real64 const dt,
                                 std::string const & elementListName );

  /**
   * Applies displacement boundary conditions to the system for implicit time integration
   * @param time The time to use for any lookups associated with this BC
   * @param dofManager degree-of-freedom manager associated with the linear system
   * @param domain The DomainPartition.
   * @param matrix the system matrix
   * @param rhs the system right-hand side vector
   * @param solution the solution vector
   */
  void applyDisplacementBCImplicit( real64 const time,
                                    DofManager const & dofManager,
                                    DomainPartition & domain,
                                    CRSMatrixView< real64, globalIndex const > const & localMatrix,
                                    arrayView1d< real64 > const & localRhs );

  void applyTractionBC( real64 const time,
                        DofManager const & dofManager,
                        DomainPartition & domain,
                        arrayView1d< real64 > const & localRhs );

  void applyChomboPressure( DofManager const & dofManager,
                            DomainPartition & domain,
                            arrayView1d< real64 > const & localRhs );


  void applyContactConstraint( DofManager const & dofManager,
                               DomainPartition & domain,
                               CRSMatrixView< real64, globalIndex const > const & localMatrix,
                               arrayView1d< real64 > const & localRhs );

  virtual real64
  scalingForSystemSolution( DomainPartition const & domain,
                            DofManager const & dofManager,
                            arrayView1d< real64 const > const & localSolution ) override;

  struct viewKeyStruct : SolverBase::viewKeyStruct
  {
    static constexpr char const * cflFactorString() { return "cflFactor"; }
    static constexpr char const * newmarkGammaString() { return "newmarkGamma"; }
    static constexpr char const * newmarkBetaString() { return "newmarkBeta"; }
    static constexpr char const * massDampingString() { return "massDamping"; }
    static constexpr char const * stiffnessDampingString() { return "stiffnessDamping"; }
    static constexpr char const * timeIntegrationOptionString() { return "timeIntegrationOption"; }
    static constexpr char const * maxNumResolvesString() { return "maxNumResolves"; }
    static constexpr char const * strainTheoryString() { return "strainTheory"; }
    static constexpr char const * solidMaterialNamesString() { return "solidMaterialNames"; }
    static constexpr char const * contactRelationNameString() { return "contactRelationName"; }
    static constexpr char const * noContactRelationNameString() { return "NOCONTACT"; }
    static constexpr char const * maxForceString() { return "maxForce"; }
    static constexpr char const * elemsAttachedToSendOrReceiveNodesString() { return "elemsAttachedToSendOrReceiveNodes"; }
    static constexpr char const * elemsNotAttachedToSendOrReceiveNodesString() { return "elemsNotAttachedToSendOrReceiveNodes"; }
    static constexpr char const * sendOrReceiveNodesString() { return "sendOrReceiveNodes";}
    static constexpr char const * nonSendOrReceiveNodesString() { return "nonSendOrReceiveNodes";}
    static constexpr char const * targetNodesString() { return "targetNodes";}
    static constexpr char const * forceString() { return "Force";}

    dataRepository::ViewKey newmarkGamma = { newmarkGammaString() };
    dataRepository::ViewKey newmarkBeta = { newmarkBetaString() };
    dataRepository::ViewKey massDamping = { massDampingString() };
    dataRepository::ViewKey stiffnessDamping = { stiffnessDampingString() };
    dataRepository::ViewKey timeIntegrationOption = { timeIntegrationOptionString() };
  } solidMechanicsViewKeys;

  SortedArray< localIndex > & getElemsAttachedToSendOrReceiveNodes( ElementSubRegionBase & subRegion )
  {
    return subRegion.getReference< SortedArray< localIndex > >( viewKeyStruct::elemsAttachedToSendOrReceiveNodesString() );
  }

  SortedArray< localIndex > & getElemsNotAttachedToSendOrReceiveNodes( ElementSubRegionBase & subRegion )
  {
    return subRegion.getReference< SortedArray< localIndex > >( viewKeyStruct::elemsNotAttachedToSendOrReceiveNodesString() );
  }

  real64 & getMaxForce() { return m_maxForce; }

  arrayView1d< ParallelVector > const & getRigidBodyModes() const
  {
    return m_rigidBodyModes;
  }

  array1d< ParallelVector > & getRigidBodyModes()
  {
    return m_rigidBodyModes;
  }

<<<<<<< HEAD
  /**
   * Applies displacement boundary conditions that are passed between solvers - applicable in some multi-level cases
   * @param time The time to use for any lookups associated with this BC
   * @param dofManager degree-of-freedom manager associated with the linear system
   * @param domain The DomainPartition.
   * @param matrix the system matrix
   * @param localRhs the system right-hand side vector
   */
  void applyInternalDisplacementBCImplicit( real64 const time,
                                            DofManager const & dofManager,
                                            DomainPartition & domain,
                                            CRSMatrixView< real64, globalIndex const > const & localMatrix,
                                            arrayView1d< real64 > const & localRhs );

  /**
   * Given a set of nodes and a list of values, prepare internal boundary conditions to have u_fixedNodes = fixedValues
   * @param fixedNodes The nodes which will have the displacement prescribed as a BC
   * @param fixedValues The values of displacement to be prescribe at these nodes
   */
  void setInternalBoundaryConditions( arrayView1d< localIndex > const & fixedNodes, arrayView2d< real64 > const & fixedValues );

=======
  void setPressureEffects()
  {
    m_pressureEffectsFlag = 1;
  }
>>>>>>> 8c35edd7

protected:
  virtual void postProcessInput() override final;

  virtual void initializePostInitialConditionsPreSubGroups() override final;

  virtual void setConstitutiveNamesCallSuper( ElementSubRegionBase & subRegion ) const override;

  real64 m_newmarkGamma;
  real64 m_newmarkBeta;
  real64 m_massDamping;
  real64 m_stiffnessDamping;
  TimeIntegrationOption m_timeIntegrationOption;
  real64 m_maxForce = 0.0;
  integer m_maxNumResolves;
  integer m_strainTheory;
  integer m_pressureEffectsFlag;
  string m_contactRelationName;
  MPI_iCommData m_iComm;
  array1d< localIndex > m_fixedDisplacementNodes;
  array2d< real64 > m_fixedDisplacementValues;
  bool m_internalBCsFlag;


  /// Rigid body modes
  array1d< ParallelVector > m_rigidBodyModes;

private:
  virtual void setConstitutiveNames( ElementSubRegionBase & subRegion ) const override;

};

ENUM_STRINGS( SolidMechanicsLagrangianFEM::TimeIntegrationOption,
              "QuasiStatic",
              "ImplicitDynamic",
              "ExplicitDynamic" );

//**********************************************************************************************************************
//**********************************************************************************************************************
//**********************************************************************************************************************


template< typename CONSTITUTIVE_BASE,
          typename KERNEL_WRAPPER,
          typename ... PARAMS >
void SolidMechanicsLagrangianFEM::assemblyLaunch( DomainPartition & domain,
                                                  DofManager const & dofManager,
                                                  CRSMatrixView< real64, globalIndex const > const & localMatrix,
                                                  arrayView1d< real64 > const & localRhs,
                                                  PARAMS && ... params )
{
  GEOSX_MARK_FUNCTION;

  forDiscretizationOnMeshTargets( domain.getMeshBodies(), [&] ( string const &,
                                                                MeshLevel & mesh,
                                                                arrayView1d< string const > const & regionNames )
  {
    NodeManager const & nodeManager = mesh.getNodeManager();

    string const dofKey = dofManager.getKey( fields::solidMechanics::totalDisplacement::key() );
    arrayView1d< globalIndex const > const & dofNumber = nodeManager.getReference< globalIndex_array >( dofKey );

    real64 const gravityVectorData[3] = LVARRAY_TENSOROPS_INIT_LOCAL_3( gravityVector() );

    KERNEL_WRAPPER kernelWrapper( dofNumber,
                                  dofManager.rankOffset(),
                                  localMatrix,
                                  localRhs,
                                  gravityVectorData,
                                  std::forward< PARAMS >( params )... );

    m_maxForce = finiteElement::
                   regionBasedKernelApplication< parallelDevicePolicy< 32 >,
                                                 CONSTITUTIVE_BASE,
                                                 CellElementSubRegion >( mesh,
                                                                         regionNames,
                                                                         this->getDiscretizationName(),
                                                                         viewKeyStruct::solidMaterialNamesString(),
                                                                         kernelWrapper );
  } );


  applyContactConstraint( dofManager, domain, localMatrix, localRhs );
}

} /* namespace geosx */

#endif /* GEOSX_PHYSICSSOLVERS_SOLIDMECHANICS_SOLIDMECHANICSLAGRANGIANFEM_HPP_ */<|MERGE_RESOLUTION|>--- conflicted
+++ resolved
@@ -265,7 +265,6 @@
     return m_rigidBodyModes;
   }
 
-<<<<<<< HEAD
   /**
    * Applies displacement boundary conditions that are passed between solvers - applicable in some multi-level cases
    * @param time The time to use for any lookups associated with this BC
@@ -287,12 +286,10 @@
    */
   void setInternalBoundaryConditions( arrayView1d< localIndex > const & fixedNodes, arrayView2d< real64 > const & fixedValues );
 
-=======
   void setPressureEffects()
   {
     m_pressureEffectsFlag = 1;
   }
->>>>>>> 8c35edd7
 
 protected:
   virtual void postProcessInput() override final;
