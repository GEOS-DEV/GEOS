--- conflicted
+++ resolved
@@ -371,14 +371,7 @@
     dataRepository::GroupKey systemSolverParameters = { "SystemSolverParameters" };
   } solidMechanicsGroupKeys;
 
-<<<<<<< HEAD
-  localIndex const & getSolidMaterialFullIndex() const
-  {
-    return m_solidMaterialFullIndex;
-  }
-=======
   arrayView1d< string const > const & solidMaterialNames() const { return m_solidMaterialNames; }
->>>>>>> 51b9d06e
 
 protected:
   virtual void PostProcessInput() override final;
