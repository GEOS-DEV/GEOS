
<Problem>
  
  <Solvers gravityVector="0.0,0.0,0.0">
    
    <SolidMechanicsLagrangianSSLE name="lagsolve" 
                                  timeIntegrationOption="QuasiStatic"
                                  discretization="FE1"
                                  targetRegions="{Region2}"
                                  solidMaterialName="shale"
                                  >
<<<<<<< HEAD
      <NonlinearSolverParameters name="nlsp"
                                 newtonTol="1.0e-10"
=======
      <NonlinearSolverParameters newtonTol="1.0e-6"
>>>>>>> 38301da9
                                 newtonMaxIter="8"/>
      <SystemSolverParameters useMLPrecond="1"
                              scalingOption="0"
                              krylovTol="1.0e-12"
                              logLevel="0"/>
     </SolidMechanicsLagrangianSSLE>
  </Solvers>

  
  <Mesh>
    <InternalMesh name="mesh1"
                  elementTypes="{C3D8}" 
                  xCoords="{0, 80}"
                  yCoords="{0, 8}"
                  zCoords="{0, 4}"
                  nx="{80}"
                  ny="{8}"
                  nz="{4}"
                  cellBlockNames="{cb1}"/>
  </Mesh>


  <Events maxTime="10.0">
    <!-- This event is applied every cycle, and overrides the
    solver time-step request -->
    <PeriodicEvent name="solverApplications"
                   forceDt="1.0"
                   target="/Solvers/lagsolve" />

    <!-- This event is applied every 5.0e-5s.  The targetExactTimestep
    flag allows this event to request a dt modification to match an
    integer multiple of the timeFrequency. -->
    <PeriodicEvent name="outputs"
                   timeFrequency="1.0"
                   targetExactTimestep="1"
                   target="/Outputs/siloOutput" />

    <PeriodicEvent name="restarts"
                   timeFrequency="1e99"
                   targetExactTimestep="0"
                   target="/Outputs/restartOutput"
                   endTime="-1" />
  </Events>


  <NumericalMethods>

    <BasisFunctions> 
        <LagrangeBasis3 name="linearBasis"  degree = "1"  />
    </BasisFunctions>
    
    <QuadratureRules>
        <GaussQuadrature3 name="gaussian"   degree="2"  />    
    </QuadratureRules>
    
    <FiniteElements>
        <FiniteElementSpace name="FE1" parentSpace="C3D8" basis="linearBasis" quadrature="gaussian" />
    </FiniteElements>
  </NumericalMethods>

  <ElementRegions>
    <CellElementRegion name="Region2" cellBlocks="{cb1}" materialList="{shale}" />
  </ElementRegions>

  <Constitutive>
      <LinearElasticIsotropic name="granite"
                              defaultDensity="2700"
                              defaultBulkModulus="5.5556e9"
                              defaultShearModulus="4.16667e9"/>
      <LinearElasticIsotropic name="shale"
                              defaultDensity="2700"
                              defaultBulkModulus="5.5556e9"
                              defaultShearModulus="4.16667e9"/>
  </Constitutive>


  <FieldSpecifications>

    <FieldSpecification name="xnegconstraint" 
               objectPath="nodeManager" 
               fieldName="TotalDisplacement" 
               component="0" 
               scale="0.0" 
               setNames="{xneg}"/>

    <FieldSpecification name="yconstraint"    
               objectPath="nodeManager" 
               fieldName="TotalDisplacement" 
               component="1" 
               scale="0.0" 
               setNames="{xneg}"/>
               
    <FieldSpecification name="zconstraint"    
               objectPath="nodeManager" 
               fieldName="TotalDisplacement" 
               component="2" 
               scale="0.0" 
               setNames="{zneg, zpos}"/>
               
    <FieldSpecification name="xposconstraint" 
               objectPath="faceManager" 
               fieldName="Traction" 
               component="1" 
               scale="1.0e6" 
               functionName="timeFunction"
               setNames="{xpos}"/>


  </FieldSpecifications>


  <Functions>
    <TableFunction     name="timeFunction"         inputVarNames="{time}"  coordinates="{0.0, 10.0}" values="{0.0, 10.0}" />
  </Functions>

  <Outputs>
    <Silo name="siloOutput" parallelThreads="32" plotFileRoot="plot" slaveDirectory="sub"/>
    <Restart name="restartOutput"/>
  </Outputs>

</Problem><|MERGE_RESOLUTION|>--- conflicted
+++ resolved
@@ -9,12 +9,7 @@
                                   targetRegions="{Region2}"
                                   solidMaterialName="shale"
                                   >
-<<<<<<< HEAD
-      <NonlinearSolverParameters name="nlsp"
-                                 newtonTol="1.0e-10"
-=======
       <NonlinearSolverParameters newtonTol="1.0e-6"
->>>>>>> 38301da9
                                  newtonMaxIter="8"/>
       <SystemSolverParameters useMLPrecond="1"
                               scalingOption="0"
