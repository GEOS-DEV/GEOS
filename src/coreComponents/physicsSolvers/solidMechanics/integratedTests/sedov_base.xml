<?xml version="1.0" ?>

<Problem>
  <!-- SPHINX_INTERNAL_MESH -->
  <Mesh>
<<<<<<< HEAD
    <InternalMesh name="mesh1"
                  elementTypes="{C3D8}"
                  xCoords="{ 0, 10 }"
                  yCoords="{ 0, 10 }"
                  zCoords="{ 0, 10 }"
                  nx="{10}"
                  ny="{10}"
                  nz="{10}"
                  cellBlockNames="{cb1}"/>
=======
    <InternalMesh
      name="mesh1"
      elementTypes="{ C3D8 }"
      xCoords="{ 0, 10 }"
      yCoords="{ 0, 10 }"
      zCoords="{ 0, 10 }"
      nx="{ 10 }"
      ny="{ 10 }"
      nz="{ 10 }"
      cellBlockNames="{ cb1 }"/>
>>>>>>> 5adb70a2
  </Mesh>

  <!-- SPHINX_INTERNAL_MESH_END -->
  <Events
    maxTime="1.0e-3">
    <!-- This event is applied every cycle, and overrides the
    solver time-step request -->
    <PeriodicEvent
      name="solverApplications"
      forceDt="1.0e-5"
      target="/Solvers/lagsolve"/>

<!-- This event is applied every 5e-4s.  The targetExactTimestep
    flag allows this event to request a dt modification to match an
    integer multiple of the timeFrequency. -->
<<<<<<< HEAD
    <PeriodicEvent name="blueprint"
                   timeFrequency="1.0e-4"
                   targetExactTimestep="0"
                   target="/Outputs/blueprint" />

    <PeriodicEvent name="silo"
                   timeFrequency="1.0e-4"
                   targetExactTimestep="0"
                   target="/Outputs/siloOutput" />

    <PeriodicEvent name="restarts"
                   timeFrequency="5.0e-4"
                   targetExactTimestep="0"
                   target="/Outputs/restartOutput"/>

    <PeriodicEvent name="timeHistoryCollection"
                   timeFrequency="1.0e-5"
                   targetExactTimestep="1"
                   target="/Tasks/velocityCollection" />

    <PeriodicEvent name="timeHistoryOutput"
                   timeFrequency="5.0e-4"
                   targetExactTimestep="0"
                   target="/Outputs/timeHistoryOutput" />
=======
    <PeriodicEvent
      name="blueprint"
      timeFrequency="1.0e-4"
      targetExactTimestep="0"
      target="/Outputs/blueprint"/>

    <PeriodicEvent
      name="silo"
      timeFrequency="1.0e-4"
      targetExactTimestep="0"
      target="/Outputs/siloOutput"/>

    <PeriodicEvent
      name="restarts"
      timeFrequency="5.0e-4"
      targetExactTimestep="0"
      target="/Outputs/restartOutput"/>
>>>>>>> 5adb70a2
  </Events>

  <NumericalMethods>
    <BasisFunctions>
      <LagrangeBasis3
        name="linearBasis"
        degree="1"/>
    </BasisFunctions>

    <QuadratureRules>
      <GaussQuadrature3
        name="gaussian"
        degree="2"/>
    </QuadratureRules>

    <FiniteElements>
      <FiniteElementSpace
        name="FE1"
        parentSpace="C3D8"
        basis="linearBasis"
        quadrature="gaussian"/>
    </FiniteElements>
  </NumericalMethods>

  <ElementRegions>
    <CellElementRegion
      name="Region2"
      cellBlocks="{ cb1 }"
      materialList="{ shale }"/>
  </ElementRegions>

  <Constitutive>
    <LinearElasticIsotropic
      name="granite"
      defaultDensity="2700"
      defaultBulkModulus="5.5556e9"
      defaultShearModulus="4.16667e9"/>

    <LinearElasticIsotropic
      name="shale"
      defaultDensity="2700"
      defaultBulkModulus="5.5556e9"
      defaultShearModulus="4.16667e9"/>

    <LinearElasticIsotropic
      name="water"
      defaultDensity="1000"
      defaultBulkModulus="2.0e9"
      defaultShearModulus="1.0e-9"/>
  </Constitutive>

  <FieldSpecifications>
<<<<<<< HEAD
    <FieldSpecification name="source0"
               initialCondition="1"
               setNames="{source}"
               objectPath="ElementRegions"
               fieldName="shale_stress"
               component="0"
               scale="-1.0e6"/>
    <FieldSpecification name="source1"
               initialCondition="1"
               setNames="{source}"
               objectPath="ElementRegions"
               fieldName="shale_stress"
               component="1"
               scale="-1.0e6"/>
    <FieldSpecification name="source2"
               initialCondition="1"
               setNames="{source}"
               objectPath="ElementRegions"
               fieldName="shale_stress"
               component="2"
               scale="-1.0e6"/>

    <FieldSpecification name="xconstraint"
               objectPath="nodeManager"
               fieldName="Velocity"
               component="0"
               scale="0.0"
               setNames="{xneg}"/>

    <FieldSpecification name="yconstraint"
               objectPath="nodeManager"
               fieldName="Velocity"
               component="1"
               scale="0.0"
               setNames="{yneg}"/>

    <FieldSpecification name="zconstraint"
               objectPath="nodeManager"
               fieldName="Velocity"
               component="2"
               scale="0.0"
               setNames="{zneg}"/>

  </FieldSpecifications>

  <Outputs>
    <Blueprint name="blueprint" plotLevel="3"/>
    <Silo name="siloOutput" plotLevel="3"/>
    <Restart name="restartOutput"/>
    <TimeHistory name="timeHistoryOutput" sources="{/Tasks/velocityCollection}" filename="veloc_history" />
=======
    <FieldSpecification
      name="source0"
      initialCondition="1"
      setNames="{ source }"
      objectPath="ElementRegions"
      fieldName="shale_stress"
      component="0"
      scale="-1.0e6"/>

    <FieldSpecification
      name="source1"
      initialCondition="1"
      setNames="{ source }"
      objectPath="ElementRegions"
      fieldName="shale_stress"
      component="1"
      scale="-1.0e6"/>

    <FieldSpecification
      name="source2"
      initialCondition="1"
      setNames="{ source }"
      objectPath="ElementRegions"
      fieldName="shale_stress"
      component="2"
      scale="-1.0e6"/>

    <FieldSpecification
      name="xconstraint"
      objectPath="nodeManager"
      fieldName="Velocity"
      component="0"
      scale="0.0"
      setNames="{ xneg }"/>

    <FieldSpecification
      name="yconstraint"
      objectPath="nodeManager"
      fieldName="Velocity"
      component="1"
      scale="0.0"
      setNames="{ yneg }"/>

    <FieldSpecification
      name="zconstraint"
      objectPath="nodeManager"
      fieldName="Velocity"
      component="2"
      scale="0.0"
      setNames="{ zneg }"/>
  </FieldSpecifications>

  <Outputs>
    <Blueprint
      name="blueprint"
      plotLevel="3"/>

    <Silo
      name="siloOutput"
      plotLevel="3"/>

    <Restart
      name="restartOutput"/>
>>>>>>> 5adb70a2
  </Outputs>

  <Tasks>
    <PackCollection name="velocityCollection" objectPath="nodeManager" setNames="{source}" fieldName="Velocity" />
  </Tasks>


  <Geometry>
    <Box
      name="source"
      xMin="-1, -1, -1"
      xMax="1.1, 1.1, 1.1"/>
  </Geometry>
</Problem><|MERGE_RESOLUTION|>--- conflicted
+++ resolved
@@ -3,17 +3,6 @@
 <Problem>
   <!-- SPHINX_INTERNAL_MESH -->
   <Mesh>
-<<<<<<< HEAD
-    <InternalMesh name="mesh1"
-                  elementTypes="{C3D8}"
-                  xCoords="{ 0, 10 }"
-                  yCoords="{ 0, 10 }"
-                  zCoords="{ 0, 10 }"
-                  nx="{10}"
-                  ny="{10}"
-                  nz="{10}"
-                  cellBlockNames="{cb1}"/>
-=======
     <InternalMesh
       name="mesh1"
       elementTypes="{ C3D8 }"
@@ -24,7 +13,6 @@
       ny="{ 10 }"
       nz="{ 10 }"
       cellBlockNames="{ cb1 }"/>
->>>>>>> 5adb70a2
   </Mesh>
 
   <!-- SPHINX_INTERNAL_MESH_END -->
@@ -40,32 +28,7 @@
 <!-- This event is applied every 5e-4s.  The targetExactTimestep
     flag allows this event to request a dt modification to match an
     integer multiple of the timeFrequency. -->
-<<<<<<< HEAD
-    <PeriodicEvent name="blueprint"
-                   timeFrequency="1.0e-4"
-                   targetExactTimestep="0"
-                   target="/Outputs/blueprint" />
 
-    <PeriodicEvent name="silo"
-                   timeFrequency="1.0e-4"
-                   targetExactTimestep="0"
-                   target="/Outputs/siloOutput" />
-
-    <PeriodicEvent name="restarts"
-                   timeFrequency="5.0e-4"
-                   targetExactTimestep="0"
-                   target="/Outputs/restartOutput"/>
-
-    <PeriodicEvent name="timeHistoryCollection"
-                   timeFrequency="1.0e-5"
-                   targetExactTimestep="1"
-                   target="/Tasks/velocityCollection" />
-
-    <PeriodicEvent name="timeHistoryOutput"
-                   timeFrequency="5.0e-4"
-                   targetExactTimestep="0"
-                   target="/Outputs/timeHistoryOutput" />
-=======
     <PeriodicEvent
       name="blueprint"
       timeFrequency="1.0e-4"
@@ -83,7 +46,17 @@
       timeFrequency="5.0e-4"
       targetExactTimestep="0"
       target="/Outputs/restartOutput"/>
->>>>>>> 5adb70a2
+
+    <PeriodicEvent name="timeHistoryCollection"
+      timeFrequency="1.0e-5"
+      targetExactTimestep="1"
+      target="/Tasks/velocityCollection" />
+
+    <PeriodicEvent name="timeHistoryOutput"
+      timeFrequency="5.0e-4"
+      targetExactTimestep="0"
+      target="/Outputs/timeHistoryOutput" />
+
   </Events>
 
   <NumericalMethods>
@@ -136,58 +109,7 @@
   </Constitutive>
 
   <FieldSpecifications>
-<<<<<<< HEAD
-    <FieldSpecification name="source0"
-               initialCondition="1"
-               setNames="{source}"
-               objectPath="ElementRegions"
-               fieldName="shale_stress"
-               component="0"
-               scale="-1.0e6"/>
-    <FieldSpecification name="source1"
-               initialCondition="1"
-               setNames="{source}"
-               objectPath="ElementRegions"
-               fieldName="shale_stress"
-               component="1"
-               scale="-1.0e6"/>
-    <FieldSpecification name="source2"
-               initialCondition="1"
-               setNames="{source}"
-               objectPath="ElementRegions"
-               fieldName="shale_stress"
-               component="2"
-               scale="-1.0e6"/>
 
-    <FieldSpecification name="xconstraint"
-               objectPath="nodeManager"
-               fieldName="Velocity"
-               component="0"
-               scale="0.0"
-               setNames="{xneg}"/>
-
-    <FieldSpecification name="yconstraint"
-               objectPath="nodeManager"
-               fieldName="Velocity"
-               component="1"
-               scale="0.0"
-               setNames="{yneg}"/>
-
-    <FieldSpecification name="zconstraint"
-               objectPath="nodeManager"
-               fieldName="Velocity"
-               component="2"
-               scale="0.0"
-               setNames="{zneg}"/>
-
-  </FieldSpecifications>
-
-  <Outputs>
-    <Blueprint name="blueprint" plotLevel="3"/>
-    <Silo name="siloOutput" plotLevel="3"/>
-    <Restart name="restartOutput"/>
-    <TimeHistory name="timeHistoryOutput" sources="{/Tasks/velocityCollection}" filename="veloc_history" />
-=======
     <FieldSpecification
       name="source0"
       initialCondition="1"
@@ -251,11 +173,19 @@
 
     <Restart
       name="restartOutput"/>
->>>>>>> 5adb70a2
+
+    <TimeHistory
+      name="timeHistoryOutput"
+      sources="{/Tasks/velocityCollection}"
+      filename="veloc_history" />
   </Outputs>
 
   <Tasks>
-    <PackCollection name="velocityCollection" objectPath="nodeManager" setNames="{source}" fieldName="Velocity" />
+    <PackCollection
+      name="velocityCollection"
+      objectPath="nodeManager"
+      setNames="{source}"
+      fieldName="Velocity" />
   </Tasks>
 
 
