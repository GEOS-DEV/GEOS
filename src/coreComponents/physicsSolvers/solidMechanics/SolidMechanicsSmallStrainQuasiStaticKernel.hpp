--- conflicted
+++ resolved
@@ -189,46 +189,6 @@
 
   }
 
-<<<<<<< HEAD
-  /**
-   * @copydoc geosx::finiteElement::KernelBase::quadraturePointStateUpdate
-   *
-   * For solid mechanics kernels, the strain increment is calculated, and the
-   * constitutive update is called. In addition, the constitutive stiffness
-   * stack variable is filled by the constitutive model.
-   */
-  GEOSX_HOST_DEVICE
-  GEOSX_FORCE_INLINE
-  void quadraturePointStateUpdate( localIndex const k,
-                                   localIndex const q,
-                                   StackVariables & stack ) const
-  {
-    real64 strainInc[6] = {0};
-    for( localIndex a = 0; a < numNodesPerElem; ++a )
-    {
-      strainInc[0] = strainInc[0] + m_dNdX( k, q, a, 0 ) * stack.uhat_local[a][0];
-      strainInc[1] = strainInc[1] + m_dNdX( k, q, a, 1 ) * stack.uhat_local[a][1];
-      strainInc[2] = strainInc[2] + m_dNdX( k, q, a, 2 ) * stack.uhat_local[a][2];
-      strainInc[3] = strainInc[3] + m_dNdX( k, q, a, 2 ) * stack.uhat_local[a][1] +
-                     m_dNdX( k, q, a, 1 ) * stack.uhat_local[a][2];
-
-      strainInc[4] = strainInc[4] + m_dNdX( k, q, a, 2 ) * stack.uhat_local[a][0] +
-                     m_dNdX( k, q, a, 0 ) * stack.uhat_local[a][2];
-
-      strainInc[5] = strainInc[5] + m_dNdX( k, q, a, 1 ) * stack.uhat_local[a][0] +
-                     m_dNdX( k, q, a, 0 ) * stack.uhat_local[a][1];
-    }
-
-    //m_constitutiveUpdate.SmallStrain( k, q, strainInc );
-    //GEOSX_UNUSED_VAR( q )
-    //m_constitutiveUpdate.getElasticStiffness( k, stack.constitutiveStiffness ); // jaw
-        
-    real64 localStress[6]; // will be discarded and later accessed via m_newStress directly
-    m_constitutiveUpdate.smallStrainUpdate( k, q, strainInc, localStress, stack.constitutiveStiffness );
-  }
-
-=======
->>>>>>> b15e201d
 
   /**
    * @brief Internal struct to provide no-op defaults used in the inclusion
@@ -280,26 +240,8 @@
                               StackVariables & stack,
                               STRESS_MODIFIER && stressModifier = NoOpFunctors{} ) const
   {
-<<<<<<< HEAD
-    for( localIndex a=0; a<numNodesPerElem; ++a )
-    {
-      for( localIndex b=0; b<numNodesPerElem; ++b )
-      {
-        real64 const (&c)[6][6] = stack.constitutiveStiffness;
-                
-        stack.localJacobian[ a*3+0 ][ b*3+0 ] -= ( c[0][0]*m_dNdX( k, q, a, 0 )*m_dNdX( k, q, b, 0 ) +
-                                                   c[5][5]*m_dNdX( k, q, a, 1 )*m_dNdX( k, q, b, 1 ) +
-                                                   c[4][4]*m_dNdX( k, q, a, 2 )*m_dNdX( k, q, b, 2 ) ) * m_detJ( k, q );
-
-        stack.localJacobian[ a*3+0 ][ b*3+1 ] -= ( c[5][5]*m_dNdX( k, q, a, 1 )*m_dNdX( k, q, b, 0 ) +
-                                                   c[0][1]*m_dNdX( k, q, a, 0 )*m_dNdX( k, q, b, 1 ) ) * m_detJ( k, q );
-
-        stack.localJacobian[ a*3+0 ][ b*3+2 ] -= ( c[4][4]*m_dNdX( k, q, a, 2 )*m_dNdX( k, q, b, 0 ) +
-                                                   c[0][2]*m_dNdX( k, q, a, 0 )*m_dNdX( k, q, b, 2 ) ) * m_detJ( k, q );
-=======
     real64 dNdX[ numNodesPerElem ][ 3 ];
     real64 const detJ = m_finiteElementSpace.template getGradN< FE_TYPE >( k, q, stack.xLocal, dNdX );
->>>>>>> b15e201d
 
     real64 strainInc[6] = {0};
     FE_TYPE::symmetricGradient( dNdX, stack.uhat_local, strainInc );
@@ -313,44 +255,8 @@
 
     real64 stress[6];
 
-<<<<<<< HEAD
-        stack.localJacobian[ a*3+2 ][ b*3+2 ] -= ( c[4][4]*m_dNdX( k, q, a, 0 )*m_dNdX( k, q, b, 0 ) +
-                                                   c[3][3]*m_dNdX( k, q, a, 1 )*m_dNdX( k, q, b, 1 ) +
-                                                   c[2][2]*m_dNdX( k, q, a, 2 )*m_dNdX( k, q, b, 2 ) ) * m_detJ( k, q );
-
-        dynamicsTerms( a, b );
-      }
-    }
-  }
-
-  /**
-   * @copydoc geosx::finiteElement::KernelBase::quadraturePointResidualContribution
-   * @tparam STRESS_MODIFIER The type of the function to modify the stress
-   *   prior to integration.
-   * @param stressModifier The stress modifier functor/lambda.
-   *
-   * The divergence of the stress is integrated over the volume of the element,
-   * yielding the nodal force (residual) contributions.
-   */
-  template< typename STRESS_MODIFIER = NoOpFunctors >
-  GEOSX_HOST_DEVICE
-  GEOSX_FORCE_INLINE
-  void quadraturePointResidualContribution( localIndex const k,
-                                            localIndex const q,
-                                            StackVariables & stack,
-                                            STRESS_MODIFIER && stressModifier = NoOpFunctors{} ) const
-  {
-    real64 stress[6] = { m_constitutiveUpdate.m_newStress( k, q, 0 ),
-                         m_constitutiveUpdate.m_newStress( k, q, 1 ),
-                         m_constitutiveUpdate.m_newStress( k, q, 2 ),
-                         m_constitutiveUpdate.m_newStress( k, q, 3 ),
-                         m_constitutiveUpdate.m_newStress( k, q, 4 ),
-                         m_constitutiveUpdate.m_newStress( k, q, 5 ) };
-    
-=======
     m_constitutiveUpdate.getStress( k, q, stress );
 
->>>>>>> b15e201d
     stressModifier( stress );
 
     real64 const gravityForce[3] = { m_gravityVector[0] * m_density( k, q )* detJ,
