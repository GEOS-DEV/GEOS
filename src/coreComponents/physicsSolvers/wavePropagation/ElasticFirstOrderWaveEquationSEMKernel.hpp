--- conflicted
+++ resolved
@@ -351,12 +351,8 @@
   template< typename EXEC_POLICY, typename ATOMIC_POLICY >
   void
   launch( localIndex const size,
-<<<<<<< HEAD
+          localIndex const regionIndex,
           arrayView2d< real32 const, nodes::REFERENCE_POSITION_USD > const X,
-=======
-          localIndex const regionIndex,
-          arrayView2d< real64 const, nodes::REFERENCE_POSITION_USD > const X,
->>>>>>> b6f71ba7
           arrayView2d< localIndex const, cells::NODE_MAP_USD > const elemsToNodes,
           arrayView1d< real32 const > const ux_np1,
           arrayView1d< real32 const > const uy_np1,
