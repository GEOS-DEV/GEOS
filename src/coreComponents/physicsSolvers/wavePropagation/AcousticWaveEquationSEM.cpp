/*
 * ------------------------------------------------------------------------------------------------------------
 * SPDX-License-Identifier: LGPL-2.1-only
 *
 * Copyright (c) 2018-2020 Lawrence Livermore National Security LLC
 * Copyright (c) 2018-2020 The Board of Trustees of the Leland Stanford Junior University
 * Copyright (c) 2018-2020 TotalEnergies
 * Copyright (c) 2019-     GEOSX Contributors
 * All rights reserved
 *
 * See top level LICENSE, COPYRIGHT, CONTRIBUTORS, NOTICE, and ACKNOWLEDGEMENTS files for details.
 * ------------------------------------------------------------------------------------------------------------
 */


/**
 * @file AcousticWaveEquationSEM.cpp
 */

#include "AcousticWaveEquationSEM.hpp"
#include "AcousticWaveEquationSEMKernel.hpp"

#include "finiteElement/FiniteElementDiscretization.hpp"
#include "fieldSpecification/FieldSpecificationManager.hpp"
#include "fieldSpecification/PerfectlyMatchedLayer.hpp"
#include "mainInterface/ProblemManager.hpp"
#include "mesh/ElementType.hpp"
#include "mesh/mpiCommunications/CommunicationTools.hpp"

namespace geosx
{

using namespace dataRepository;

AcousticWaveEquationSEM::AcousticWaveEquationSEM( const std::string & name,
                                                  Group * const parent ):
  WaveSolverBase( name,
                  parent )
{

  registerWrapper( viewKeyStruct::sourceNodeIdsString(), &m_sourceNodeIds ).
    setInputFlag( InputFlags::FALSE ).
    setSizedFromParent( 0 ).
    setDescription( "Indices of the nodes (in the right order) for each source point" );

  registerWrapper( viewKeyStruct::sourceConstantsString(), &m_sourceConstants ).
    setInputFlag( InputFlags::FALSE ).
    setSizedFromParent( 0 ).
    setDescription( "Constant part of the source for the nodes listed in m_sourceNodeIds" );

  registerWrapper( viewKeyStruct::sourceIsAccessibleString(), &m_sourceIsAccessible ).
    setInputFlag( InputFlags::FALSE ).
    setSizedFromParent( 0 ).
    setDescription( "Flag that indicates whether the source is accessible to this MPI rank" );

  registerWrapper( viewKeyStruct::receiverNodeIdsString(), &m_receiverNodeIds ).
    setInputFlag( InputFlags::FALSE ).
    setSizedFromParent( 0 ).
    setDescription( "Indices of the nodes (in the right order) for each receiver point" );

  registerWrapper( viewKeyStruct::receiverConstantsString(), &m_receiverConstants ).
    setInputFlag( InputFlags::FALSE ).
    setSizedFromParent( 0 ).
    setDescription( "Constant part of the receiver for the nodes listed in m_receiverNodeIds" );

  registerWrapper( viewKeyStruct::receiverIsLocalString(), &m_receiverIsLocal ).
    setInputFlag( InputFlags::FALSE ).
    setSizedFromParent( 0 ).
    setDescription( "Flag that indicates whether the receiver is local to this MPI rank" );

  registerWrapper( viewKeyStruct::pressureNp1AtReceiversString(), &m_pressureNp1AtReceivers ).
    setInputFlag( InputFlags::FALSE ).
    setSizedFromParent( 0 ).
    setDescription( "Pressure value at each receiver for each timestep" );

}

AcousticWaveEquationSEM::~AcousticWaveEquationSEM()
{
  // TODO Auto-generated destructor stub
}


void AcousticWaveEquationSEM::initializePreSubGroups()
{
  WaveSolverBase::initializePreSubGroups();

  DomainPartition & domain = this->getGroupByPath< DomainPartition >( "/Problem/domain" );

  NumericalMethodsManager const & numericalMethodManager = domain.getNumericalMethodManager();

  FiniteElementDiscretizationManager const &
  feDiscretizationManager = numericalMethodManager.getFiniteElementDiscretizationManager();

  FiniteElementDiscretization const * const
  feDiscretization = feDiscretizationManager.getGroupPointer< FiniteElementDiscretization >( m_discretizationName );
  GEOSX_THROW_IF( feDiscretization == nullptr,
                  getName() << ": FE discretization not found: " << m_discretizationName,
                  InputError );
}


void AcousticWaveEquationSEM::registerDataOnMesh( Group & meshBodies )
{

  forMeshTargets( meshBodies, [&] ( string const &,
                                    MeshLevel & mesh,
                                    arrayView1d< string const > const & )
  {
    NodeManager & nodeManager = mesh.getNodeManager();

    nodeManager.registerExtrinsicData< extrinsicMeshData::Pressure_nm1,
                                       extrinsicMeshData::Pressure_n,
                                       extrinsicMeshData::Pressure_np1,
                                       extrinsicMeshData::ForcingRHS,
                                       extrinsicMeshData::MassVector,
                                       extrinsicMeshData::DampingVector,
                                       extrinsicMeshData::StiffnessVector,
                                       extrinsicMeshData::FreeSurfaceNodeIndicator >( this->getName() );

    /// register  PML auxiliary variables only when a PML is specified in the xml
    if( m_usePML )
    {
      nodeManager.registerExtrinsicData< extrinsicMeshData::AuxiliaryVar1PML,
                                         extrinsicMeshData::AuxiliaryVar2PML,
                                         extrinsicMeshData::AuxiliaryVar3PML,
                                         extrinsicMeshData::AuxiliaryVar4PML >( this->getName() );

      nodeManager.getExtrinsicData< extrinsicMeshData::AuxiliaryVar1PML >().resizeDimension< 1 >( 3 );
      nodeManager.getExtrinsicData< extrinsicMeshData::AuxiliaryVar2PML >().resizeDimension< 1 >( 3 );
    }

    FaceManager & faceManager = mesh.getFaceManager();
    faceManager.registerExtrinsicData< extrinsicMeshData::FreeSurfaceFaceIndicator >( this->getName() );

    ElementRegionManager & elemManager = mesh.getElemManager();

    elemManager.forElementSubRegions< CellElementSubRegion >( [&]( CellElementSubRegion & subRegion )
    {
      subRegion.registerExtrinsicData< extrinsicMeshData::MediumVelocity >( this->getName() );
    } );
  } );
}


void AcousticWaveEquationSEM::postProcessInput()
{

  WaveSolverBase::postProcessInput();
  GEOSX_THROW_IF( m_sourceCoordinates.size( 1 ) != 3,
                  "Invalid number of physical coordinates for the sources",
                  InputError );

  GEOSX_THROW_IF( m_receiverCoordinates.size( 1 ) != 3,
                  "Invalid number of physical coordinates for the receivers",
                  InputError );

  EventManager const & event = this->getGroupByPath< EventManager >( "/Problem/Events" );
  real64 const & maxTime = event.getReference< real64 >( EventManager::viewKeyStruct::maxTimeString() );
  real64 dt = 0;
  for( localIndex numSubEvent = 0; numSubEvent < event.numSubGroups(); ++numSubEvent )
  {
    EventBase const * subEvent = static_cast< EventBase const * >( event.getSubGroups()[numSubEvent] );
    if( subEvent->getEventName() == "/Solvers/" + this->getName() )
    {
      dt = subEvent->getReference< real64 >( EventBase::viewKeyStruct::forceDtString() );
    }
  }

  GEOSX_THROW_IF( dt < epsilonLoc*maxTime, "Value for dt: " << dt <<" is smaller than local threshold: " << epsilonLoc, std::runtime_error );

  if( m_dtSeismoTrace > 0 )
  {
    m_nsamplesSeismoTrace = int( maxTime / m_dtSeismoTrace) + 1;
  }
  else
  {
    m_nsamplesSeismoTrace = 0;
  }
  localIndex const nsamples = int(maxTime/dt) + 1;

  localIndex const numNodesPerElem = 8;

  localIndex const numSourcesGlobal = m_sourceCoordinates.size( 0 );
  m_sourceNodeIds.resize( numSourcesGlobal, numNodesPerElem );
  m_sourceConstants.resize( numSourcesGlobal, numNodesPerElem );
  m_sourceIsAccessible.resize( numSourcesGlobal );

  localIndex const numReceiversGlobal = m_receiverCoordinates.size( 0 );
  m_receiverNodeIds.resize( numReceiversGlobal, numNodesPerElem );
  m_receiverConstants.resize( numReceiversGlobal, numNodesPerElem );
  m_receiverIsLocal.resize( numReceiversGlobal );

  m_pressureNp1AtReceivers.resize( m_nsamplesSeismoTrace, numReceiversGlobal );
  m_sourceValue.resize( nsamples, numSourcesGlobal );

}

void AcousticWaveEquationSEM::precomputeSourceAndReceiverTerm( MeshLevel & mesh, arrayView1d< string const > const & regionNames )
{
  NodeManager const & nodeManager = mesh.getNodeManager();
  FaceManager const & faceManager = mesh.getFaceManager();

  arrayView2d< real64 const, nodes::REFERENCE_POSITION_USD > const X =
    nodeManager.referencePosition().toViewConst();
  ArrayOfArraysView< localIndex const > const & facesToNodes =
    faceManager.nodeList().toViewConst();

  arrayView2d< real64 const > const sourceCoordinates = m_sourceCoordinates.toViewConst();
  arrayView2d< localIndex > const sourceNodeIds = m_sourceNodeIds.toView();
  arrayView2d< real64 > const sourceConstants = m_sourceConstants.toView();
  arrayView1d< localIndex > const sourceIsAccessible = m_sourceIsAccessible.toView();
  sourceNodeIds.setValues< EXEC_POLICY >( -1 );
  sourceConstants.setValues< EXEC_POLICY >( -1 );
  sourceIsAccessible.zero();

  arrayView2d< real64 const > const receiverCoordinates = m_receiverCoordinates.toViewConst();
  arrayView2d< localIndex > const receiverNodeIds = m_receiverNodeIds.toView();
  arrayView2d< real64 > const receiverConstants = m_receiverConstants.toView();
  arrayView1d< localIndex > const receiverIsLocal = m_receiverIsLocal.toView();
  receiverNodeIds.setValues< EXEC_POLICY >( -1 );
  receiverConstants.setValues< EXEC_POLICY >( -1 );
  receiverIsLocal.zero();

  real32 const timeSourceFrequency = this->m_timeSourceFrequency;
  localIndex const rickerOrder = this->m_rickerOrder;
  arrayView2d< real32 > const sourceValue = m_sourceValue.toView();
  real64 dt = 0;
  EventManager const & event = this->getGroupByPath< EventManager >( "/Problem/Events" );
  for( localIndex numSubEvent = 0; numSubEvent < event.numSubGroups(); ++numSubEvent )
  {
    EventBase const * subEvent = static_cast< EventBase const * >( event.getSubGroups()[numSubEvent] );
    if( subEvent->getEventName() == "/Solvers/" + this->getName() )
    {
      dt = subEvent->getReference< real64 >( EventBase::viewKeyStruct::forceDtString() );
    }
  }


  mesh.getElemManager().forElementSubRegions< CellElementSubRegion >( regionNames, [&]( localIndex const,
                                                                                        CellElementSubRegion & elementSubRegion )
  {
    GEOSX_THROW_IF( elementSubRegion.getElementType() != ElementType::Hexahedron,
                    "Invalid type of element, the acoustic solver is designed for hexahedral meshes only (C3D8) ",
                    InputError );

    arrayView2d< localIndex const > const elemsToFaces = elementSubRegion.faceList();
    arrayView2d< localIndex const, cells::NODE_MAP_USD > const & elemsToNodes = elementSubRegion.nodeList();
    arrayView2d< real64 const > const elemCenter = elementSubRegion.getElementCenter();
    arrayView1d< integer const > const elemGhostRank = elementSubRegion.ghostRank();

    finiteElement::FiniteElementBase const &
    fe = elementSubRegion.getReference< finiteElement::FiniteElementBase >( getDiscretizationName() );
    finiteElement::dispatch3D( fe,
                               [&]
                                 ( auto const finiteElement )
    {
      using FE_TYPE = TYPEOFREF( finiteElement );

      constexpr localIndex numNodesPerElem = FE_TYPE::numNodes;

      acousticWaveEquationSEMKernels::
        PrecomputeSourceAndReceiverKernel::
        launch< EXEC_POLICY, FE_TYPE >
        ( elementSubRegion.size(),
        numNodesPerElem,
        X,
        elemGhostRank,
        elemsToNodes,
        elemsToFaces,
        facesToNodes,
        elemCenter,
        sourceCoordinates,
        sourceIsAccessible,
        sourceNodeIds,
        sourceConstants,
        receiverCoordinates,
        receiverIsLocal,
        receiverNodeIds,
        receiverConstants,
        sourceValue,
        dt,
        timeSourceFrequency,
        rickerOrder );
    } );
  } );

}


void AcousticWaveEquationSEM::addSourceToRightHandSide( integer const & cycleNumber, arrayView1d< real32 > const rhs )
{
  arrayView2d< localIndex const > const sourceNodeIds = m_sourceNodeIds.toViewConst();
  arrayView2d< real64 const > const sourceConstants   = m_sourceConstants.toViewConst();
  arrayView1d< localIndex const > const sourceIsAccessible = m_sourceIsAccessible.toViewConst();
  arrayView2d< real32 const > const sourceValue   = m_sourceValue.toViewConst();

  GEOSX_THROW_IF( cycleNumber > sourceValue.size( 0 ), "Too many steps compared to array size", std::runtime_error );
  forAll< EXEC_POLICY >( sourceConstants.size( 0 ), [=] GEOSX_HOST_DEVICE ( localIndex const isrc )
  {
    if( sourceIsAccessible[isrc] == 1 )
    {
      for( localIndex inode = 0; inode < sourceConstants.size( 1 ); ++inode )
      {
        real32 const localIncrement = sourceConstants[isrc][inode] * sourceValue[cycleNumber][isrc];
        RAJA::atomicAdd< ATOMIC_POLICY >( &rhs[sourceNodeIds[isrc][inode]], localIncrement );
      }
    }
  } );
}

void AcousticWaveEquationSEM::computeSeismoTrace( real64 const time_n,
                                                  real64 const dt,
                                                  real64 const timeSeismo,
                                                  localIndex iSeismo,
                                                  arrayView1d< real32 const > const var_np1,
                                                  arrayView1d< real32 const > const var_n,
                                                  arrayView2d< real32 > varAtReceivers )
{
  real64 const time_np1 = time_n+dt;
  arrayView2d< localIndex const > const receiverNodeIds = m_receiverNodeIds.toViewConst();
  arrayView2d< real64 const > const receiverConstants   = m_receiverConstants.toViewConst();
  arrayView1d< localIndex const > const receiverIsLocal = m_receiverIsLocal.toViewConst();

  real64 const a1 = (dt < epsilonLoc) ? 1.0 : (time_np1 - timeSeismo)/dt;
  real64 const a2 = 1.0 - a1;

  if( m_nsamplesSeismoTrace > 0 )
  {
    forAll< EXEC_POLICY >( receiverConstants.size( 0 ), [=] GEOSX_HOST_DEVICE ( localIndex const ircv )
    {
      if( receiverIsLocal[ircv] == 1 )
      {
        varAtReceivers[iSeismo][ircv] = 0.0;
        real32 vtmp_np1 = 0.0;
        real32 vtmp_n = 0.0;
        for( localIndex inode = 0; inode < receiverConstants.size( 1 ); ++inode )
        {
          vtmp_np1 += var_np1[receiverNodeIds[ircv][inode]] * receiverConstants[ircv][inode];
          vtmp_n += var_n[receiverNodeIds[ircv][inode]] * receiverConstants[ircv][inode];
        }
        // linear interpolation between the pressure value at time_n and time_(n+1)
        varAtReceivers[iSeismo][ircv] = a1*vtmp_n + a2*vtmp_np1;
      }
    } );
  }

  // TODO DEBUG: the following output is only temporary until our wave propagation kernels are finalized.
  // Output will then only be done via the previous code.
  if( iSeismo == m_nsamplesSeismoTrace - 1 )
  {
    forAll< serialPolicy >( receiverConstants.size( 0 ), [=] ( localIndex const ircv )
    {
      if( this->m_outputSeismoTrace == 1 )
      {
        if( receiverIsLocal[ircv] == 1 )
        {
          // Note: this "manual" output to file is temporary
          //       It should be removed as soon as we can use TimeHistory to output data not registered on the mesh
          // TODO: remove saveSeismo and replace with TimeHistory
          std::ofstream f( GEOSX_FMT( "seismoTraceReceiver{:03}.txt", ircv ), std::ios::app );
          for( localIndex iSample = 0; iSample < m_nsamplesSeismoTrace; ++iSample )
          {
            f << iSample << " " << varAtReceivers[iSample][ircv] << std::endl;
          }
          f.close();
        }
      }
    } );
  }

}

/// Use for now until we get the same functionality in TimeHistory
/// TODO: move implementation into WaveSolverBase
void AcousticWaveEquationSEM::saveSeismo( localIndex const iSeismo, real32 const val, string const & filename )
{
  std::ofstream f( filename, std::ios::app );
  f<< iSeismo << " " << val << std::endl;
  f.close();
}

void AcousticWaveEquationSEM::initializePostInitialConditionsPreSubGroups()
{

  WaveSolverBase::initializePostInitialConditionsPreSubGroups();
  if( m_usePML )
  {
    AcousticWaveEquationSEM::initializePML();
  }

  DomainPartition & domain = this->getGroupByPath< DomainPartition >( "/Problem/domain" );

  real64 const time = 0.0;
  applyFreeSurfaceBC( time, domain );

  forMeshTargets( domain.getMeshBodies(), [&] ( string const &,
                                                MeshLevel & mesh,
                                                arrayView1d< string const > const & regionNames )
  {
    precomputeSourceAndReceiverTerm( mesh, regionNames );

    NodeManager & nodeManager = mesh.getNodeManager();
    FaceManager & faceManager = mesh.getFaceManager();

    /// get the array of indicators: 1 if the face is on the boundary; 0 otherwise
    arrayView1d< integer > const & facesDomainBoundaryIndicator = faceManager.getDomainBoundaryIndicator();
    arrayView2d< real64 const, nodes::REFERENCE_POSITION_USD > const X = nodeManager.referencePosition().toViewConst();

    /// get table containing all the face normals
    arrayView2d< real64 const > const faceNormal  = faceManager.faceNormal();
    ArrayOfArraysView< localIndex const > const facesToNodes = faceManager.nodeList().toViewConst();

    // mass matrix to be computed in this function
    arrayView1d< real32 > const mass = nodeManager.getExtrinsicData< extrinsicMeshData::MassVector >();
    mass.zero();
    /// damping matrix to be computed for each dof in the boundary of the mesh
    arrayView1d< real32 > const damping = nodeManager.getExtrinsicData< extrinsicMeshData::DampingVector >();
    damping.zero();

    /// get array of indicators: 1 if face is on the free surface; 0 otherwise
    arrayView1d< localIndex const > const freeSurfaceFaceIndicator = faceManager.getExtrinsicData< extrinsicMeshData::FreeSurfaceFaceIndicator >();

    mesh.getElemManager().forElementSubRegions< CellElementSubRegion >( regionNames, [&]( localIndex const,
                                                                                          CellElementSubRegion & elementSubRegion )
    {
      arrayView2d< localIndex const, cells::NODE_MAP_USD > const elemsToNodes = elementSubRegion.nodeList();
      arrayView2d< localIndex const > const elemsToFaces = elementSubRegion.faceList();
      arrayView1d< real32 const > const velocity = elementSubRegion.getExtrinsicData< extrinsicMeshData::MediumVelocity >();

      finiteElement::FiniteElementBase const &
      fe = elementSubRegion.getReference< finiteElement::FiniteElementBase >( getDiscretizationName() );
      finiteElement::dispatch3D( fe,
                                 [&]
                                   ( auto const finiteElement )
      {
        using FE_TYPE = TYPEOFREF( finiteElement );

        localIndex const numFacesPerElem = elementSubRegion.numFacesPerElement();
        localIndex const numNodesPerFace = 4;

        acousticWaveEquationSEMKernels::
          MassAndDampingMatrixKernel< FE_TYPE > kernel( finiteElement );
        kernel.template launch< EXEC_POLICY, ATOMIC_POLICY >
          ( elementSubRegion.size(),
          numFacesPerElem,
          numNodesPerFace,
          X,
          elemsToNodes,
          elemsToFaces,
          facesToNodes,
          facesDomainBoundaryIndicator,
          freeSurfaceFaceIndicator,
          faceNormal,
          velocity,
          mass,
          damping );
      } );
    } );
  } );
}


void AcousticWaveEquationSEM::applyFreeSurfaceBC( real64 const time, DomainPartition & domain )
{
  FieldSpecificationManager & fsManager = FieldSpecificationManager::getInstance();
  FunctionManager const & functionManager = FunctionManager::getInstance();

  FaceManager & faceManager = domain.getMeshBody( 0 ).getMeshLevel( 0 ).getFaceManager();
  NodeManager & nodeManager = domain.getMeshBody( 0 ).getMeshLevel( 0 ).getNodeManager();

  arrayView1d< real32 > const p_nm1 = nodeManager.getExtrinsicData< extrinsicMeshData::Pressure_nm1 >();
  arrayView1d< real32 > const p_n = nodeManager.getExtrinsicData< extrinsicMeshData::Pressure_n >();
  arrayView1d< real32 > const p_np1 = nodeManager.getExtrinsicData< extrinsicMeshData::Pressure_np1 >();

  ArrayOfArraysView< localIndex const > const faceToNodeMap = faceManager.nodeList().toViewConst();

  /// array of indicators: 1 if a face is on on free surface; 0 otherwise
  arrayView1d< localIndex > const freeSurfaceFaceIndicator = faceManager.getExtrinsicData< extrinsicMeshData::FreeSurfaceFaceIndicator >();

  /// array of indicators: 1 if a node is on on free surface; 0 otherwise
  arrayView1d< localIndex > const freeSurfaceNodeIndicator = nodeManager.getExtrinsicData< extrinsicMeshData::FreeSurfaceNodeIndicator >();

  freeSurfaceFaceIndicator.zero();
  freeSurfaceNodeIndicator.zero();

  fsManager.apply< FaceManager >( time,
                                  domain.getMeshBody( 0 ).getMeshLevel( 0 ),
                                  string( "FreeSurface" ),
                                  [&]( FieldSpecificationBase const & bc,
                                       string const &,
                                       SortedArrayView< localIndex const > const & targetSet,
                                       FaceManager &,
                                       string const & )
  {
    string const & functionName = bc.getFunctionName();

    if( functionName.empty() || functionManager.getGroup< FunctionBase >( functionName ).isFunctionOfTime() == 2 )
    {
      real32 const value = bc.getScale();

      for( localIndex i = 0; i < targetSet.size(); ++i )
      {
        localIndex const kf = targetSet[ i ];
        freeSurfaceFaceIndicator[kf] = 1;

        localIndex const numNodes = faceToNodeMap.sizeOfArray( kf );
        for( localIndex a=0; a < numNodes; ++a )
        {
          localIndex const dof = faceToNodeMap( kf, a );
          freeSurfaceNodeIndicator[dof] = 1;

          p_np1[dof] = value;
          p_n[dof]   = value;
          p_nm1[dof] = value;
        }
      }
    }
    else
    {
      GEOSX_ERROR( "This option is not supported yet" );
    }
  } );
}


void AcousticWaveEquationSEM::initializePML()
{
  GEOSX_MARK_FUNCTION;

  registerWrapper< parametersPML >( viewKeyStruct::parametersPMLString() ).
    setInputFlag( InputFlags::FALSE ).
    setSizedFromParent( 0 ).
    setRestartFlags( RestartFlags::NO_WRITE ).
    setDescription( "Parameters needed to compute damping in the PML region" );

  parametersPML & param = getReference< parametersPML >( viewKeyStruct::parametersPMLString() );

  /// Get the default thicknesses and wave speeds in the PML regions from the PerfectlyMatchedLayer
  /// field specification parameters (from the xml)
  real64 minThicknessPML=0;
  real64 smallestXMinPML=0;
  real64 largestXMaxPML=0;
  FieldSpecificationManager & fsManager = FieldSpecificationManager::getInstance();
  fsManager.forSubGroups< PerfectlyMatchedLayer >( [&] ( PerfectlyMatchedLayer const & fs )
  {
    param.xMinPML=fs.getMin();
    param.xMaxPML=fs.getMax();
    param.thicknessMinXYZPML=fs.getThicknessMinXYZ();
    param.thicknessMaxXYZPML=fs.getThicknessMaxXYZ();
    param.reflectivityPML = fs.getReflectivity();
    param.waveSpeedMinXYZPML=fs.getWaveSpeedMinXYZ();
    param.waveSpeedMaxXYZPML=fs.getWaveSpeedMaxXYZ();
    minThicknessPML=fs.minThickness;
    smallestXMinPML=fs.smallestXMin;
    largestXMaxPML=fs.largestXMax;
  } );

  /// Now compute the PML parameters above internally
  DomainPartition & domain = this->getGroupByPath< DomainPartition >( "/Problem/domain" );
  forMeshTargets( domain.getMeshBodies(), [&] ( string const &,
                                                MeshLevel & mesh,
                                                arrayView1d< string const > const & )
  {

    NodeManager & nodeManager = mesh.getNodeManager();
    /// WARNING: the array below is one of the PML auxiliary variables
    arrayView1d< real64 > const indicatorPML = nodeManager.getExtrinsicData< extrinsicMeshData::AuxiliaryVar4PML >();
    arrayView2d< real64 const, nodes::REFERENCE_POSITION_USD > const X = nodeManager.referencePosition().toViewConst();
    indicatorPML.zero();

    real64 xInteriorMin[3]{};
    real64 xInteriorMax[3]{};
    real64 xGlobalMin[3]{};
    real64 xGlobalMax[3]{};
    real64 cMin[3]{};
    real64 cMax[3]{};
    integer counterMin[3]{};
    integer counterMax[3]{};

    /// Set a node-based flag in the PML regions
    /// WARNING: the array used as a flag is one of the PML
    /// auxiliary variables to save memory
    fsManager.apply< ElementSubRegionBase,
                     PerfectlyMatchedLayer >( 0.0,
                                              mesh,
                                              PerfectlyMatchedLayer::catalogName(),
                                              [&]( PerfectlyMatchedLayer const &,
                                                   string const &,
                                                   SortedArrayView< localIndex const > const & targetSet,
                                                   ElementSubRegionBase & subRegion,
                                                   string const & )

    {
      CellElementSubRegion::NodeMapType const & elemToNodes =
        subRegion.getReference< CellElementSubRegion::NodeMapType >( CellElementSubRegion::viewKeyStruct::nodeListString() );
      traits::ViewTypeConst< CellElementSubRegion::NodeMapType > const elemToNodesViewConst = elemToNodes.toViewConst();

      forAll< EXEC_POLICY >( targetSet.size(), [=] GEOSX_HOST_DEVICE ( localIndex const l )
      {
        localIndex const k = targetSet[ l ];
        localIndex const numNodesPerElem = elemToNodesViewConst[k].size();

        for( localIndex i=0; i<numNodesPerElem; ++i )
        {
          indicatorPML[elemToNodesViewConst[k][i]]=1.0;
        }
      } );
    } );


    /// find the interior and global coordinates limits
    RAJA::ReduceMin< parallelDeviceReduce, real64 > xMinGlobal( LvArray::NumericLimits< real64 >::max );
    RAJA::ReduceMin< parallelDeviceReduce, real64 > yMinGlobal( LvArray::NumericLimits< real64 >::max );
    RAJA::ReduceMin< parallelDeviceReduce, real64 > zMinGlobal( LvArray::NumericLimits< real64 >::max );
    RAJA::ReduceMax< parallelDeviceReduce, real64 > xMaxGlobal( -LvArray::NumericLimits< real64 >::max );
    RAJA::ReduceMax< parallelDeviceReduce, real64 > yMaxGlobal( -LvArray::NumericLimits< real64 >::max );
    RAJA::ReduceMax< parallelDeviceReduce, real64 > zMaxGlobal( -LvArray::NumericLimits< real64 >::max );
    RAJA::ReduceMin< parallelDeviceReduce, real64 > xMinInterior( LvArray::NumericLimits< real64 >::max );
    RAJA::ReduceMin< parallelDeviceReduce, real64 > yMinInterior( LvArray::NumericLimits< real64 >::max );
    RAJA::ReduceMin< parallelDeviceReduce, real64 > zMinInterior( LvArray::NumericLimits< real64 >::max );
    RAJA::ReduceMax< parallelDeviceReduce, real64 > xMaxInterior( -LvArray::NumericLimits< real64 >::max );
    RAJA::ReduceMax< parallelDeviceReduce, real64 > yMaxInterior( -LvArray::NumericLimits< real64 >::max );
    RAJA::ReduceMax< parallelDeviceReduce, real64 > zMaxInterior( -LvArray::NumericLimits< real64 >::max );

    forAll< EXEC_POLICY >( nodeManager.size(), [=] GEOSX_HOST_DEVICE ( localIndex const a )
    {
      xMinGlobal.min( X[a][0] );
      yMinGlobal.min( X[a][1] );
      zMinGlobal.min( X[a][2] );
      xMaxGlobal.max( X[a][0] );
      yMaxGlobal.max( X[a][1] );
      zMaxGlobal.max( X[a][2] );
      if( !isZero( indicatorPML[a] - 1.0 ))
      {
        xMinInterior.min( X[a][0] );
        yMinInterior.min( X[a][1] );
        zMinInterior.min( X[a][2] );
        xMaxInterior.max( X[a][0] );
        yMaxInterior.max( X[a][1] );
        zMaxInterior.max( X[a][2] );
      }
    } );

    xGlobalMin[0] = xMinGlobal.get();
    xGlobalMin[1] = yMinGlobal.get();
    xGlobalMin[2] = zMinGlobal.get();
    xGlobalMax[0] = xMaxGlobal.get();
    xGlobalMax[1] = yMaxGlobal.get();
    xGlobalMax[2] = zMaxGlobal.get();
    xInteriorMin[0] = xMinInterior.get();
    xInteriorMin[1] = yMinInterior.get();
    xInteriorMin[2] = zMinInterior.get();
    xInteriorMax[0] = xMaxInterior.get();
    xInteriorMax[1] = yMaxInterior.get();
    xInteriorMax[2] = zMaxInterior.get();

    for( integer i=0; i<3; ++i )
    {
      xGlobalMin[i] = MpiWrapper::min( xGlobalMin[i] );
      xGlobalMax[i] = MpiWrapper::max( xGlobalMax[i] );
      xInteriorMin[i] = MpiWrapper::min( xInteriorMin[i] );
      xInteriorMax[i] = MpiWrapper::max( xInteriorMax[i] );
    }


    /// if the coordinates limits and PML thicknesses are not provided
    /// from the xml, replace them with the above
    for( integer i=0; i<3; ++i )
    {
      if( param.xMinPML[i]<smallestXMinPML )
        param.xMinPML[i] = xInteriorMin[i];
      if( param.xMaxPML[i]>largestXMaxPML )
        param.xMaxPML[i] = xInteriorMax[i];
      if( param.thicknessMinXYZPML[i]<0 )
        param.thicknessMinXYZPML[i] = xInteriorMin[i]-xGlobalMin[i];
      if( param.thicknessMaxXYZPML[i]<0 )
        param.thicknessMaxXYZPML[i] = xGlobalMax[i]-xInteriorMax[i];
    }

    /// Compute the average wave speeds in the PML regions internally
    /// using the actual velocity field
    fsManager.apply< ElementSubRegionBase,
                     PerfectlyMatchedLayer >( 0.0,
                                              mesh,
                                              PerfectlyMatchedLayer::catalogName(),
                                              [&]( PerfectlyMatchedLayer const &,
                                                   string const &,
                                                   SortedArrayView< localIndex const > const & targetSet,
                                                   ElementSubRegionBase & subRegion,
                                                   string const & )

    {
      CellElementSubRegion::NodeMapType const & elemToNodes =
        subRegion.getReference< CellElementSubRegion::NodeMapType >( CellElementSubRegion::viewKeyStruct::nodeListString() );
      traits::ViewTypeConst< CellElementSubRegion::NodeMapType > const elemToNodesViewConst = elemToNodes.toViewConst();
      arrayView1d< real64 const > const vel = subRegion.getReference< array1d< real64 > >( extrinsicMeshData::MediumVelocity::key());
      finiteElement::FiniteElementBase const &
      fe = subRegion.getReference< finiteElement::FiniteElementBase >( getDiscretizationName() );

      real64 const xMin[3]{param.xMinPML[0], param.xMinPML[1], param.xMinPML[2]};
      real64 const xMax[3]{param.xMaxPML[0], param.xMaxPML[1], param.xMaxPML[2]};

      finiteElement::dispatch3D( fe,
                                 [&]
                                   ( auto const finiteElement )
      {
        using FE_TYPE = TYPEOFREF( finiteElement );

        acousticWaveEquationSEMKernels::
          waveSpeedPMLKernel< FE_TYPE > kernel( finiteElement );
        kernel.template launch< EXEC_POLICY, ATOMIC_POLICY >
          ( targetSet,
          X,
          elemToNodesViewConst,
          vel,
          xMin,
          xMax,
          cMin,
          cMax,
          counterMin,
          counterMax );
      } );
    } );

    for( integer i=0; i<3; ++i )
    {
      cMin[i] = MpiWrapper::sum( cMin[i] );
      cMax[i] = MpiWrapper::sum( cMax[i] );
      counterMin[i] = MpiWrapper::sum( counterMin[i] );
      counterMax[i] = MpiWrapper::sum( counterMax[i] );
    }
    for( integer i=0; i<3; ++i )
    {
      cMin[i] /= std::max( 1, counterMin[i] );
      cMax[i] /= std::max( 1, counterMax[i] );
    }

    /// if the PML wave speeds are not provided from the xml
    /// replace them with the above
    for( integer i=0; i<3; ++i )
    {
      if( param.waveSpeedMinXYZPML[i]<0 )
        param.waveSpeedMinXYZPML[i] = cMin[i];
      if( param.waveSpeedMaxXYZPML[i]<0 )
        param.waveSpeedMaxXYZPML[i] = cMax[i];
    }

    /// add safeguards when PML thickness is negative or too small
    for( integer i=0; i<3; ++i )
    {
      if( param.thicknessMinXYZPML[i]<=minThicknessPML )
      {
        param.thicknessMinXYZPML[i]=LvArray::NumericLimits< real64 >::max;
        param.waveSpeedMinXYZPML[i]=0;
      }
      if( param.thicknessMaxXYZPML[i]<=minThicknessPML )
      {
        param.thicknessMaxXYZPML[i]=LvArray::NumericLimits< real64 >::max;
        param.waveSpeedMaxXYZPML[i]=0;
      }
    }

    /// WARNING: don't forget to reset the indicator to zero
    /// so it can be used by the PML application
    indicatorPML.zero();

    GEOSX_LOG_LEVEL_RANK_0( 1,
                            "PML parameters are: \n"
                            << "\t inner boundaries xMin = "<<param.xMinPML<<"\n"
                            << "\t inner boundaries xMax = "<<param.xMaxPML<<"\n"
                            << "\t left, front, top max PML thicknesses  = "<<param.thicknessMinXYZPML<<"\n"
                            << "\t right, back, bottom max PML thicknesses  = "<<param.thicknessMaxXYZPML<<"\n"
                            << "\t left, front, top average wave speed  = "<<param.waveSpeedMinXYZPML<<"\n"
                            << "\t right, back, bottom average wave speed  = "<<param.waveSpeedMaxXYZPML<<"\n"
                            << "\t theoretical reflectivity = "<< param.reflectivityPML );

  } );
}



void AcousticWaveEquationSEM::applyPML( real64 const time, DomainPartition & domain )
{
  GEOSX_MARK_FUNCTION;

  FieldSpecificationManager & fsManager = FieldSpecificationManager::getInstance();
  parametersPML const & param = getReference< parametersPML >( viewKeyStruct::parametersPMLString() );

  /// Loop over the different mesh bodies; for wave propagation, there is only one mesh body
  /// which is the whole mesh
  forMeshTargets( domain.getMeshBodies(), [&] ( string const &,
                                                MeshLevel & mesh,
                                                arrayView1d< string const > const & )
  {

    NodeManager & nodeManager = mesh.getNodeManager();

    /// Array views of the pressure p, PML auxiliary variables, and node coordinates
    arrayView1d< real64 const > const p_n = nodeManager.getExtrinsicData< extrinsicMeshData::Pressure_n >();
    arrayView2d< real64 const > const v_n = nodeManager.getExtrinsicData< extrinsicMeshData::AuxiliaryVar1PML >();
    arrayView2d< real64 > const grad_n = nodeManager.getExtrinsicData< extrinsicMeshData::AuxiliaryVar2PML >();
    arrayView1d< real64 > const divV_n = nodeManager.getExtrinsicData< extrinsicMeshData::AuxiliaryVar3PML >();
    arrayView1d< real64 const > const u_n = nodeManager.getExtrinsicData< extrinsicMeshData::AuxiliaryVar4PML >();
    arrayView2d< real64 const, nodes::REFERENCE_POSITION_USD > const X = nodeManager.referencePosition().toViewConst();

    /// Select the subregions concerned by the PML (specified in the xml by the Field Specification)
    /// 'targetSet' contains the indices of the elements in a given subregion
    fsManager.apply< ElementSubRegionBase,
                     PerfectlyMatchedLayer >( time,
                                              mesh,
                                              PerfectlyMatchedLayer::catalogName(),
                                              [&]( PerfectlyMatchedLayer const &,
                                                   string const &,
                                                   SortedArrayView< localIndex const > const & targetSet,
                                                   ElementSubRegionBase & subRegion,
                                                   string const & )

    {

      /// Get the element to nodes mapping in the subregion
      CellElementSubRegion::NodeMapType const & elemToNodes =
        subRegion.getReference< CellElementSubRegion::NodeMapType >( CellElementSubRegion::viewKeyStruct::nodeListString() );

      /// Get a const ArrayView of the mapping above
      traits::ViewTypeConst< CellElementSubRegion::NodeMapType > const elemToNodesViewConst = elemToNodes.toViewConst();

      /// Array view of the wave speed
      arrayView1d< real64 const > const vel = subRegion.getReference< array1d< real64 > >( extrinsicMeshData::MediumVelocity::key());

      /// Get the object needed to determine the type of the element in the subregion
      finiteElement::FiniteElementBase const &
      fe = subRegion.getReference< finiteElement::FiniteElementBase >( getDiscretizationName() );

      real64 xMin[3];
      real64 xMax[3];
      real64 dMin[3];
      real64 dMax[3];
      real64 cMin[3];
      real64 cMax[3];
      for( integer i=0; i<3; ++i )
      {
        xMin[i] = param.xMinPML[i];
        xMax[i] = param.xMaxPML[i];
        dMin[i] = param.thicknessMinXYZPML[i];
        dMax[i] = param.thicknessMaxXYZPML[i];
        cMin[i] = param.waveSpeedMinXYZPML[i];
        cMax[i] = param.waveSpeedMaxXYZPML[i];
      }
      real64 const r = param.reflectivityPML;

      /// Get the type of the elements in the subregion
      finiteElement::dispatch3D( fe,
                                 [&]
                                   ( auto const finiteElement )
      {
        using FE_TYPE = TYPEOFREF( finiteElement );

        /// apply the PML kernel
        acousticWaveEquationSEMKernels::
          PMLKernel< FE_TYPE > kernel( finiteElement );
        kernel.template launch< EXEC_POLICY, ATOMIC_POLICY >
          ( targetSet,
          X,
          elemToNodesViewConst,
          vel,
          p_n,
          v_n,
          u_n,
          xMin,
          xMax,
          dMin,
          dMax,
          cMin,
          cMax,
          r,
          grad_n,
          divV_n );
      } );
    } );
  } );

}



real64 AcousticWaveEquationSEM::solverStep( real64 const & time_n,
                                            real64 const & dt,
                                            integer const cycleNumber,
                                            DomainPartition & domain )
{
  return explicitStep( time_n, dt, cycleNumber, domain );
}



real64 AcousticWaveEquationSEM::explicitStep( real64 const & time_n,
                                              real64 const & dt,
                                              integer const cycleNumber,
                                              DomainPartition & domain )
{
  GEOSX_MARK_FUNCTION;

  GEOSX_LOG_RANK_0_IF( dt < epsilonLoc, "Warning! Value for dt: " << dt << "s is smaller than local threshold: " << epsilonLoc );

  forMeshTargets( domain.getMeshBodies(), [&] ( string const &,
                                                MeshLevel & mesh,
                                                arrayView1d< string const > const & regionNames )
  {
    NodeManager & nodeManager = mesh.getNodeManager();

    arrayView1d< real32 const > const mass = nodeManager.getExtrinsicData< extrinsicMeshData::MassVector >();
    arrayView1d< real32 const > const damping = nodeManager.getExtrinsicData< extrinsicMeshData::DampingVector >();

    arrayView1d< real32 > const p_nm1 = nodeManager.getExtrinsicData< extrinsicMeshData::Pressure_nm1 >();
    arrayView1d< real32 > const p_n = nodeManager.getExtrinsicData< extrinsicMeshData::Pressure_n >();
    arrayView1d< real32 > const p_np1 = nodeManager.getExtrinsicData< extrinsicMeshData::Pressure_np1 >();

    arrayView1d< localIndex const > const freeSurfaceNodeIndicator = nodeManager.getExtrinsicData< extrinsicMeshData::FreeSurfaceNodeIndicator >();
    arrayView1d< real32 > const stiffnessVector = nodeManager.getExtrinsicData< extrinsicMeshData::StiffnessVector >();
    arrayView1d< real32 > const rhs = nodeManager.getExtrinsicData< extrinsicMeshData::ForcingRHS >();

    bool const usePML = m_usePML;

    auto kernelFactory = acousticWaveEquationSEMKernels::ExplicitAcousticSEMFactory( dt );

    finiteElement::
      regionBasedKernelApplication< EXEC_POLICY,
                                    constitutive::NullModel,
                                    CellElementSubRegion >( mesh,
                                                            regionNames,
                                                            getDiscretizationName(),
                                                            "",
                                                            kernelFactory );

    addSourceToRightHandSide( cycleNumber, rhs );

    /// calculate your time integrators
    real64 const dt2 = dt*dt;

    if( !usePML )
    {
      GEOSX_MARK_SCOPE ( updateP );
      forAll< EXEC_POLICY >( nodeManager.size(), [=] GEOSX_HOST_DEVICE ( localIndex const a )
      {
        if( freeSurfaceNodeIndicator[a] != 1 )
        {
          p_np1[a] = p_n[a];
          p_np1[a] *= 2.0*mass[a];
          p_np1[a] -= (mass[a]-0.5*dt*damping[a])*p_nm1[a];
          p_np1[a] += dt2*(rhs[a]-stiffnessVector[a]);
          p_np1[a] /= mass[a]+0.5*dt*damping[a];
        }
      } );
    }
    else
    {
      parametersPML const & param = getReference< parametersPML >( viewKeyStruct::parametersPMLString() );
      arrayView2d< real64 > const v_n = nodeManager.getExtrinsicData< extrinsicMeshData::AuxiliaryVar1PML >();
      arrayView2d< real64 > const grad_n = nodeManager.getExtrinsicData< extrinsicMeshData::AuxiliaryVar2PML >();
      arrayView1d< real64 > const divV_n = nodeManager.getExtrinsicData< extrinsicMeshData::AuxiliaryVar3PML >();
      arrayView1d< real64 > const u_n = nodeManager.getExtrinsicData< extrinsicMeshData::AuxiliaryVar4PML >();
      arrayView2d< real64 const, nodes::REFERENCE_POSITION_USD > const X = nodeManager.referencePosition().toViewConst();

      real64 const xMin[ 3 ] = {param.xMinPML[0], param.xMinPML[1], param.xMinPML[2]};
      real64 const xMax[ 3 ] = {param.xMaxPML[0], param.xMaxPML[1], param.xMaxPML[2]};
      real64 const dMin[ 3 ] = {param.thicknessMinXYZPML[0], param.thicknessMinXYZPML[1], param.thicknessMinXYZPML[2]};
      real64 const dMax[ 3 ] = {param.thicknessMaxXYZPML[0], param.thicknessMaxXYZPML[1], param.thicknessMaxXYZPML[2]};
      real64 const cMin[ 3 ] = {param.waveSpeedMinXYZPML[0], param.waveSpeedMinXYZPML[1], param.waveSpeedMinXYZPML[2]};
      real64 const cMax[ 3 ] = {param.waveSpeedMaxXYZPML[0], param.waveSpeedMaxXYZPML[1], param.waveSpeedMaxXYZPML[2]};
      real64 const r = param.reflectivityPML;

      /// apply the main function to update some of the PML auxiliary variables
      /// Compute (divV) and (B.pressureGrad - C.auxUGrad) vectors for the PML region
      applyPML( time_n, domain );

      GEOSX_MARK_SCOPE ( updatePWithPML );
      forAll< EXEC_POLICY >( nodeManager.size(), [=] GEOSX_HOST_DEVICE ( localIndex const a )
      {
        if( freeSurfaceNodeIndicator[a] != 1 )
        {
          real64 sigma[3];
          real64 xLocal[ 3 ];

          for( integer i=0; i<3; ++i )
          {
            xLocal[i] = X[a][i];
          }

          acousticWaveEquationSEMKernels::PMLKernelHelper::computeDampingProfilePML(
            xLocal,
            xMin,
            xMax,
            dMin,
            dMax,
            cMin,
            cMax,
            r,
            sigma );

          real64 const alpha = sigma[0] + sigma[1] + sigma[2];

          p_np1[a] = dt2*( (rhs[a] - stiffnessVector[a])/mass[a] - divV_n[a])
                     - (1 - 0.5*alpha*dt)*p_nm1[a]
                     + 2*p_n[a];

          p_np1[a] = p_np1[a] / (1 + 0.5*alpha*dt);

          for( integer i=0; i<3; ++i )
          {
            v_n[a][i] = (1 - dt*sigma[i])*v_n[a][i] - dt*grad_n[a][i];
          }
          u_n[a] += dt*p_n[a];
        }
      } );
    }

    /// synchronize pressure fields
    FieldIdentifiers fieldsToBeSync;
    fieldsToBeSync.addFields( FieldLocation::Node, { extrinsicMeshData::Pressure_np1::key() } );

    if( usePML )
    {
      fieldsToBeSync.addFields( FieldLocation::Node, {
          extrinsicMeshData::AuxiliaryVar1PML::key(),
          extrinsicMeshData::AuxiliaryVar4PML::key() } );
    }

    CommunicationTools & syncFields = CommunicationTools::getInstance();
    syncFields.synchronizeFields( fieldsToBeSync,
                                  domain.getMeshBody( 0 ).getMeshLevel( 0 ),
                                  domain.getNeighbors(),
                                  true );

<<<<<<< HEAD
    // compute the seismic traces since last step.
    arrayView2d< real32 > const pReceivers   = m_pressureNp1AtReceivers.toView();
=======
    /// compute the seismic traces since last step.
    arrayView2d< real64 > const pReceivers   = m_pressureNp1AtReceivers.toView();
>>>>>>> 51a10972
    computeAllSeismoTraces( time_n, dt, p_np1, p_n, pReceivers );

    /// prepare next step
    forAll< EXEC_POLICY >( nodeManager.size(), [=] GEOSX_HOST_DEVICE ( localIndex const a )
    {
      p_nm1[a] = p_n[a];
      p_n[a]   = p_np1[a];

      stiffnessVector[a] = 0.0;
      rhs[a] = 0.0;
    } );

    if( usePML )
    {
      arrayView2d< real64 > const grad_n = nodeManager.getExtrinsicData< extrinsicMeshData::AuxiliaryVar2PML >();
      arrayView1d< real64 > const divV_n = nodeManager.getExtrinsicData< extrinsicMeshData::AuxiliaryVar3PML >();
      grad_n.zero();
      divV_n.zero();
    }

  } );

  return dt;
}

void AcousticWaveEquationSEM::cleanup( real64 const time_n,
                                       integer const cycleNumber,
                                       integer const eventCounter,
                                       real64 const eventProgress,
                                       DomainPartition & domain )
{
  // call the base class cleanup (for reporting purposes)
  SolverBase::cleanup( time_n, cycleNumber, eventCounter, eventProgress, domain );

  // compute the remaining seismic traces, if needed
  forMeshTargets( domain.getMeshBodies(), [&] ( string const &,
                                                MeshLevel & mesh,
                                                arrayView1d< string const > const & )
  {
    NodeManager & nodeManager = mesh.getNodeManager();
    arrayView1d< real32 const > const p_n = nodeManager.getExtrinsicData< extrinsicMeshData::Pressure_n >();
    arrayView1d< real32 const > const p_np1 = nodeManager.getExtrinsicData< extrinsicMeshData::Pressure_np1 >();
    arrayView2d< real32 > const pReceivers   = m_pressureNp1AtReceivers.toView();
    computeAllSeismoTraces( time_n, 0, p_np1, p_n, pReceivers );
  } );
}

void AcousticWaveEquationSEM::computeAllSeismoTraces( real64 const time_n,
                                                      real64 const dt,
                                                      arrayView1d< real32 const > const var_np1,
                                                      arrayView1d< real32 const > const var_n,
                                                      arrayView2d< real32 > varAtReceivers )
{
  for( real64 timeSeismo;
       (timeSeismo = m_dtSeismoTrace*m_indexSeismoTrace) <= (time_n + epsilonLoc) && m_indexSeismoTrace < m_nsamplesSeismoTrace;
       m_indexSeismoTrace++ )
  {
    computeSeismoTrace( time_n, dt, timeSeismo, m_indexSeismoTrace, var_np1, var_n, varAtReceivers );
  }
}

REGISTER_CATALOG_ENTRY( SolverBase, AcousticWaveEquationSEM, string const &, dataRepository::Group * const )

} /* namespace geosx */<|MERGE_RESOLUTION|>--- conflicted
+++ resolved
@@ -1032,13 +1032,9 @@
                                   domain.getNeighbors(),
                                   true );
 
-<<<<<<< HEAD
     // compute the seismic traces since last step.
     arrayView2d< real32 > const pReceivers   = m_pressureNp1AtReceivers.toView();
-=======
-    /// compute the seismic traces since last step.
-    arrayView2d< real64 > const pReceivers   = m_pressureNp1AtReceivers.toView();
->>>>>>> 51a10972
+
     computeAllSeismoTraces( time_n, dt, p_np1, p_n, pReceivers );
 
     /// prepare next step
