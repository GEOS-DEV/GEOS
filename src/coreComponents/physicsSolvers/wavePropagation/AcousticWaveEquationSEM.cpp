/*
 * ------------------------------------------------------------------------------------------------------------
 * SPDX-License-Identifier: LGPL-2.1-only
 *
 * Copyright (c) 2018-2020 Lawrence Livermore National Security LLC
 * Copyright (c) 2018-2020 The Board of Trustees of the Leland Stanford Junior University
 * Copyright (c) 2018-2020 TotalEnergies
 * Copyright (c) 2019-     GEOSX Contributors
 * All rights reserved
 *
 * See top level LICENSE, COPYRIGHT, CONTRIBUTORS, NOTICE, and ACKNOWLEDGEMENTS files for details.
 * ------------------------------------------------------------------------------------------------------------
 */


/**
 * @file AcousticWaveEquationSEM.cpp
 */

#include "AcousticWaveEquationSEM.hpp"
#include "AcousticWaveEquationSEMKernel.hpp"

#include "dataRepository/KeyNames.hpp"
#include "finiteElement/FiniteElementDiscretization.hpp"
#include "fieldSpecification/FieldSpecificationManager.hpp"
#include "mainInterface/ProblemManager.hpp"
//#include "mesh/CellBlock.hpp"
#include "mesh/ElementType.hpp"
#include "mesh/mpiCommunications/CommunicationTools.hpp"

namespace geosx
{

using namespace dataRepository;

AcousticWaveEquationSEM::AcousticWaveEquationSEM( const std::string & name,
                                                  Group * const parent ):
  WaveSolverBase( name,
                  parent )
{

  registerWrapper( viewKeyStruct::sourceNodeIdsString(), &m_sourceNodeIds ).
    setInputFlag( InputFlags::FALSE ).
    setSizedFromParent( 0 ).
    setDescription( "Indices of the nodes (in the right order) for each source point" );

  registerWrapper( viewKeyStruct::sourceConstantsString(), &m_sourceConstants ).
    setInputFlag( InputFlags::FALSE ).
    setSizedFromParent( 0 ).
    setDescription( "Constant part of the source for the nodes listed in m_sourceNodeIds" );

  registerWrapper( viewKeyStruct::sourceIsAccessibleString(), &m_sourceIsAccessible ).
    setInputFlag( InputFlags::FALSE ).
    setSizedFromParent( 0 ).
    setDescription( "Flag that indicates whether the source is accessible to this MPI rank" );

  registerWrapper( viewKeyStruct::receiverNodeIdsString(), &m_receiverNodeIds ).
    setInputFlag( InputFlags::FALSE ).
    setSizedFromParent( 0 ).
    setDescription( "Indices of the nodes (in the right order) for each receiver point" );

  registerWrapper( viewKeyStruct::sourceConstantsString(), &m_sourceConstants ).
    setInputFlag( InputFlags::FALSE ).
    setSizedFromParent( 0 ).
    setDescription( "Constant part of the receiver for the nodes listed in m_receiverNodeIds" );

  registerWrapper( viewKeyStruct::receiverIsLocalString(), &m_receiverIsLocal ).
    setInputFlag( InputFlags::FALSE ).
    setSizedFromParent( 0 ).
    setDescription( "Flag that indicates whether the receiver is local to this MPI rank" );

  registerWrapper( viewKeyStruct::pressureNp1AtReceiversString(), &m_pressureNp1AtReceivers ).
    setInputFlag( InputFlags::FALSE ).
    setSizedFromParent( 0 ).
    setDescription( "Pressure value at each receiver for each timestep" );

}

AcousticWaveEquationSEM::~AcousticWaveEquationSEM()
{
  // TODO Auto-generated destructor stub
}

localIndex AcousticWaveEquationSEM::getNumNodesPerElem()
{
  DomainPartition & domain = this->getGroupByPath< DomainPartition >( "/Problem/domain" );

  NumericalMethodsManager const & numericalMethodManager = domain.getNumericalMethodManager();

  FiniteElementDiscretizationManager const &
  feDiscretizationManager = numericalMethodManager.getFiniteElementDiscretizationManager();

  FiniteElementDiscretization const * const
  feDiscretization = feDiscretizationManager.getGroupPointer< FiniteElementDiscretization >( m_discretizationName );
  GEOSX_THROW_IF( feDiscretization == nullptr,
                  getName() << ": FE discretization not found: " << m_discretizationName,
                  InputError );
  
  localIndex numNodesPerElem = 0;
  forDiscretizationOnMeshTargets( domain.getMeshBodies(),
                                  [&]( string const &,
                                       MeshLevel const & mesh,
                                       arrayView1d< string const > const & regionNames )
  {
    ElementRegionManager const & elemManager = mesh.getElemManager();
    elemManager.forElementRegions( regionNames,
                                   [&] ( localIndex const,
                                         ElementRegionBase const & elemRegion )
    {
      elemRegion.forElementSubRegions( [&]( ElementSubRegionBase const & elementSubRegion )
      {
        finiteElement::FiniteElementBase const &
        fe = elementSubRegion.getReference< finiteElement::FiniteElementBase >( getDiscretizationName() );
        localIndex const numSupportPoints = fe.getNumSupportPoints();
        if( numSupportPoints > numNodesPerElem )
        {
          numNodesPerElem = numSupportPoints;
        }
      } );
    } );

    
  } );
  return numNodesPerElem;
}    

void AcousticWaveEquationSEM::initializePreSubGroups()
{
  WaveSolverBase::initializePreSubGroups();

  localIndex numNodesPerElem = getNumNodesPerElem();

  localIndex const numSourcesGlobal = m_sourceCoordinates.size( 0 );
  m_sourceNodeIds.resize( numSourcesGlobal, numNodesPerElem );
  m_sourceConstants.resize( numSourcesGlobal, numNodesPerElem );
  m_sourceIsLocal.resize( numSourcesGlobal );

  localIndex const numReceiversGlobal = m_receiverCoordinates.size( 0 );
  m_receiverNodeIds.resize( numReceiversGlobal, numNodesPerElem );
  m_receiverConstants.resize( numReceiversGlobal, numNodesPerElem );
  m_receiverIsLocal.resize( numReceiversGlobal );

  m_pressureNp1AtReceivers.resize( numReceiversGlobal );



}


void AcousticWaveEquationSEM::registerDataOnMesh( Group & meshBodies )
{

  forDiscretizationOnMeshTargets( meshBodies, [&] ( string const &,
                                                    MeshLevel & mesh,
                                                    arrayView1d< string const > const & )
  {
    NodeManager & nodeManager = mesh.getNodeManager();

    nodeManager.registerExtrinsicData< extrinsicMeshData::Pressure_nm1,
                                       extrinsicMeshData::Pressure_n,
                                       extrinsicMeshData::Pressure_np1,
                                       extrinsicMeshData::ForcingRHS,
                                       extrinsicMeshData::MassVector,
                                       extrinsicMeshData::DampingVector,
                                       extrinsicMeshData::StiffnessVector,
                                       extrinsicMeshData::FreeSurfaceNodeIndicator >( this->getName() );

    FaceManager & faceManager = mesh.getFaceManager();
    faceManager.registerExtrinsicData< extrinsicMeshData::FreeSurfaceFaceIndicator >( this->getName() );

    ElementRegionManager & elemManager = mesh.getElemManager();

    elemManager.forElementSubRegions< CellElementSubRegion >( [&]( CellElementSubRegion & subRegion )
    {
      subRegion.registerExtrinsicData< extrinsicMeshData::MediumVelocity >( this->getName() );
    } );

  } );
}


void AcousticWaveEquationSEM::postProcessInput()
{
  WaveSolverBase::postProcessInput();
  GEOSX_THROW_IF( m_sourceCoordinates.size( 1 ) != 3,
                  "Invalid number of physical coordinates for the sources",
                  InputError );

  GEOSX_THROW_IF( m_receiverCoordinates.size( 1 ) != 3,
                  "Invalid number of physical coordinates for the receivers",
                  InputError );

  EventManager const & event = this->getGroupByPath< EventManager >( "/Problem/Events" );
  real64 const & maxTime = event.getReference< real64 >( EventManager::viewKeyStruct::maxTimeString() );
  real64 dt = 0;
  for( localIndex numSubEvent = 0; numSubEvent < event.numSubGroups(); ++numSubEvent )
  {
    EventBase const * subEvent = static_cast< EventBase const * >( event.getSubGroups()[numSubEvent] );
    if( subEvent->getEventName() == "/Solvers/" + this->getName() )
    {
      dt = subEvent->getReference< real64 >( EventBase::viewKeyStruct::forceDtString() );
    }
  }

  GEOSX_THROW_IF( dt < epsilonLoc*maxTime, "Value for dt: " << dt <<" is smaller than local threshold: " << epsilonLoc, std::runtime_error );

  if( m_dtSeismoTrace > 0 )
  {
    m_nsamplesSeismoTrace = int( maxTime / m_dtSeismoTrace) + 1;
  }
  else
  {
    m_nsamplesSeismoTrace = 0;
  }
  localIndex const nsamples = int(maxTime/dt) + 1;


  localIndex numNodesPerElem = getNumNodesPerElem();

  localIndex const numSourcesGlobal = m_sourceCoordinates.size( 0 );
  m_sourceNodeIds.resize( numSourcesGlobal, numNodesPerElem );
  m_sourceConstants.resize( numSourcesGlobal, numNodesPerElem );
  m_sourceIsAccessible.resize( numSourcesGlobal );

  localIndex const numReceiversGlobal = m_receiverCoordinates.size( 0 );
  m_receiverNodeIds.resize( numReceiversGlobal, numNodesPerElem );
  m_receiverConstants.resize( numReceiversGlobal, numNodesPerElem );
  m_receiverIsLocal.resize( numReceiversGlobal );

  m_pressureNp1AtReceivers.resize( m_nsamplesSeismoTrace, numReceiversGlobal );
  m_sourceValue.resize( nsamples, numSourcesGlobal );

}

void AcousticWaveEquationSEM::precomputeSourceAndReceiverTerm( MeshLevel & mesh,
                                                               arrayView1d< string const > const & regionNames )
{

  //TODO: Please make a shallow copy of face normal, face center, elemTofaces, elemCenter
  FaceManager & faceManager0 = this->getGroupByPath< FaceManager >( "/Problem/domain/MeshBodies/mesh/meshLevels/Level0/faceManager" );
  MeshLevel & mesh0 = this->getGroupByPath< MeshLevel >( "/Problem/domain/MeshBodies/mesh/meshLevels/Level0/" );
  NodeManager const & nodeManager = mesh.getNodeManager();

  arrayView2d< real64 const, nodes::REFERENCE_POSITION_USD > const X =
    nodeManager.referencePosition().toViewConst();
  arrayView2d< real64 const > const faceNormal  = faceManager0.faceNormal();
  arrayView2d< real64 const > const faceCenter  = faceManager0.faceCenter();


  arrayView2d< real64 const > const sourceCoordinates = m_sourceCoordinates.toViewConst();
  arrayView2d< localIndex > const sourceNodeIds = m_sourceNodeIds.toView();
  arrayView2d< real64 > const sourceConstants = m_sourceConstants.toView();
  arrayView1d< localIndex > const sourceIsAccessible = m_sourceIsAccessible.toView();
  sourceNodeIds.setValues< EXEC_POLICY >( -1 );
  sourceConstants.setValues< EXEC_POLICY >( -1 );
  sourceIsAccessible.zero();

  arrayView2d< real64 const > const receiverCoordinates = m_receiverCoordinates.toViewConst();
  arrayView2d< localIndex > const receiverNodeIds = m_receiverNodeIds.toView();
  arrayView2d< real64 > const receiverConstants = m_receiverConstants.toView();
  arrayView1d< localIndex > const receiverIsLocal = m_receiverIsLocal.toView();
  receiverNodeIds.setValues< EXEC_POLICY >( -1 );
  receiverConstants.setValues< EXEC_POLICY >( -1 );
  receiverIsLocal.zero();

  real64 const timeSourceFrequency = this->m_timeSourceFrequency;
  localIndex const rickerOrder = this->m_rickerOrder;
  arrayView2d< real64 > const sourceValue = m_sourceValue.toView();
  real64 dt = 0;
  EventManager const & event = this->getGroupByPath< EventManager >( "/Problem/Events" );
  for( localIndex numSubEvent = 0; numSubEvent < event.numSubGroups(); ++numSubEvent )
  {
    EventBase const * subEvent = static_cast< EventBase const * >( event.getSubGroups()[numSubEvent] );
    if( subEvent->getEventName() == "/Solvers/" + this->getName() )
    {
      dt = subEvent->getReference< real64 >( EventBase::viewKeyStruct::forceDtString() );
    }
  }

  arrayView2d< real64 >  center;

  arrayView2d< localIndex >  tmp;
  
  mesh0.getElemManager().forElementSubRegions< CellElementSubRegion >( regionNames, [&]( localIndex const,
                                                                                        CellElementSubRegion & elementSubRegion0 )
  {
      center = elementSubRegion0.getElementCenter();
      tmp = elementSubRegion0.faceList();
  } ) ;

  mesh.getElemManager().forElementSubRegions< CellElementSubRegion >( regionNames, [&]( localIndex const,
                                                                                        CellElementSubRegion & elementSubRegion )
  {
    GEOSX_THROW_IF( elementSubRegion.getElementType() != ElementType::Hexahedron,
                    "Invalid type of element, the acoustic solver is designed for hexahedral meshes only (C3D8) ",
                    InputError );

    arrayView2d< localIndex const > const elemsToFaces = tmp;//elementSubRegion.faceList();
    arrayView2d< localIndex const, cells::NODE_MAP_USD > const & elemsToNodes = elementSubRegion.nodeList();
    arrayView2d< real64 const > const elemCenter = center;//elementSubRegion.getElementCenter();
    arrayView1d< integer const > const elemGhostRank = elementSubRegion.ghostRank();


    finiteElement::FiniteElementBase const &
    fe = elementSubRegion.getReference< finiteElement::FiniteElementBase >( getDiscretizationName() );
    finiteElement::dispatch3D( fe,
                               [&]
                                 ( auto const finiteElement )
    {
      using FE_TYPE = TYPEOFREF( finiteElement );

      constexpr localIndex numNodesPerElem = FE_TYPE::numNodes;
      localIndex const numFacesPerElem = elementSubRegion.numFacesPerElement();

      acousticWaveEquationSEMKernels::
        PrecomputeSourceAndReceiverKernel::
        launch< EXEC_POLICY, FE_TYPE >
        ( elementSubRegion.size(),
        numNodesPerElem,
        numFacesPerElem,
        X,
        elemGhostRank,
        elemsToNodes,
        elemsToFaces,
        elemCenter,
        faceNormal,
        faceCenter,
        sourceCoordinates,
        sourceIsAccessible,
        sourceNodeIds,
        sourceConstants,
        receiverCoordinates,
        receiverIsLocal,
        receiverNodeIds,
        receiverConstants,
        sourceValue,
        dt,
        timeSourceFrequency,
        rickerOrder );
    } );
  } );

}


void AcousticWaveEquationSEM::addSourceToRightHandSide( integer const & cycleNumber, arrayView1d< real64 > const rhs )
{
  arrayView2d< localIndex const > const sourceNodeIds = m_sourceNodeIds.toViewConst();
  arrayView2d< real64 const > const sourceConstants   = m_sourceConstants.toViewConst();
  arrayView1d< localIndex const > const sourceIsAccessible = m_sourceIsAccessible.toViewConst();
  arrayView2d< real64 const > const sourceValue   = m_sourceValue.toViewConst();

  GEOSX_THROW_IF( cycleNumber > sourceValue.size( 0 ), "Too many steps compared to array size", std::runtime_error );
  forAll< EXEC_POLICY >( sourceConstants.size( 0 ), [=] GEOSX_HOST_DEVICE ( localIndex const isrc )
  {
    if( sourceIsAccessible[isrc] == 1 )
    {
      for( localIndex inode = 0; inode < sourceConstants.size( 1 ); ++inode )
      {
        real64 const localIncrement = sourceConstants[isrc][inode] * sourceValue[cycleNumber][isrc];
        RAJA::atomicAdd< ATOMIC_POLICY >( &rhs[sourceNodeIds[isrc][inode]], localIncrement );
      }
    }
  } );
}

void AcousticWaveEquationSEM::computeSeismoTrace( real64 const time_n,
                                                  real64 const dt,
                                                  real64 const timeSeismo,
                                                  localIndex iSeismo,
                                                  arrayView1d< real64 const > const var_np1,
                                                  arrayView1d< real64 const > const var_n,
                                                  arrayView2d< real64 > varAtReceivers )
{
  real64 const time_np1 = time_n+dt;
  arrayView2d< localIndex const > const receiverNodeIds = m_receiverNodeIds.toViewConst();
  arrayView2d< real64 const > const receiverConstants   = m_receiverConstants.toViewConst();
  arrayView1d< localIndex const > const receiverIsLocal = m_receiverIsLocal.toViewConst();

  real64 const a1 = (dt < epsilonLoc) ? 1.0 : (time_np1 - timeSeismo)/dt;
  real64 const a2 = 1.0 - a1;

  if( m_nsamplesSeismoTrace > 0 )
  {
    forAll< EXEC_POLICY >( receiverConstants.size( 0 ), [=] GEOSX_HOST_DEVICE ( localIndex const ircv )
    {
      if( receiverIsLocal[ircv] == 1 )
      {
        varAtReceivers[iSeismo][ircv] = 0.0;
        real64 vtmp_np1 = 0.0;
        real64 vtmp_n = 0.0;
        for( localIndex inode = 0; inode < receiverConstants.size( 1 ); ++inode )
        {
          vtmp_np1 += var_np1[receiverNodeIds[ircv][inode]] * receiverConstants[ircv][inode];
          vtmp_n += var_n[receiverNodeIds[ircv][inode]] * receiverConstants[ircv][inode];
        }
        // linear interpolation between the pressure value at time_n and time_(n+1)
        varAtReceivers[iSeismo][ircv] = a1*vtmp_n + a2*vtmp_np1;
      }
    } );
  }

  // TODO DEBUG: the following output is only temporary until our wave propagation kernels are finalized.
  // Output will then only be done via the previous code.
  if( iSeismo == m_nsamplesSeismoTrace - 1 )
  {
    forAll< serialPolicy >( receiverConstants.size( 0 ), [=] ( localIndex const ircv )
    {
      if( this->m_outputSeismoTrace == 1 )
      {
        if( receiverIsLocal[ircv] == 1 )
        {
          // Note: this "manual" output to file is temporary
          //       It should be removed as soon as we can use TimeHistory to output data not registered on the mesh
          // TODO: remove saveSeismo and replace with TimeHistory
          for( localIndex iSample = 0; iSample < m_nsamplesSeismoTrace; ++iSample )
          {
            this->saveSeismo( iSample, varAtReceivers[iSample][ircv], GEOSX_FMT( "seismoTraceReceiver{:03}.txt", ircv ) );
          }
        }
      }
    } );
  }

}

/// Use for now until we get the same functionality in TimeHistory
/// TODO: move implementation into WaveSolverBase
void AcousticWaveEquationSEM::saveSeismo( localIndex const iSeismo, real64 const val, string const & filename )
{
  std::ofstream f( filename, std::ios::app );
  f<< iSeismo << " " << val << std::endl;
  f.close();
}

void AcousticWaveEquationSEM::initializePostInitialConditionsPreSubGroups()
{
  WaveSolverBase::initializePostInitialConditionsPreSubGroups();

  DomainPartition & domain = this->getGroupByPath< DomainPartition >( "/Problem/domain" );

  real64 const time = 0.0;
  applyFreeSurfaceBC( time, domain );

  forDiscretizationOnMeshTargets( domain.getMeshBodies(), [&] ( string const &,
                                                                MeshLevel & mesh,
                                                                arrayView1d< string const > const & regionNames )
  {
    precomputeSourceAndReceiverTerm( mesh, regionNames );

    NodeManager & nodeManager = mesh.getNodeManager();
    FaceManager & faceManager = mesh.getFaceManager();
    //TODO: Please make a shallow copy of face normal in the constructo for the new mesh level
    FaceManager & faceManager0 = this->getGroupByPath< FaceManager >( "/Problem/domain/MeshBodies/mesh/meshLevels/Level0/faceManager" );
    
    /// get the array of indicators: 1 if the face is on the boundary; 0 otherwise
    arrayView1d< integer > const & facesDomainBoundaryIndicator = faceManager.getDomainBoundaryIndicator();
    arrayView2d< real64 const, nodes::REFERENCE_POSITION_USD > const X = nodeManager.referencePosition().toViewConst();

    /// get table containing all the face normals
    arrayView2d< real64 const > const faceNormal  = faceManager0.faceNormal();
    ArrayOfArraysView< localIndex const > const facesToNodes = faceManager.nodeList().toViewConst();

    // mass matrix to be computed in this function
    arrayView1d< real64 > const mass = nodeManager.getExtrinsicData< extrinsicMeshData::MassVector >();
    mass.zero();
    /// damping matrix to be computed for each dof in the boundary of the mesh
    arrayView1d< real64 > const damping = nodeManager.getExtrinsicData< extrinsicMeshData::DampingVector >();
    damping.zero();

    /// get array of indicators: 1 if face is on the free surface; 0 otherwise
    arrayView1d< localIndex const > const freeSurfaceFaceIndicator = faceManager.getExtrinsicData< extrinsicMeshData::FreeSurfaceFaceIndicator >();

    mesh.getElemManager().forElementSubRegions< CellElementSubRegion >( regionNames, [&]( localIndex const,
                                                                                          CellElementSubRegion & elementSubRegion )
    {

      arrayView2d< localIndex const, cells::NODE_MAP_USD > const elemsToNodes = elementSubRegion.nodeList();
      arrayView2d< localIndex const > const elemsToFaces = elementSubRegion.faceList();
      arrayView1d< real64 const > const velocity = elementSubRegion.getExtrinsicData< extrinsicMeshData::MediumVelocity >();

      finiteElement::FiniteElementBase const &
      fe = elementSubRegion.getReference< finiteElement::FiniteElementBase >( getDiscretizationName() );
      finiteElement::dispatch3D( fe,
                                 [&]
                                   ( auto const finiteElement )
      {
        using FE_TYPE = TYPEOFREF( finiteElement );

        localIndex const numFacesPerElem = elementSubRegion.numFacesPerElement();
        localIndex const numNodesPerFace = facesToNodes.sizeOfArray(0);

        acousticWaveEquationSEMKernels::MassAndDampingMatrixKernel< FE_TYPE > kernel( finiteElement );

        kernel.template launch< EXEC_POLICY, ATOMIC_POLICY >( elementSubRegion.size(),
                                                              numFacesPerElem,
                                                              numNodesPerFace,
                                                              X,
                                                              elemsToNodes,
                                                              elemsToFaces,
                                                              facesToNodes,
                                                              facesDomainBoundaryIndicator,
                                                              freeSurfaceFaceIndicator,
                                                              faceNormal,
                                                              velocity,
                                                              mass,
                                                              damping );
      } );
    } );
  } );

}


void AcousticWaveEquationSEM::applyFreeSurfaceBC( real64 const time, DomainPartition & domain )
{
  FieldSpecificationManager & fsManager = FieldSpecificationManager::getInstance();
  FunctionManager const & functionManager = FunctionManager::getInstance();

  FaceManager & faceManager = domain.getMeshBody( 0 ).getMeshLevel( m_discretizationName ).getFaceManager();
  NodeManager & nodeManager = domain.getMeshBody( 0 ).getMeshLevel( m_discretizationName ).getNodeManager();

  arrayView1d< real64 > const p_nm1 = nodeManager.getExtrinsicData< extrinsicMeshData::Pressure_nm1 >();
  arrayView1d< real64 > const p_n = nodeManager.getExtrinsicData< extrinsicMeshData::Pressure_n >();
  arrayView1d< real64 > const p_np1 = nodeManager.getExtrinsicData< extrinsicMeshData::Pressure_np1 >();

  ArrayOfArraysView< localIndex const > const faceToNodeMap = faceManager.nodeList().toViewConst();

  /// array of indicators: 1 if a face is on on free surface; 0 otherwise
  arrayView1d< localIndex > const freeSurfaceFaceIndicator = faceManager.getExtrinsicData< extrinsicMeshData::FreeSurfaceFaceIndicator >();

  /// array of indicators: 1 if a node is on on free surface; 0 otherwise
  arrayView1d< localIndex > const freeSurfaceNodeIndicator = nodeManager.getExtrinsicData< extrinsicMeshData::FreeSurfaceNodeIndicator >();

  freeSurfaceFaceIndicator.zero();
  freeSurfaceNodeIndicator.zero();

<<<<<<< HEAD
  fsManager.apply( time,
                   domain.getMeshBody( 0 ).getMeshLevel( m_discretizationName ),
                   "faceManager",
                   string( "FreeSurface" ),
                   [&]( FieldSpecificationBase const & bc,
                        string const &,
                        SortedArrayView< localIndex const > const & targetSet,
                        Group &,
                        string const & )
=======
  fsManager.apply< FaceManager >( time,
                                  domain.getMeshBody( 0 ).getMeshLevel( 0 ),
                                  string( "FreeSurface" ),
                                  [&]( FieldSpecificationBase const & bc,
                                       string const &,
                                       SortedArrayView< localIndex const > const & targetSet,
                                       FaceManager &,
                                       string const & )
>>>>>>> 14e30d15
  {
    string const & functionName = bc.getFunctionName();

    if( functionName.empty() || functionManager.getGroup< FunctionBase >( functionName ).isFunctionOfTime() == 2 )
    {
      real64 const value = bc.getScale();

      for( localIndex i = 0; i < targetSet.size(); ++i )
      {
        localIndex const kf = targetSet[ i ];
        freeSurfaceFaceIndicator[kf] = 1;

        localIndex const numNodes = faceToNodeMap.sizeOfArray( kf );
        for( localIndex a=0; a < numNodes; ++a )
        {
          localIndex const dof = faceToNodeMap( kf, a );
          freeSurfaceNodeIndicator[dof] = 1;

          p_np1[dof] = value;
          p_n[dof]   = value;
          p_nm1[dof] = value;
        }
      }
    }
    else
    {
      GEOSX_ERROR( "This option is not supported yet" );
    }
  } );
}



real64 AcousticWaveEquationSEM::solverStep( real64 const & time_n,
                                            real64 const & dt,
                                            integer const cycleNumber,
                                            DomainPartition & domain )
{
  return explicitStep( time_n, dt, cycleNumber, domain );
}



real64 AcousticWaveEquationSEM::explicitStep( real64 const & time_n,
                                              real64 const & dt,
                                              integer const cycleNumber,
                                              DomainPartition & domain )
{
  GEOSX_MARK_FUNCTION;

  GEOSX_UNUSED_VAR( time_n, dt, cycleNumber );

  GEOSX_LOG_RANK_0_IF( dt < epsilonLoc, "Warning! Value for dt: " << dt << "s is smaller than local threshold: " << epsilonLoc );

  forDiscretizationOnMeshTargets( domain.getMeshBodies(),
                                  [&] ( string const &,
                                        MeshLevel & mesh,
                                        arrayView1d< string const > const & regionNames )
  {
    NodeManager & nodeManager = mesh.getNodeManager();

    arrayView1d< real64 const > const mass = nodeManager.getExtrinsicData< extrinsicMeshData::MassVector >();
    arrayView1d< real64 const > const damping = nodeManager.getExtrinsicData< extrinsicMeshData::DampingVector >();

    arrayView1d< real64 > const p_nm1 = nodeManager.getExtrinsicData< extrinsicMeshData::Pressure_nm1 >();
    arrayView1d< real64 > const p_n = nodeManager.getExtrinsicData< extrinsicMeshData::Pressure_n >();
    arrayView1d< real64 > const p_np1 = nodeManager.getExtrinsicData< extrinsicMeshData::Pressure_np1 >();

    arrayView1d< localIndex const > const freeSurfaceNodeIndicator = nodeManager.getExtrinsicData< extrinsicMeshData::FreeSurfaceNodeIndicator >();
    arrayView1d< real64 > const stiffnessVector = nodeManager.getExtrinsicData< extrinsicMeshData::StiffnessVector >();
    arrayView1d< real64 > const rhs = nodeManager.getExtrinsicData< extrinsicMeshData::ForcingRHS >();

    auto kernelFactory = acousticWaveEquationSEMKernels::ExplicitAcousticSEMFactory( dt );

    finiteElement::
      regionBasedKernelApplication< EXEC_POLICY,
                                    constitutive::NullModel,
                                    CellElementSubRegion >( mesh,
                                                            regionNames,
                                                            getDiscretizationName(),
                                                            "",
                                                            kernelFactory );

    addSourceToRightHandSide( cycleNumber, rhs );

    /// calculate your time integrators
    real64 const dt2 = dt*dt;

    GEOSX_MARK_SCOPE ( updateP );
    forAll< EXEC_POLICY >( nodeManager.size(), [=] GEOSX_HOST_DEVICE ( localIndex const a )
    {
      if( freeSurfaceNodeIndicator[a] != 1 )
      {
        p_np1[a] = p_n[a];
        p_np1[a] *= 2.0*mass[a];
        p_np1[a] -= (mass[a]-0.5*dt*damping[a])*p_nm1[a];
        p_np1[a] += dt2*(rhs[a]-stiffnessVector[a]);
        p_np1[a] /= mass[a]+0.5*dt*damping[a];
      }
    } );

    /// synchronize pressure fields
    FieldIdentifiers fieldsToBeSync;
    fieldsToBeSync.addFields( FieldLocation::Node, { extrinsicMeshData::Pressure_np1::key() } );

    CommunicationTools & syncFields = CommunicationTools::getInstance();
    syncFields.synchronizeFields( fieldsToBeSync,
                                  mesh,
                                  domain.getNeighbors(),
                                  true );

    // compute the seismic traces since last step.
    arrayView2d< real64 > const pReceivers   = m_pressureNp1AtReceivers.toView();
    computeAllSeismoTraces( time_n, dt, p_np1, p_n, pReceivers );

    // prepare next step
    forAll< EXEC_POLICY >( nodeManager.size(), [=] GEOSX_HOST_DEVICE ( localIndex const a )
    {
      p_nm1[a] = p_n[a];
      p_n[a]   = p_np1[a];

      stiffnessVector[a] = 0.0;
      rhs[a] = 0.0;
    } );

  } );

  return dt;
}

void AcousticWaveEquationSEM::cleanup( real64 const time_n,
                                       integer const cycleNumber,
                                       integer const eventCounter,
                                       real64 const eventProgress,
                                       DomainPartition & domain )
{
  // call the base class cleanup (for reporting purposes)
  SolverBase::cleanup( time_n, cycleNumber, eventCounter, eventProgress, domain );

  // compute the remaining seismic traces, if needed
  forMeshTargets( domain.getMeshBodies(), [&] ( string const &,
                                                MeshLevel & mesh,
                                                arrayView1d< string const > const & )
  {
    NodeManager & nodeManager = mesh.getNodeManager();
    arrayView1d< real64 const > const p_n = nodeManager.getExtrinsicData< extrinsicMeshData::Pressure_n >();
    arrayView1d< real64 const > const p_np1 = nodeManager.getExtrinsicData< extrinsicMeshData::Pressure_np1 >();
    arrayView2d< real64 > const pReceivers   = m_pressureNp1AtReceivers.toView();
    computeAllSeismoTraces( time_n, 0, p_np1, p_n, pReceivers );
  } );
}

void AcousticWaveEquationSEM::computeAllSeismoTraces( real64 const time_n,
                                                      real64 const dt,
                                                      arrayView1d< real64 const > const var_np1,
                                                      arrayView1d< real64 const > const var_n,
                                                      arrayView2d< real64 > varAtReceivers )
{
  for( real64 timeSeismo;
       (timeSeismo = m_dtSeismoTrace*m_indexSeismoTrace) <= (time_n + epsilonLoc) && m_indexSeismoTrace < m_nsamplesSeismoTrace;
       m_indexSeismoTrace++ )
  {
    computeSeismoTrace( time_n, dt, timeSeismo, m_indexSeismoTrace, var_np1, var_n, varAtReceivers );
  }
}

REGISTER_CATALOG_ENTRY( SolverBase, AcousticWaveEquationSEM, string const &, dataRepository::Group * const )

} /* namespace geosx */<|MERGE_RESOLUTION|>--- conflicted
+++ resolved
@@ -133,7 +133,7 @@
   localIndex const numSourcesGlobal = m_sourceCoordinates.size( 0 );
   m_sourceNodeIds.resize( numSourcesGlobal, numNodesPerElem );
   m_sourceConstants.resize( numSourcesGlobal, numNodesPerElem );
-  m_sourceIsLocal.resize( numSourcesGlobal );
+  //m_sourceIsLocal.resize( numSourcesGlobal );
 
   localIndex const numReceiversGlobal = m_receiverCoordinates.size( 0 );
   m_receiverNodeIds.resize( numReceiversGlobal, numNodesPerElem );
@@ -535,26 +535,14 @@
   freeSurfaceFaceIndicator.zero();
   freeSurfaceNodeIndicator.zero();
 
-<<<<<<< HEAD
-  fsManager.apply( time,
-                   domain.getMeshBody( 0 ).getMeshLevel( m_discretizationName ),
-                   "faceManager",
-                   string( "FreeSurface" ),
-                   [&]( FieldSpecificationBase const & bc,
-                        string const &,
-                        SortedArrayView< localIndex const > const & targetSet,
-                        Group &,
-                        string const & )
-=======
   fsManager.apply< FaceManager >( time,
-                                  domain.getMeshBody( 0 ).getMeshLevel( 0 ),
+                                  domain.getMeshBody( 0 ).getMeshLevel( m_discretizationName ),
                                   string( "FreeSurface" ),
                                   [&]( FieldSpecificationBase const & bc,
                                        string const &,
                                        SortedArrayView< localIndex const > const & targetSet,
                                        FaceManager &,
                                        string const & )
->>>>>>> 14e30d15
   {
     string const & functionName = bc.getFunctionName();
 
@@ -695,7 +683,7 @@
   SolverBase::cleanup( time_n, cycleNumber, eventCounter, eventProgress, domain );
 
   // compute the remaining seismic traces, if needed
-  forMeshTargets( domain.getMeshBodies(), [&] ( string const &,
+  forDiscretizationOnMeshTargets( domain.getMeshBodies(), [&] ( string const &,
                                                 MeshLevel & mesh,
                                                 arrayView1d< string const > const & )
   {
