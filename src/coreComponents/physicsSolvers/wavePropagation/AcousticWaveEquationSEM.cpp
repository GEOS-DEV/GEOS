--- conflicted
+++ resolved
@@ -179,33 +179,6 @@
       constexpr localIndex numNodesPerElem = FE_TYPE::numNodes;
       localIndex const numFacesPerElem = elementSubRegion.numFacesPerElement();
 
-<<<<<<< HEAD
-      acousticWaveEquationSEMKernels::
-        PrecomputeSourceAndReceiverKernel::
-        launch< EXEC_POLICY, FE_TYPE >
-        ( elementSubRegion.size(),
-        numNodesPerElem,
-        numFacesPerElem,
-        X32,
-        elemGhostRank,
-        elemsToNodes,
-        elemsToFaces,
-        elemCenter,
-        faceNormal,
-        faceCenter,
-        sourceCoordinates,
-        sourceIsAccessible,
-        sourceNodeIds,
-        sourceConstants,
-        receiverCoordinates,
-        receiverIsLocal,
-        receiverNodeIds,
-        receiverConstants,
-        sourceValue,
-        dt,
-        timeSourceFrequency,
-        rickerOrder );
-=======
       {
         GEOS_MARK_SCOPE( acousticWaveEquationSEMKernels::PrecomputeSourceAndReceiverKernel );
         acousticWaveEquationSEMKernels::
@@ -214,7 +187,7 @@
           ( elementSubRegion.size(),
           numNodesPerElem,
           numFacesPerElem,
-          X,
+          X32,
           elemGhostRank,
           elemsToNodes,
           elemsToFaces,
@@ -234,7 +207,6 @@
           timeSourceFrequency,
           rickerOrder );
       }
->>>>>>> f4b32f1d
     } );
   } );
 }
@@ -325,19 +297,21 @@
       finiteElement::FiniteElementDispatchHandler< SEM_FE_TYPES >::dispatch3D( fe, [&] ( auto const finiteElement )
       {
         using FE_TYPE = TYPEOFREF( finiteElement );
-<<<<<<< HEAD
-
-        acousticWaveEquationSEMKernels::MassMatrixKernel< FE_TYPE > kernelM( finiteElement );
-
-        kernelM.template launch< EXEC_POLICY, ATOMIC_POLICY >( elementSubRegion.size(),
-                                                               X32,
-                                                               elemsToNodes,
-                                                               velocity,
-                                                               mass );
-
-        acousticWaveEquationSEMKernels::DampingMatrixKernel< FE_TYPE > kernelD( finiteElement );
-
-        kernelD.template launch< EXEC_POLICY, ATOMIC_POLICY >( faceManager.size(),
+        {
+          GEOS_MARK_SCOPE( MassMatrixKernel );
+          acousticWaveEquationSEMKernels::MassMatrixKernel< FE_TYPE > kernelM( finiteElement );
+
+          kernelM.template launch< EXEC_POLICY, ATOMIC_POLICY >( elementSubRegion.size(),
+                                                                 X32,
+                                                                 elemsToNodes,
+                                                                 velocity,
+                                                                 mass );
+        }
+        {
+          GEOS_MARK_SCOPE( DampingMatrixKernel );
+          acousticWaveEquationSEMKernels::DampingMatrixKernel< FE_TYPE > kernelD( finiteElement );
+
+          kernelD.template launch< EXEC_POLICY, ATOMIC_POLICY >( faceManager.size(),
                                                                X32,
                                                                facesToElements,
                                                                facesToNodes,
@@ -345,31 +319,7 @@
                                                                freeSurfaceFaceIndicator,
                                                                velocity,
                                                                damping );
-=======
-        {
-          GEOS_MARK_SCOPE( MassMatrixKernel );
-          acousticWaveEquationSEMKernels::MassMatrixKernel< FE_TYPE > kernelM( finiteElement );
-
-          kernelM.template launch< EXEC_POLICY, ATOMIC_POLICY >( elementSubRegion.size(),
-                                                                 X,
-                                                                 elemsToNodes,
-                                                                 velocity,
-                                                                 mass );
         }
-        {
-          GEOS_MARK_SCOPE( DampingMatrixKernel );
-          acousticWaveEquationSEMKernels::DampingMatrixKernel< FE_TYPE > kernelD( finiteElement );
-
-          kernelD.template launch< EXEC_POLICY, ATOMIC_POLICY >( faceManager.size(),
-                                                                 X,
-                                                                 facesToElements,
-                                                                 facesToNodes,
-                                                                 facesDomainBoundaryIndicator,
-                                                                 freeSurfaceFaceIndicator,
-                                                                 velocity,
-                                                                 damping );
-        }
->>>>>>> f4b32f1d
       } );
     } );
   } );
