/*
 * ------------------------------------------------------------------------------------------------------------
 * SPDX-License-Identifier: LGPL-2.1-only
 *
 * Copyright (c) 2018-2020 Lawrence Livermore National Security LLC
 * Copyright (c) 2018-2020 The Board of Trustees of the Leland Stanford Junior University
 * Copyright (c) 2018-2020 TotalEnergies
 * Copyright (c) 2019-     GEOSX Contributors
 * All rights reserved
 *
 * See top level LICENSE, COPYRIGHT, CONTRIBUTORS, NOTICE, and ACKNOWLEDGEMENTS files for details.
 * ------------------------------------------------------------------------------------------------------------
 */


/**
 * @file AcousticWaveEquationSEM.cpp
 */

#include "AcousticWaveEquationSEM.hpp"
#include "AcousticWaveEquationSEMKernel.hpp"

#include "dataRepository/KeyNames.hpp"
#include "finiteElement/FiniteElementDiscretization.hpp"
#include "fieldSpecification/FieldSpecificationManager.hpp"
#include "mainInterface/ProblemManager.hpp"
#include "mesh/CellBlock.hpp"
#include "mesh/ElementType.hpp"
#include "mesh/mpiCommunications/CommunicationTools.hpp"

namespace geosx
{

using namespace dataRepository;

AcousticWaveEquationSEM::AcousticWaveEquationSEM( const std::string & name,
                                                  Group * const parent ):
  WaveSolverBase( name,
                  parent )
{

  registerWrapper( viewKeyStruct::sourceNodeIdsString(), &m_sourceNodeIds ).
    setInputFlag( InputFlags::FALSE ).
    setSizedFromParent( 0 ).
    setDescription( "Indices of the nodes (in the right order) for each source point" );

  registerWrapper( viewKeyStruct::sourceConstantsString(), &m_sourceConstants ).
    setInputFlag( InputFlags::FALSE ).
    setSizedFromParent( 0 ).
    setDescription( "Constant part of the source for the nodes listed in m_sourceNodeIds" );

  registerWrapper( viewKeyStruct::sourceIsLocalString(), &m_sourceIsLocal ).
    setInputFlag( InputFlags::FALSE ).
    setSizedFromParent( 0 ).
    setDescription( "Flag that indicates whether the source is local to this MPI rank" );

  registerWrapper( viewKeyStruct::receiverNodeIdsString(), &m_receiverNodeIds ).
    setInputFlag( InputFlags::FALSE ).
    setSizedFromParent( 0 ).
    setDescription( "Indices of the nodes (in the right order) for each receiver point" );

  registerWrapper( viewKeyStruct::sourceConstantsString(), &m_sourceConstants ).
    setInputFlag( InputFlags::FALSE ).
    setSizedFromParent( 0 ).
    setDescription( "Constant part of the receiver for the nodes listed in m_receiverNodeIds" );

  registerWrapper( viewKeyStruct::receiverIsLocalString(), &m_receiverIsLocal ).
    setInputFlag( InputFlags::FALSE ).
    setSizedFromParent( 0 ).
    setDescription( "Flag that indicates whether the receiver is local to this MPI rank" );

  registerWrapper( viewKeyStruct::pressureNp1AtReceiversString(), &m_pressureNp1AtReceivers ).
    setInputFlag( InputFlags::FALSE ).
    setSizedFromParent( 0 ).
    setDescription( "Pressure value at each receiver for each timestep" );

}

AcousticWaveEquationSEM::~AcousticWaveEquationSEM()
{
  // TODO Auto-generated destructor stub
}


void AcousticWaveEquationSEM::initializePreSubGroups()
{
  WaveSolverBase::initializePreSubGroups();

  DomainPartition & domain = this->getGroupByPath< DomainPartition >( "/Problem/domain" );

  NumericalMethodsManager const & numericalMethodManager = domain.getNumericalMethodManager();

  FiniteElementDiscretizationManager const &
  feDiscretizationManager = numericalMethodManager.getFiniteElementDiscretizationManager();

  FiniteElementDiscretization const * const
  feDiscretization = feDiscretizationManager.getGroupPointer< FiniteElementDiscretization >( m_discretizationName );
  GEOSX_THROW_IF( feDiscretization == nullptr,
                  getName() << ": FE discretization not found: " << m_discretizationName,
                  InputError );
}


void AcousticWaveEquationSEM::registerDataOnMesh( Group & meshBodies )
{

  meshBodies.forSubGroups< MeshBody >( [&]( MeshBody & meshBody )
  {

    MeshLevel & meshLevel =  meshBody.getMeshLevel( 0 );

    NodeManager & nodeManager = meshLevel.getNodeManager();

    nodeManager.registerExtrinsicData< extrinsicMeshData::Pressure_nm1,
                                       extrinsicMeshData::Pressure_n,
                                       extrinsicMeshData::Pressure_np1,
                                       extrinsicMeshData::ForcingRHS,
                                       extrinsicMeshData::MassVector,
                                       extrinsicMeshData::DampingVector,
                                       extrinsicMeshData::StiffnessVector,
                                       extrinsicMeshData::FreeSurfaceNodeIndicator >( this->getName() );

    FaceManager & faceManager = meshLevel.getFaceManager();
    faceManager.registerExtrinsicData< extrinsicMeshData::FreeSurfaceFaceIndicator >( this->getName() );

    ElementRegionManager & elemManager = meshLevel.getElemManager();

    elemManager.forElementSubRegions< CellElementSubRegion >( [&]( CellElementSubRegion & subRegion )
    {
      subRegion.registerExtrinsicData< extrinsicMeshData::MediumVelocity >( this->getName() );
    } );

  } );
}


void AcousticWaveEquationSEM::postProcessInput()
{

  GEOSX_THROW_IF( m_sourceCoordinates.size( 1 ) != 3,
                  "Invalid number of physical coordinates for the sources",
                  InputError );

  GEOSX_THROW_IF( m_receiverCoordinates.size( 1 ) != 3,
                  "Invalid number of physical coordinates for the receivers",
                  InputError );

  localIndex const numNodesPerElem = 8;

  localIndex const numSourcesGlobal = m_sourceCoordinates.size( 0 );
  m_sourceNodeIds.resizeDimension< 0, 1 >( numSourcesGlobal, numNodesPerElem );
  m_sourceConstants.resizeDimension< 0, 1 >( numSourcesGlobal, numNodesPerElem );
  m_sourceIsLocal.resizeDimension< 0 >( numSourcesGlobal );

  localIndex const numReceiversGlobal = m_receiverCoordinates.size( 0 );
  m_receiverNodeIds.resizeDimension< 0, 1 >( numReceiversGlobal, numNodesPerElem );
  m_receiverConstants.resizeDimension< 0, 1 >( numReceiversGlobal, numNodesPerElem );
  m_receiverIsLocal.resizeDimension< 0 >( numReceiversGlobal );

  m_pressureNp1AtReceivers.resizeDimension< 0 >( numReceiversGlobal );

}

void AcousticWaveEquationSEM::precomputeSourceAndReceiverTerm( MeshLevel & mesh )
{
  NodeManager & nodeManager = mesh.getNodeManager();

  arrayView2d< real64 const, nodes::REFERENCE_POSITION_USD > const X = nodeManager.referencePosition().toViewConst();

  arrayView2d< real64 const > const sourceCoordinates = m_sourceCoordinates.toViewConst();
  arrayView2d< localIndex > const sourceNodeIds = m_sourceNodeIds.toView();
  arrayView2d< real64 > const sourceConstants = m_sourceConstants.toView();
  arrayView1d< localIndex > const sourceIsLocal = m_sourceIsLocal.toView();
  sourceNodeIds.setValues< EXEC_POLICY >( -1 );
  sourceConstants.setValues< EXEC_POLICY >( -1 );
  sourceIsLocal.zero();

  arrayView2d< real64 const > const receiverCoordinates = m_receiverCoordinates.toViewConst();
  arrayView2d< localIndex > const receiverNodeIds = m_receiverNodeIds.toView();
  arrayView2d< real64 > const receiverConstants = m_receiverConstants.toView();
  arrayView1d< localIndex > const receiverIsLocal = m_receiverIsLocal.toView();
  receiverNodeIds.setValues< EXEC_POLICY >( -1 );
  receiverConstants.setValues< EXEC_POLICY >( -1 );
  receiverIsLocal.zero();

  forTargetRegionsComplete( mesh, [&]( localIndex const,
                                       localIndex const,
                                       ElementRegionBase & elemRegion )
  {
    elemRegion.forElementSubRegionsIndex< CellElementSubRegion >( [&]( localIndex const,
                                                                       CellElementSubRegion & elementSubRegion )
    {

      GEOSX_THROW_IF( elementSubRegion.getElementType() != ElementType::Hexahedron,
                      "Invalid type of element, the acoustic solver is designed for hexahedral meshes only (C3D8) ",
                      InputError );

      arrayView2d< localIndex const, cells::NODE_MAP_USD > const & elemsToNodes = elementSubRegion.nodeList();

      finiteElement::FiniteElementBase const &
      fe = elementSubRegion.getReference< finiteElement::FiniteElementBase >( getDiscretizationName() );
      finiteElement::dispatch3D( fe,
                                 [&]
                                   ( auto const finiteElement )
      {
        using FE_TYPE = TYPEOFREF( finiteElement );

        constexpr localIndex numNodesPerElem = FE_TYPE::numNodes;
        localIndex const numFacesPerElem = elementSubRegion.numFacesPerElement();

        // TODO remove
        array1d< array1d< array1d< localIndex > > > allFaceNodeIndices( elementSubRegion.size() );
        for( localIndex ei = 0; ei < elementSubRegion.size(); ++ei )
        {
          allFaceNodeIndices[ei].resize( numFacesPerElem );
          for( localIndex iface = 0; iface < numFacesPerElem; ++iface )
          {
            allFaceNodeIndices[ei][iface].resize( 4 );
          }
        }

        AcousticWaveEquationSEMKernels::PrecomputeSourceAndReceiverKernel
          ::launch< EXEC_POLICY, FE_TYPE >( elementSubRegion.size(),
                                            numNodesPerElem,
                                            X,
                                            elemsToNodes,
                                            allFaceNodeIndices.toNestedView(),
                                            sourceCoordinates,
                                            sourceIsLocal,
                                            sourceNodeIds,
                                            sourceConstants,
                                            receiverCoordinates,
                                            receiverIsLocal,
                                            receiverNodeIds,
                                            receiverConstants );

      } );
    } );
  } );
}


void AcousticWaveEquationSEM::addSourceToRightHandSide( real64 const & time_n, arrayView1d< real64 > const rhs )
{
  arrayView2d< localIndex const > const sourceNodeIds = m_sourceNodeIds.toViewConst();
  arrayView2d< real64 const > const sourceConstants   = m_sourceConstants.toViewConst();
  arrayView1d< localIndex const > const sourceIsLocal = m_sourceIsLocal.toViewConst();

  real64 const fi = evaluateRicker( time_n, this->m_timeSourceFrequency, this->m_rickerOrder );

  forAll< EXEC_POLICY >( sourceConstants.size( 0 ), [=] GEOSX_HOST_DEVICE ( localIndex const isrc )
  {
    if( sourceIsLocal[isrc] == 1 )
    {
      for( localIndex inode = 0; inode < sourceConstants.size( 1 ); ++inode )
      {
        rhs[sourceNodeIds[isrc][inode]] = sourceConstants[isrc][inode] * fi;
      }
    }
  } );
}


void AcousticWaveEquationSEM::computeSeismoTrace( localIndex const iseismo, arrayView1d< real64 > const pressure_np1 )
{
  arrayView2d< localIndex const > const receiverNodeIds = m_receiverNodeIds.toViewConst();
  arrayView2d< real64 const > const receiverConstants   = m_receiverConstants.toViewConst();
  arrayView1d< localIndex const > const receiverIsLocal = m_receiverIsLocal.toViewConst();

  arrayView1d< real64 > const p_rcvs   = m_pressureNp1AtReceivers.toView();

  forAll< EXEC_POLICY >( receiverConstants.size( 0 ), [=] GEOSX_HOST_DEVICE ( localIndex const ircv )
  {
    if( receiverIsLocal[ircv] == 1 )
    {
      p_rcvs[ircv] = 0.0;
      for( localIndex inode = 0; inode < receiverConstants.size( 1 ); ++inode )
      {
        real64 const localIncrement = pressure_np1[receiverNodeIds[ircv][inode]] * receiverConstants[ircv][inode];
        RAJA::atomicAdd< ATOMIC_POLICY >( &p_rcvs[ircv], localIncrement );
      }
    }
  } );

<<<<<<< HEAD
  // TODO: remove the saveSeismo and replace with TimeHistory
  this->saveSeismo( iseismo );
}

/// Use for now until we get the same functionality in TimeHistory
void AcousticWaveEquationSEM::saveSeismo( localIndex const iseismo )
=======
  forAll< serialPolicy >( receiverConstants.size( 0 ), [=] ( localIndex const ircv )
  {
    if( this->m_outputSismoTrace == 1 )
    {
      if( receiverIsLocal[ircv] == 1 )
      {
        // Note: this "manual" output to file is temporary
        //       It should be removed as soon as we can use TimeHistory to output data not registered on the mesh
        // TODO: remove saveSismo and replace with TimeHistory
        this->saveSismo( isismo, p_rcvs[ircv], GEOSX_FMT( "sismoTraceReceiver{:03}.txt", ircv ) );
      }
    }
  } );
}

/// Use for now until we get the same functionality in TimeHistory
void AcousticWaveEquationSEM::saveSismo( localIndex isismo, real64 val_pressure, string const & filename )
{
  std::ofstream f( filename, std::ios::app );
  f<< isismo << " " << val_pressure << std::endl;
  f.close();
}


void AcousticWaveEquationSEM::initializePreSubGroups()
>>>>>>> 351aa11a
{
  arrayView1d< localIndex const > const receiverIsLocal = m_receiverIsLocal.toViewConst();
  arrayView1d< real64 const > const p_rcvs   = m_pressureNp1AtReceivers.toViewConst();

  forAll< serialPolicy >( receiverIsLocal.size(), [=] ( localIndex const ircv )
  {
    if( receiverIsLocal[ircv] == 1 )
    {
      // Note: this "manual" output to file is temporary
      //       It should be removed as soon as we can use TimeHistory to output data not registered on the mesh
      char filename[50];
      sprintf( filename, "seismoTraceReceiver%0d.txt", static_cast< int >( ircv ) );
      std::ofstream f( filename, std::ios::app );
      f<< iseismo << " " << p_rcvs[ircv] << std::endl;
      f.close();
    }
  } );
}

void AcousticWaveEquationSEM::initializePostInitialConditionsPreSubGroups()
{
  DomainPartition & domain = this->getGroupByPath< DomainPartition >( "/Problem/domain" );
  MeshLevel & mesh = domain.getMeshBody( 0 ).getMeshLevel( 0 );

  real64 const time = 0.0;
  applyFreeSurfaceBC( time, domain );
  precomputeSourceAndReceiverTerm( mesh );

  NodeManager & nodeManager = mesh.getNodeManager();
  FaceManager & faceManager = mesh.getFaceManager();

  /// get the array of indicators: 1 if the face is on the boundary; 0 otherwise
  arrayView1d< integer > const & facesDomainBoundaryIndicator = faceManager.getDomainBoundaryIndicator();
  arrayView2d< real64 const, nodes::REFERENCE_POSITION_USD > const X = nodeManager.referencePosition().toViewConst();

  /// get table containing all the face normals
  arrayView2d< real64 const > const faceNormal  = faceManager.faceNormal();
  ArrayOfArraysView< localIndex const > const facesToNodes = faceManager.nodeList().toViewConst();

  // mass matrix to be computed in this function
  arrayView1d< real64 > const mass = nodeManager.getExtrinsicData< extrinsicMeshData::MassVector >();

  /// damping matrix to be computed for each dof in the boundary of the mesh
  arrayView1d< real64 > const damping = nodeManager.getExtrinsicData< extrinsicMeshData::DampingVector >();
  damping.zero();

  /// get array of indicators: 1 if face is on the free surface; 0 otherwise
  arrayView1d< localIndex const > const freeSurfaceFaceIndicator = faceManager.getExtrinsicData< extrinsicMeshData::FreeSurfaceFaceIndicator >();

  forTargetRegionsComplete( mesh, [&]( localIndex const,
                                       localIndex const,
                                       ElementRegionBase & elemRegion )
  {
    elemRegion.forElementSubRegionsIndex< CellElementSubRegion >( [&]( localIndex const,
                                                                       CellElementSubRegion & elementSubRegion )
    {

      arrayView2d< localIndex const, cells::NODE_MAP_USD > const elemsToNodes = elementSubRegion.nodeList();
      arrayView2d< localIndex const > const elemsToFaces = elementSubRegion.faceList();
      arrayView1d< real64 const > const velocity = elementSubRegion.getExtrinsicData< extrinsicMeshData::MediumVelocity >();

      finiteElement::FiniteElementBase const &
      fe = elementSubRegion.getReference< finiteElement::FiniteElementBase >( getDiscretizationName() );
      finiteElement::dispatch3D( fe,
                                 [&]
                                   ( auto const finiteElement )
      {
        using FE_TYPE = TYPEOFREF( finiteElement );

        localIndex const numFacesPerElem = elementSubRegion.numFacesPerElement();
        localIndex const numNodesPerFace = 4;

        AcousticWaveEquationSEMKernels::MassAndDampingMatrixKernel< FE_TYPE > kernel( finiteElement );
        kernel.template launch< EXEC_POLICY, ATOMIC_POLICY >( elementSubRegion.size(),
                                                              numFacesPerElem,
                                                              numNodesPerFace,
                                                              X,
                                                              elemsToNodes,
                                                              elemsToFaces,
                                                              facesToNodes,
                                                              facesDomainBoundaryIndicator,
                                                              freeSurfaceFaceIndicator,
                                                              faceNormal,
                                                              velocity,
                                                              mass,
                                                              damping );
      } );
    } );
  } );

}


void AcousticWaveEquationSEM::applyFreeSurfaceBC( real64 const time, DomainPartition & domain )
{
  FieldSpecificationManager & fsManager = FieldSpecificationManager::getInstance();
  FunctionManager const & functionManager = FunctionManager::getInstance();

  FaceManager & faceManager = domain.getMeshBody( 0 ).getMeshLevel( 0 ).getFaceManager();
  NodeManager & nodeManager = domain.getMeshBody( 0 ).getMeshLevel( 0 ).getNodeManager();

  arrayView1d< real64 > const p_nm1 = nodeManager.getExtrinsicData< extrinsicMeshData::Pressure_nm1 >();
  arrayView1d< real64 > const p_n = nodeManager.getExtrinsicData< extrinsicMeshData::Pressure_n >();
  arrayView1d< real64 > const p_np1 = nodeManager.getExtrinsicData< extrinsicMeshData::Pressure_np1 >();

  ArrayOfArraysView< localIndex const > const faceToNodeMap = faceManager.nodeList().toViewConst();

  /// array of indicators: 1 if a face is on on free surface; 0 otherwise
  arrayView1d< localIndex > const freeSurfaceFaceIndicator = faceManager.getExtrinsicData< extrinsicMeshData::FreeSurfaceFaceIndicator >();

  /// array of indicators: 1 if a node is on on free surface; 0 otherwise
  arrayView1d< localIndex > const freeSurfaceNodeIndicator = nodeManager.getExtrinsicData< extrinsicMeshData::FreeSurfaceNodeIndicator >();

  fsManager.apply( time,
                   domain,
                   "faceManager",
                   string( "FreeSurface" ),
                   [&]( FieldSpecificationBase const & bc,
                        string const &,
                        SortedArrayView< localIndex const > const & targetSet,
                        Group &,
                        string const & )
  {
    string const & functionName = bc.getFunctionName();

    if( functionName.empty() || functionManager.getGroup< FunctionBase >( functionName ).isFunctionOfTime() == 2 )
    {
      real64 const value = bc.getScale();

      freeSurfaceFaceIndicator.zero();
      freeSurfaceNodeIndicator.zero();

      for( localIndex i = 0; i < targetSet.size(); ++i )
      {
        localIndex const kf = targetSet[ i ];
        freeSurfaceFaceIndicator[kf] = 1;

        localIndex const numNodes = faceToNodeMap.sizeOfArray( kf );
        for( localIndex a=0; a < numNodes; ++a )
        {
          localIndex const dof = faceToNodeMap( kf, a );
          freeSurfaceNodeIndicator[dof] = 1;

          p_np1[dof] = value;
          p_n[dof]   = value;
          p_nm1[dof] = value;
        }
      }
    }
    else
    {
      GEOSX_ERROR( "This option is not supported yet" );
    }
  } );
}



real64 AcousticWaveEquationSEM::solverStep( real64 const & time_n,
                                            real64 const & dt,
                                            integer const cycleNumber,
                                            DomainPartition & domain )
{
  return explicitStep( time_n, dt, cycleNumber, domain );
}



real64 AcousticWaveEquationSEM::explicitStep( real64 const & time_n,
                                              real64 const & dt,
                                              integer const cycleNumber,
                                              DomainPartition & domain )
{
  GEOSX_MARK_FUNCTION;

  GEOSX_UNUSED_VAR( time_n, dt, cycleNumber );

  MeshLevel & mesh = domain.getMeshBody( 0 ).getMeshLevel( 0 );

  NodeManager & nodeManager = mesh.getNodeManager();

  arrayView1d< real64 const > const mass = nodeManager.getExtrinsicData< extrinsicMeshData::MassVector >();
  arrayView1d< real64 const > const damping = nodeManager.getExtrinsicData< extrinsicMeshData::DampingVector >();

  arrayView1d< real64 > const p_nm1 = nodeManager.getExtrinsicData< extrinsicMeshData::Pressure_nm1 >();
  arrayView1d< real64 > const p_n = nodeManager.getExtrinsicData< extrinsicMeshData::Pressure_n >();
  arrayView1d< real64 > const p_np1 = nodeManager.getExtrinsicData< extrinsicMeshData::Pressure_np1 >();

  arrayView1d< localIndex const > const freeSurfaceNodeIndicator = nodeManager.getExtrinsicData< extrinsicMeshData::FreeSurfaceNodeIndicator >();
  arrayView1d< real64 > const stiffnessVector = nodeManager.getExtrinsicData< extrinsicMeshData::StiffnessVector >();
  arrayView1d< real64 > const rhs = nodeManager.getExtrinsicData< extrinsicMeshData::ForcingRHS >();

  auto kernelFactory = AcousticWaveEquationSEMKernels::ExplicitAcousticSEMFactory( dt );

  finiteElement::
    regionBasedKernelApplication< EXEC_POLICY,
                                  constitutive::NullModel,
                                  CellElementSubRegion >( mesh,
                                                          targetRegionNames(),
                                                          getDiscretizationName(),
                                                          arrayView1d< string const >(),
                                                          kernelFactory );

  addSourceToRightHandSide( time_n, rhs );

  /// calculate your time integrators
  real64 const dt2 = dt*dt;

  GEOSX_MARK_SCOPE ( updateP );
  forAll< EXEC_POLICY >( nodeManager.size(), [=] GEOSX_HOST_DEVICE ( localIndex const a )
  {
    if( freeSurfaceNodeIndicator[a] != 1 )
    {
      p_np1[a] = p_n[a];
      p_np1[a] *= 2.0*mass[a];
      p_np1[a] -= (mass[a]-0.5*dt*damping[a])*p_nm1[a];
      p_np1[a] += dt2*(rhs[a]-stiffnessVector[a]);
      p_np1[a] /= mass[a]+0.5*dt*damping[a];
    }
  } );

  /// synchronize pressure fields
  std::map< string, string_array > fieldNames;
  fieldNames["node"].emplace_back( "pressure_np1" );

  CommunicationTools & syncFields = CommunicationTools::getInstance();
  syncFields.synchronizeFields( fieldNames,
                                domain.getMeshBody( 0 ).getMeshLevel( 0 ),
                                domain.getNeighbors(),
                                true );

  forAll< EXEC_POLICY >( nodeManager.size(), [=] GEOSX_HOST_DEVICE ( localIndex const a )
  {
    p_nm1[a] = p_n[a];
    p_n[a]   = p_np1[a];

    stiffnessVector[a] = 0.0;
    rhs[a] = 0.0;
  } );

  if( this->m_outputSismoTrace == 1 )
  {
    computeSeismoTrace( cycleNumber, p_np1 );
  }

  return dt;
}

REGISTER_CATALOG_ENTRY( SolverBase, AcousticWaveEquationSEM, string const &, dataRepository::Group * const )

} /* namespace geosx */<|MERGE_RESOLUTION|>--- conflicted
+++ resolved
@@ -136,6 +136,7 @@
 
 void AcousticWaveEquationSEM::postProcessInput()
 {
+  WaveSolverBase::postProcessInput();
 
   GEOSX_THROW_IF( m_sourceCoordinates.size( 1 ) != 3,
                   "Invalid number of physical coordinates for the sources",
@@ -282,61 +283,33 @@
     }
   } );
 
-<<<<<<< HEAD
-  // TODO: remove the saveSeismo and replace with TimeHistory
-  this->saveSeismo( iseismo );
-}
-
-/// Use for now until we get the same functionality in TimeHistory
-void AcousticWaveEquationSEM::saveSeismo( localIndex const iseismo )
-=======
   forAll< serialPolicy >( receiverConstants.size( 0 ), [=] ( localIndex const ircv )
   {
-    if( this->m_outputSismoTrace == 1 )
+    if( this->m_outputSeismoTrace == 1 )
     {
       if( receiverIsLocal[ircv] == 1 )
       {
         // Note: this "manual" output to file is temporary
         //       It should be removed as soon as we can use TimeHistory to output data not registered on the mesh
-        // TODO: remove saveSismo and replace with TimeHistory
-        this->saveSismo( isismo, p_rcvs[ircv], GEOSX_FMT( "sismoTraceReceiver{:03}.txt", ircv ) );
+        // TODO: remove saveSeismo and replace with TimeHistory
+        this->saveSeismo( iseismo, p_rcvs[ircv], GEOSX_FMT( "seismoTraceReceiver{:03}.txt", ircv ) );
       }
     }
   } );
 }
 
 /// Use for now until we get the same functionality in TimeHistory
-void AcousticWaveEquationSEM::saveSismo( localIndex isismo, real64 val_pressure, string const & filename )
+void AcousticWaveEquationSEM::saveSeismo( localIndex iseismo, real64 valPressure, string const & filename )
 {
   std::ofstream f( filename, std::ios::app );
-  f<< isismo << " " << val_pressure << std::endl;
+  f<< iseismo << " " << valPressure << std::endl;
   f.close();
 }
 
-
-void AcousticWaveEquationSEM::initializePreSubGroups()
->>>>>>> 351aa11a
-{
-  arrayView1d< localIndex const > const receiverIsLocal = m_receiverIsLocal.toViewConst();
-  arrayView1d< real64 const > const p_rcvs   = m_pressureNp1AtReceivers.toViewConst();
-
-  forAll< serialPolicy >( receiverIsLocal.size(), [=] ( localIndex const ircv )
-  {
-    if( receiverIsLocal[ircv] == 1 )
-    {
-      // Note: this "manual" output to file is temporary
-      //       It should be removed as soon as we can use TimeHistory to output data not registered on the mesh
-      char filename[50];
-      sprintf( filename, "seismoTraceReceiver%0d.txt", static_cast< int >( ircv ) );
-      std::ofstream f( filename, std::ios::app );
-      f<< iseismo << " " << p_rcvs[ircv] << std::endl;
-      f.close();
-    }
-  } );
-}
-
 void AcousticWaveEquationSEM::initializePostInitialConditionsPreSubGroups()
 {
+  WaveSolverBase::initializePostInitialConditionsPreSubGroups();
+
   DomainPartition & domain = this->getGroupByPath< DomainPartition >( "/Problem/domain" );
   MeshLevel & mesh = domain.getMeshBody( 0 ).getMeshLevel( 0 );
 
@@ -556,7 +529,7 @@
     rhs[a] = 0.0;
   } );
 
-  if( this->m_outputSismoTrace == 1 )
+  if( this->m_outputSeismoTrace == 1 )
   {
     computeSeismoTrace( cycleNumber, p_np1 );
   }
