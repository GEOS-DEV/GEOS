--- conflicted
+++ resolved
@@ -142,7 +142,6 @@
                   "Invalid number of physical coordinates for the receivers",
                   InputError );
 
-<<<<<<< HEAD
   EventManager const & event = this->getGroupByPath< EventManager >( "/Problem/Events" );
   real64 const & maxTime = event.getReference< real64 >( EventManager::viewKeyStruct::maxTimeString() );
   real64 dt = 0;
@@ -169,8 +168,6 @@
 
   localIndex const nsamples = int(maxTime/dt) + 1;
 
-=======
->>>>>>> b5ec6da8
   localIndex const numNodesPerElem = 8;
 
   localIndex const numSourcesGlobal = m_sourceCoordinates.size( 0 );
@@ -183,12 +180,8 @@
   m_receiverConstants.resize( numReceiversGlobal, numNodesPerElem );
   m_receiverIsLocal.resize( numReceiversGlobal );
 
-<<<<<<< HEAD
   m_pressureNp1AtReceivers.resize( m_nsamplesSeismoTrace, numReceiversGlobal );
   m_sourceValue.resize( nsamples, numSourcesGlobal );
-=======
-  m_pressureNp1AtReceivers.resize( numReceiversGlobal );
->>>>>>> b5ec6da8
 
 }
 
@@ -218,7 +211,6 @@
   receiverConstants.setValues< EXEC_POLICY >( -1 );
   receiverIsLocal.zero();
 
-<<<<<<< HEAD
   real64 const timeSourceFrequency = this->m_timeSourceFrequency;
   localIndex const rickerOrder = this->m_rickerOrder;
   arrayView2d< real64 > const sourceValue = m_sourceValue.toView();
@@ -277,48 +269,6 @@
         dt,
         timeSourceFrequency,
         rickerOrder );
-=======
-  mesh.getElemManager().forElementSubRegions< CellElementSubRegion >( regionNames, [&]( localIndex const,
-                                                                                        CellElementSubRegion & elementSubRegion )
-  {
-    GEOSX_THROW_IF( elementSubRegion.getElementType() != ElementType::Hexahedron,
-                    "Invalid type of element, the acoustic solver is designed for hexahedral meshes only (C3D8) ",
-                    InputError );
-
-    arrayView2d< localIndex const > const elemsToFaces = elementSubRegion.faceList();
-    arrayView2d< localIndex const, cells::NODE_MAP_USD > const & elemsToNodes = elementSubRegion.nodeList();
-    arrayView2d< real64 const > const elemCenter = elementSubRegion.getElementCenter();
-
-    finiteElement::FiniteElementBase const &
-    fe = elementSubRegion.getReference< finiteElement::FiniteElementBase >( getDiscretizationName() );
-    finiteElement::dispatch3D( fe,
-                               [&]
-                                 ( auto const finiteElement )
-    {
-      using FE_TYPE = TYPEOFREF( finiteElement );
-
-      constexpr localIndex numNodesPerElem = FE_TYPE::numNodes;
-
-      AcousticWaveEquationSEMKernels::
-        PrecomputeSourceAndReceiverKernel::
-        launch< EXEC_POLICY, FE_TYPE >
-        ( elementSubRegion.size(),
-        numNodesPerElem,
-        X,
-        elemsToNodes,
-        elemsToFaces,
-        facesToNodes,
-        elemCenter,
-        sourceCoordinates,
-        sourceIsLocal,
-        sourceNodeIds,
-        sourceConstants,
-        receiverCoordinates,
-        receiverIsLocal,
-        receiverNodeIds,
-        receiverConstants );
-
->>>>>>> b5ec6da8
     } );
   } );
 
@@ -348,11 +298,8 @@
 
 void AcousticWaveEquationSEM::computeSeismoTrace( localIndex const iseismo, arrayView1d< real64 > const pressure_np1 )
 {
-<<<<<<< HEAD
   real64 const timeSeismo = m_dtSeismoTrace*iSeismo;
   real64 const timeNp1 = time_n+dt;
-=======
->>>>>>> b5ec6da8
   arrayView2d< localIndex const > const receiverNodeIds = m_receiverNodeIds.toViewConst();
   arrayView2d< real64 const > const receiverConstants   = m_receiverConstants.toViewConst();
   arrayView1d< localIndex const > const receiverIsLocal = m_receiverIsLocal.toViewConst();
@@ -366,7 +313,6 @@
       p_rcvs[ircv] = 0.0;
       for( localIndex inode = 0; inode < receiverConstants.size( 1 ); ++inode )
       {
-<<<<<<< HEAD
         p_rcvs[iSeismo][ircv] = 0.0;
         real64 ptmpNp1 = 0.0;
         real64 ptmpN = 0.0;
@@ -376,10 +322,6 @@
           ptmpN += pressure_n[receiverNodeIds[ircv][inode]] * receiverConstants[ircv][inode];
         }
         p_rcvs[iSeismo][ircv] = ((timeNp1 - timeSeismo)*ptmpN+(timeSeismo - time_n)*ptmpNp1)/dt;
-=======
-        real64 const localIncrement = pressure_np1[receiverNodeIds[ircv][inode]] * receiverConstants[ircv][inode];
-        RAJA::atomicAdd< ATOMIC_POLICY >( &p_rcvs[ircv], localIncrement );
->>>>>>> b5ec6da8
       }
     }
   } );
@@ -421,7 +363,6 @@
                                                 arrayView1d< string const > const & regionNames )
   {
     precomputeSourceAndReceiverTerm( mesh, regionNames );
-<<<<<<< HEAD
 
     NodeManager & nodeManager = mesh.getNodeManager();
     FaceManager & faceManager = mesh.getFaceManager();
@@ -444,30 +385,6 @@
     /// get array of indicators: 1 if face is on the free surface; 0 otherwise
     arrayView1d< localIndex const > const freeSurfaceFaceIndicator = faceManager.getExtrinsicData< extrinsicMeshData::FreeSurfaceFaceIndicator >();
 
-=======
-
-    NodeManager & nodeManager = mesh.getNodeManager();
-    FaceManager & faceManager = mesh.getFaceManager();
-
-    /// get the array of indicators: 1 if the face is on the boundary; 0 otherwise
-    arrayView1d< integer > const & facesDomainBoundaryIndicator = faceManager.getDomainBoundaryIndicator();
-    arrayView2d< real64 const, nodes::REFERENCE_POSITION_USD > const X = nodeManager.referencePosition().toViewConst();
-
-    /// get table containing all the face normals
-    arrayView2d< real64 const > const faceNormal  = faceManager.faceNormal();
-    ArrayOfArraysView< localIndex const > const facesToNodes = faceManager.nodeList().toViewConst();
-
-    // mass matrix to be computed in this function
-    arrayView1d< real64 > const mass = nodeManager.getExtrinsicData< extrinsicMeshData::MassVector >();
-
-    /// damping matrix to be computed for each dof in the boundary of the mesh
-    arrayView1d< real64 > const damping = nodeManager.getExtrinsicData< extrinsicMeshData::DampingVector >();
-    damping.zero();
-
-    /// get array of indicators: 1 if face is on the free surface; 0 otherwise
-    arrayView1d< localIndex const > const freeSurfaceFaceIndicator = faceManager.getExtrinsicData< extrinsicMeshData::FreeSurfaceFaceIndicator >();
-
->>>>>>> b5ec6da8
     mesh.getElemManager().forElementSubRegions< CellElementSubRegion >( regionNames, [&]( localIndex const,
                                                                                           CellElementSubRegion & elementSubRegion )
     {
@@ -592,11 +509,8 @@
 
   GEOSX_UNUSED_VAR( time_n, dt, cycleNumber );
 
-<<<<<<< HEAD
   GEOSX_THROW_IF( dt < epsilonLoc, "Value for dt is too small", std::runtime_error );
 
-=======
->>>>>>> b5ec6da8
   forMeshTargets( domain.getMeshBodies(), [&] ( string const &,
                                                 MeshLevel & mesh,
                                                 arrayView1d< string const > const & regionNames )
@@ -625,11 +539,7 @@
                                                             "",
                                                             kernelFactory );
 
-<<<<<<< HEAD
     addSourceToRightHandSide( cycleNumber, rhs );
-=======
-    addSourceToRightHandSide( time_n, rhs );
->>>>>>> b5ec6da8
 
     /// calculate your time integrators
     real64 const dt2 = dt*dt;
@@ -666,17 +576,11 @@
       rhs[a] = 0.0;
     } );
 
-<<<<<<< HEAD
     real64 checkSeismo = m_dtSeismoTrace*m_indexSeismoTrace;
     if( (time_n-epsilonLoc) <= checkSeismo && checkSeismo < (time_n + dt) )
     {
       computeSeismoTrace( time_n, dt, m_indexSeismoTrace, p_np1, p_n );
       m_indexSeismoTrace++;
-=======
-    if( this->m_outputSeismoTrace == 1 )
-    {
-      computeSeismoTrace( cycleNumber, p_np1 );
->>>>>>> b5ec6da8
     }
 
   } );
