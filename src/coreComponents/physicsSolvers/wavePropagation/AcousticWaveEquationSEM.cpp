/*
 * ------------------------------------------------------------------------------------------------------------
 * SPDX-License-Identifier: LGPL-2.1-only
 *
 * Copyright (c) 2018-2020 Lawrence Livermore National Security LLC
 * Copyright (c) 2018-2020 The Board of Trustees of the Leland Stanford Junior University
 * Copyright (c) 2018-2020 TotalEnergies
 * Copyright (c) 2019-     GEOSX Contributors
 * All rights reserved
 *
 * See top level LICENSE, COPYRIGHT, CONTRIBUTORS, NOTICE, and ACKNOWLEDGEMENTS files for details.
 * ------------------------------------------------------------------------------------------------------------
 */


/**
 * @file AcousticWaveEquationSEM.cpp
 */

#include "AcousticWaveEquationSEM.hpp"
#include "AcousticWaveEquationSEMKernel.hpp"

#include "finiteElement/FiniteElementDiscretization.hpp"
#include "fieldSpecification/FieldSpecificationManager.hpp"
#include "fieldSpecification/PerfectlyMatchedLayer.hpp"
#include "mainInterface/ProblemManager.hpp"
#include "mesh/ElementType.hpp"
#include "mesh/mpiCommunications/CommunicationTools.hpp"
#include "WaveSolverUtils.hpp"

namespace geos
{

using namespace dataRepository;

AcousticWaveEquationSEM::AcousticWaveEquationSEM( const std::string & name,
                                                  Group * const parent ):
  WaveSolverBase( name,
                  parent )
{

  registerWrapper( viewKeyStruct::pressureNp1AtReceiversString(), &m_pressureNp1AtReceivers ).
    setInputFlag( InputFlags::FALSE ).
    setSizedFromParent( 0 ).
    setDescription( "Pressure value at each receiver for each timestep" );

}

AcousticWaveEquationSEM::~AcousticWaveEquationSEM()
{
  // TODO Auto-generated destructor stub
}

void AcousticWaveEquationSEM::initializePreSubGroups()
{
  WaveSolverBase::initializePreSubGroups();
}


void AcousticWaveEquationSEM::registerDataOnMesh( Group & meshBodies )
{
  WaveSolverBase::registerDataOnMesh( meshBodies );
  forDiscretizationOnMeshTargets( meshBodies, [&] ( string const &,
                                                    MeshLevel & mesh,
                                                    arrayView1d< string const > const & )
  {
    NodeManager & nodeManager = mesh.getNodeManager();

    nodeManager.registerField< fields::Pressure_nm1,
                               fields::Pressure_n,
                               fields::Pressure_np1,
                               fields::PressureDoubleDerivative,
                               fields::ForcingRHS,
                               fields::MassVector,
                               fields::DampingVector,
                               fields::StiffnessVector,
                               fields::FreeSurfaceNodeIndicator >( this->getName() );

    /// register  PML auxiliary variables only when a PML is specified in the xml
    if( m_usePML )
    {
      nodeManager.registerField< fields::AuxiliaryVar1PML,
                                 fields::AuxiliaryVar2PML,
                                 fields::AuxiliaryVar3PML,
                                 fields::AuxiliaryVar4PML >( this->getName() );

      nodeManager.getField< fields::AuxiliaryVar1PML >().resizeDimension< 1 >( 3 );
      nodeManager.getField< fields::AuxiliaryVar2PML >().resizeDimension< 1 >( 3 );
    }

    FaceManager & faceManager = mesh.getFaceManager();
    faceManager.registerField< fields::FreeSurfaceFaceIndicator >( this->getName() );

    ElementRegionManager & elemManager = mesh.getElemManager();

    elemManager.forElementSubRegions< CellElementSubRegion >( [&]( CellElementSubRegion & subRegion )
    {
      subRegion.registerField< fields::MediumVelocity >( this->getName() );
      subRegion.registerField< fields::MediumDensity >( this->getName() );
      subRegion.registerField< fields::PartialGradient >( this->getName() );
    } );

  } );
}


void AcousticWaveEquationSEM::postProcessInput()
{

  WaveSolverBase::postProcessInput();

  localIndex const numReceiversGlobal = m_receiverCoordinates.size( 0 );

  m_pressureNp1AtReceivers.resize( m_nsamplesSeismoTrace, numReceiversGlobal );

}

void AcousticWaveEquationSEM::precomputeSourceAndReceiverTerm( MeshLevel & mesh,
                                                               arrayView1d< string const > const & regionNames )
{
  GEOS_MARK_FUNCTION;
  NodeManager const & nodeManager = mesh.getNodeManager();
  FaceManager const & faceManager = mesh.getFaceManager();

  arrayView2d< wsCoordType const, nodes::REFERENCE_POSITION_USD > const
  X32 = nodeManager.getField< fields::referencePosition32 >().toViewConst();

  arrayView2d< real64 const > const faceNormal  = faceManager.faceNormal();
  arrayView2d< real64 const > const faceCenter  = faceManager.faceCenter();


  arrayView2d< real64 const > const sourceCoordinates = m_sourceCoordinates.toViewConst();
  arrayView2d< localIndex > const sourceNodeIds = m_sourceNodeIds.toView();
  arrayView2d< real64 > const sourceConstants = m_sourceConstants.toView();
  arrayView1d< localIndex > const sourceIsAccessible = m_sourceIsAccessible.toView();
  sourceNodeIds.setValues< EXEC_POLICY >( -1 );
  sourceConstants.setValues< EXEC_POLICY >( -1 );
  sourceIsAccessible.zero();

  arrayView2d< real64 const > const receiverCoordinates = m_receiverCoordinates.toViewConst();
  arrayView2d< localIndex > const receiverNodeIds = m_receiverNodeIds.toView();
  arrayView2d< real64 > const receiverConstants = m_receiverConstants.toView();
  arrayView1d< localIndex > const receiverIsLocal = m_receiverIsLocal.toView();
  receiverNodeIds.setValues< EXEC_POLICY >( -1 );
  receiverConstants.setValues< EXEC_POLICY >( -1 );
  receiverIsLocal.zero();

  real32 const timeSourceFrequency = this->m_timeSourceFrequency;
  localIndex const rickerOrder = this->m_rickerOrder;
  arrayView2d< real32 > const sourceValue = m_sourceValue.toView();
  real64 dt = 0;
  EventManager const & event = this->getGroupByPath< EventManager >( "/Problem/Events" );
  for( localIndex numSubEvent = 0; numSubEvent < event.numSubGroups(); ++numSubEvent )
  {
    EventBase const * subEvent = static_cast< EventBase const * >( event.getSubGroups()[numSubEvent] );
    if( subEvent->getEventName() == "/Solvers/" + this->getName() )
    {
      dt = subEvent->getReference< real64 >( EventBase::viewKeyStruct::forceDtString() );
    }
  }

  mesh.getElemManager().forElementSubRegions< CellElementSubRegion >( regionNames, [&]( localIndex const,
                                                                                        CellElementSubRegion & elementSubRegion )
  {
    GEOS_THROW_IF( elementSubRegion.getElementType() != ElementType::Hexahedron,
                   "Invalid type of element, the acoustic solver is designed for hexahedral meshes only (C3D8), using the SEM formulation",
                   InputError );

    arrayView2d< localIndex const > const elemsToFaces = elementSubRegion.faceList();
    arrayView2d< localIndex const, cells::NODE_MAP_USD > const & elemsToNodes = elementSubRegion.nodeList();
    arrayView2d< real64 const > const elemCenter = elementSubRegion.getElementCenter();
    arrayView1d< integer const > const elemGhostRank = elementSubRegion.ghostRank();

    finiteElement::FiniteElementBase const &
    fe = elementSubRegion.getReference< finiteElement::FiniteElementBase >( getDiscretizationName() );
    finiteElement::FiniteElementDispatchHandler< SEM_FE_TYPES >::dispatch3D( fe, [&] ( auto const finiteElement )
    {
      using FE_TYPE = TYPEOFREF( finiteElement );

      constexpr localIndex numNodesPerElem = FE_TYPE::numNodes;
      localIndex const numFacesPerElem = elementSubRegion.numFacesPerElement();

      {
        GEOS_MARK_SCOPE( acousticWaveEquationSEMKernels::PrecomputeSourceAndReceiverKernel );
        acousticWaveEquationSEMKernels::
          PrecomputeSourceAndReceiverKernel::
          launch< EXEC_POLICY, FE_TYPE >
          ( elementSubRegion.size(),
          numNodesPerElem,
          numFacesPerElem,
          X32,
          elemGhostRank,
          elemsToNodes,
          elemsToFaces,
          elemCenter,
          faceNormal,
          faceCenter,
          sourceCoordinates,
          sourceIsAccessible,
          sourceNodeIds,
          sourceConstants,
          receiverCoordinates,
          receiverIsLocal,
          receiverNodeIds,
          receiverConstants,
          sourceValue,
          dt,
          timeSourceFrequency,
          rickerOrder );
      }
    } );
  } );
}

void AcousticWaveEquationSEM::addSourceToRightHandSide( integer const & cycleNumber, arrayView1d< real32 > const rhs )
{
  arrayView2d< localIndex const > const sourceNodeIds = m_sourceNodeIds.toViewConst();
  arrayView2d< real64 const > const sourceConstants   = m_sourceConstants.toViewConst();
  arrayView1d< localIndex const > const sourceIsAccessible = m_sourceIsAccessible.toViewConst();
  arrayView2d< real32 const > const sourceValue   = m_sourceValue.toViewConst();

  GEOS_THROW_IF( cycleNumber > sourceValue.size( 0 ), "Too many steps compared to array size", std::runtime_error );
  forAll< EXEC_POLICY >( sourceConstants.size( 0 ), [=] GEOS_HOST_DEVICE ( localIndex const isrc )
  {
    if( sourceIsAccessible[isrc] == 1 )
    {
      for( localIndex inode = 0; inode < sourceConstants.size( 1 ); ++inode )
      {
        real32 const localIncrement = sourceConstants[isrc][inode] * sourceValue[cycleNumber][isrc];
        RAJA::atomicAdd< ATOMIC_POLICY >( &rhs[sourceNodeIds[isrc][inode]], localIncrement );
      }
    }
  } );
}

void AcousticWaveEquationSEM::initializePostInitialConditionsPreSubGroups()
{
  GEOS_MARK_FUNCTION;
  {
    GEOS_MARK_SCOPE( WaveSolverBase::initializePostInitialConditionsPreSubGroups );
    WaveSolverBase::initializePostInitialConditionsPreSubGroups();
  }
  if( m_usePML )
  {
    AcousticWaveEquationSEM::initializePML();
  }

  DomainPartition & domain = this->getGroupByPath< DomainPartition >( "/Problem/domain" );

  real64 const time = 0.0;
  applyFreeSurfaceBC( time, domain );

  forDiscretizationOnMeshTargets( domain.getMeshBodies(), [&] ( string const &,
                                                                MeshLevel & mesh,
                                                                arrayView1d< string const > const & regionNames )
  {
    precomputeSourceAndReceiverTerm( mesh, regionNames );

    NodeManager & nodeManager = mesh.getNodeManager();
    FaceManager & faceManager = mesh.getFaceManager();

    /// get the array of indicators: 1 if the face is on the boundary; 0 otherwise
    arrayView1d< integer > const & facesDomainBoundaryIndicator = faceManager.getDomainBoundaryIndicator();
    arrayView2d< wsCoordType const, nodes::REFERENCE_POSITION_USD > const X32 = nodeManager.getField< fields::referencePosition32 >().toViewConst();

    /// get face to node map
    ArrayOfArraysView< localIndex const > const facesToNodes = faceManager.nodeList().toViewConst();

    // mass matrix to be computed in this function
    arrayView1d< real32 > const mass = nodeManager.getField< fields::MassVector >();
    {
      GEOS_MARK_SCOPE( mass_zero );
      mass.zero();
    }
    /// damping matrix to be computed for each dof in the boundary of the mesh
    arrayView1d< real32 > const damping = nodeManager.getField< fields::DampingVector >();
    {
      GEOS_MARK_SCOPE( damping_zero );
      damping.zero();
    }
    /// get array of indicators: 1 if face is on the free surface; 0 otherwise
    arrayView1d< localIndex const > const freeSurfaceFaceIndicator = faceManager.getField< fields::FreeSurfaceFaceIndicator >();

    mesh.getElemManager().forElementSubRegions< CellElementSubRegion >( regionNames, [&]( localIndex const,
                                                                                          CellElementSubRegion & elementSubRegion )
    {
      arrayView2d< localIndex const, cells::NODE_MAP_USD > const elemsToNodes = elementSubRegion.nodeList();
      arrayView2d< localIndex const > const facesToElements = faceManager.elementList();
      arrayView1d< real32 const > const velocity = elementSubRegion.getField< fields::MediumVelocity >();
      arrayView1d< real32 const > const density = elementSubRegion.getField< fields::MediumDensity >();

      /// Partial gradient if gradient as to be computed
      arrayView1d< real32 > grad = elementSubRegion.getField< fields::PartialGradient >();
      {
        grad.zero();
      }
      finiteElement::FiniteElementBase const &
      fe = elementSubRegion.getReference< finiteElement::FiniteElementBase >( getDiscretizationName() );
      finiteElement::FiniteElementDispatchHandler< SEM_FE_TYPES >::dispatch3D( fe, [&] ( auto const finiteElement )
      {
        using FE_TYPE = TYPEOFREF( finiteElement );
<<<<<<< HEAD

        acousticWaveEquationSEMKernels::MassMatrixKernel< FE_TYPE > kernelM( finiteElement );

        kernelM.template launch< EXEC_POLICY, ATOMIC_POLICY >( elementSubRegion.size(),
                                                               X,
                                                               elemsToNodes,
                                                               velocity,
                                                               density,
                                                               mass );

        acousticWaveEquationSEMKernels::DampingMatrixKernel< FE_TYPE > kernelD( finiteElement );

        kernelD.template launch< EXEC_POLICY, ATOMIC_POLICY >( faceManager.size(),
                                                               X,
                                                               facesToElements,
                                                               facesToNodes,
                                                               facesDomainBoundaryIndicator,
                                                               freeSurfaceFaceIndicator,
                                                               velocity,
                                                               density,
                                                               damping );
=======
        {
          GEOS_MARK_SCOPE( MassMatrixKernel );
          acousticWaveEquationSEMKernels::MassMatrixKernel< FE_TYPE > kernelM( finiteElement );

          kernelM.template launch< EXEC_POLICY, ATOMIC_POLICY >( elementSubRegion.size(),
                                                                 X32,
                                                                 elemsToNodes,
                                                                 velocity,
                                                                 mass );
        }
        {
          GEOS_MARK_SCOPE( DampingMatrixKernel );
          acousticWaveEquationSEMKernels::DampingMatrixKernel< FE_TYPE > kernelD( finiteElement );

          kernelD.template launch< EXEC_POLICY, ATOMIC_POLICY >( faceManager.size(),
                                                                 X32,
                                                                 facesToElements,
                                                                 facesToNodes,
                                                                 facesDomainBoundaryIndicator,
                                                                 freeSurfaceFaceIndicator,
                                                                 velocity,
                                                                 damping );
        }
>>>>>>> f364f8b9
      } );
    } );
  } );

}


void AcousticWaveEquationSEM::applyFreeSurfaceBC( real64 time, DomainPartition & domain )
{
  GEOS_MARK_FUNCTION;
  FieldSpecificationManager & fsManager = FieldSpecificationManager::getInstance();
  FunctionManager const & functionManager = FunctionManager::getInstance();

  FaceManager & faceManager = domain.getMeshBody( 0 ).getMeshLevel( m_discretizationName ).getFaceManager();
  NodeManager & nodeManager = domain.getMeshBody( 0 ).getMeshLevel( m_discretizationName ).getNodeManager();

  arrayView1d< real32 > const p_nm1 = nodeManager.getField< fields::Pressure_nm1 >();
  arrayView1d< real32 > const p_n = nodeManager.getField< fields::Pressure_n >();
  arrayView1d< real32 > const p_np1 = nodeManager.getField< fields::Pressure_np1 >();

  ArrayOfArraysView< localIndex const > const faceToNodeMap = faceManager.nodeList().toViewConst();

  /// array of indicators: 1 if a face is on on free surface; 0 otherwise
  arrayView1d< localIndex > const freeSurfaceFaceIndicator = faceManager.getField< fields::FreeSurfaceFaceIndicator >();

  /// array of indicators: 1 if a node is on on free surface; 0 otherwise
  arrayView1d< localIndex > const freeSurfaceNodeIndicator = nodeManager.getField< fields::FreeSurfaceNodeIndicator >();

  //freeSurfaceFaceIndicator.zero();
  //freeSurfaceNodeIndicator.zero();

  fsManager.apply< FaceManager >( time,
                                  domain.getMeshBody( 0 ).getMeshLevel( m_discretizationName ),
                                  string( "FreeSurface" ),
                                  [&]( FieldSpecificationBase const & bc,
                                       string const &,
                                       SortedArrayView< localIndex const > const & targetSet,
                                       FaceManager &,
                                       string const & )
  {
    string const & functionName = bc.getFunctionName();

    if( functionName.empty() || functionManager.getGroup< FunctionBase >( functionName ).isFunctionOfTime() == 2 )
    {
      real64 const value = bc.getScale();

      for( localIndex i = 0; i < targetSet.size(); ++i )
      {
        localIndex const kf = targetSet[ i ];
        freeSurfaceFaceIndicator[kf] = 1;

        localIndex const numNodes = faceToNodeMap.sizeOfArray( kf );
        for( localIndex a=0; a < numNodes; ++a )
        {
          localIndex const dof = faceToNodeMap( kf, a );
          freeSurfaceNodeIndicator[dof] = 1;

          p_np1[dof] = value;
          p_n[dof]   = value;
          p_nm1[dof] = value;
        }
      }
    }
    else
    {
      GEOS_ERROR( "This option is not supported yet" );
    }
  } );
}

void AcousticWaveEquationSEM::initializePML()
{
  GEOS_MARK_FUNCTION;

  registerWrapper< parametersPML >( viewKeyStruct::parametersPMLString() ).
    setInputFlag( InputFlags::FALSE ).
    setSizedFromParent( 0 ).
    setRestartFlags( RestartFlags::NO_WRITE ).
    setDescription( "Parameters needed to compute damping in the PML region" );

  parametersPML & param = getReference< parametersPML >( viewKeyStruct::parametersPMLString() );

  /// Get the default thicknesses and wave speeds in the PML regions from the PerfectlyMatchedLayer
  /// field specification parameters (from the xml)
  real32 minThicknessPML=0;
  real32 smallestXMinPML=0;
  real32 largestXMaxPML=0;
  FieldSpecificationManager & fsManager = FieldSpecificationManager::getInstance();
  fsManager.forSubGroups< PerfectlyMatchedLayer >( [&] ( PerfectlyMatchedLayer const & fs )
  {
    param.xMinPML=fs.getMin();
    param.xMaxPML=fs.getMax();
    param.thicknessMinXYZPML=fs.getThicknessMinXYZ();
    param.thicknessMaxXYZPML=fs.getThicknessMaxXYZ();
    param.reflectivityPML = fs.getReflectivity();
    param.waveSpeedMinXYZPML=fs.getWaveSpeedMinXYZ();
    param.waveSpeedMaxXYZPML=fs.getWaveSpeedMaxXYZ();
    minThicknessPML=fs.minThickness;
    smallestXMinPML=fs.smallestXMin;
    largestXMaxPML=fs.largestXMax;
  } );

  /// Now compute the PML parameters above internally
  DomainPartition & domain = this->getGroupByPath< DomainPartition >( "/Problem/domain" );
  forDiscretizationOnMeshTargets( domain.getMeshBodies(), [&] ( string const &,
                                                                MeshLevel & mesh,
                                                                arrayView1d< string const > const & )
  {

    NodeManager & nodeManager = mesh.getNodeManager();
    /// WARNING: the array below is one of the PML auxiliary variables
    arrayView1d< real32 > const indicatorPML = nodeManager.getField< fields::AuxiliaryVar4PML >();
    arrayView2d< wsCoordType const, nodes::REFERENCE_POSITION_USD > const X32 = nodeManager.getField< fields::referencePosition32 >().toViewConst();
    indicatorPML.zero();

    real32 xInteriorMin[3]{};
    real32 xInteriorMax[3]{};
    real32 xGlobalMin[3]{};
    real32 xGlobalMax[3]{};
    real32 cMin[3]{};
    real32 cMax[3]{};
    integer counterMin[3]{};
    integer counterMax[3]{};

    /// Set a node-based flag in the PML regions
    /// WARNING: the array used as a flag is one of the PML
    /// auxiliary variables to save memory
    fsManager.apply< ElementSubRegionBase,
                     PerfectlyMatchedLayer >( 0.0,
                                              mesh,
                                              PerfectlyMatchedLayer::catalogName(),
                                              [&]( PerfectlyMatchedLayer const &,
                                                   string const &,
                                                   SortedArrayView< localIndex const > const & targetSet,
                                                   ElementSubRegionBase & subRegion,
                                                   string const & )

    {
      CellElementSubRegion::NodeMapType const & elemToNodes =
        subRegion.getReference< CellElementSubRegion::NodeMapType >( CellElementSubRegion::viewKeyStruct::nodeListString() );
      traits::ViewTypeConst< CellElementSubRegion::NodeMapType > const elemToNodesViewConst = elemToNodes.toViewConst();

      forAll< EXEC_POLICY >( targetSet.size(), [=] GEOS_HOST_DEVICE ( localIndex const l )
      {
        localIndex const k = targetSet[ l ];
        localIndex const numNodesPerElem = elemToNodesViewConst[k].size();

        for( localIndex i=0; i<numNodesPerElem; ++i )
        {
          indicatorPML[elemToNodesViewConst[k][i]]=1.0;
        }
      } );
    } );


    /// find the interior and global coordinates limits
    RAJA::ReduceMin< parallelDeviceReduce, real32 > xMinGlobal( LvArray::NumericLimits< real32 >::max );
    RAJA::ReduceMin< parallelDeviceReduce, real32 > yMinGlobal( LvArray::NumericLimits< real32 >::max );
    RAJA::ReduceMin< parallelDeviceReduce, real32 > zMinGlobal( LvArray::NumericLimits< real32 >::max );
    RAJA::ReduceMax< parallelDeviceReduce, real32 > xMaxGlobal( -LvArray::NumericLimits< real32 >::max );
    RAJA::ReduceMax< parallelDeviceReduce, real32 > yMaxGlobal( -LvArray::NumericLimits< real32 >::max );
    RAJA::ReduceMax< parallelDeviceReduce, real32 > zMaxGlobal( -LvArray::NumericLimits< real32 >::max );
    RAJA::ReduceMin< parallelDeviceReduce, real32 > xMinInterior( LvArray::NumericLimits< real32 >::max );
    RAJA::ReduceMin< parallelDeviceReduce, real32 > yMinInterior( LvArray::NumericLimits< real32 >::max );
    RAJA::ReduceMin< parallelDeviceReduce, real32 > zMinInterior( LvArray::NumericLimits< real32 >::max );
    RAJA::ReduceMax< parallelDeviceReduce, real32 > xMaxInterior( -LvArray::NumericLimits< real32 >::max );
    RAJA::ReduceMax< parallelDeviceReduce, real32 > yMaxInterior( -LvArray::NumericLimits< real32 >::max );
    RAJA::ReduceMax< parallelDeviceReduce, real32 > zMaxInterior( -LvArray::NumericLimits< real32 >::max );

    forAll< EXEC_POLICY >( nodeManager.size(), [=] GEOS_HOST_DEVICE ( localIndex const a )
    {
      xMinGlobal.min( X32[a][0] );
      yMinGlobal.min( X32[a][1] );
      zMinGlobal.min( X32[a][2] );
      xMaxGlobal.max( X32[a][0] );
      yMaxGlobal.max( X32[a][1] );
      zMaxGlobal.max( X32[a][2] );
      if( !isZero( indicatorPML[a] - 1.0 ))
      {
        xMinInterior.min( X32[a][0] );
        yMinInterior.min( X32[a][1] );
        zMinInterior.min( X32[a][2] );
        xMaxInterior.max( X32[a][0] );
        yMaxInterior.max( X32[a][1] );
        zMaxInterior.max( X32[a][2] );
      }
    } );

    xGlobalMin[0] = xMinGlobal.get();
    xGlobalMin[1] = yMinGlobal.get();
    xGlobalMin[2] = zMinGlobal.get();
    xGlobalMax[0] = xMaxGlobal.get();
    xGlobalMax[1] = yMaxGlobal.get();
    xGlobalMax[2] = zMaxGlobal.get();
    xInteriorMin[0] = xMinInterior.get();
    xInteriorMin[1] = yMinInterior.get();
    xInteriorMin[2] = zMinInterior.get();
    xInteriorMax[0] = xMaxInterior.get();
    xInteriorMax[1] = yMaxInterior.get();
    xInteriorMax[2] = zMaxInterior.get();

    for( integer i=0; i<3; ++i )
    {
      xGlobalMin[i] = MpiWrapper::min( xGlobalMin[i] );
      xGlobalMax[i] = MpiWrapper::max( xGlobalMax[i] );
      xInteriorMin[i] = MpiWrapper::min( xInteriorMin[i] );
      xInteriorMax[i] = MpiWrapper::max( xInteriorMax[i] );
    }


    /// if the coordinates limits and PML thicknesses are not provided
    /// from the xml, replace them with the above
    for( integer i=0; i<3; ++i )
    {
      if( param.xMinPML[i]<smallestXMinPML )
        param.xMinPML[i] = xInteriorMin[i];
      if( param.xMaxPML[i]>largestXMaxPML )
        param.xMaxPML[i] = xInteriorMax[i];
      if( param.thicknessMinXYZPML[i]<0 )
        param.thicknessMinXYZPML[i] = xInteriorMin[i]-xGlobalMin[i];
      if( param.thicknessMaxXYZPML[i]<0 )
        param.thicknessMaxXYZPML[i] = xGlobalMax[i]-xInteriorMax[i];
    }

    /// Compute the average wave speeds in the PML regions internally
    /// using the actual velocity field
    fsManager.apply< ElementSubRegionBase,
                     PerfectlyMatchedLayer >( 0.0,
                                              mesh,
                                              PerfectlyMatchedLayer::catalogName(),
                                              [&]( PerfectlyMatchedLayer const &,
                                                   string const &,
                                                   SortedArrayView< localIndex const > const & targetSet,
                                                   ElementSubRegionBase & subRegion,
                                                   string const & )

    {
      CellElementSubRegion::NodeMapType const & elemToNodes =
        subRegion.getReference< CellElementSubRegion::NodeMapType >( CellElementSubRegion::viewKeyStruct::nodeListString() );
      traits::ViewTypeConst< CellElementSubRegion::NodeMapType > const elemToNodesViewConst = elemToNodes.toViewConst();
      arrayView1d< real32 const > const vel = subRegion.getReference< array1d< real32 > >( fields::MediumVelocity::key());
      finiteElement::FiniteElementBase const &
      fe = subRegion.getReference< finiteElement::FiniteElementBase >( getDiscretizationName() );

      real32 const xMin[3]{param.xMinPML[0], param.xMinPML[1], param.xMinPML[2]};
      real32 const xMax[3]{param.xMaxPML[0], param.xMaxPML[1], param.xMaxPML[2]};

      finiteElement::FiniteElementDispatchHandler< SEM_FE_TYPES >::dispatch3D( fe, [&] ( auto const finiteElement )
      {
        using FE_TYPE = TYPEOFREF( finiteElement );

        acousticWaveEquationSEMKernels::
          waveSpeedPMLKernel< FE_TYPE > kernel( finiteElement );
        kernel.template launch< EXEC_POLICY, ATOMIC_POLICY >
          ( targetSet,
          X32,
          elemToNodesViewConst,
          vel,
          xMin,
          xMax,
          cMin,
          cMax,
          counterMin,
          counterMax );
      } );
    } );

    for( integer i=0; i<3; ++i )
    {
      cMin[i] = MpiWrapper::sum( cMin[i] );
      cMax[i] = MpiWrapper::sum( cMax[i] );
      counterMin[i] = MpiWrapper::sum( counterMin[i] );
      counterMax[i] = MpiWrapper::sum( counterMax[i] );
    }
    for( integer i=0; i<3; ++i )
    {
      cMin[i] /= std::max( 1, counterMin[i] );
      cMax[i] /= std::max( 1, counterMax[i] );
    }

    /// if the PML wave speeds are not provided from the xml
    /// replace them with the above
    for( integer i=0; i<3; ++i )
    {
      if( param.waveSpeedMinXYZPML[i]<0 )
        param.waveSpeedMinXYZPML[i] = cMin[i];
      if( param.waveSpeedMaxXYZPML[i]<0 )
        param.waveSpeedMaxXYZPML[i] = cMax[i];
    }

    /// add safeguards when PML thickness is negative or too small
    for( integer i=0; i<3; ++i )
    {
      if( param.thicknessMinXYZPML[i]<=minThicknessPML )
      {
        param.thicknessMinXYZPML[i]=LvArray::NumericLimits< real32 >::max;
        param.waveSpeedMinXYZPML[i]=0;
      }
      if( param.thicknessMaxXYZPML[i]<=minThicknessPML )
      {
        param.thicknessMaxXYZPML[i]=LvArray::NumericLimits< real32 >::max;
        param.waveSpeedMaxXYZPML[i]=0;
      }
    }

    /// WARNING: don't forget to reset the indicator to zero
    /// so it can be used by the PML application
    indicatorPML.zero();

    GEOS_LOG_LEVEL_RANK_0( 1,
                           "PML parameters are: \n"
                           << "\t inner boundaries xMin = "<<param.xMinPML<<"\n"
                           << "\t inner boundaries xMax = "<<param.xMaxPML<<"\n"
                           << "\t left, front, top max PML thicknesses  = "<<param.thicknessMinXYZPML<<"\n"
                           << "\t right, back, bottom max PML thicknesses  = "<<param.thicknessMaxXYZPML<<"\n"
                           << "\t left, front, top average wave speed  = "<<param.waveSpeedMinXYZPML<<"\n"
                           << "\t right, back, bottom average wave speed  = "<<param.waveSpeedMaxXYZPML<<"\n"
                           << "\t theoretical reflectivity = "<< param.reflectivityPML );

  } );
}



void AcousticWaveEquationSEM::applyPML( real64 const time, DomainPartition & domain )
{
  GEOS_MARK_FUNCTION;

  FieldSpecificationManager & fsManager = FieldSpecificationManager::getInstance();
  parametersPML const & param = getReference< parametersPML >( viewKeyStruct::parametersPMLString() );

  /// Loop over the different mesh bodies; for wave propagation, there is only one mesh body
  /// which is the whole mesh
  forDiscretizationOnMeshTargets( domain.getMeshBodies(), [&] ( string const &,
                                                                MeshLevel & mesh,
                                                                arrayView1d< string const > const & )
  {

    NodeManager & nodeManager = mesh.getNodeManager();

    /// Array views of the pressure p, PML auxiliary variables, and node coordinates
    arrayView1d< real32 const > const p_n = nodeManager.getField< fields::Pressure_n >();
    arrayView2d< real32 const > const v_n = nodeManager.getField< fields::AuxiliaryVar1PML >();
    arrayView2d< real32 > const grad_n = nodeManager.getField< fields::AuxiliaryVar2PML >();
    arrayView1d< real32 > const divV_n = nodeManager.getField< fields::AuxiliaryVar3PML >();
    arrayView1d< real32 const > const u_n = nodeManager.getField< fields::AuxiliaryVar4PML >();
    arrayView2d< wsCoordType const, nodes::REFERENCE_POSITION_USD > const X32 = nodeManager.getField< fields::referencePosition32 >().toViewConst();

    /// Select the subregions concerned by the PML (specified in the xml by the Field Specification)
    /// 'targetSet' contains the indices of the elements in a given subregion
    fsManager.apply< ElementSubRegionBase,
                     PerfectlyMatchedLayer >( time,
                                              mesh,
                                              PerfectlyMatchedLayer::catalogName(),
                                              [&]( PerfectlyMatchedLayer const &,
                                                   string const &,
                                                   SortedArrayView< localIndex const > const & targetSet,
                                                   ElementSubRegionBase & subRegion,
                                                   string const & )

    {

      /// Get the element to nodes mapping in the subregion
      CellElementSubRegion::NodeMapType const & elemToNodes =
        subRegion.getReference< CellElementSubRegion::NodeMapType >( CellElementSubRegion::viewKeyStruct::nodeListString() );

      /// Get a const ArrayView of the mapping above
      traits::ViewTypeConst< CellElementSubRegion::NodeMapType > const elemToNodesViewConst = elemToNodes.toViewConst();

      /// Array view of the wave speed
      arrayView1d< real32 const > const vel = subRegion.getReference< array1d< real32 > >( fields::MediumVelocity::key());

      /// Get the object needed to determine the type of the element in the subregion
      finiteElement::FiniteElementBase const &
      fe = subRegion.getReference< finiteElement::FiniteElementBase >( getDiscretizationName() );

      real32 xMin[3];
      real32 xMax[3];
      real32 dMin[3];
      real32 dMax[3];
      real32 cMin[3];
      real32 cMax[3];
      for( integer i=0; i<3; ++i )
      {
        xMin[i] = param.xMinPML[i];
        xMax[i] = param.xMaxPML[i];
        dMin[i] = param.thicknessMinXYZPML[i];
        dMax[i] = param.thicknessMaxXYZPML[i];
        cMin[i] = param.waveSpeedMinXYZPML[i];
        cMax[i] = param.waveSpeedMaxXYZPML[i];
      }
      real32 const r = param.reflectivityPML;

      /// Get the type of the elements in the subregion
      finiteElement::FiniteElementDispatchHandler< SEM_FE_TYPES >::dispatch3D( fe, [&] ( auto const finiteElement )
      {
        using FE_TYPE = TYPEOFREF( finiteElement );

        /// apply the PML kernel
        acousticWaveEquationSEMKernels::
          PMLKernel< FE_TYPE > kernel( finiteElement );
        kernel.template launch< EXEC_POLICY, ATOMIC_POLICY >
          ( targetSet,
          X32,
          elemToNodesViewConst,
          vel,
          p_n,
          v_n,
          u_n,
          xMin,
          xMax,
          dMin,
          dMax,
          cMin,
          cMax,
          r,
          grad_n,
          divV_n );
      } );
    } );
  } );

}

/**
 * Checks if a directory exists.
 *
 * @param dirName Directory name to check existence of.
 * @return true is dirName exists and is a directory.
 */
bool dirExists( const std::string & dirName )
{
  struct stat buffer;
  return stat( dirName.c_str(), &buffer ) == 0;
}

real64 AcousticWaveEquationSEM::explicitStepForward( real64 const & time_n,
                                                     real64 const & dt,
                                                     integer cycleNumber,
                                                     DomainPartition & domain,
                                                     bool computeGradient )
{
  real64 dtOut = explicitStepInternal( time_n, dt, cycleNumber, domain );

  forDiscretizationOnMeshTargets( domain.getMeshBodies(),
                                  [&] ( string const &,
                                        MeshLevel & mesh,
                                        arrayView1d< string const > const & GEOS_UNUSED_PARAM ( regionNames ) )
  {
    NodeManager & nodeManager = mesh.getNodeManager();

    arrayView1d< real32 > const p_nm1 = nodeManager.getField< fields::Pressure_nm1 >();
    arrayView1d< real32 > const p_n = nodeManager.getField< fields::Pressure_n >();
    arrayView1d< real32 > const p_np1 = nodeManager.getField< fields::Pressure_np1 >();

    if( computeGradient && cycleNumber >= 0 )
    {

      arrayView1d< real32 > const p_dt2 = nodeManager.getField< fields::PressureDoubleDerivative >();

      if( m_enableLifo )
      {
        if( !m_lifo )
        {
          int const rank = MpiWrapper::commRank( MPI_COMM_GEOSX );
          std::string lifoPrefix = GEOS_FMT( "lifo/rank_{:05}/pdt2_shot{:06}", rank, m_shotIndex );
          m_lifo = std::make_unique< LifoStorage< real32, localIndex > >( lifoPrefix, p_dt2, m_lifoOnDevice, m_lifoOnHost, m_lifoSize );
        }

        m_lifo->pushWait();
      }
      forAll< EXEC_POLICY >( nodeManager.size(), [=] GEOS_HOST_DEVICE ( localIndex const nodeIdx )
      {
        p_dt2[nodeIdx] = (p_np1[nodeIdx] - 2*p_n[nodeIdx] + p_nm1[nodeIdx])/(dt*dt);
      } );

      if( m_enableLifo )
      {
        // Need to tell LvArray data is on GPU to avoir HtoD copy
        p_dt2.move( MemorySpace::cuda, false );
        m_lifo->pushAsync( p_dt2 );
      }
      else
      {
        GEOS_MARK_SCOPE ( DirectWrite );
        p_dt2.move( MemorySpace::host, false );
        int const rank = MpiWrapper::commRank( MPI_COMM_GEOSX );
        std::string fileName = GEOS_FMT( "lifo/rank_{:05}/pressuredt2_{:06}_{:08}.dat", rank, m_shotIndex, cycleNumber );
        int lastDirSeparator = fileName.find_last_of( "/\\" );
        std::string dirName = fileName.substr( 0, lastDirSeparator );
        if( string::npos != (size_t)lastDirSeparator && !dirExists( dirName ))
          makeDirsForPath( dirName );

        //std::string fileName = GEOS_FMT( "pressuredt2_{:06}_{:08}_{:04}.dat", m_shotIndex, cycleNumber, rank );
        //const int fileDesc = open( fileName.c_str(), O_CREAT | O_WRONLY | O_DIRECT | O_TRUNC, S_IRUSR | S_IWUSR | S_IRGRP | S_IWGRP |
        // S_IROTH | S_IWOTH );

        std::ofstream wf( fileName, std::ios::out | std::ios::binary );
        GEOS_THROW_IF( !wf,
                       "Could not open file "<< fileName << " for writting",
                       InputError );
        wf.write( (char *)&p_dt2[0], p_dt2.size()*sizeof( real32 ) );
        wf.close( );
        GEOS_THROW_IF( !wf.good(),
                       "An error occured while writting "<< fileName,
                       InputError );
      }

    }

    forAll< EXEC_POLICY >( nodeManager.size(), [=] GEOS_HOST_DEVICE ( localIndex const a )
    {
      p_nm1[a] = p_n[a];
      p_n[a]   = p_np1[a];
    } );
  } );

  return dtOut;
}


real64 AcousticWaveEquationSEM::explicitStepBackward( real64 const & time_n,
                                                      real64 const & dt,
                                                      integer cycleNumber,
                                                      DomainPartition & domain,
                                                      bool computeGradient )
{
  real64 dtOut = explicitStepInternal( time_n, dt, cycleNumber, domain );
  forDiscretizationOnMeshTargets( domain.getMeshBodies(),
                                  [&] ( string const &,
                                        MeshLevel & mesh,
                                        arrayView1d< string const > const & regionNames )
  {
    NodeManager & nodeManager = mesh.getNodeManager();

    arrayView1d< real32 const > const mass = nodeManager.getField< fields::MassVector >();

    arrayView1d< real32 > const p_nm1 = nodeManager.getField< fields::Pressure_nm1 >();
    arrayView1d< real32 > const p_n = nodeManager.getField< fields::Pressure_n >();
    arrayView1d< real32 > const p_np1 = nodeManager.getField< fields::Pressure_np1 >();

    EventManager const & event = this->getGroupByPath< EventManager >( "/Problem/Events" );
    real64 const & maxTime = event.getReference< real64 >( EventManager::viewKeyStruct::maxTimeString() );
    int const maxCycle = int(round( maxTime/dt ));

    if( computeGradient && cycleNumber < maxCycle )
    {
      ElementRegionManager & elemManager = mesh.getElemManager();

      arrayView1d< real32 > const p_dt2 = nodeManager.getField< fields::PressureDoubleDerivative >();

      if( m_enableLifo )
      {
        m_lifo->pop( p_dt2 );
        if( m_lifo->empty() )
          delete m_lifo.release();
      }
      else
      {
        GEOS_MARK_SCOPE ( DirectRead );

        int const rank = MpiWrapper::commRank( MPI_COMM_GEOSX );
        std::string fileName = GEOS_FMT( "lifo/rank_{:05}/pressuredt2_{:06}_{:08}.dat", rank, m_shotIndex, cycleNumber );
        std::ifstream wf( fileName, std::ios::in | std::ios::binary );
        GEOS_THROW_IF( !wf,
                       "Could not open file "<< fileName << " for reading",
                       InputError );
        //std::string fileName = GEOS_FMT( "pressuredt2_{:06}_{:08}_{:04}.dat", m_shotIndex, cycleNumber, rank );
        //const int fileDesc = open( fileName.c_str(), O_RDONLY | O_DIRECT );
        //GEOS_ERROR_IF( fileDesc == -1,
        //                "Could not open file "<< fileName << " for reading: " << strerror( errno ) );
        // maybe better with registerTouch()
        p_dt2.move( MemorySpace::host, true );
        wf.read( (char *)&p_dt2[0], p_dt2.size()*sizeof( real32 ) );
        wf.close( );
        remove( fileName.c_str() );
      }
      elemManager.forElementSubRegions< CellElementSubRegion >( regionNames, [&]( localIndex const,
                                                                                  CellElementSubRegion & elementSubRegion )
      {
        arrayView1d< real32 const > const velocity = elementSubRegion.getField< fields::MediumVelocity >();
        arrayView1d< real32 > grad = elementSubRegion.getField< fields::PartialGradient >();
        arrayView2d< localIndex const, cells::NODE_MAP_USD > const & elemsToNodes = elementSubRegion.nodeList();
        constexpr localIndex numNodesPerElem = 8;
        arrayView1d< integer const > const elemGhostRank = elementSubRegion.ghostRank();
        GEOS_MARK_SCOPE ( updatePartialGradient );
        forAll< EXEC_POLICY >( elementSubRegion.size(), [=] GEOS_HOST_DEVICE ( localIndex const eltIdx )
        {
          if( elemGhostRank[eltIdx]<0 )
          {
            for( localIndex i = 0; i < numNodesPerElem; ++i )
            {
              localIndex nodeIdx = elemsToNodes[eltIdx][i];
              grad[eltIdx] += (-2/velocity[eltIdx]) * mass[nodeIdx]/8.0 * (p_dt2[nodeIdx] * p_n[nodeIdx]);
            }
          }
        } );
      } );
    }

    forAll< EXEC_POLICY >( nodeManager.size(), [=] GEOS_HOST_DEVICE ( localIndex const a )
    {
      p_nm1[a] = p_n[a];
      p_n[a]   = p_np1[a];
    } );
  } );

  return dtOut;
}

real64 AcousticWaveEquationSEM::explicitStepInternal( real64 const & time_n,
                                                      real64 const & dt,
                                                      integer cycleNumber,
                                                      DomainPartition & domain )
{
  GEOS_MARK_FUNCTION;

  GEOS_LOG_RANK_0_IF( dt < epsilonLoc, "Warning! Value for dt: " << dt << "s is smaller than local threshold: " << epsilonLoc );

  forDiscretizationOnMeshTargets( domain.getMeshBodies(),
                                  [&] ( string const &,
                                        MeshLevel & mesh,
                                        arrayView1d< string const > const & regionNames )
  {
    NodeManager & nodeManager = mesh.getNodeManager();

    arrayView1d< real32 const > const mass = nodeManager.getField< fields::MassVector >();
    arrayView1d< real32 const > const damping = nodeManager.getField< fields::DampingVector >();

    arrayView1d< real32 > const p_nm1 = nodeManager.getField< fields::Pressure_nm1 >();
    arrayView1d< real32 > const p_n = nodeManager.getField< fields::Pressure_n >();
    arrayView1d< real32 > const p_np1 = nodeManager.getField< fields::Pressure_np1 >();

    arrayView1d< localIndex const > const freeSurfaceNodeIndicator = nodeManager.getField< fields::FreeSurfaceNodeIndicator >();
    arrayView1d< real32 > const stiffnessVector = nodeManager.getField< fields::StiffnessVector >();
    arrayView1d< real32 > const rhs = nodeManager.getField< fields::ForcingRHS >();

    bool const usePML = m_usePML;

    auto kernelFactory = acousticWaveEquationSEMKernels::ExplicitAcousticSEMFactory( dt );

    finiteElement::
      regionBasedKernelApplication< EXEC_POLICY,
                                    constitutive::NullModel,
                                    CellElementSubRegion >( mesh,
                                                            regionNames,
                                                            getDiscretizationName(),
                                                            "",
                                                            kernelFactory );

    EventManager const & event = this->getGroupByPath< EventManager >( "/Problem/Events" );
    real64 const & minTime = event.getReference< real64 >( EventManager::viewKeyStruct::minTimeString() );
    integer const cycleForSource = int(round( -minTime/dt + cycleNumber ));
    //std::cout<<"cycle GEOSX = "<<cycleForSource<<std::endl;
    addSourceToRightHandSide( cycleForSource, rhs );

    /// calculate your time integrators
    real64 const dt2 = dt*dt;

    if( !usePML )
    {
      GEOS_MARK_SCOPE ( updateP );
      forAll< EXEC_POLICY >( nodeManager.size(), [=] GEOS_HOST_DEVICE ( localIndex const a )
      {
        if( freeSurfaceNodeIndicator[a] != 1 )
        {
          p_np1[a] = p_n[a];
          p_np1[a] *= 2.0*mass[a];
          p_np1[a] -= (mass[a]-0.5*dt*damping[a])*p_nm1[a];
          p_np1[a] += dt2*(rhs[a]-stiffnessVector[a]);
          p_np1[a] /= mass[a]+0.5*dt*damping[a];
        }
      } );
    }
    else
    {
      parametersPML const & param = getReference< parametersPML >( viewKeyStruct::parametersPMLString() );
      arrayView2d< real32 > const v_n = nodeManager.getField< fields::AuxiliaryVar1PML >();
      arrayView2d< real32 > const grad_n = nodeManager.getField< fields::AuxiliaryVar2PML >();
      arrayView1d< real32 > const divV_n = nodeManager.getField< fields::AuxiliaryVar3PML >();
      arrayView1d< real32 > const u_n = nodeManager.getField< fields::AuxiliaryVar4PML >();
      arrayView2d< wsCoordType const, nodes::REFERENCE_POSITION_USD > const X32 = nodeManager.getField< fields::referencePosition32 >().toViewConst();

      real32 const xMin[ 3 ] = {param.xMinPML[0], param.xMinPML[1], param.xMinPML[2]};
      real32 const xMax[ 3 ] = {param.xMaxPML[0], param.xMaxPML[1], param.xMaxPML[2]};
      real32 const dMin[ 3 ] = {param.thicknessMinXYZPML[0], param.thicknessMinXYZPML[1], param.thicknessMinXYZPML[2]};
      real32 const dMax[ 3 ] = {param.thicknessMaxXYZPML[0], param.thicknessMaxXYZPML[1], param.thicknessMaxXYZPML[2]};
      real32 const cMin[ 3 ] = {param.waveSpeedMinXYZPML[0], param.waveSpeedMinXYZPML[1], param.waveSpeedMinXYZPML[2]};
      real32 const cMax[ 3 ] = {param.waveSpeedMaxXYZPML[0], param.waveSpeedMaxXYZPML[1], param.waveSpeedMaxXYZPML[2]};
      real32 const r = param.reflectivityPML;

      /// apply the main function to update some of the PML auxiliary variables
      /// Compute (divV) and (B.pressureGrad - C.auxUGrad) vectors for the PML region
      applyPML( time_n, domain );

      GEOS_MARK_SCOPE ( updatePWithPML );
      forAll< EXEC_POLICY >( nodeManager.size(), [=] GEOS_HOST_DEVICE ( localIndex const a )
      {
        if( freeSurfaceNodeIndicator[a] != 1 )
        {
          real32 sigma[3];
          real32 xLocal[ 3 ];

          for( integer i=0; i<3; ++i )
          {
            xLocal[i] = X32[a][i];
          }

          acousticWaveEquationSEMKernels::PMLKernelHelper::computeDampingProfilePML(
            xLocal,
            xMin,
            xMax,
            dMin,
            dMax,
            cMin,
            cMax,
            r,
            sigma );

          real32 const alpha = sigma[0] + sigma[1] + sigma[2];

          p_np1[a] = dt2*( (rhs[a] - stiffnessVector[a])/mass[a] - divV_n[a])
                     - (1 - 0.5*alpha*dt)*p_nm1[a]
                     + 2*p_n[a];

          p_np1[a] = p_np1[a] / (1 + 0.5*alpha*dt);

          for( integer i=0; i<3; ++i )
          {
            v_n[a][i] = (1 - dt*sigma[i])*v_n[a][i] - dt*grad_n[a][i];
          }
          u_n[a] += dt*p_n[a];
        }
      } );
    }

    /// synchronize pressure fields
    FieldIdentifiers fieldsToBeSync;
    fieldsToBeSync.addFields( FieldLocation::Node, { fields::Pressure_np1::key() } );

    if( usePML )
    {
      fieldsToBeSync.addFields( FieldLocation::Node, {
          fields::AuxiliaryVar1PML::key(),
          fields::AuxiliaryVar4PML::key() } );
    }

    CommunicationTools & syncFields = CommunicationTools::getInstance();
    syncFields.synchronizeFields( fieldsToBeSync,
                                  mesh,
                                  domain.getNeighbors(),
                                  true );

    /// compute the seismic traces since last step.
    arrayView2d< real32 > const pReceivers   = m_pressureNp1AtReceivers.toView();
    if( time_n >= 0 )
    {
      computeAllSeismoTraces( time_n, dt, p_np1, p_n, pReceivers );
    }
    /// prepare next step
    forAll< EXEC_POLICY >( nodeManager.size(), [=] GEOS_HOST_DEVICE ( localIndex const a )
    {
      stiffnessVector[a] = 0.0;
      rhs[a] = 0.0;
    } );

    if( usePML )
    {
      arrayView2d< real32 > const grad_n = nodeManager.getField< fields::AuxiliaryVar2PML >();
      arrayView1d< real32 > const divV_n = nodeManager.getField< fields::AuxiliaryVar3PML >();
      grad_n.zero();
      divV_n.zero();
    }

  } );

  return dt;
}

void AcousticWaveEquationSEM::cleanup( real64 const time_n,
                                       integer const cycleNumber,
                                       integer const eventCounter,
                                       real64 const eventProgress,
                                       DomainPartition & domain )
{
  // call the base class cleanup (for reporting purposes)
  SolverBase::cleanup( time_n, cycleNumber, eventCounter, eventProgress, domain );

  // compute the remaining seismic traces, if needed
  forDiscretizationOnMeshTargets( domain.getMeshBodies(), [&] ( string const &,
                                                                MeshLevel & mesh,
                                                                arrayView1d< string const > const & )
  {
    NodeManager & nodeManager = mesh.getNodeManager();
    arrayView1d< real32 const > const p_n = nodeManager.getField< fields::Pressure_n >();
    arrayView1d< real32 const > const p_np1 = nodeManager.getField< fields::Pressure_np1 >();
    arrayView2d< real32 > const pReceivers   = m_pressureNp1AtReceivers.toView();
    computeAllSeismoTraces( time_n, 0, p_np1, p_n, pReceivers );
  } );
}

void AcousticWaveEquationSEM::computeAllSeismoTraces( real64 const time_n,
                                                      real64 const dt,
                                                      arrayView1d< real32 const > const var_np1,
                                                      arrayView1d< real32 const > const var_n,
                                                      arrayView2d< real32 > varAtReceivers )
{

  /*
   * In forward case we compute seismo if time_n + dt  is the first time
   * step after the timeSeismo to write.
   *
   *  time_n        timeSeismo    time_n + dt
   *   ---|--------------|-------------|
   *
   * In backward (time_n goes decreasing) case we compute seismo if
   * time_n is the last time step before the timeSeismo to write.
   *
   *  time_n - dt    timeSeismo    time_n
   *   ---|--------------|-------------|
   */
  for( real64 timeSeismo;
       (m_forward)?((timeSeismo = m_dtSeismoTrace*m_indexSeismoTrace) <= (time_n + dt + epsilonLoc) && m_indexSeismoTrace < m_nsamplesSeismoTrace):
       ((timeSeismo = m_dtSeismoTrace*(m_nsamplesSeismoTrace-m_indexSeismoTrace-1)) >= (time_n - dt -  epsilonLoc) && m_indexSeismoTrace < m_nsamplesSeismoTrace);
       m_indexSeismoTrace++ )
  {
    WaveSolverUtils::computeSeismoTrace( time_n, (m_forward)?dt:-dt, timeSeismo, (m_forward)?m_indexSeismoTrace:(m_nsamplesSeismoTrace-m_indexSeismoTrace-1), m_receiverNodeIds, m_receiverConstants,
                                         m_receiverIsLocal,
                                         m_nsamplesSeismoTrace, m_outputSeismoTrace, var_np1, var_n, varAtReceivers );
  }
}

REGISTER_CATALOG_ENTRY( SolverBase, AcousticWaveEquationSEM, string const &, dataRepository::Group * const )

} /* namespace geos */<|MERGE_RESOLUTION|>--- conflicted
+++ resolved
@@ -299,39 +299,14 @@
       finiteElement::FiniteElementDispatchHandler< SEM_FE_TYPES >::dispatch3D( fe, [&] ( auto const finiteElement )
       {
         using FE_TYPE = TYPEOFREF( finiteElement );
-<<<<<<< HEAD
-
-        acousticWaveEquationSEMKernels::MassMatrixKernel< FE_TYPE > kernelM( finiteElement );
-
-        kernelM.template launch< EXEC_POLICY, ATOMIC_POLICY >( elementSubRegion.size(),
-                                                               X,
-                                                               elemsToNodes,
-                                                               velocity,
-                                                               density,
-                                                               mass );
-
-        acousticWaveEquationSEMKernels::DampingMatrixKernel< FE_TYPE > kernelD( finiteElement );
-
-        kernelD.template launch< EXEC_POLICY, ATOMIC_POLICY >( faceManager.size(),
-                                                               X,
-                                                               facesToElements,
-                                                               facesToNodes,
-                                                               facesDomainBoundaryIndicator,
-                                                               freeSurfaceFaceIndicator,
-                                                               velocity,
-                                                               density,
-                                                               damping );
-=======
-        {
-          GEOS_MARK_SCOPE( MassMatrixKernel );
+
           acousticWaveEquationSEMKernels::MassMatrixKernel< FE_TYPE > kernelM( finiteElement );
-
           kernelM.template launch< EXEC_POLICY, ATOMIC_POLICY >( elementSubRegion.size(),
                                                                  X32,
                                                                  elemsToNodes,
                                                                  velocity,
+                                                                 density,
                                                                  mass );
-        }
         {
           GEOS_MARK_SCOPE( DampingMatrixKernel );
           acousticWaveEquationSEMKernels::DampingMatrixKernel< FE_TYPE > kernelD( finiteElement );
@@ -343,9 +318,9 @@
                                                                  facesDomainBoundaryIndicator,
                                                                  freeSurfaceFaceIndicator,
                                                                  velocity,
+                                                                 density,
                                                                  damping );
         }
->>>>>>> f364f8b9
       } );
     } );
   } );
