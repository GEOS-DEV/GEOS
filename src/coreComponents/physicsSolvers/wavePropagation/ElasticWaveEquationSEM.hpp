/*
 * ------------------------------------------------------------------------------------------------------------
 * SPDX-License-Identifier: LGPL-2.1-only
 *
 * Copyright (c) 2018-2020 Lawrence Livermore National Security LLC
 * Copyright (c) 2018-2020 The Board of Trustees of the Leland Stanford Junior University
 * Copyright (c) 2018-2020 TotalEnergies
 * Copyright (c) 2019-     GEOSX Contributors
 * All rights reserved
 *
 * See top level LICENSE, COPYRIGHT, CONTRIBUTORS, NOTICE, and ACKNOWLEDGEMENTS files for details.
 * ------------------------------------------------------------------------------------------------------------
 */


/**
 * @file ElasticWaveEquationSEM.hpp
 */

#ifndef SRC_CORECOMPONENTS_PHYSICSSOLVERS_WAVEPROPAGATION_ELASTICWAVEEQUATIONSEM_HPP_
#define SRC_CORECOMPONENTS_PHYSICSSOLVERS_WAVEPROPAGATION_ELASTICWAVEEQUATIONSEM_HPP_

#include "WaveSolverBase.hpp"
#include "mesh/MeshFields.hpp"
#include "physicsSolvers/SolverBase.hpp"

namespace geos
{

class ElasticWaveEquationSEM : public WaveSolverBase
{
public:

  using EXEC_POLICY = parallelDevicePolicy<  >;
  using ATOMIC_POLICY = parallelDeviceAtomic;

  /**
   * @brief Safeguard for timeStep. Used to avoid memory issue due to too small value.
   */
  static constexpr real64 epsilonLoc = 1e-8;

  ElasticWaveEquationSEM( const std::string & name,
                          Group * const parent );

  virtual ~ElasticWaveEquationSEM() override;

  ElasticWaveEquationSEM() = delete;
  ElasticWaveEquationSEM( ElasticWaveEquationSEM const & ) = delete;
  ElasticWaveEquationSEM( ElasticWaveEquationSEM && ) = default;

  ElasticWaveEquationSEM & operator=( ElasticWaveEquationSEM const & ) = delete;
  ElasticWaveEquationSEM & operator=( ElasticWaveEquationSEM && ) = delete;

  /// String used to form the solverName used to register solvers in CoupledSolver
  static string coupledSolverAttributePrefix() { return "elastic"; }

  static string catalogName() { return "ElasticSEM"; }
  /**
   * @copydoc SolverBase::getCatalogName()
   */
  string getCatalogName() const override { return catalogName(); }

  virtual void initializePreSubGroups() override;

  virtual void registerDataOnMesh( Group & meshBodies ) override final;


  /**
   * @defgroup Solver Interface Functions
   *
   * These functions provide the primary interface that is required for derived classes
   */
  /**@{*/
  virtual real64 explicitStepForward( real64 const & time_n,
                                      real64 const & dt,
                                      integer const cycleNumber,
                                      DomainPartition & domain,
                                      bool const computeGradient ) override;

  virtual real64 explicitStepBackward( real64 const & time_n,
                                       real64 const & dt,
                                       integer const cycleNumber,
                                       DomainPartition & domain,
                                       bool const computeGradient ) override;
  /**@}*/

  /**
   * @brief Multiply the precomputed term by the Ricker and add to the right-hand side
   * @param cycleNumber the cycle number/step number of evaluation of the source
   * @param rhsx the right hand side vector to be computed (x-component)
   * @param rhsy the right hand side vector to be computed (y-component)
   * @param rhsz the right hand side vector to be computed (z-component)
   */
  void addSourceToRightHandSide( integer const & cycleNumber, arrayView1d< real32 > const rhsx, arrayView1d< real32 > const rhsy, arrayView1d< real32 > const rhsz );

  /**
   * TODO: move implementation into WaveSolverBase once 'm_receiverIsLocal' is also moved
   * @brief Compute DAS data from the appropriate three-component receiver pairs
   * @param xCompRcv the array holding the x-component of pairs of receivers
   * @param yCompRcv the array holding the y-component of pairs of receivers
   * @param zCompRcv the array holding the z-component of pairs of receivers
   */
  void computeDAS( arrayView2d< real32 > const xCompRcv,
                   arrayView2d< real32 > const yCompRcv,
                   arrayView2d< real32 > const zCompRcv );


  /**
   * @brief Overridden from ExecutableGroup. Used to write last seismogram if needed.
   */
  virtual void cleanup( real64 const time_n,
                        integer const cycleNumber,
                        integer const eventCounter,
                        real64 const eventProgress,
                        DomainPartition & domain ) override;

  struct viewKeyStruct : WaveSolverBase::viewKeyStruct
  {
    static constexpr char const * displacementXNp1AtReceiversString() { return "displacementXNp1AtReceivers"; }
    static constexpr char const * displacementYNp1AtReceiversString() { return "displacementYNp1AtReceivers"; }
    static constexpr char const * displacementZNp1AtReceiversString() { return "displacementZNp1AtReceivers"; }

    static constexpr char const * sourceForceString() { return "sourceForce"; }
    static constexpr char const * sourceMomentString() { return "sourceMoment"; }

  } waveEquationViewKeys;


  /** internal function to the class to compute explicitStep either for backward or forward.
   * (requires not to be private because it is called from GEOS_HOST_DEVICE method)
   * @param time_n time at the beginning of the step
   * @param dt the perscribed timestep
   * @param cycleNumber the current cycle number
   * @param domain the domain object
   * @return return the timestep that was achieved during the step.
   */
  real64 explicitStepInternal( real64 const & time_n,
                               real64 const & dt,
                               integer const cycleNumber,
                               DomainPartition & domain );

  void computeUnknowns( real64 const & time_n,
                        real64 const & dt,
                        integer const cycleNumber,
                        DomainPartition & domain,
                        MeshLevel & mesh,
                        arrayView1d< string const > const & regionNames );

  void synchronizeUnknowns( real64 const & time_n,
                            real64 const & dt,
                            integer const cycleNumber,
                            DomainPartition & domain,
                            MeshLevel & mesh,
                            arrayView1d< string const > const & regionNames );

  void prepareNextTimestep( MeshLevel & mesh );
protected:

  virtual void postProcessInput() override final;

  virtual void initializePostInitialConditionsPreSubGroups() override final;

private:

  /**
   * @brief Locate sources and receivers position in the mesh elements, evaluate the basis functions at each point and save them to the
   * corresponding elements nodes.
   * @param mesh mesh of the computational domain
   * @param regionNames the names of the region you loop on
   */
  virtual void precomputeSourceAndReceiverTerm( MeshLevel & mesh, arrayView1d< string const > const & regionNames ) override;

  /**
   * @brief Apply free surface condition to the face define in the geometry box from the xml
   * @param time the time to apply the BC
   * @param domain the partition domain
   */
  virtual void applyFreeSurfaceBC( real64 const time, DomainPartition & domain ) override;

  /**
   * @brief Initialize Perfectly Matched Layer (PML) information
   */
  virtual void initializePML() override;

  /**
   * @brief Apply Perfectly Matched Layer (PML) to the regions defined in the geometry box from the xml
   * @param time the time to apply the BC
   * @param domain the partition domain
   */
  virtual void applyPML( real64 const time, DomainPartition & domain ) override;

<<<<<<< HEAD
  localIndex getNumNodesPerElem();

=======
>>>>>>> a9d105c7
  /// Constant part of the source for the nodes listed in m_sourceNodeIds in x-direction
  array2d< real64 > m_sourceConstantsx;

  /// Constant part of the source for the nodes listed in m_sourceNodeIds in y-direction
  array2d< real64 > m_sourceConstantsy;

  /// Constant part of the source for the nodes listed in m_sourceNodeIds in z-direction
  array2d< real64 > m_sourceConstantsz;

  /// Displacement_np1 at the receiver location for each time step for each receiver (x-component)
  array2d< real32 > m_displacementXNp1AtReceivers;

  /// Displacement_np1 at the receiver location for each time step for each receiver (y-component)
  array2d< real32 > m_displacementYNp1AtReceivers;

  /// Displacement_np1 at the receiver location for each time step for each receiver (z-component)
  array2d< real32 > m_displacementZNp1AtReceivers;

  /// Vector describing the force of the source
  R1Tensor m_sourceForce;

  /// Symmetric tensor describing the moment of the source
  R2SymTensor m_sourceMoment;

};


namespace fields
{

DECLARE_FIELD( Displacementx_nm1,
               "displacementx_nm1",
               array1d< real32 >,
               0,
               NOPLOT,
               WRITE_AND_READ,
               "x-component of displacement at time n-1." );

DECLARE_FIELD( Displacementy_nm1,
               "displacementy_nm1",
               array1d< real32 >,
               0,
               NOPLOT,
               WRITE_AND_READ,
               "y-component of displacement at time n-1." );

DECLARE_FIELD( Displacementz_nm1,
               "displacementz_nm1",
               array1d< real32 >,
               0,
               NOPLOT,
               WRITE_AND_READ,
               "z-component of displacement at time n-1." );

DECLARE_FIELD( Displacementx_n,
               "displacementx_n",
               array1d< real32 >,
               0,
               NOPLOT,
               WRITE_AND_READ,
               "x-component of displacement at time n." );

DECLARE_FIELD( Displacementy_n,
               "displacementy_n",
               array1d< real32 >,
               0,
               NOPLOT,
               WRITE_AND_READ,
               "y-component of displacement at time n." );

DECLARE_FIELD( Displacementz_n,
               "displacementz_n",
               array1d< real32 >,
               0,
               NOPLOT,
               WRITE_AND_READ,
               "z-component of displacement at time n." );

DECLARE_FIELD( Displacementx_np1,
               "displacementx_np1",
               array1d< real32 >,
               0,
               LEVEL_0,
               WRITE_AND_READ,
               "x-component of displacement at time n+1." );

DECLARE_FIELD( Displacementy_np1,
               "displacementy_np1",
               array1d< real32 >,
               0,
               LEVEL_0,
               WRITE_AND_READ,
               "y-component of displacement at time n+1." );

DECLARE_FIELD( Displacementz_np1,
               "displacementz_np1",
               array1d< real32 >,
               0,
               LEVEL_0,
               WRITE_AND_READ,
               "z-component of displacement at time n+1." );

DECLARE_FIELD( ForcingRHSx,
               "rhsx",
               array1d< real32 >,
               0,
               NOPLOT,
               WRITE_AND_READ,
               "RHS for x-direction" );

DECLARE_FIELD( ForcingRHSy,
               "rhsy",
               array1d< real32 >,
               0,
               NOPLOT,
               WRITE_AND_READ,
               "RHS for y-direction" );

DECLARE_FIELD( ForcingRHSz,
               "rhsz",
               array1d< real32 >,
               0,
               NOPLOT,
               WRITE_AND_READ,
               "RHS for z-direction" );

DECLARE_FIELD( ElasticMassVector,
               "elasticMassVector",
               array1d< real32 >,
               0,
               NOPLOT,
               WRITE_AND_READ,
               "Diagonal Mass Matrix." );

DECLARE_FIELD( DampingVectorx,
               "dampingVectorx",
               array1d< real32 >,
               0,
               NOPLOT,
               WRITE_AND_READ,
               "Diagonal Damping Matrix in x-direction." );

DECLARE_FIELD( DampingVectory,
               "dampingVectory",
               array1d< real32 >,
               0,
               NOPLOT,
               WRITE_AND_READ,
               "Diagonal Damping Matrix in y-direction." );

DECLARE_FIELD( DampingVectorz,
               "dampingVectorz",
               array1d< real32 >,
               0,
               NOPLOT,
               WRITE_AND_READ,
               "Diagonal Damping Matrix in z-direction." );

DECLARE_FIELD( StiffnessVectorx,
               "stiffnessVectorx",
               array1d< real32 >,
               0,
               NOPLOT,
               WRITE_AND_READ,
               "x-component of stiffness vector." );

DECLARE_FIELD( StiffnessVectory,
               "stiffnessVectory",
               array1d< real32 >,
               0,
               NOPLOT,
               WRITE_AND_READ,
               "y-component of stiffness vector." );

DECLARE_FIELD( StiffnessVectorz,
               "stiffnessVectorz",
               array1d< real32 >,
               0,
               NOPLOT,
               WRITE_AND_READ,
               "z-component of stiffness vector." );

DECLARE_FIELD( ElasticVelocityVp,
               "elasticVelocityVp",
               array1d< real32 >,
               0,
               NOPLOT,
               WRITE_AND_READ,
               "P-waves speed in the cell" );

DECLARE_FIELD( ElasticVelocityVs,
               "elasticVelocityVs",
               array1d< real32 >,
               0,
               NOPLOT,
               WRITE_AND_READ,
               "S-waves speed in the cell" );

DECLARE_FIELD( ElasticDensity,
               "elasticDensity",
               array1d< real32 >,
               0,
               NOPLOT,
               WRITE_AND_READ,
               "Medium density of the cell" );

DECLARE_FIELD( ElasticFreeSurfaceFaceIndicator,
               "elasticFreeSurfaceFaceIndicator",
               array1d< localIndex >,
               0,
               NOPLOT,
               WRITE_AND_READ,
               "Free surface indicator, 1 if a face is on free surface 0 otherwise." );

DECLARE_FIELD( ElasticFreeSurfaceNodeIndicator,
               "elasticFreeSurfaceNodeIndicator",
               array1d< localIndex >,
               0,
               NOPLOT,
               WRITE_AND_READ,
               "Free surface indicator, 1 if a node is on free surface 0 otherwise." );

}


} /* namespace geos */

#endif /* SRC_CORECOMPONENTS_PHYSICSSOLVERS_WAVEPROPAGATION_ELASSTICWAVEEQUATIONSEM_HPP_ */<|MERGE_RESOLUTION|>--- conflicted
+++ resolved
@@ -189,11 +189,6 @@
    */
   virtual void applyPML( real64 const time, DomainPartition & domain ) override;
 
-<<<<<<< HEAD
-  localIndex getNumNodesPerElem();
-
-=======
->>>>>>> a9d105c7
   /// Constant part of the source for the nodes listed in m_sourceNodeIds in x-direction
   array2d< real64 > m_sourceConstantsx;
 
