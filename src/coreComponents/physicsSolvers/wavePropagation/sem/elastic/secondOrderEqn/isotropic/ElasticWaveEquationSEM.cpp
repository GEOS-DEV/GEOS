--- conflicted
+++ resolved
@@ -247,22 +247,17 @@
 
 void ElasticWaveEquationSEM::precomputeSourceAndReceiverTerm( MeshLevel & baseMesh, MeshLevel & mesh, arrayView1d< string const > const & regionNames )
 {
-<<<<<<< HEAD
+  GEOS_MARK_FUNCTION;
+
+  //This two variables are used for for Taper
   NodeManager & nodeManager = mesh.getNodeManager();
-  FaceManager const & faceManager = mesh.getFaceManager();
-
   arrayView2d< wsCoordType const, nodes::REFERENCE_POSITION_USD > const nodeCoords32 =
     nodeManager.getField< fields::referencePosition32 >().toViewConst();
-  arrayView2d< real64 const > const faceNormal  = faceManager.faceNormal();
-  arrayView2d< real64 const > const faceCenter  = faceManager.faceCenter();
-=======
-  GEOS_MARK_FUNCTION;
 
   arrayView1d< globalIndex const > const nodeLocalToGlobal = baseMesh.getNodeManager().localToGlobalMap().toViewConst();
   ArrayOfArraysView< localIndex const > const nodesToElements = baseMesh.getNodeManager().elementList().toViewConst();
   ArrayOfArraysView< localIndex const > const facesToNodes = baseMesh.getFaceManager().nodeList().toViewConst();
   arrayView2d< real64 const, nodes::REFERENCE_POSITION_USD > const nodeCoords = baseMesh.getNodeManager().referencePosition();
->>>>>>> 1b250bb6
 
   arrayView2d< real64 const > const sourceCoordinates = m_sourceCoordinates.toViewConst();
   arrayView2d< localIndex > const sourceNodeIds = m_sourceNodeIds.toView();
@@ -298,7 +293,6 @@
     }
   }
 
-<<<<<<< HEAD
 
   if( m_useTaper==1 )
   {
@@ -310,15 +304,11 @@
                                                    taperCoeff );
   }
 
-  mesh.getElemManager().forElementSubRegions< CellElementSubRegion >( regionNames, [&]( localIndex const,
-                                                                                        CellElementSubRegion & elementSubRegion )
-=======
   mesh.getElemManager().forElementSubRegionsComplete< CellElementSubRegion >( regionNames, [&]( localIndex const,
                                                                                                 localIndex const er,
                                                                                                 localIndex const esr,
                                                                                                 ElementRegionBase &,
                                                                                                 CellElementSubRegion & elementSubRegion )
->>>>>>> 1b250bb6
   {
 
     GEOS_THROW_IF( elementSubRegion.getElementType() != ElementType::Hexahedron,
@@ -342,17 +332,12 @@
         Compute3DSourceAndReceiverConstantsWithDAS
       < EXEC_POLICY, FE_TYPE >
         ( elementSubRegion.size(),
-<<<<<<< HEAD
-        numFacesPerElem,
-        nodeCoords32,
-=======
         facesToNodes,
         nodeCoords,
         nodeLocalToGlobal,
         elemLocalToGlobal,
         nodesToElements,
         baseElemsToNodes,
->>>>>>> 1b250bb6
         elemGhostRank,
         elemsToNodes,
         elemsToFaces,
