--- conflicted
+++ resolved
@@ -228,7 +228,6 @@
   /// Flag to apply PML
   integer m_usePML;
 
-<<<<<<< HEAD
   /// Indices of the nodes (in the right order) for each source point
   array2d< localIndex > m_sourceNodeIds;
 
@@ -247,7 +246,6 @@
   /// Flag that indicates whether the receiver is local or not to the MPI rank
   array1d< localIndex > m_receiverIsLocal;
 
-=======
   /// lifo size
   localIndex m_lifoSize;
 
@@ -259,7 +257,6 @@
 
   /// LIFO to store p_dt2
   std::unique_ptr< lifoStorage< real32 > > m_lifo;
->>>>>>> 4468c19d
 
   struct parametersPML
   {
