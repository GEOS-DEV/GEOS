--- conflicted
+++ resolved
@@ -113,12 +113,9 @@
     static constexpr char const * usePMLString() { return "usePML"; }
     static constexpr char const * parametersPMLString() { return "parametersPML"; }
 
-<<<<<<< HEAD
     static constexpr char const * receiverElemString() { return "rcvElem"; }
     static constexpr char const * receiverRegionString() { return "receiverRegion"; }
-=======
     static constexpr char const * freeSurfaceString() { return "FreeSurface"; }
->>>>>>> 7d3f6081
   };
 
   /**
