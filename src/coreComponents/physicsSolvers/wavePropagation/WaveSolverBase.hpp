/*
 * ------------------------------------------------------------------------------------------------------------
 * SPDX-License-Identifier: LGPL-2.1-only
 *
 * Copyright (c) 2018-2020 Lawrence Livermore National Security LLC
 * Copyright (c) 2018-2020 The Board of Trustees of the Leland Stanford Junior University
 * Copyright (c) 2018-2020 TotalEnergies
 * Copyright (c) 2019-     GEOSX Contributors
 * All rights reserved
 *
 * See top level LICENSE, COPYRIGHT, CONTRIBUTORS, NOTICE, and ACKNOWLEDGEMENTS files for details.
 * ------------------------------------------------------------------------------------------------------------
 */


/**
 * @file WaveSolverBase.hpp
 */

#ifndef GEOS_PHYSICSSOLVERS_WAVEPROPAGATION_WAVESOLVERBASE_HPP_
#define GEOS_PHYSICSSOLVERS_WAVEPROPAGATION_WAVESOLVERBASE_HPP_


#include "mesh/MeshFields.hpp"
#include "physicsSolvers/SolverBase.hpp"
#include "common/LifoStorage.hpp"
#if !defined( GEOS_USE_HIP )
#include "finiteElement/elementFormulations/Qk_Hexahedron_Lagrange_GaussLobatto.hpp"
#endif
#include "WaveSolverUtils.hpp"

#if !defined( GEOS_USE_HIP )
#define SEM_FE_TYPES \
  finiteElement::Q1_Hexahedron_Lagrange_GaussLobatto, \
  finiteElement::Q2_Hexahedron_Lagrange_GaussLobatto, \
  finiteElement::Q3_Hexahedron_Lagrange_GaussLobatto, \
  finiteElement::Q4_Hexahedron_Lagrange_GaussLobatto, \
  finiteElement::Q5_Hexahedron_Lagrange_GaussLobatto
#else
#define SEM_FE_TYPES
#endif

#define SELECTED_FE_TYPES SEM_FE_TYPES

namespace geos
{

class WaveSolverBase : public SolverBase
{
public:

  static constexpr real64 epsilonLoc = WaveSolverUtils::epsilonLoc;
  using EXEC_POLICY = WaveSolverUtils::EXEC_POLICY;
  using wsCoordType = WaveSolverUtils::wsCoordType;

  WaveSolverBase( const std::string & name,
                  Group * const parent );

  virtual ~WaveSolverBase() override;

  WaveSolverBase() = delete;
  WaveSolverBase( WaveSolverBase const & ) = delete;
  WaveSolverBase( WaveSolverBase && ) = default;

  WaveSolverBase & operator=( WaveSolverBase const & ) = delete;
  WaveSolverBase & operator=( WaveSolverBase && ) = delete;

  virtual void initializePreSubGroups() override;

  virtual real64 solverStep( real64 const & time_n,
                             real64 const & dt,
                             integer const cycleNumber,
                             DomainPartition & domain ) override;


  virtual real64 explicitStep( real64 const & time_n,
                               real64 const & dt,
                               integer const cycleNumber,
                               DomainPartition & domain ) override;

  struct viewKeyStruct : SolverBase::viewKeyStruct
  {
    static constexpr char const * sourceCoordinatesString() { return "sourceCoordinates"; }
    static constexpr char const * sourceValueString() { return "sourceValue"; }

    static constexpr char const * timeSourceFrequencyString() { return "timeSourceFrequency"; }
    static constexpr char const * timeSourceDelayString() { return "timeSourceDelay"; }
    static constexpr char const * rickerOrderString() { return "rickerOrder"; }

    static constexpr char const * receiverCoordinatesString() { return "receiverCoordinates"; }

    static constexpr char const * sourceNodeIdsString() { return "sourceNodeIds"; }
    static constexpr char const * sourceConstantsString() { return "sourceConstants"; }
    static constexpr char const * sourceIsAccessibleString() { return "sourceIsAccessible"; }

    static constexpr char const * receiverNodeIdsString() { return "receiverNodeIds"; }
    static constexpr char const * receiverConstantsString() {return "receiverConstants"; }
    static constexpr char const * receiverIsLocalString() { return "receiverIsLocal"; }

    static constexpr char const * outputSeismoTraceString() { return "outputSeismoTrace"; }
    static constexpr char const * dtSeismoTraceString() { return "dtSeismoTrace"; }
    static constexpr char const * dtWaveFieldString() { return "dtWaveField"; }
    static constexpr char const * indexSeismoTraceString() { return "indexSeismoTrace"; }
    static constexpr char const * indexWaveFieldString() { return "indexWaveField"; }
    static constexpr char const * forwardString() { return "forward"; }
    static constexpr char const * saveFieldsString() { return "saveFields"; }
    static constexpr char const * shotIndexString() { return "shotIndex"; }
    static constexpr char const * enableLifoString() { return "enableLifo"; }
    static constexpr char const * lifoSizeString() { return "lifoSize"; }
    static constexpr char const * lifoOnDeviceString() { return "lifoOnDevice"; }
    static constexpr char const * lifoOnHostString() { return "lifoOnHost"; }

    static constexpr char const * useDASString() { return "useDAS"; }
    static constexpr char const * linearDASSamplesString() { return "linearDASSamples"; }
    static constexpr char const * linearDASGeometryString() { return "linearDASGeometry"; }
    static constexpr char const * linearDASVectorXString() { return "linearDASVectorX"; }
    static constexpr char const * linearDASVectorYString() { return "linearDASVectorY"; }
    static constexpr char const * linearDASVectorZString() { return "linearDASVectorZ"; }

    static constexpr char const * usePMLString() { return "usePML"; }
    static constexpr char const * parametersPMLString() { return "parametersPML"; }

    static constexpr char const * receiverElemString() { return "rcvElem"; }
    static constexpr char const * receiverRegionString() { return "receiverRegion"; }
    static constexpr char const * freeSurfaceString() { return "FreeSurface"; }
  };

  /**
   * @brief Re-initialize source and receivers positions in the mesh, and resize the pressureNp1_at_receivers array
   */
  void reinit() override final;

  SortedArray< localIndex > const & getSolverNodesSet() { return m_solverTargetNodesSet; }

  void computeTargetNodeSet( arrayView2d< localIndex const, cells::NODE_MAP_USD > const & elemsToNodes,
                             localIndex const subRegionSize,
                             localIndex const numQuadraturePointsPerElem );

protected:

  virtual void postProcessInput() override;

  /**
   * @brief Utility function to check if a directory exists
   * @param directoryName the name of the directory
   * @return true if the directory exists, false otherwise
   */
  bool directoryExists( std::string const & directoryName );

  /**
   * @brief Apply free surface condition to the face defined in the geometry box of the xml
   * @param time the time to apply the BC
   * @param domain the partition domain
   */
  virtual void applyFreeSurfaceBC( real64 const time, DomainPartition & domain ) = 0;


  /**
   * @brief Initialize Perfectly Matched Layer (PML) information
   */
  virtual void initializePML() = 0;

  virtual void incrementIndexSeismoTrace( real64 const time_n );

  /**
   * @brief Computes the traces on all receivers (see @computeSeismoTraces) up to time_n+dt
   * @param time_n the time corresponding to the field values pressure_n
   * @param dt the simulation timestep
   * @param var_np1 the field values at time_n + dt
   * @param var_n the field values at time_n
   * @param varAtreceivers the array holding the trace values, where the output is written
   * @param coeffs a vector of receiver-dependent coefficients to be applied. Taken to be 1 by default
   * @param add true if new values are added to the array, false if they overwrite current data
   */
  virtual void computeAllSeismoTraces( real64 const time_n,
                                       real64 const dt,
                                       arrayView1d< real32 const > const var_np1,
                                       arrayView1d< real32 const > const var_n,
                                       arrayView2d< real32 > varAtReceivers,
                                       arrayView1d< real32 > coeffs = {},
                                       bool add = false );
  /**
   * @brief Computes the traces on all receivers (see @computeSeismoTraces) up to time_n+dt
   * @param time_n the time corresponding to the field values pressure_n
   * @param dt the simulation timestep
   * @param var_np1 the field values at time_n + dt
   * @param var_n the field values at time_n
   * @param varAtreceivers the array holding the trace values, where the output is written
   */
  virtual void compute2dVariableAllSeismoTraces( localIndex const regionIndex,
                                                 real64 const time_n,
                                                 real64 const dt,
                                                 arrayView2d< real32 const > const var_np1,
                                                 arrayView2d< real32 const > const var_n,
                                                 arrayView2d< real32 > varAtReceivers );

  /**
   * @brief Apply Perfectly Matched Layer (PML) to the regions defined in the geometry box from the xml
   * @param time the time to apply the BC
   * @param domain the partition domain
   */
  virtual void applyPML( real64 const time, DomainPartition & domain ) = 0;

  /**
   * @brief Locate sources and receivers positions in the mesh elements, evaluate the basis functions at each point and save them to the
   * corresponding elements nodes.
   * @param mesh mesh of the computational domain
   */
  virtual void precomputeSourceAndReceiverTerm( MeshLevel & mesh, arrayView1d< string const > const & regionNames ) = 0;

  /**
   * @brief Perform forward explicit step
   * @param time_n time at the beginning of the step
   * @param dt the perscribed timestep
   * @param cycleNumber the current cycle number
   * @param domain the domain object
   * @param computeGradient Indicates if we want to compute gradient at this step
   * @return return the timestep that was achieved during the step.
   */
  virtual real64 explicitStepForward( real64 const & time_n,
                                      real64 const & dt,
                                      integer const cycleNumber,
                                      DomainPartition & domain,
                                      bool const computeGradient ) = 0;
  /**
   * @brief Perform backward explicit step
   * @param time_n time at the beginning of the step
   * @param dt the perscribed timestep
   * @param cycleNumber the current cycle number
   * @param domain the domain object
   * @param computeGradient Indicates if we want to compute gradient at this step
   * @return return the timestep that was achieved during the step.
   */
  virtual real64 explicitStepBackward( real64 const & time_n,
                                       real64 const & dt,
                                       integer const cycleNumber,
                                       DomainPartition & domain,
                                       bool const computeGradient ) = 0;


  virtual void registerDataOnMesh( Group & meshBodies ) override;

  localIndex getNumNodesPerElem();

  /// Coordinates of the sources in the mesh
  array2d< real64 > m_sourceCoordinates;

  /// Precomputed value of the source terms
  array2d< real32 > m_sourceValue;

  /// Central frequency for the Ricker time source
  real32 m_timeSourceFrequency;

  /// Source time delay (1 / f0 by default)
  real32 m_timeSourceDelay;

  /// Coordinates of the receivers in the mesh
  array2d< real64 > m_receiverCoordinates;

  /// Flag that indicates the order of the Ricker to be used, order 2 by default
  localIndex m_rickerOrder;

  /// Flag that indicates if we write the seismo trace in a file .txt, 0 no output, 1 otherwise
  integer m_outputSeismoTrace;

  /// Time step for seismoTrace output
  real64 m_dtSeismoTrace;

  /// Time step for waveField/gradient save
  real64 m_dtWaveField;

  /// Cycle number for output SeismoTrace
  localIndex m_indexSeismoTrace;

  /// Cycle number for gradient POD
  localIndex m_indexWaveField;

  /// Amount of seismoTrace that will be recorded for each receiver
  localIndex m_nsamplesSeismoTrace;

<<<<<<< HEAD
  /// Amount of waveField that will be recorded
  localIndex m_nsamplesWaveField;

  /// Flag to indicate if DAS type of data will be modeled
  integer m_useDAS;
=======
  /// Flag to indicate which DAS type  will be modeled
  WaveSolverUtils::DASType m_useDAS;

  /// Number of points used for strain integration for dipole DAS
  integer m_linearDASSamples;
>>>>>>> bc0f67a3

  /// Geometry parameters for a linear DAS fiber (dip, azimuth, gauge length)
  array2d< real64 > m_linearDASGeometry;

  /// X component of the linear DAS direction vector
  array1d< real32 > m_linearDASVectorX;

  /// Y component of the linear DAS direction vector
  array1d< real32 > m_linearDASVectorY;

  /// Z component of the linear DAS direction vector
  array1d< real32 > m_linearDASVectorZ;

  /// Indicate if we want to compute forward ou backward
  localIndex m_forward;

  /// Indicate if we want to save fields to restore them during backward
  localIndex m_saveFields;

  // Indicate the current shot computed for naming saved temporary data
  integer m_shotIndex;

  /// Flag to apply PML
  integer m_usePML;

  /// Indices of the nodes (in the right order) for each source point
  array2d< localIndex > m_sourceNodeIds;

  /// Constant part of the source for the nodes listed in m_sourceNodeIds
  array2d< real64 > m_sourceConstants;

  /// Flag that indicates whether the source is local or not to the MPI rank
  array1d< localIndex > m_sourceIsAccessible;

  /// Indices of the element nodes (in the right order) for each receiver point
  array2d< localIndex > m_receiverNodeIds;

  /// Basis function evaluated at the receiver for the nodes listed in m_receiverNodeIds
  array2d< real64 > m_receiverConstants;

  /// Flag that indicates whether the receiver is local or not to the MPI rank
  array1d< localIndex > m_receiverIsLocal;

  /// Array containing the elements which contain a receiver
  array1d< localIndex > m_rcvElem;

  /// Array containing the elements which contain the region which the receiver belongs
  array1d< localIndex > m_receiverRegion;

  /// Flag to enable LIFO
  localIndex m_enableLifo;

  /// lifo size (should be the total number of buffer to save in LIFO)
  localIndex m_lifoSize;

  /// Number of buffers to store on device by LIFO  (if negative, opposite of percentage of remaining memory)
  localIndex m_lifoOnDevice;

  /// Number of buffers to store on host by LIFO  (if negative, opposite of percentage of remaining memory)
  localIndex m_lifoOnHost;

  /// LIFO to store p_dt2
  std::unique_ptr< LifoStorage< real32, localIndex > > m_lifo;

  /// A set of target nodes IDs that will be handled by the current solver
  SortedArray< localIndex > m_solverTargetNodesSet;

  struct parametersPML
  {
    /// Mininum (x,y,z) coordinates of inner PML boundaries
    R1Tensor32 xMinPML;

    /// Maximum (x,y,z) coordinates of inner PML boundaries
    R1Tensor32 xMaxPML;

    /// Desired reflectivity of the PML region, used to compute the damping profile
    real32 reflectivityPML;

    /// Thickness of the PML region, used to compute the damping profile
    R1Tensor32 thicknessMinXYZPML;
    R1Tensor32 thicknessMaxXYZPML;

    /// Wave speed in the PML region, used to compute the damping profile
    R1Tensor32 waveSpeedMinXYZPML;
    R1Tensor32 waveSpeedMaxXYZPML;
  };

};

namespace fields
{
using reference32Type = array2d< WaveSolverUtils::wsCoordType, nodes::REFERENCE_POSITION_PERM >;
DECLARE_FIELD( referencePosition32,
               "referencePosition32",
               reference32Type,
               0,
               NOPLOT,
               WRITE_AND_READ,
               "Copy of the referencePosition from NodeManager in 32 bits integer" );
}
} /* namespace geos */

#endif /* GEOS_PHYSICSSOLVERS_WAVEPROPAGATION_WAVESOLVERBASE_HPP_ */<|MERGE_RESOLUTION|>--- conflicted
+++ resolved
@@ -278,19 +278,11 @@
   /// Amount of seismoTrace that will be recorded for each receiver
   localIndex m_nsamplesSeismoTrace;
 
-<<<<<<< HEAD
-  /// Amount of waveField that will be recorded
-  localIndex m_nsamplesWaveField;
-
-  /// Flag to indicate if DAS type of data will be modeled
-  integer m_useDAS;
-=======
   /// Flag to indicate which DAS type  will be modeled
   WaveSolverUtils::DASType m_useDAS;
 
   /// Number of points used for strain integration for dipole DAS
   integer m_linearDASSamples;
->>>>>>> bc0f67a3
 
   /// Geometry parameters for a linear DAS fiber (dip, azimuth, gauge length)
   array2d< real64 > m_linearDASGeometry;
