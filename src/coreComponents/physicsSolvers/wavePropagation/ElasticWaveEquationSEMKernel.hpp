--- conflicted
+++ resolved
@@ -495,9 +495,10 @@
     constexpr localIndex numNodesPerElem = FE_TYPE::numNodes;
     for(int i=0;i<numNodesPerElem;i++)
     {
-      RAJA::atomicAdd< parallelDeviceAtomic >( &m_stiffnessVectorx[m_elemsToNodes[k][i]], stack.stiffnessVectorxLocal[i] );
-      RAJA::atomicAdd< parallelDeviceAtomic >( &m_stiffnessVectory[m_elemsToNodes[k][i]], stack.stiffnessVectoryLocal[i] );
-      RAJA::atomicAdd< parallelDeviceAtomic >( &m_stiffnessVectorz[m_elemsToNodes[k][i]], stack.stiffnessVectorzLocal[i] );
+      const localIndex nodeIndex = m_elemsToNodes( k, i );
+      RAJA::atomicAdd< parallelDeviceAtomic >( &m_stiffnessVectorx[ nodeIndex ], stack.stiffnessVectorxLocal[ i ] );
+      RAJA::atomicAdd< parallelDeviceAtomic >( &m_stiffnessVectory[ nodeIndex ], stack.stiffnessVectoryLocal[ i ] );
+      RAJA::atomicAdd< parallelDeviceAtomic >( &m_stiffnessVectorz[ nodeIndex ], stack.stiffnessVectorzLocal[ i ] );
     }
     return 0;
   }
@@ -532,15 +533,9 @@
       real32 const localIncrementy = (Ryx_ij * m_ux_n[m_elemsToNodes( k, j )] + Ryy_ij*m_uy_n[m_elemsToNodes( k, j )] + Ryz_ij*m_uz_n[m_elemsToNodes( k, j )]);
       real32 const localIncrementz = (Rzx_ij * m_ux_n[m_elemsToNodes( k, j )] + Rzy_ij*m_uy_n[m_elemsToNodes( k, j )] + Rzz_ij*m_uz_n[m_elemsToNodes( k, j )]);
 
-<<<<<<< HEAD
       stack.stiffnessVectorxLocal[ i ] += localIncrementx;
       stack.stiffnessVectoryLocal[ i ] += localIncrementy;
       stack.stiffnessVectorzLocal[ i ] += localIncrementz;
-=======
-      RAJA::atomicAdd< parallelDeviceAtomic >( &m_stiffnessVectorx[m_elemsToNodes( k, i )], localIncrementx );
-      RAJA::atomicAdd< parallelDeviceAtomic >( &m_stiffnessVectory[m_elemsToNodes( k, i )], localIncrementy );
-      RAJA::atomicAdd< parallelDeviceAtomic >( &m_stiffnessVectorz[m_elemsToNodes( k, i )], localIncrementz );
->>>>>>> a9d105c7
     } );
   }
 
