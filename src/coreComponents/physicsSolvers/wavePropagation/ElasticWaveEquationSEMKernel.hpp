/*
 * ------------------------------------------------------------------------------------------------------------
 * SPDX-License-Identifier: LGPL-2.1-only
 *
 * Copyright (c) 2018-2020 Lawrence Livermore National Security LLC
 * Copyright (c) 2018-2020 The Board of Trustees of the Leland Stanford Junior University
 * Copyright (c) 2018-2020 Total, S.A
 * Copyright (c) 2019-     GEOSX Contributors
 * All rights reserved
 *
 * See top level LICENSE, COPYRIGHT, CONTRIBUTORS, NOTICE, and ACKNOWLEDGEMENTS files for details.
 * ------------------------------------------------------------------------------------------------------------
 */

/**
 * @file ElasticWaveEquationSEMKernel.hpp
 */

#ifndef GEOS_PHYSICSSOLVERS_WAVEPROPAGATION_ELASTICWAVEEQUATIONSEMKERNEL_HPP_
#define GEOS_PHYSICSSOLVERS_WAVEPROPAGATION_ELASTICWAVEEQUATIONSEMKERNEL_HPP_

#include "finiteElement/kernelInterface/KernelBase.hpp"
#include "WaveSolverUtils.hpp"
#include "WaveSolverBaseFields.hpp"



namespace geos
{

using namespace fields;

/// Namespace to contain the elastic wave kernels.
namespace elasticWaveEquationSEMKernels
{

struct PrecomputeSourceAndReceiverKernel
{

  /**
   * @brief Launches the precomputation of the source and receiver terms
   * @tparam EXEC_POLICY execution policy
   * @tparam FE_TYPE finite element type
   * @param[in] size the number of cells in the subRegion
   * @param[in] numFacesPerElem number of face on an element
   * @param[in] X coordinates of the nodes
   * @param[in] elemGhostRank array containing the ghost rank
   * @param[in] elemsToNodes map from element to nodes
   * @param[in] elemsToFaces map from element to faces
   * @param[in] elemCenter coordinates of the element centers
   * @param[in] faceNormal array containing the normal of all faces
   * @param[in] faceCenter array containing the center of all faces
   * @param[in] sourceCoordinates coordinates of the source terms
   * @param[in] receiverCoordinates coordinates of the receiver terms
   * @param[in] dt time-step
   * @param[in] timeSourceFrequency Peak frequency of the source
   * @param[in] rickerOrder Order of the Ricker wavelet
   * @param[out] sourceIsAccessible flag indicating whether the source is accessible or not
   * @param[out] sourceNodeIds indices of the nodes of the element where the source is located
   * @param[out] sourceConstantsx constant part of the source terms in x-direction
   * @param[out] sourceConstantsy constant part of the source terms in y-direction
   * @param[out] sourceConstantsz constant part of the source terms in z-direction
   * @param[out] receiverIsLocal flag indicating whether the receiver is local or not
   * @param[out] receiverNodeIds indices of the nodes of the element where the receiver is located
   * @param[out] receiverNodeConstants constant part of the receiver term
   * @param[out] sourceValue array containing the value of the time dependent source (Ricker for e.g)
   */
  template< typename EXEC_POLICY, typename FE_TYPE >
  static void
  launch( localIndex const size,
          localIndex const numFacesPerElem,
          arrayView2d< WaveSolverBase::wsCoordType const, nodes::REFERENCE_POSITION_USD > const X,
          arrayView1d< integer const > const elemGhostRank,
          arrayView2d< localIndex const, cells::NODE_MAP_USD > const & elemsToNodes,
          arrayView2d< localIndex const > const elemsToFaces,
          arrayView2d< real64 const > const & elemCenter,
          arrayView2d< real64 const > const faceNormal,
          arrayView2d< real64 const > const faceCenter,
          arrayView2d< real64 const > const sourceCoordinates,
          arrayView1d< localIndex > const sourceIsAccessible,
          arrayView2d< localIndex > const sourceNodeIds,
          arrayView2d< real64 > const sourceConstantsx,
          arrayView2d< real64 > const sourceConstantsy,
          arrayView2d< real64 > const sourceConstantsz,
          arrayView2d< real64 const > const receiverCoordinates,
          arrayView1d< localIndex > const receiverIsLocal,
          arrayView2d< localIndex > const receiverNodeIds,
          arrayView2d< real64 > const receiverConstants,
          arrayView2d< real32 > const sourceValue,
          real64 const dt,
          real32 const timeSourceFrequency,
          localIndex const rickerOrder,
          R1Tensor const sourceForce,
          R2SymTensor const sourceMoment )
  {

    forAll< EXEC_POLICY >( size, [=] GEOS_HOST_DEVICE ( localIndex const k )
    {

      constexpr localIndex numNodesPerElem = FE_TYPE::numNodes;

      real64 const center[3] = { elemCenter[k][0],
                                 elemCenter[k][1],
                                 elemCenter[k][2] };

      // Step 1: locate the sources, and precompute the source term

      /// loop over all the source that haven't been found yet
      for( localIndex isrc = 0; isrc < sourceCoordinates.size( 0 ); ++isrc )
      {
        if( sourceIsAccessible[isrc] == 0 )
        {
          real64 const coords[3] = { sourceCoordinates[isrc][0],
                                     sourceCoordinates[isrc][1],
                                     sourceCoordinates[isrc][2] };

          real64 xLocal[numNodesPerElem][3];

          for( localIndex a=0; a< numNodesPerElem; ++a )
          {
            for( localIndex i=0; i<3; ++i )
            {
              xLocal[a][i] = X( elemsToNodes( k, a ), i );
            }
          }


          bool const sourceFound =
            WaveSolverUtils::locateSourceElement( numFacesPerElem,
                                                  center,
                                                  faceNormal,
                                                  faceCenter,
                                                  elemsToFaces[k],
                                                  coords );

          if( sourceFound )
          {
            real64 coordsOnRefElem[3]{};


            WaveSolverUtils::computeCoordinatesOnReferenceElement< FE_TYPE >( coords,
                                                                              elemsToNodes[k],
                                                                              X,
                                                                              coordsOnRefElem );
            sourceIsAccessible[isrc] = 1;

            real64 N[FE_TYPE::numNodes];
            real64 gradN[FE_TYPE::numNodes][3];
            FE_TYPE::calcN( coordsOnRefElem, N );
            FE_TYPE::calcGradN( coordsOnRefElem, xLocal, gradN );
            R2SymTensor moment = sourceMoment;
            for( localIndex q=0; q< numNodesPerElem; ++q )
            {
              real64 inc[3] = { 0, 0, 0 };
              sourceNodeIds[isrc][q] = elemsToNodes[k][q];
              inc[0] += sourceForce[0] * N[q];
              inc[1] += sourceForce[1] * N[q];
              inc[2] += sourceForce[2] * N[q];

              LvArray::tensorOps::Ri_add_symAijBj< 3 >( inc, moment.data, gradN[q] );
              sourceConstantsx[isrc][q] += inc[0];
              sourceConstantsy[isrc][q] += inc[1];
              sourceConstantsz[isrc][q] += inc[2];
            }

            for( localIndex cycle = 0; cycle < sourceValue.size( 0 ); ++cycle )
            {
              real64 const time = cycle*dt;
              sourceValue[cycle][isrc] = WaveSolverUtils::evaluateRicker( time, timeSourceFrequency, rickerOrder );
            }

          }
        }
      } // end loop over all sources


      // Step 2: locate the receivers, and precompute the receiver term

      /// loop over all the receivers that haven't been found yet
      for( localIndex ircv = 0; ircv < receiverCoordinates.size( 0 ); ++ircv )
      {
        if( receiverIsLocal[ircv] == 0 )
        {
          real64 const coords[3] = { receiverCoordinates[ircv][0],
                                     receiverCoordinates[ircv][1],
                                     receiverCoordinates[ircv][2] };

          real64 coordsOnRefElem[3]{};
          bool const receiverFound =
            WaveSolverUtils::locateSourceElement( numFacesPerElem,
                                                  center,
                                                  faceNormal,
                                                  faceCenter,
                                                  elemsToFaces[k],
                                                  coords );

          if( receiverFound && elemGhostRank[k] < 0 )
          {
            WaveSolverUtils::computeCoordinatesOnReferenceElement< FE_TYPE >( coords,
                                                                              elemsToNodes[k],
                                                                              X,
                                                                              coordsOnRefElem );

            receiverIsLocal[ircv] = 1;

            real64 Ntest[numNodesPerElem];

            FE_TYPE::calcN( coordsOnRefElem, Ntest );

            for( localIndex a = 0; a < numNodesPerElem; ++a )
            {
              receiverNodeIds[ircv][a] = elemsToNodes[k][a];
              receiverConstants[ircv][a] = Ntest[a];
            }
          }
        }
      } // end loop over receivers
    } );

  }
};

template< typename FE_TYPE >
struct MassMatrixKernel
{

  MassMatrixKernel( FE_TYPE const & finiteElement )
    : m_finiteElement( finiteElement )
  {}

  /**
   * @brief Launches the precomputation of the mass matrices
   * @tparam EXEC_POLICY the execution policy
   * @tparam ATOMIC_POLICY the atomic policy
   * @param[in] size the number of cells in the subRegion
   * @param[in] numFacesPerElem number of faces per element
   * @param[in] X coordinates of the nodes
   * @param[in] elemsToNodes map from element to nodes
   * @param[in] density cell-wise density
   * @param[out] mass diagonal of the mass matrix
   */
  template< typename EXEC_POLICY, typename ATOMIC_POLICY >
  //std::enable_if_t< geos::is_sem_formulation< std::remove_cv_t< FE_TYPE_ > >::value, void >
  void
  launch( localIndex const size,
          arrayView2d< WaveSolverBase::wsCoordType const, nodes::REFERENCE_POSITION_USD > const X,
          arrayView2d< localIndex const, cells::NODE_MAP_USD > const elemsToNodes,
          arrayView1d< real32 const > const density,
          arrayView1d< real32 > const mass )

  {
    forAll< EXEC_POLICY >( size, [=] GEOS_HOST_DEVICE ( localIndex const k )
    {

      constexpr localIndex numNodesPerElem = FE_TYPE::numNodes;
      constexpr localIndex numQuadraturePointsPerElem = FE_TYPE::numQuadraturePoints;

      real64 xLocal[ numNodesPerElem ][ 3 ];
      for( localIndex a = 0; a < numNodesPerElem; ++a )
      {
        for( localIndex i = 0; i < 3; ++i )
        {
          xLocal[a][i] = X( elemsToNodes( k, a ), i );
        }
      }

      for( localIndex q = 0; q < numQuadraturePointsPerElem; ++q )
      {
        real32 const localIncrement = density[k] * m_finiteElement.computeMassTerm( q, xLocal );
        RAJA::atomicAdd< ATOMIC_POLICY >( &mass[elemsToNodes[k][q]], localIncrement );
      }
    } ); // end loop over element
  }

  /// The finite element space/discretization object for the element type in the subRegion
  FE_TYPE const & m_finiteElement;

};

template< typename FE_TYPE >
struct DampingMatrixKernel
{

  DampingMatrixKernel( FE_TYPE const & finiteElement )
    : m_finiteElement( finiteElement )
  {}

  /**
   * @brief Launches the precomputation of the damping matrices
   * @tparam EXEC_POLICY the execution policy
   * @tparam ATOMIC_POLICY the atomic policy
   * @param[in] size the number of cells in the subRegion
   * @param[in] X coordinates of the nodes
   * @param[in] facesToElems map from faces to elements
   * @param[in] facesToNodes map from face to nodes
   * @param[in] facesDomainBoundaryIndicator flag equal to 1 if the face is on the boundary, and to 0 otherwise
   * @param[in] freeSurfaceFaceIndicator flag equal to 1 if the face is on the free surface, and to 0 otherwise
   * @param[in] velocity cell-wise velocity
   * @param[out] damping diagonal of the damping matrix
   */
  template< typename EXEC_POLICY, typename ATOMIC_POLICY >
  //std::enable_if_t< geos::is_sem_formulation< std::remove_cv_t< FE_TYPE_ > >::value, void >
  void
  launch( localIndex const size,
          arrayView2d< WaveSolverBase::wsCoordType const, nodes::REFERENCE_POSITION_USD > const X,
          arrayView2d< localIndex const > const facesToElems,
          ArrayOfArraysView< localIndex const > const facesToNodes,
          arrayView1d< integer const > const facesDomainBoundaryIndicator,
          arrayView1d< localIndex const > const freeSurfaceFaceIndicator,
          arrayView2d< real64 const > const faceNormal,
          arrayView1d< real32 const > const density,
          arrayView1d< real32 const > const Vp,
          arrayView1d< real32 const > const Vs,
          arrayView1d< real32 > const dampingx,
          arrayView1d< real32 > const dampingy,
          arrayView1d< real32 > const dampingz )
  {
    forAll< EXEC_POLICY >( size, [=] GEOS_HOST_DEVICE ( localIndex const f )
    {
      // face on the domain boundary and not on free surface
      if( facesDomainBoundaryIndicator[f] == 1 && freeSurfaceFaceIndicator[f] != 1 )
      {
        localIndex k = facesToElems( f, 0 );
        if( k < 0 )
        {
          k = facesToElems( f, 1 );
        }

        constexpr localIndex numNodesPerFace = FE_TYPE::numNodesPerFace;

        real64 xLocal[ numNodesPerFace ][ 3 ];
        for( localIndex a = 0; a < numNodesPerFace; ++a )
        {
          for( localIndex i = 0; i < 3; ++i )
          {
            xLocal[a][i] = X( facesToNodes( f, a ), i );
          }
        }

        for( localIndex q = 0; q < numNodesPerFace; ++q )
        {
          real32 const localIncrementx = density[k] * (Vp[k]*LvArray::math::abs( faceNormal[f][0] ) + Vs[k]*sqrt( faceNormal[f][1]*faceNormal[f][1] +
                                                                                                                  faceNormal[f][2]*faceNormal[f][2] ) )* m_finiteElement.computeDampingTerm(
            q,
            xLocal );
          real32 const localIncrementy = density[k] * (Vp[k]*LvArray::math::abs( faceNormal[f][1] ) + Vs[k]*sqrt( faceNormal[f][0]*faceNormal[f][0] +
                                                                                                                  faceNormal[f][2]*faceNormal[f][2] ) )* m_finiteElement.computeDampingTerm(
            q,
            xLocal );
          real32 const localIncrementz = density[k] * (Vp[k]*LvArray::math::abs( faceNormal[f][2] ) + Vs[k]*sqrt( faceNormal[f][0]*faceNormal[f][0] +
                                                                                                                  faceNormal[f][1]*faceNormal[f][1] ) )*  m_finiteElement.computeDampingTerm(
            q,
            xLocal );

          RAJA::atomicAdd< ATOMIC_POLICY >( &dampingx[facesToNodes[f][q]], localIncrementx );
          RAJA::atomicAdd< ATOMIC_POLICY >( &dampingy[facesToNodes[f][q]], localIncrementy );
          RAJA::atomicAdd< ATOMIC_POLICY >( &dampingz[facesToNodes[f][q]], localIncrementz );
        }
      }
    } ); // end loop over element
  }

  /// The finite element space/discretization object for the element type in the subRegion
  FE_TYPE const & m_finiteElement;

};

/**
 * @brief Implements kernels for solving the elastic wave equations
 *   explicit central FD method and SEM
 * @copydoc geos::finiteElement::KernelBase
 * @tparam SUBREGION_TYPE The type of subregion that the kernel will act on.
 *
 * ### ElasticWaveEquationSEMKernel Description
 * Implements the KernelBase interface functions required for solving
 * the acoustic wave equations using the
 * "finite element kernel application" functions such as
 * geos::finiteElement::RegionBasedKernelApplication.
 *
 * The number of degrees of freedom per support point for both
 * the test and trial spaces are specified as `1`.
 */


template< typename SUBREGION_TYPE,
          typename CONSTITUTIVE_TYPE,
          typename FE_TYPE >
class ExplicitElasticSEM : public finiteElement::KernelBase< SUBREGION_TYPE,
                                                             CONSTITUTIVE_TYPE,
                                                             FE_TYPE,
                                                             1,
                                                             1 >
{
public:

  /// Alias for the base class;
  using Base = finiteElement::KernelBase< SUBREGION_TYPE,
                                          CONSTITUTIVE_TYPE,
                                          FE_TYPE,
                                          1,
                                          1 >;

  /// Number of nodes per element...which is equal to the
  /// numTestSupportPointPerElem and numTrialSupportPointPerElem by definition.
  static constexpr int numNodesPerElem = Base::maxNumTestSupportPointsPerElem;

  using Base::numDofPerTestSupportPoint;
  using Base::numDofPerTrialSupportPoint;
  using Base::m_elemsToNodes;
  using Base::m_elemGhostRank;
  using Base::m_constitutiveUpdate;
  using Base::m_finiteElementSpace;

//*****************************************************************************
  /**
   * @brief Constructor
   * @copydoc geos::finiteElement::KernelBase::KernelBase
   * @param nodeManager Reference to the NodeManager object.
   * @param edgeManager Reference to the EdgeManager object.
   * @param faceManager Reference to the FaceManager object.
   * @param targetRegionIndex Index of the region the subregion belongs to.
   * @param dt The time interval for the step.
   */
  ExplicitElasticSEM( NodeManager & nodeManager,
                      EdgeManager const & edgeManager,
                      FaceManager const & faceManager,
                      localIndex const targetRegionIndex,
                      SUBREGION_TYPE const & elementSubRegion,
                      FE_TYPE const & finiteElementSpace,
                      CONSTITUTIVE_TYPE & inputConstitutiveType,
                      real64 const dt ):
    Base( elementSubRegion,
          finiteElementSpace,
          inputConstitutiveType ),
<<<<<<< HEAD
    m_X( nodeManager.referencePosition() ),
    m_ux_n( nodeManager.getField< elasticSecondOrderSemFields::Displacementx_n >() ),
    m_uy_n( nodeManager.getField< elasticSecondOrderSemFields::Displacementy_n >() ),
    m_uz_n( nodeManager.getField< elasticSecondOrderSemFields::Displacementz_n >() ),
    m_stiffnessVectorx( nodeManager.getField< matricialFields::StiffnessVectorx >() ),
    m_stiffnessVectory( nodeManager.getField< matricialFields::StiffnessVectory >() ),
    m_stiffnessVectorz( nodeManager.getField< matricialFields::StiffnessVectorz >() ),
    m_density( elementSubRegion.template getField< geophysicalFields::Density >() ),
    m_Vp( elementSubRegion.template getField< geophysicalFields::Pwavespeed >() ),
    m_Vs( elementSubRegion.template getField< geophysicalFields::Swavespeed >() ),
=======
    m_X( nodeManager.getField< fields::referencePosition32 >() ),
    m_ux_n( nodeManager.getField< fields::Displacementx_n >() ),
    m_uy_n( nodeManager.getField< fields::Displacementy_n >() ),
    m_uz_n( nodeManager.getField< fields::Displacementz_n >() ),
    m_stiffnessVectorx( nodeManager.getField< fields::StiffnessVectorx >() ),
    m_stiffnessVectory( nodeManager.getField< fields::StiffnessVectory >() ),
    m_stiffnessVectorz( nodeManager.getField< fields::StiffnessVectorz >() ),
    m_density( elementSubRegion.template getField< fields::MediumDensity >() ),
    m_velocityVp( elementSubRegion.template getField< fields::MediumVelocityVp >() ),
    m_velocityVs( elementSubRegion.template getField< fields::MediumVelocityVs >() ),
>>>>>>> 667470b3
    m_dt( dt )
  {
    GEOS_UNUSED_VAR( edgeManager );
    GEOS_UNUSED_VAR( faceManager );
    GEOS_UNUSED_VAR( targetRegionIndex );
  }



  //*****************************************************************************
  /**
   * @copydoc geos::finiteElement::KernelBase::StackVariables
   *
   * ### ExplicitElasticSEM Description
   * Adds a stack arrays for the nodal force, primary displacement variable, etc.
   */
  struct StackVariables : Base::StackVariables
  {
public:
    GEOS_HOST_DEVICE
    StackVariables():
      xLocal()
    {}
    /// C-array stack storage for element local the nodal positions.
    real64 xLocal[ numNodesPerElem ][ 3 ]{};
    real32 mu=0;
    real32 lambda=0;
  };
  //***************************************************************************


  /**
   * @copydoc geos::finiteElement::KernelBase::setup
   *
   * Copies the primary variable, and position into the local stack array.
   */
  GEOS_HOST_DEVICE
  inline
  void setup( localIndex const k,
              StackVariables & stack ) const
  {
    /// numDofPerTrialSupportPoint = 1
    for( localIndex a=0; a< numNodesPerElem; ++a )
    {
      localIndex const nodeIndex = m_elemsToNodes( k, a );
      for( int i=0; i< 3; ++i )
      {
        stack.xLocal[ a ][ i ] = m_X[ nodeIndex ][ i ];
      }
    }
    stack.mu = m_density[k] * m_Vs[k] * m_Vs[k];
    stack.lambda = m_density[k] *m_Vp[k] * m_Vp[k] - 2.0*stack.mu;
  }

  /**
   * @copydoc geos::finiteElement::KernelBase::quadraturePointKernel
   *
   * ### ExplicitElasticSEM Description
   * Calculates stiffness vector
   *
   */
  GEOS_HOST_DEVICE
  inline
  void quadraturePointKernel( localIndex const k,
                              localIndex const q,
                              StackVariables & stack ) const
  {

    m_finiteElementSpace.template computeFirstOrderStiffnessTerm( q, stack.xLocal, [&] ( int i, int j, real64 val, real64 J[3][3], int p, int r )
    {
      real32 const Rxx_ij = val*((stack.lambda+2.0*stack.mu)*J[p][0]*J[r][0]+stack.mu*(J[p][1]*J[r][1]+J[p][2]*J[r][2]));
      real32 const Ryy_ij = val*((stack.lambda+2.0*stack.mu)*J[p][1]*J[r][1]+stack.mu*(J[p][0]*J[r][0]+J[p][2]*J[r][2]));
      real32 const Rzz_ij = val*((stack.lambda+2.0*stack.mu)*J[p][2]*J[r][2]+stack.mu*(J[p][0]*J[r][0]+J[p][1]*J[r][1]));
      real32 const Rxy_ij = val*(stack.lambda*J[p][0]*J[r][1]+stack.mu*J[p][1]*J[r][0]);
      real32 const Ryx_ij = val*(stack.mu*J[p][0]*J[r][1]+stack.lambda*J[p][1]*J[r][0]);
      real32 const Rxz_ij = val*(stack.lambda*J[p][0]*J[r][2]+stack.mu*J[p][2]*J[r][0]);
      real32 const Rzx_ij = val*(stack.mu*J[p][0]*J[r][2]+stack.lambda*J[p][2]*J[r][0]);
      real32 const Ryz_ij = val*(stack.lambda*J[p][1]*J[r][2]+stack.mu*J[p][2]*J[r][1]);
      real32 const Rzy_ij = val*(stack.mu*J[p][1]*J[r][2]+stack.lambda*J[p][2]*J[r][1]);

      real32 const localIncrementx = (Rxx_ij * m_ux_n[m_elemsToNodes[k][j]] + Rxy_ij*m_uy_n[m_elemsToNodes[k][j]] + Rxz_ij*m_uz_n[m_elemsToNodes[k][j]]);
      real32 const localIncrementy = (Ryx_ij * m_ux_n[m_elemsToNodes[k][j]] + Ryy_ij*m_uy_n[m_elemsToNodes[k][j]] + Ryz_ij*m_uz_n[m_elemsToNodes[k][j]]);
      real32 const localIncrementz = (Rzx_ij * m_ux_n[m_elemsToNodes[k][j]] + Rzy_ij*m_uy_n[m_elemsToNodes[k][j]] + Rzz_ij*m_uz_n[m_elemsToNodes[k][j]]);

      RAJA::atomicAdd< parallelDeviceAtomic >( &m_stiffnessVectorx[m_elemsToNodes[k][i]], localIncrementx );
      RAJA::atomicAdd< parallelDeviceAtomic >( &m_stiffnessVectory[m_elemsToNodes[k][i]], localIncrementy );
      RAJA::atomicAdd< parallelDeviceAtomic >( &m_stiffnessVectorz[m_elemsToNodes[k][i]], localIncrementz );
    } );
  }


protected:
  /// The array containing the nodal position array.
  arrayView2d< WaveSolverBase::wsCoordType const, nodes::REFERENCE_POSITION_USD > const m_X;

  /// The array containing the nodal displacement array in x direction.
  arrayView1d< real32 > const m_ux_n;

  /// The array containing the nodal displacement array in y direction.
  arrayView1d< real32 > const m_uy_n;

  /// The array containing the nodal displacement array in z direction.
  arrayView1d< real32 > const m_uz_n;

  /// The array containing the product of the stiffness matrix and the nodal pressure.
  arrayView1d< real32 > const m_stiffnessVectorx;

  /// The array containing the product of the stiffness matrix and the nodal pressure.
  arrayView1d< real32 > const m_stiffnessVectory;

  /// The array containing the product of the stiffness matrix and the nodal pressure.
  arrayView1d< real32 > const m_stiffnessVectorz;

  /// The array containing the density of the medium
  arrayView1d< real32 const > const m_density;

  /// The array containing the P-wavespeed
  arrayView1d< real32 const > const m_Vp;

  /// The array containing the S-wavespeed
  arrayView1d< real32 const > const m_Vs;

  /// The time increment for this time integration step.
  real64 const m_dt;


};


/// The factory used to construct a ExplicitAcousticWaveEquation kernel.
using ExplicitElasticSEMFactory = finiteElement::KernelFactory< ExplicitElasticSEM,
                                                                real64 >;

} // namespace ElasticWaveEquationSEMKernels

} // namespace geos

#endif //GEOS_PHYSICSSOLVERS_WAVEPROPAGATION_ELASTICWAVEEQUATIONSEMKERNEL_HPP_<|MERGE_RESOLUTION|>--- conflicted
+++ resolved
@@ -432,8 +432,7 @@
     Base( elementSubRegion,
           finiteElementSpace,
           inputConstitutiveType ),
-<<<<<<< HEAD
-    m_X( nodeManager.referencePosition() ),
+    m_X( nodeManager.getField< fields::referencePosition32 >() ),
     m_ux_n( nodeManager.getField< elasticSecondOrderSemFields::Displacementx_n >() ),
     m_uy_n( nodeManager.getField< elasticSecondOrderSemFields::Displacementy_n >() ),
     m_uz_n( nodeManager.getField< elasticSecondOrderSemFields::Displacementz_n >() ),
@@ -443,18 +442,6 @@
     m_density( elementSubRegion.template getField< geophysicalFields::Density >() ),
     m_Vp( elementSubRegion.template getField< geophysicalFields::Pwavespeed >() ),
     m_Vs( elementSubRegion.template getField< geophysicalFields::Swavespeed >() ),
-=======
-    m_X( nodeManager.getField< fields::referencePosition32 >() ),
-    m_ux_n( nodeManager.getField< fields::Displacementx_n >() ),
-    m_uy_n( nodeManager.getField< fields::Displacementy_n >() ),
-    m_uz_n( nodeManager.getField< fields::Displacementz_n >() ),
-    m_stiffnessVectorx( nodeManager.getField< fields::StiffnessVectorx >() ),
-    m_stiffnessVectory( nodeManager.getField< fields::StiffnessVectory >() ),
-    m_stiffnessVectorz( nodeManager.getField< fields::StiffnessVectorz >() ),
-    m_density( elementSubRegion.template getField< fields::MediumDensity >() ),
-    m_velocityVp( elementSubRegion.template getField< fields::MediumVelocityVp >() ),
-    m_velocityVs( elementSubRegion.template getField< fields::MediumVelocityVs >() ),
->>>>>>> 667470b3
     m_dt( dt )
   {
     GEOS_UNUSED_VAR( edgeManager );
