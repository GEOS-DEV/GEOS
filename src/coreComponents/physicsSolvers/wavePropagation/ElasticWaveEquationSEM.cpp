/*
 * ------------------------------------------------------------------------------------------------------------
 * SPDX-License-Identifier: LGPL-2.1-only
 *
 * Copyright (c) 2018-2020 Lawrence Livermore National Security LLC
 * Copyright (c) 2018-2020 The Board of Trustees of the Leland Stanford Junior University
 * Copyright (c) 2018-2020 TotalEnergies
 * Copyright (c) 2019-     GEOSX Contributors
 * All rights reserved
 *
 * See top level LICENSE, COPYRIGHT, CONTRIBUTORS, NOTICE, and ACKNOWLEDGEMENTS files for details.
 * ------------------------------------------------------------------------------------------------------------
 */


/**
 * @file ElasticWaveEquationSEM.cpp
 */

#include "ElasticWaveEquationSEM.hpp"
#include "ElasticWaveEquationSEMKernel.hpp"

#include "fieldSpecification/FieldSpecificationManager.hpp"
#include "finiteElement/FiniteElementDiscretization.hpp"
#include "mainInterface/ProblemManager.hpp"
#include "mesh/ElementType.hpp"
#include "mesh/mpiCommunications/CommunicationTools.hpp"
#include "WaveSolverUtils.hpp"
#include "ElasticTimeSchemeSEMKernel.hpp"

namespace geos
{

using namespace dataRepository;
using namespace fields;

ElasticWaveEquationSEM::ElasticWaveEquationSEM( const std::string & name,
                                                Group * const parent ):

  WaveSolverBase( name,
                  parent )
{
  registerWrapper( viewKeyStruct::sourceConstantsString(), &m_sourceConstantsx ).
    setInputFlag( InputFlags::FALSE ).
    setSizedFromParent( 0 ).
    setDescription( "Constant part of the source for the nodes listed in m_sourceNodeIds in x-direction" );

  registerWrapper( viewKeyStruct::sourceConstantsString(), &m_sourceConstantsy ).
    setInputFlag( InputFlags::FALSE ).
    setSizedFromParent( 0 ).
    setDescription( "Constant part of the source for the nodes listed in m_sourceNodeIds in y-direction" );

  registerWrapper( viewKeyStruct::sourceConstantsString(), &m_sourceConstantsz ).
    setInputFlag( InputFlags::FALSE ).
    setSizedFromParent( 0 ).
    setDescription( "Constant part of the source for the nodes listed in m_sourceNodeIds in z-direction" );

  registerWrapper( viewKeyStruct::displacementXNp1AtReceiversString(), &m_displacementXNp1AtReceivers ).
    setInputFlag( InputFlags::FALSE ).
    setSizedFromParent( 0 ).
    setDescription( "Displacement value at each receiver for each timestep (x-component)" );

  registerWrapper( viewKeyStruct::displacementYNp1AtReceiversString(), &m_displacementYNp1AtReceivers ).
    setInputFlag( InputFlags::FALSE ).
    setSizedFromParent( 0 ).
    setDescription( "Displacement value at each receiver for each timestep (y-component)" );

  registerWrapper( viewKeyStruct::displacementZNp1AtReceiversString(), &m_displacementZNp1AtReceivers ).
    setInputFlag( InputFlags::FALSE ).
    setSizedFromParent( 0 ).
    setDescription( "Displacement value at each receiver for each timestep (z-component)" );

  registerWrapper( viewKeyStruct::dasSignalNp1AtReceiversString(), &m_dasSignalNp1AtReceivers ).
    setInputFlag( InputFlags::FALSE ).
    setSizedFromParent( 0 ).
    setDescription( "DAS signal value at each receiver for each timestep" );

  registerWrapper( viewKeyStruct::sourceForceString(), &m_sourceForce ).
    setInputFlag( InputFlags::OPTIONAL ).
    setSizedFromParent( 0 ).
    setApplyDefaultValue( { 0.0, 0.0, 0.0 } ).
    setDescription( "Force of the source: 3 real values for a vector source, and 6 real values for a tensor source (in Voigt notation)."
                    "The default value is { 0, 0, 0 } (no net force)." );

  registerWrapper( viewKeyStruct::sourceMomentString(), &m_sourceMoment ).
    setInputFlag( InputFlags::OPTIONAL ).
    setSizedFromParent( 0 ).
    setApplyDefaultValue( { 1.0, 1.0, 1.0, 0.0, 0.0, 0.0 } ).
    setDescription( "Moment of the source: 6 real values describing a symmetric tensor in Voigt notation."
                    "The default value is { 1, 1, 1, 0, 0, 0 } (diagonal moment, corresponding to a pure explosion)." );
}

ElasticWaveEquationSEM::~ElasticWaveEquationSEM()
{
  // TODO Auto-generated destructor stub
}

void ElasticWaveEquationSEM::initializePreSubGroups()
{

  WaveSolverBase::initializePreSubGroups();

  localIndex const numNodesPerElem = WaveSolverBase::getNumNodesPerElem();

  localIndex const numSourcesGlobal = m_sourceCoordinates.size( 0 );
  m_sourceConstantsx.resize( numSourcesGlobal, numNodesPerElem );
  m_sourceConstantsy.resize( numSourcesGlobal, numNodesPerElem );
  m_sourceConstantsz.resize( numSourcesGlobal, numNodesPerElem );

  localIndex const numReceiversGlobal = m_receiverCoordinates.size( 0 );
  integer nsamples = m_useDAS == WaveSolverUtils::DASType::none ? 1 : m_linearDASSamples;
  m_receiverConstants.resize( numReceiversGlobal, nsamples * numNodesPerElem );
  m_receiverNodeIds.resize( numReceiversGlobal, nsamples * numNodesPerElem );
}


void ElasticWaveEquationSEM::registerDataOnMesh( Group & meshBodies )
{
  WaveSolverBase::registerDataOnMesh( meshBodies );

  forDiscretizationOnMeshTargets( meshBodies, [&] ( string const &,
                                                    MeshLevel & mesh,
                                                    arrayView1d< string const > const & )
  {
    NodeManager & nodeManager = mesh.getNodeManager();

    nodeManager.registerField< elasticfields::Displacementx_nm1,
                               elasticfields::Displacementy_nm1,
                               elasticfields::Displacementz_nm1,
                               elasticfields::Displacementx_n,
                               elasticfields::Displacementy_n,
                               elasticfields::Displacementz_n,
                               elasticfields::Displacementx_np1,
                               elasticfields::Displacementy_np1,
                               elasticfields::Displacementz_np1,
                               elasticfields::ForcingRHSx,
                               elasticfields::ForcingRHSy,
                               elasticfields::ForcingRHSz,
                               elasticfields::ElasticMassVector,
                               elasticfields::DampingVectorx,
                               elasticfields::DampingVectory,
                               elasticfields::DampingVectorz,
                               elasticfields::StiffnessVectorx,
                               elasticfields::StiffnessVectory,
                               elasticfields::StiffnessVectorz,
                               elasticfields::ElasticFreeSurfaceNodeIndicator >( getName() );

    FaceManager & faceManager = mesh.getFaceManager();
    faceManager.registerField< elasticfields::ElasticFreeSurfaceFaceIndicator >( getName() );

    ElementRegionManager & elemManager = mesh.getElemManager();

    elemManager.forElementSubRegions< CellElementSubRegion >( [&]( CellElementSubRegion & subRegion )
    {
      subRegion.registerField< elasticfields::ElasticVelocityVp >( getName() );
      subRegion.registerField< elasticfields::ElasticVelocityVs >( getName() );
      subRegion.registerField< elasticfields::ElasticDensity >( getName() );
    } );

  } );
}



void ElasticWaveEquationSEM::postProcessInput()
{
  WaveSolverBase::postProcessInput();

  EventManager const & event = getGroupByPath< EventManager >( "/Problem/Events" );
  real64 const & maxTime = event.getReference< real64 >( EventManager::viewKeyStruct::maxTimeString() );
  real64 dt = 0;
  for( localIndex numSubEvent = 0; numSubEvent < event.numSubGroups(); ++numSubEvent )
  {
    EventBase const * subEvent = static_cast< EventBase const * >( event.getSubGroups()[numSubEvent] );
    if( subEvent->getEventName() == "/Solvers/" + getName() )
    {
      dt = subEvent->getReference< real64 >( EventBase::viewKeyStruct::forceDtString() );
    }
  }

  GEOS_THROW_IF( dt < epsilonLoc*maxTime, getDataContext() << ": Value for dt: " << dt <<" is smaller than local threshold: " << epsilonLoc, std::runtime_error );

  if( m_dtSeismoTrace > 0 )
  {
    m_nsamplesSeismoTrace = int( maxTime / m_dtSeismoTrace ) + 1;
  }
  else
  {
    m_nsamplesSeismoTrace = 0;
  }
  localIndex const nsamples = int( maxTime / dt ) + 1;

  localIndex const numSourcesGlobal = m_sourceCoordinates.size( 0 );
  m_sourceIsAccessible.resize( numSourcesGlobal );
  m_sourceValue.resize( nsamples, numSourcesGlobal );

  if( m_useDAS == WaveSolverUtils::DASType::none )
  {
    localIndex const numReceiversGlobal = m_receiverCoordinates.size( 0 );
    m_displacementXNp1AtReceivers.resize( m_nsamplesSeismoTrace, numReceiversGlobal + 1 );
    m_displacementYNp1AtReceivers.resize( m_nsamplesSeismoTrace, numReceiversGlobal + 1 );
    m_displacementZNp1AtReceivers.resize( m_nsamplesSeismoTrace, numReceiversGlobal + 1 );
    m_displacementXNp1AtReceivers.zero();
    m_displacementYNp1AtReceivers.zero();
    m_displacementZNp1AtReceivers.zero();
  }
  else
  {
    localIndex const numReceiversGlobal = m_linearDASGeometry.size( 0 );
    m_dasSignalNp1AtReceivers.resize( m_nsamplesSeismoTrace, numReceiversGlobal + 1 );
    m_dasSignalNp1AtReceivers.zero();
  }
}


void ElasticWaveEquationSEM::precomputeSourceAndReceiverTerm( MeshLevel & mesh, arrayView1d< string const > const & regionNames )
{
  NodeManager const & nodeManager = mesh.getNodeManager();
  FaceManager const & faceManager = mesh.getFaceManager();

  arrayView2d< wsCoordType const, nodes::REFERENCE_POSITION_USD > const X =
    nodeManager.getField< fields::referencePosition32 >().toViewConst();
  arrayView2d< real64 const > const faceNormal  = faceManager.faceNormal();
  arrayView2d< real64 const > const faceCenter  = faceManager.faceCenter();

  arrayView2d< real64 const > const sourceCoordinates = m_sourceCoordinates.toViewConst();
  arrayView2d< localIndex > const sourceNodeIds = m_sourceNodeIds.toView();
  arrayView2d< real64 > const sourceConstantsx = m_sourceConstantsx.toView();
  arrayView2d< real64 > const sourceConstantsy = m_sourceConstantsy.toView();
  arrayView2d< real64 > const sourceConstantsz = m_sourceConstantsz.toView();
  arrayView1d< localIndex > const sourceIsAccessible = m_sourceIsAccessible.toView();

  sourceNodeIds.setValues< EXEC_POLICY >( -1 );
  sourceConstantsx.setValues< EXEC_POLICY >( 0 );
  sourceConstantsy.setValues< EXEC_POLICY >( 0 );
  sourceConstantsz.setValues< EXEC_POLICY >( 0 );
  sourceIsAccessible.zero();

  arrayView2d< real64 const > const receiverCoordinates = m_receiverCoordinates.toViewConst();
  arrayView2d< localIndex > const receiverNodeIds = m_receiverNodeIds.toView();
  arrayView2d< real64 > const receiverConstants = m_receiverConstants.toView();
  arrayView1d< localIndex > const receiverIsLocal = m_receiverIsLocal.toView();
  receiverNodeIds.setValues< EXEC_POLICY >( -1 );
  receiverConstants.setValues< EXEC_POLICY >( 0 );
  receiverIsLocal.zero();

  arrayView2d< real32 > const sourceValue = m_sourceValue.toView();

  real64 dt = 0;
  EventManager const & event = getGroupByPath< EventManager >( "/Problem/Events" );
  for( localIndex numSubEvent = 0; numSubEvent < event.numSubGroups(); ++numSubEvent )
  {
    EventBase const * subEvent = static_cast< EventBase const * >( event.getSubGroups()[numSubEvent] );
    if( subEvent->getEventName() == "/Solvers/" + getName() )
    {
      dt = subEvent->getReference< real64 >( EventBase::viewKeyStruct::forceDtString() );
    }
  }

  mesh.getElemManager().forElementSubRegions< CellElementSubRegion >( regionNames, [&]( localIndex const,
                                                                                        CellElementSubRegion & elementSubRegion )
  {

    GEOS_THROW_IF( elementSubRegion.getElementType() != ElementType::Hexahedron,
                   getDataContext() << ": Invalid type of element, the elastic solver is designed for hexahedral meshes only (C3D8) ",
                   InputError );

    arrayView2d< localIndex const > const elemsToFaces = elementSubRegion.faceList();
    arrayView2d< localIndex const, cells::NODE_MAP_USD > const & elemsToNodes = elementSubRegion.nodeList();
    arrayView2d< real64 const > const elemCenter = elementSubRegion.getElementCenter();
    arrayView1d< integer const > const elemGhostRank = elementSubRegion.ghostRank();

    finiteElement::FiniteElementBase const &
    fe = elementSubRegion.getReference< finiteElement::FiniteElementBase >( getDiscretizationName() );
    finiteElement::FiniteElementDispatchHandler< SEM_FE_TYPES >::dispatch3D( fe, [&] ( auto const finiteElement )
    {
      using FE_TYPE = TYPEOFREF( finiteElement );

      localIndex const numFacesPerElem = elementSubRegion.numFacesPerElement();
      elasticWaveEquationSEMKernels::
        PrecomputeSourceAndReceiverKernel::
        launch< EXEC_POLICY, FE_TYPE >
        ( elementSubRegion.size(),
        numFacesPerElem,
        X,
        elemGhostRank,
        elemsToNodes,
        elemsToFaces,
        elemCenter,
        faceNormal,
        faceCenter,
        sourceCoordinates,
        sourceIsAccessible,
        sourceNodeIds,
        sourceConstantsx,
        sourceConstantsy,
        sourceConstantsz,
        receiverCoordinates,
        receiverIsLocal,
        receiverNodeIds,
        receiverConstants,
        sourceValue,
        dt,
        m_timeSourceFrequency,
        m_timeSourceDelay,
        m_rickerOrder,
        m_useDAS,
        m_linearDASSamples,
        m_linearDASGeometry.toViewConst(),
        m_sourceForce,
        m_sourceMoment );
    } );
  } );
}

void ElasticWaveEquationSEM::addSourceToRightHandSide( integer const & cycleNumber,
                                                       arrayView1d< real32 > const rhsx,
                                                       arrayView1d< real32 > const rhsy,
                                                       arrayView1d< real32 > const rhsz )
{
  arrayView2d< localIndex const > const sourceNodeIds = m_sourceNodeIds.toViewConst();
  arrayView2d< real64 const > const sourceConstantsx   = m_sourceConstantsx.toViewConst();
  arrayView2d< real64 const > const sourceConstantsy   = m_sourceConstantsy.toViewConst();
  arrayView2d< real64 const > const sourceConstantsz   = m_sourceConstantsz.toViewConst();

  arrayView1d< localIndex const > const sourceIsAccessible = m_sourceIsAccessible.toViewConst();
  arrayView2d< real32 const > const sourceValue   = m_sourceValue.toViewConst();

  GEOS_THROW_IF( cycleNumber > sourceValue.size( 0 ), getDataContext() << ": Too many steps compared to array size", std::runtime_error );
  forAll< EXEC_POLICY >( m_sourceConstantsx.size( 0 ), [=] GEOS_HOST_DEVICE ( localIndex const isrc )
  {
    if( sourceIsAccessible[isrc] == 1 )
    {
      for( localIndex inode = 0; inode < sourceConstantsx.size( 1 ); ++inode )
      {
        real32 const localIncrementx = sourceConstantsx[isrc][inode] * sourceValue[cycleNumber][isrc];
        RAJA::atomicAdd< ATOMIC_POLICY >( &rhsx[sourceNodeIds[isrc][inode]], localIncrementx );
        real32 const localIncrementy = sourceConstantsy[isrc][inode] * sourceValue[cycleNumber][isrc];
        RAJA::atomicAdd< ATOMIC_POLICY >( &rhsy[sourceNodeIds[isrc][inode]], localIncrementy );
        real32 const localIncrementz = sourceConstantsz[isrc][inode] * sourceValue[cycleNumber][isrc];
        RAJA::atomicAdd< ATOMIC_POLICY >( &rhsz[sourceNodeIds[isrc][inode]], localIncrementz );
      }
    }
  } );
}

void ElasticWaveEquationSEM::initializePostInitialConditionsPreSubGroups()
{

  WaveSolverBase::initializePostInitialConditionsPreSubGroups();

  DomainPartition & domain = getGroupByPath< DomainPartition >( "/Problem/domain" );

  applyFreeSurfaceBC( 0.0, domain );

  forDiscretizationOnMeshTargets( domain.getMeshBodies(), [&] ( string const &,
                                                                MeshLevel & mesh,
                                                                arrayView1d< string const > const & regionNames )
  {
    precomputeSourceAndReceiverTerm( mesh, regionNames );

    NodeManager & nodeManager = mesh.getNodeManager();
    FaceManager & faceManager = mesh.getFaceManager();
    ElementRegionManager & elemManager = mesh.getElemManager();

    arrayView2d< wsCoordType const, nodes::REFERENCE_POSITION_USD > const nodeCoords = nodeManager.getField< fields::referencePosition32 >().toViewConst();

    // mass matrix to be computed in this function
    arrayView1d< real32 > const mass = nodeManager.getField< elasticfields::ElasticMassVector >();
    mass.zero();
    /// damping matrix to be computed for each dof in the boundary of the mesh
    arrayView1d< real32 > const dampingx = nodeManager.getField< elasticfields::DampingVectorx >();
    arrayView1d< real32 > const dampingy = nodeManager.getField< elasticfields::DampingVectory >();
    arrayView1d< real32 > const dampingz = nodeManager.getField< elasticfields::DampingVectorz >();
    dampingx.zero();
    dampingy.zero();
    dampingz.zero();

    /// get array of indicators: 1 if face is on the free surface; 0 otherwise
    arrayView1d< localIndex const > const freeSurfaceFaceIndicator    = faceManager.getField< elasticfields::ElasticFreeSurfaceFaceIndicator >();
    arrayView1d< integer const > const & facesDomainBoundaryIndicator = faceManager.getDomainBoundaryIndicator();
    ArrayOfArraysView< localIndex const > const facesToNodes          = faceManager.nodeList().toViewConst();
    arrayView2d< real64 const > const faceNormal                      = faceManager.faceNormal();

    elemManager.forElementSubRegions< CellElementSubRegion >( regionNames, [&]( localIndex const,
                                                                                CellElementSubRegion & elementSubRegion )
    {
      finiteElement::FiniteElementBase const &
      fe = elementSubRegion.getReference< finiteElement::FiniteElementBase >( getDiscretizationName() );

      arrayView2d< localIndex const, cells::NODE_MAP_USD > const elemsToNodes = elementSubRegion.nodeList();
      arrayView2d< localIndex const > const elemsToFaces = elementSubRegion.faceList();

      computeTargetNodeSet( elemsToNodes, elementSubRegion.size(), fe.getNumQuadraturePoints() );

      arrayView1d< real32 const > const density = elementSubRegion.getField< elasticfields::ElasticDensity >();
      arrayView1d< real32 const > const velocityVp = elementSubRegion.getField< elasticfields::ElasticVelocityVp >();
      arrayView1d< real32 const > const velocityVs = elementSubRegion.getField< elasticfields::ElasticVelocityVs >();

      finiteElement::FiniteElementDispatchHandler< SEM_FE_TYPES >::dispatch3D( fe, [&] ( auto const finiteElement )
      {
        using FE_TYPE = TYPEOFREF( finiteElement );

        elasticWaveEquationSEMKernels::MassMatrixKernel< FE_TYPE > kernelM( finiteElement );
        kernelM.template launch< EXEC_POLICY, ATOMIC_POLICY >( elementSubRegion.size(),
                                                               nodeCoords,
                                                               elemsToNodes,
                                                               density,
                                                               mass );

        elasticWaveEquationSEMKernels::DampingMatrixKernel< FE_TYPE > kernelD( finiteElement );
        kernelD.template launch< EXEC_POLICY, ATOMIC_POLICY >( elementSubRegion.size(),
                                                               nodeCoords,
                                                               elemsToFaces,
                                                               facesToNodes,
                                                               facesDomainBoundaryIndicator,
                                                               freeSurfaceFaceIndicator,
                                                               faceNormal,
                                                               density,
                                                               velocityVp,
                                                               velocityVs,
                                                               dampingx,
                                                               dampingy,
                                                               dampingz );
      } );
    } );
  } );

  WaveSolverUtils::initTrace( "seismoTraceReceiver", getName(), m_outputSeismoTrace, m_receiverConstants.size( 0 ), m_receiverIsLocal );
  WaveSolverUtils::initTrace( "dasTraceReceiver", getName(), m_outputSeismoTrace, m_linearDASGeometry.size( 0 ), m_receiverIsLocal );
}


void ElasticWaveEquationSEM::applyFreeSurfaceBC( real64 const time, DomainPartition & domain )
{
  FieldSpecificationManager & fsManager = FieldSpecificationManager::getInstance();
  FunctionManager const & functionManager = FunctionManager::getInstance();

  FaceManager & faceManager = domain.getMeshBody( 0 ).getMeshLevel( m_discretizationName ).getFaceManager();
  NodeManager & nodeManager = domain.getMeshBody( 0 ).getMeshLevel( m_discretizationName ).getNodeManager();

  arrayView1d< real32 > const ux_np1 = nodeManager.getField< elasticfields::Displacementx_np1 >();
  arrayView1d< real32 > const uy_np1 = nodeManager.getField< elasticfields::Displacementy_np1 >();
  arrayView1d< real32 > const uz_np1 = nodeManager.getField< elasticfields::Displacementz_np1 >();
  arrayView1d< real32 > const ux_n   = nodeManager.getField< elasticfields::Displacementx_n >();
  arrayView1d< real32 > const uy_n   = nodeManager.getField< elasticfields::Displacementy_n >();
  arrayView1d< real32 > const uz_n   = nodeManager.getField< elasticfields::Displacementz_n >();
  arrayView1d< real32 > const ux_nm1 = nodeManager.getField< elasticfields::Displacementx_nm1 >();
  arrayView1d< real32 > const uy_nm1 = nodeManager.getField< elasticfields::Displacementy_nm1 >();
  arrayView1d< real32 > const uz_nm1 = nodeManager.getField< elasticfields::Displacementz_nm1 >();

  ArrayOfArraysView< localIndex const > const faceToNodeMap = faceManager.nodeList().toViewConst();

  /// set array of indicators: 1 if a face is on on free surface; 0 otherwise
  arrayView1d< localIndex > const freeSurfaceFaceIndicator = faceManager.getField< elasticfields::ElasticFreeSurfaceFaceIndicator >();

  /// set array of indicators: 1 if a node is on on free surface; 0 otherwise
  arrayView1d< localIndex > const freeSurfaceNodeIndicator = nodeManager.getField< elasticfields::ElasticFreeSurfaceNodeIndicator >();


  fsManager.apply( time,
                   domain.getMeshBody( 0 ).getMeshLevel( m_discretizationName ),
                   WaveSolverBase::viewKeyStruct::freeSurfaceString(),
                   [&]( FieldSpecificationBase const & bc,
                        string const &,
                        SortedArrayView< localIndex const > const & targetSet,
                        Group &,
                        string const & )
  {
    string const & functionName = bc.getFunctionName();

    if( functionName.empty() || functionManager.getGroup< FunctionBase >( functionName ).isFunctionOfTime() == 2 )
    {
      real64 const value = bc.getScale();

      for( localIndex i = 0; i < targetSet.size(); ++i )
      {
        localIndex const kf = targetSet[ i ];
        freeSurfaceFaceIndicator[kf] = 1;

        localIndex const numNodes = faceToNodeMap.sizeOfArray( kf );
        for( localIndex a=0; a < numNodes; ++a )
        {
          localIndex const dof = faceToNodeMap( kf, a );
          freeSurfaceNodeIndicator[dof] = 1;

          ux_np1[dof] = value;
          uy_np1[dof] = value;
          uz_np1[dof] = value;
          ux_n[dof] = value;
          uy_n[dof] = value;
          uz_n[dof] = value;
          ux_nm1[dof] = value;
          uy_nm1[dof] = value;
          uz_nm1[dof] = value;
        }
      }
    }
    else
    {
      GEOS_ERROR( getDataContext() << ": This option is not supported yet" );
    }
  } );
}



real64 ElasticWaveEquationSEM::explicitStepForward( real64 const & time_n,
                                                    real64 const & dt,
                                                    integer cycleNumber,
                                                    DomainPartition & domain,
                                                    bool GEOS_UNUSED_PARAM( computeGradient ) )
{
  real64 dtOut = explicitStepInternal( time_n, dt, cycleNumber, domain );
  return dtOut;
}



real64 ElasticWaveEquationSEM::explicitStepBackward( real64 const & time_n,
                                                     real64 const & dt,
                                                     integer cycleNumber,
                                                     DomainPartition & domain,
                                                     bool GEOS_UNUSED_PARAM( computeGradient ) )
{
  GEOS_ERROR( getDataContext() << ": Backward propagation for the elastic wave propagator not yet implemented" );
  real64 dtOut = explicitStepInternal( time_n, dt, cycleNumber, domain );
  return dtOut;
}

void ElasticWaveEquationSEM::computeUnknowns( real64 const &,
                                              real64 const & dt,
                                              integer const cycleNumber,
                                              DomainPartition &,
                                              MeshLevel & mesh,
                                              arrayView1d< string const > const & regionNames )
{
  NodeManager & nodeManager = mesh.getNodeManager();

  arrayView1d< real32 const > const mass = nodeManager.getField< elasticfields::ElasticMassVector >();
  arrayView1d< real32 const > const dampingx = nodeManager.getField< elasticfields::DampingVectorx >();
  arrayView1d< real32 const > const dampingy = nodeManager.getField< elasticfields::DampingVectory >();
  arrayView1d< real32 const > const dampingz = nodeManager.getField< elasticfields::DampingVectorz >();
  arrayView1d< real32 > const stiffnessVectorx = nodeManager.getField< elasticfields::StiffnessVectorx >();
  arrayView1d< real32 > const stiffnessVectory = nodeManager.getField< elasticfields::StiffnessVectory >();
  arrayView1d< real32 > const stiffnessVectorz = nodeManager.getField< elasticfields::StiffnessVectorz >();

  arrayView1d< real32 > const ux_nm1 = nodeManager.getField< elasticfields::Displacementx_nm1 >();
  arrayView1d< real32 > const uy_nm1 = nodeManager.getField< elasticfields::Displacementy_nm1 >();
  arrayView1d< real32 > const uz_nm1 = nodeManager.getField< elasticfields::Displacementz_nm1 >();
  arrayView1d< real32 > const ux_n = nodeManager.getField< elasticfields::Displacementx_n >();
  arrayView1d< real32 > const uy_n = nodeManager.getField< elasticfields::Displacementy_n >();
  arrayView1d< real32 > const uz_n = nodeManager.getField< elasticfields::Displacementz_n >();
  arrayView1d< real32 > const ux_np1 = nodeManager.getField< elasticfields::Displacementx_np1 >();
  arrayView1d< real32 > const uy_np1 = nodeManager.getField< elasticfields::Displacementy_np1 >();
  arrayView1d< real32 > const uz_np1 = nodeManager.getField< elasticfields::Displacementz_np1 >();

  /// get array of indicators: 1 if node on free surface; 0 otherwise
  arrayView1d< localIndex const > const freeSurfaceNodeIndicator = nodeManager.getField< elasticfields::ElasticFreeSurfaceNodeIndicator >();

  arrayView1d< real32 > const rhsx = nodeManager.getField< elasticfields::ForcingRHSx >();
  arrayView1d< real32 > const rhsy = nodeManager.getField< elasticfields::ForcingRHSy >();
  arrayView1d< real32 > const rhsz = nodeManager.getField< elasticfields::ForcingRHSz >();

  auto kernelFactory = elasticWaveEquationSEMKernels::ExplicitElasticSEMFactory( dt );

  finiteElement::
    regionBasedKernelApplication< EXEC_POLICY,
                                  constitutive::NullModel,
                                  CellElementSubRegion >( mesh,
                                                          regionNames,
                                                          getDiscretizationName(),
                                                          "",
                                                          kernelFactory );


  addSourceToRightHandSide( cycleNumber, rhsx, rhsy, rhsz );

  SortedArrayView< localIndex const > const solverTargetNodesSet = m_solverTargetNodesSet.toViewConst();
  ElasticTimeSchemeSEM::LeapFrog( dt, ux_np1, ux_n, ux_nm1, uy_np1, uy_n, uy_nm1, uz_np1, uz_n, uz_nm1,
                                  mass, dampingx, dampingy, dampingz, stiffnessVectorx, stiffnessVectory,
                                  stiffnessVectorz, rhsx, rhsy, rhsz, freeSurfaceNodeIndicator,
                                  solverTargetNodesSet );
}

void ElasticWaveEquationSEM::synchronizeUnknowns( real64 const & time_n,
                                                  real64 const & dt,
                                                  integer const,
                                                  DomainPartition & domain,
                                                  MeshLevel & mesh,
                                                  arrayView1d< string const > const & )
{
  NodeManager & nodeManager = mesh.getNodeManager();

  arrayView1d< real32 > const stiffnessVectorx = nodeManager.getField< elasticfields::StiffnessVectorx >();
  arrayView1d< real32 > const stiffnessVectory = nodeManager.getField< elasticfields::StiffnessVectory >();
  arrayView1d< real32 > const stiffnessVectorz = nodeManager.getField< elasticfields::StiffnessVectorz >();

  arrayView1d< real32 > const ux_nm1 = nodeManager.getField< elasticfields::Displacementx_nm1 >();
  arrayView1d< real32 > const uy_nm1 = nodeManager.getField< elasticfields::Displacementy_nm1 >();
  arrayView1d< real32 > const uz_nm1 = nodeManager.getField< elasticfields::Displacementz_nm1 >();
  arrayView1d< real32 > const ux_n   = nodeManager.getField< elasticfields::Displacementx_n >();
  arrayView1d< real32 > const uy_n   = nodeManager.getField< elasticfields::Displacementy_n >();
  arrayView1d< real32 > const uz_n   = nodeManager.getField< elasticfields::Displacementz_n >();
  arrayView1d< real32 > const ux_np1 = nodeManager.getField< elasticfields::Displacementx_np1 >();
  arrayView1d< real32 > const uy_np1 = nodeManager.getField< elasticfields::Displacementy_np1 >();
  arrayView1d< real32 > const uz_np1 = nodeManager.getField< elasticfields::Displacementz_np1 >();

  arrayView1d< real32 > const rhsx = nodeManager.getField< elasticfields::ForcingRHSx >();
  arrayView1d< real32 > const rhsy = nodeManager.getField< elasticfields::ForcingRHSy >();
  arrayView1d< real32 > const rhsz = nodeManager.getField< elasticfields::ForcingRHSz >();

  /// synchronize displacement fields
  FieldIdentifiers fieldsToBeSync;
  fieldsToBeSync.addFields( FieldLocation::Node, { elasticfields::Displacementx_np1::key(), elasticfields::Displacementy_np1::key(), elasticfields::Displacementz_np1::key() } );

  CommunicationTools & syncFields = CommunicationTools::getInstance();
  syncFields.synchronizeFields( fieldsToBeSync,
                                domain.getMeshBody( 0 ).getMeshLevel( m_discretizationName ),
                                domain.getNeighbors(),
                                true );

  // compute the seismic traces since last step.
  if( m_useDAS == WaveSolverUtils::DASType::none )
  {
    arrayView2d< real32 > const uXReceivers = m_displacementXNp1AtReceivers.toView();
    arrayView2d< real32 > const uYReceivers = m_displacementYNp1AtReceivers.toView();
    arrayView2d< real32 > const uZReceivers = m_displacementZNp1AtReceivers.toView();
    computeAllSeismoTraces( time_n, dt, ux_np1, ux_n, uXReceivers );
    computeAllSeismoTraces( time_n, dt, uy_np1, uy_n, uYReceivers );
    computeAllSeismoTraces( time_n, dt, uz_np1, uz_n, uZReceivers );
  }
  else
  {
    arrayView2d< real32 > const dasReceivers  = m_dasSignalNp1AtReceivers.toView();
    computeAllSeismoTraces( time_n, dt, ux_np1, ux_n, dasReceivers, m_linearDASVectorX.toView(), true );
    computeAllSeismoTraces( time_n, dt, uy_np1, uy_n, dasReceivers, m_linearDASVectorY.toView(), true );
    computeAllSeismoTraces( time_n, dt, uz_np1, uz_n, dasReceivers, m_linearDASVectorZ.toView(), true );
  }

  incrementIndexSeismoTrace( time_n );
}

void ElasticWaveEquationSEM::prepareNextTimestep( MeshLevel & mesh )
{
  NodeManager & nodeManager = mesh.getNodeManager();

  arrayView1d< real32 > const ux_nm1 = nodeManager.getField< elasticfields::Displacementx_nm1 >();
  arrayView1d< real32 > const uy_nm1 = nodeManager.getField< elasticfields::Displacementy_nm1 >();
  arrayView1d< real32 > const uz_nm1 = nodeManager.getField< elasticfields::Displacementz_nm1 >();
  arrayView1d< real32 > const ux_n   = nodeManager.getField< elasticfields::Displacementx_n >();
  arrayView1d< real32 > const uy_n   = nodeManager.getField< elasticfields::Displacementy_n >();
  arrayView1d< real32 > const uz_n   = nodeManager.getField< elasticfields::Displacementz_n >();
  arrayView1d< real32 > const ux_np1 = nodeManager.getField< elasticfields::Displacementx_np1 >();
  arrayView1d< real32 > const uy_np1 = nodeManager.getField< elasticfields::Displacementy_np1 >();
  arrayView1d< real32 > const uz_np1 = nodeManager.getField< elasticfields::Displacementz_np1 >();

  arrayView1d< real32 > const stiffnessVectorx = nodeManager.getField< elasticfields::StiffnessVectorx >();
  arrayView1d< real32 > const stiffnessVectory = nodeManager.getField< elasticfields::StiffnessVectory >();
  arrayView1d< real32 > const stiffnessVectorz = nodeManager.getField< elasticfields::StiffnessVectorz >();

  arrayView1d< real32 > const rhsx = nodeManager.getField< elasticfields::ForcingRHSx >();
  arrayView1d< real32 > const rhsy = nodeManager.getField< elasticfields::ForcingRHSy >();
  arrayView1d< real32 > const rhsz = nodeManager.getField< elasticfields::ForcingRHSz >();

  SortedArrayView< localIndex const > const solverTargetNodesSet = m_solverTargetNodesSet.toViewConst();

<<<<<<< HEAD
    CommunicationTools & syncFields = CommunicationTools::getInstance();
    syncFields.synchronizeFields( fieldsToBeSync,
                                  domain.getMeshBody( 0 ).getMeshLevel( m_discretizationName ),
                                  domain.getNeighbors() );
=======
  forAll< EXEC_POLICY >( solverTargetNodesSet.size(), [=] GEOS_HOST_DEVICE ( localIndex const n )
  {
    localIndex const a = solverTargetNodesSet[n];
    ux_nm1[a] = ux_n[a];
    uy_nm1[a] = uy_n[a];
    uz_nm1[a] = uz_n[a];
    ux_n[a] = ux_np1[a];
    uy_n[a] = uy_np1[a];
    uz_n[a] = uz_np1[a];

    stiffnessVectorx[a] = stiffnessVectory[a] = stiffnessVectorz[a] = 0.0;
    rhsx[a] = rhsy[a] = rhsz[a] = 0.0;
  } );
>>>>>>> 62025959

}

real64 ElasticWaveEquationSEM::explicitStepInternal( real64 const & time_n,
                                                     real64 const & dt,
                                                     integer const cycleNumber,
                                                     DomainPartition & domain )
{
  GEOS_MARK_FUNCTION;

  GEOS_LOG_RANK_0_IF( dt < epsilonLoc, "Warning! Value for dt: " << dt << "s is smaller than local threshold: " << epsilonLoc );

  forDiscretizationOnMeshTargets( domain.getMeshBodies(), [&] ( string const &,
                                                                MeshLevel & mesh,
                                                                arrayView1d< string const > const & regionNames )
  {
    computeUnknowns( time_n, dt, cycleNumber, domain, mesh, regionNames );
    synchronizeUnknowns( time_n, dt, cycleNumber, domain, mesh, regionNames );
    prepareNextTimestep( mesh );
  } );

  return dt;
}

void ElasticWaveEquationSEM::cleanup( real64 const time_n,
                                      integer const cycleNumber,
                                      integer const eventCounter,
                                      real64 const eventProgress,
                                      DomainPartition & domain )
{
  // call the base class cleanup (for reporting purposes)
  SolverBase::cleanup( time_n, cycleNumber, eventCounter, eventProgress, domain );

  // compute the remaining seismic traces, if needed
  forDiscretizationOnMeshTargets( domain.getMeshBodies(), [&] ( string const &,
                                                                MeshLevel & mesh,
                                                                arrayView1d< string const > const & )
  {
    NodeManager & nodeManager = mesh.getNodeManager();
    arrayView1d< real32 const > const ux_n   = nodeManager.getField< elasticfields::Displacementx_n >();
    arrayView1d< real32 const > const ux_np1 = nodeManager.getField< elasticfields::Displacementx_np1 >();
    arrayView1d< real32 const > const uy_n   = nodeManager.getField< elasticfields::Displacementy_n >();
    arrayView1d< real32 const > const uy_np1 = nodeManager.getField< elasticfields::Displacementy_np1 >();
    arrayView1d< real32 const > const uz_n   = nodeManager.getField< elasticfields::Displacementz_n >();
    arrayView1d< real32 const > const uz_np1 = nodeManager.getField< elasticfields::Displacementz_np1 >();

    if( m_useDAS == WaveSolverUtils::DASType::none )
    {
      arrayView2d< real32 > const uXReceivers  = m_displacementXNp1AtReceivers.toView();
      arrayView2d< real32 > const uYReceivers  = m_displacementYNp1AtReceivers.toView();
      arrayView2d< real32 > const uZReceivers  = m_displacementZNp1AtReceivers.toView();
      computeAllSeismoTraces( time_n, 0.0, ux_np1, ux_n, uXReceivers );
      computeAllSeismoTraces( time_n, 0.0, uy_np1, uy_n, uYReceivers );
      computeAllSeismoTraces( time_n, 0.0, uz_np1, uz_n, uZReceivers );
      WaveSolverUtils::writeSeismoTraceVector( "seismoTraceReceiver", getName(), m_outputSeismoTrace, m_receiverConstants.size( 0 ),
                                               m_receiverIsLocal, m_nsamplesSeismoTrace, uXReceivers, uYReceivers, uZReceivers );
    }
    else
    {
      arrayView2d< real32 > const dasReceivers  = m_dasSignalNp1AtReceivers.toView();
      computeAllSeismoTraces( time_n, 0.0, ux_np1, ux_n, dasReceivers, m_linearDASVectorX.toView(), true );
      computeAllSeismoTraces( time_n, 0.0, uy_np1, uy_n, dasReceivers, m_linearDASVectorY.toView(), true );
      computeAllSeismoTraces( time_n, 0.0, uz_np1, uz_n, dasReceivers, m_linearDASVectorZ.toView(), true );
      // sum contributions from all MPI ranks, since some receivers might be split among multiple ranks
      MpiWrapper::allReduce( dasReceivers.data(),
                             dasReceivers.data(),
                             m_linearDASGeometry.size( 0 ),
                             MpiWrapper::getMpiOp( MpiWrapper::Reduction::Sum ),
                             MPI_COMM_GEOSX );
      WaveSolverUtils::writeSeismoTrace( "dasTraceReceiver", getName(), m_outputSeismoTrace, m_linearDASGeometry.size( 0 ),
                                         m_receiverIsLocal, m_nsamplesSeismoTrace, dasReceivers );
    }
  } );
}

void ElasticWaveEquationSEM::initializePML()
{
  GEOS_ERROR( getDataContext() << ": PML for the elastic wave propagator not yet implemented" );
}

void ElasticWaveEquationSEM::applyPML( real64 const, DomainPartition & )
{
  GEOS_ERROR( getDataContext() << ": PML for the elastic wave propagator not yet implemented" );
}

REGISTER_CATALOG_ENTRY( SolverBase, ElasticWaveEquationSEM, string const &, dataRepository::Group * const )

} /* namespace geos */<|MERGE_RESOLUTION|>--- conflicted
+++ resolved
@@ -665,12 +665,6 @@
 
   SortedArrayView< localIndex const > const solverTargetNodesSet = m_solverTargetNodesSet.toViewConst();
 
-<<<<<<< HEAD
-    CommunicationTools & syncFields = CommunicationTools::getInstance();
-    syncFields.synchronizeFields( fieldsToBeSync,
-                                  domain.getMeshBody( 0 ).getMeshLevel( m_discretizationName ),
-                                  domain.getNeighbors() );
-=======
   forAll< EXEC_POLICY >( solverTargetNodesSet.size(), [=] GEOS_HOST_DEVICE ( localIndex const n )
   {
     localIndex const a = solverTargetNodesSet[n];
@@ -684,7 +678,6 @@
     stiffnessVectorx[a] = stiffnessVectory[a] = stiffnessVectorz[a] = 0.0;
     rhsx[a] = rhsy[a] = rhsz[a] = 0.0;
   } );
->>>>>>> 62025959
 
 }
 
