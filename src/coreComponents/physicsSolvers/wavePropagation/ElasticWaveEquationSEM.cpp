--- conflicted
+++ resolved
@@ -180,15 +180,11 @@
   {
     m_nsamplesSeismoTrace = 0;
   }
-<<<<<<< HEAD
   localIndex const nsamples = int( maxTime / dt ) + 1;
-=======
-  localIndex const nsamples = int(maxTime / dt) + 1;
 
   localIndex const numSourcesGlobal = m_sourceCoordinates.size( 0 );
   m_sourceIsAccessible.resize( numSourcesGlobal );
 
->>>>>>> a9d105c7
   localIndex const numReceiversGlobal = m_receiverCoordinates.size( 0 );
   localIndex const numSourcesGlobal = m_sourceCoordinates.size( 0 );
 
