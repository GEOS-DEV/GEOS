/*
 * ------------------------------------------------------------------------------------------------------------
 * SPDX-License-Identifier: LGPL-2.1-only
 *
 * Copyright (c) 2018-2020 Lawrence Livermore National Security LLC
 * Copyright (c) 2018-2020 The Board of Trustees of the Leland Stanford Junior University
 * Copyright (c) 2018-2020 TotalEnergies
 * Copyright (c) 2019-     GEOSX Contributors
 * All rights reserved
 *
 * See top level LICENSE, COPYRIGHT, CONTRIBUTORS, NOTICE, and ACKNOWLEDGEMENTS files for details.
 * ------------------------------------------------------------------------------------------------------------
 */


/**
 * @file ElasticWaveEquationSEM.cpp
 */

#include "ElasticWaveEquationSEM.hpp"
#include "ElasticWaveEquationSEMKernel.hpp"

#include "fieldSpecification/FieldSpecificationManager.hpp"
#include "finiteElement/FiniteElementDiscretization.hpp"
#include "mainInterface/ProblemManager.hpp"
#include "mesh/ElementType.hpp"
#include "mesh/mpiCommunications/CommunicationTools.hpp"
#include "WaveSolverUtils.hpp"


namespace geos
{

using namespace dataRepository;
using namespace fields;

ElasticWaveEquationSEM::ElasticWaveEquationSEM( const std::string & name,
                                                Group * const parent ):

  WaveSolverBase( name,
                  parent )
{

  registerWrapper( viewKeyStruct::sourceConstantsxString(), &m_sourceConstantsx ).
    setInputFlag( InputFlags::FALSE ).
    setSizedFromParent( 0 ).
    setDescription( "Constant part of the source for the nodes listed in m_sourceNodeIds in x-direction" );

  registerWrapper( viewKeyStruct::sourceConstantsyString(), &m_sourceConstantsy ).
    setInputFlag( InputFlags::FALSE ).
    setSizedFromParent( 0 ).
    setDescription( "Constant part of the source for the nodes listed in m_sourceNodeIds in y-direction" );

  registerWrapper( viewKeyStruct::sourceConstantszString(), &m_sourceConstantsz ).
    setInputFlag( InputFlags::FALSE ).
    setSizedFromParent( 0 ).
    setDescription( "Constant part of the source for the nodes listed in m_sourceNodeIds in z-direction" );

  registerWrapper( viewKeyStruct::displacementXNp1AtReceiversString(), &m_displacementXNp1AtReceivers ).
    setInputFlag( InputFlags::FALSE ).
    setSizedFromParent( 0 ).
    setDescription( "Displacement value at each receiver for each timestep (x-component)" );

  registerWrapper( viewKeyStruct::displacementYNp1AtReceiversString(), &m_displacementYNp1AtReceivers ).
    setInputFlag( InputFlags::FALSE ).
    setSizedFromParent( 0 ).
    setDescription( "Displacement value at each receiver for each timestep (y-component)" );

  registerWrapper( viewKeyStruct::displacementZNp1AtReceiversString(), &m_displacementZNp1AtReceivers ).
    setInputFlag( InputFlags::FALSE ).
    setSizedFromParent( 0 ).
    setDescription( "Displacement value at each receiver for each timestep (z-component)" );

  registerWrapper( viewKeyStruct::sourceForceString(), &m_sourceForce ).
    setInputFlag( InputFlags::OPTIONAL ).
    setSizedFromParent( 0 ).
    setApplyDefaultValue( { 0.0, 0.0, 0.0 } ).
    setDescription( "Force of the source: 3 real values for a vector source, and 6 real values for a tensor source (in Voigt notation)."
                    "The default value is { 0, 0, 0 } (no net force)." );

  registerWrapper( viewKeyStruct::sourceMomentString(), &m_sourceMoment ).
    setInputFlag( InputFlags::OPTIONAL ).
    setSizedFromParent( 0 ).
    setApplyDefaultValue( { 1.0, 1.0, 1.0, 0.0, 0.0, 0.0 } ).
    setDescription( "Moment of the source: 6 real values describing a symmetric tensor in Voigt notation."
                    "The default value is { 1, 1, 1, 0, 0, 0 } (diagonal moment, corresponding to a pure explosion)." );
}

ElasticWaveEquationSEM::~ElasticWaveEquationSEM()
{
  // TODO Auto-generated destructor stub
}

void ElasticWaveEquationSEM::initializePreSubGroups()
{

  localIndex const numNodesPerElem = WaveSolverBase::getNumNodesPerElem();

  WaveSolverBase::initializePreSubGroups();

  localIndex const numSourcesGlobal = m_sourceCoordinates.size( 0 );
  m_sourceConstantsx.resize( numSourcesGlobal, numNodesPerElem );
  m_sourceConstantsy.resize( numSourcesGlobal, numNodesPerElem );
  m_sourceConstantsz.resize( numSourcesGlobal, numNodesPerElem );

}


void ElasticWaveEquationSEM::registerDataOnMesh( Group & meshBodies )
{
  WaveSolverBase::registerDataOnMesh( meshBodies );

  forDiscretizationOnMeshTargets( meshBodies, [&] ( string const &,
                                                    MeshLevel & mesh,
                                                    arrayView1d< string const > const & )
  {
    NodeManager & nodeManager = mesh.getNodeManager();

    nodeManager.registerField< elasticSecondOrderSemFields::Displacementx_nm1,
                               elasticSecondOrderSemFields::Displacementy_nm1,
                               elasticSecondOrderSemFields::Displacementz_nm1,
                               elasticSecondOrderSemFields::Displacementx_n,
                               elasticSecondOrderSemFields::Displacementy_n,
                               elasticSecondOrderSemFields::Displacementz_n,
                               elasticSecondOrderSemFields::Displacementx_np1,
                               elasticSecondOrderSemFields::Displacementy_np1,
                               elasticSecondOrderSemFields::Displacementz_np1,
                               elasticSecondOrderSemFields::ForcingRHSx,
                               elasticSecondOrderSemFields::ForcingRHSy,
                               elasticSecondOrderSemFields::ForcingRHSz,
                               matricialFields::MassVector,
                               matricialFields::DampingVectorx,
                               matricialFields::DampingVectory,
                               matricialFields::DampingVectorz,
                               matricialFields::StiffnessVectorx,
                               matricialFields::StiffnessVectory,
                               matricialFields::StiffnessVectorz,
                               geophysicalFields::FreeSurfaceNodeIndicator >( this->getName() );

    FaceManager & faceManager = mesh.getFaceManager();
    faceManager.registerField< geophysicalFields::FreeSurfaceFaceIndicator >( this->getName() );

    ElementRegionManager & elemManager = mesh.getElemManager();

    elemManager.forElementSubRegions< CellElementSubRegion >( [&]( CellElementSubRegion & subRegion )
    {
      subRegion.registerField< geophysicalFields::Pwavespeed >( this->getName() );
      subRegion.registerField< geophysicalFields::Swavespeed >( this->getName() );
      subRegion.registerField< geophysicalFields::Density >( this->getName() );
    } );

  } );
}



void ElasticWaveEquationSEM::postProcessInput()
{

  WaveSolverBase::postProcessInput();

  localIndex const numReceiversGlobal = m_receiverCoordinates.size( 0 );

  m_displacementXNp1AtReceivers.resize( m_nsamplesSeismoTrace, numReceiversGlobal );
  m_displacementYNp1AtReceivers.resize( m_nsamplesSeismoTrace, numReceiversGlobal );
  m_displacementZNp1AtReceivers.resize( m_nsamplesSeismoTrace, numReceiversGlobal );

  /// The receivers are initialized to zero.
  /// This is essential for DAS modeling as MPI_Allreduce is called when computing DAS data
  m_displacementXNp1AtReceivers.zero();
  m_displacementYNp1AtReceivers.zero();
  m_displacementZNp1AtReceivers.zero();
}


void ElasticWaveEquationSEM::precomputeSourceAndReceiverTerm( MeshLevel & mesh, arrayView1d< string const > const & regionNames )
{
  NodeManager const & nodeManager = mesh.getNodeManager();
  FaceManager const & faceManager = mesh.getFaceManager();

  arrayView2d< wsCoordType const, nodes::REFERENCE_POSITION_USD > const X =
    nodeManager.getField< fields::referencePosition32 >().toViewConst();
  arrayView2d< real64 const > const faceNormal  = faceManager.faceNormal();
  arrayView2d< real64 const > const faceCenter  = faceManager.faceCenter();

  arrayView2d< real64 const > const sourceCoordinates = m_sourceCoordinates.toViewConst();
  arrayView2d< localIndex > const sourceNodeIds = m_sourceNodeIds.toView();
  arrayView2d< real64 > const sourceConstantsx = m_sourceConstantsx.toView();
  arrayView2d< real64 > const sourceConstantsy = m_sourceConstantsy.toView();
  arrayView2d< real64 > const sourceConstantsz = m_sourceConstantsz.toView();
  arrayView1d< localIndex > const sourceIsAccessible = m_sourceIsAccessible.toView();

  sourceNodeIds.setValues< EXEC_POLICY >( -1 );
  sourceConstantsx.setValues< EXEC_POLICY >( 0 );
  sourceConstantsy.setValues< EXEC_POLICY >( 0 );
  sourceConstantsz.setValues< EXEC_POLICY >( 0 );
  sourceIsAccessible.zero();

  arrayView2d< real64 const > const receiverCoordinates = m_receiverCoordinates.toViewConst();
  arrayView2d< localIndex > const receiverNodeIds = m_receiverNodeIds.toView();
  arrayView2d< real64 > const receiverConstants = m_receiverConstants.toView();
  arrayView1d< localIndex > const receiverIsLocal = m_receiverIsLocal.toView();
  receiverNodeIds.setValues< EXEC_POLICY >( -1 );
  receiverConstants.setValues< EXEC_POLICY >( 0 );
  receiverIsLocal.zero();

  real32 const timeSourceFrequency = this->m_timeSourceFrequency;
  localIndex const rickerOrder = this->m_rickerOrder;
  arrayView2d< real32 > const sourceValue = m_sourceValue.toView();

  real64 dt = 0;
  EventManager const & event = this->getGroupByPath< EventManager >( "/Problem/Events" );
  for( localIndex numSubEvent = 0; numSubEvent < event.numSubGroups(); ++numSubEvent )
  {
    EventBase const * subEvent = static_cast< EventBase const * >( event.getSubGroups()[numSubEvent] );
    if( subEvent->getEventName() == "/Solvers/" + this->getName() )
    {
      dt = subEvent->getReference< real64 >( EventBase::viewKeyStruct::forceDtString() );
    }
  }

  mesh.getElemManager().forElementSubRegions< CellElementSubRegion >( regionNames, [&]( localIndex const,
                                                                                        CellElementSubRegion & elementSubRegion )
  {

    GEOS_THROW_IF( elementSubRegion.getElementType() != ElementType::Hexahedron,
                   "Invalid type of element, the elastic solver is designed for hexahedral meshes only (C3D8) ",
                   InputError );

    arrayView2d< localIndex const > const elemsToFaces = elementSubRegion.faceList();
    arrayView2d< localIndex const, cells::NODE_MAP_USD > const & elemsToNodes = elementSubRegion.nodeList();
    arrayView2d< real64 const > const elemCenter = elementSubRegion.getElementCenter();
    arrayView1d< integer const > const elemGhostRank = elementSubRegion.ghostRank();

    finiteElement::FiniteElementBase const &
    fe = elementSubRegion.getReference< finiteElement::FiniteElementBase >( getDiscretizationName() );
    finiteElement::FiniteElementDispatchHandler< SEM_FE_TYPES >::dispatch3D( fe, [&] ( auto const finiteElement )
    {
      using FE_TYPE = TYPEOFREF( finiteElement );

      localIndex const numFacesPerElem = elementSubRegion.numFacesPerElement();

      elasticWaveEquationSEMKernels::
        PrecomputeSourceAndReceiverKernel::
        launch< EXEC_POLICY, FE_TYPE >
        ( elementSubRegion.size(),
        numFacesPerElem,
        X,
        elemGhostRank,
        elemsToNodes,
        elemsToFaces,
        elemCenter,
        faceNormal,
        faceCenter,
        sourceCoordinates,
        sourceIsAccessible,
        sourceNodeIds,
        sourceConstantsx,
        sourceConstantsy,
        sourceConstantsz,
        receiverCoordinates,
        receiverIsLocal,
        receiverNodeIds,
        receiverConstants,
        sourceValue,
        dt,
        timeSourceFrequency,
        rickerOrder,
        m_sourceForce,
        m_sourceMoment );
    } );
  } );
}

void ElasticWaveEquationSEM::computeDAS ( arrayView2d< real32 > const xCompRcv,
                                          arrayView2d< real32 > const yCompRcv,
                                          arrayView2d< real32 > const zCompRcv )
{

  arrayView2d< real64 const > const linearDASGeometry = m_linearDASGeometry.toViewConst();
  arrayView1d< localIndex const > const receiverIsLocal = m_receiverIsLocal.toViewConst();

  localIndex const numReceiversGlobal = linearDASGeometry.size( 0 );
  localIndex const nsamplesSeismoTrace = m_nsamplesSeismoTrace;

  if( m_nsamplesSeismoTrace > 0 )
  {
    /// synchronize receivers across MPI ranks
    MpiWrapper::allReduce( xCompRcv.data(),
                           xCompRcv.data(),
                           2*numReceiversGlobal*m_nsamplesSeismoTrace,
                           MpiWrapper::getMpiOp( MpiWrapper::Reduction::Sum ),
                           MPI_COMM_GEOSX );

    MpiWrapper::allReduce( yCompRcv.data(),
                           yCompRcv.data(),
                           2*numReceiversGlobal*m_nsamplesSeismoTrace,
                           MpiWrapper::getMpiOp( MpiWrapper::Reduction::Sum ),
                           MPI_COMM_GEOSX );

    MpiWrapper::allReduce( zCompRcv.data(),
                           zCompRcv.data(),
                           2*numReceiversGlobal*m_nsamplesSeismoTrace,
                           MpiWrapper::getMpiOp( MpiWrapper::Reduction::Sum ),
                           MPI_COMM_GEOSX );

    forAll< EXEC_POLICY >( numReceiversGlobal, [=] GEOS_HOST_DEVICE ( localIndex const ircv )
    {
      if( receiverIsLocal[ircv] == 1 )
      {
        real32 const cd = cos( linearDASGeometry[ircv][0] );
        real32 const sd = sin( linearDASGeometry[ircv][0] );
        real32 const ca = cos( linearDASGeometry[ircv][1] );
        real32 const sa = sin( linearDASGeometry[ircv][1] );

        /// convert dipole data (pairs of geophones) to average strain data and
        for( localIndex iSample = 0; iSample < nsamplesSeismoTrace; ++iSample )
        {
          // store strain data in the z-component of the receiver (copied to x after resize)
          zCompRcv[iSample][ircv] =
            cd * ca * ( xCompRcv[iSample][numReceiversGlobal+ircv] - xCompRcv[iSample][ircv] )
            + cd * sa * ( yCompRcv[iSample][numReceiversGlobal+ircv] - yCompRcv[iSample][ircv] )
            + sd * ( zCompRcv[iSample][numReceiversGlobal+ircv] - zCompRcv[iSample][ircv] );
          zCompRcv[iSample][ircv] /= linearDASGeometry[ircv][2];

        }
      }
    } );
  }

  /// temporary output to txt
  if( this->m_outputSeismoTrace == 1 )
  {
    forAll< serialPolicy >( numReceiversGlobal, [=] ( localIndex const ircv )
    {
      if( receiverIsLocal[ircv] == 1 )
      {
        std::ofstream f( GEOS_FMT( "dasTraceReceiver{:03}.txt", ircv ), std::ios::app );
        for( localIndex iSample = 0; iSample < nsamplesSeismoTrace; ++iSample )
        {
          f<< iSample << " " << zCompRcv[iSample][ircv] << std::endl;
        }
        f.close();
      }
    } );
  }

  /// resize the receiver arrays by dropping the extra pair to avoid confusion
  /// the remaining x-component contains DAS data, the other components are set to zero
  m_displacementXNp1AtReceivers.resize( m_nsamplesSeismoTrace, numReceiversGlobal );
  arrayView2d< real32 > const dasReceiver = m_displacementXNp1AtReceivers.toView();
  forAll< EXEC_POLICY >( numReceiversGlobal, [=] GEOS_HOST_DEVICE ( localIndex const ircv )
  {
    if( receiverIsLocal[ircv] == 1 )
    {
      /// convert dipole data (pairs of geophones) to average strain data and
      for( localIndex iSample = 0; iSample < nsamplesSeismoTrace; ++iSample )
      {
        // store strain data in the z-component of the receiver (copied to x after resize)
        dasReceiver[iSample][ircv] = zCompRcv[iSample][ircv];
      }
    }
  } );
  /// set the y and z components to zero to avoid any confusion
  m_displacementYNp1AtReceivers.resize( m_nsamplesSeismoTrace, numReceiversGlobal );
  m_displacementYNp1AtReceivers.zero();
  m_displacementZNp1AtReceivers.resize( m_nsamplesSeismoTrace, numReceiversGlobal );
  m_displacementZNp1AtReceivers.zero();
}

void ElasticWaveEquationSEM::addSourceToRightHandSide( integer const & cycleNumber,
                                                       arrayView1d< real32 > const rhsx,
                                                       arrayView1d< real32 > const rhsy,
                                                       arrayView1d< real32 > const rhsz )
{
  arrayView2d< localIndex const > const sourceNodeIds = m_sourceNodeIds.toViewConst();
  arrayView2d< real64 const > const sourceConstantsx   = m_sourceConstantsx.toViewConst();
  arrayView2d< real64 const > const sourceConstantsy   = m_sourceConstantsy.toViewConst();
  arrayView2d< real64 const > const sourceConstantsz   = m_sourceConstantsz.toViewConst();

  arrayView1d< localIndex const > const sourceIsAccessible = m_sourceIsAccessible.toViewConst();
  arrayView2d< real32 const > const sourceValue   = m_sourceValue.toViewConst();

  GEOS_THROW_IF( cycleNumber > sourceValue.size( 0 ), "Too many steps compared to array size", std::runtime_error );
  forAll< EXEC_POLICY >( m_sourceConstantsx.size( 0 ), [=] GEOS_HOST_DEVICE ( localIndex const isrc )
  {
    if( sourceIsAccessible[isrc] == 1 )
    {
      for( localIndex inode = 0; inode < sourceConstantsx.size( 1 ); ++inode )
      {
        real32 const localIncrementx = sourceConstantsx[isrc][inode] * sourceValue[cycleNumber][isrc];
        RAJA::atomicAdd< ATOMIC_POLICY >( &rhsx[sourceNodeIds[isrc][inode]], localIncrementx );
        real32 const localIncrementy = sourceConstantsy[isrc][inode] * sourceValue[cycleNumber][isrc];
        RAJA::atomicAdd< ATOMIC_POLICY >( &rhsy[sourceNodeIds[isrc][inode]], localIncrementy );
        real32 const localIncrementz = sourceConstantsz[isrc][inode] * sourceValue[cycleNumber][isrc];
        RAJA::atomicAdd< ATOMIC_POLICY >( &rhsz[sourceNodeIds[isrc][inode]], localIncrementz );
      }
    }
  } );
}

void ElasticWaveEquationSEM::initializePostInitialConditionsPreSubGroups()
{

  WaveSolverBase::initializePostInitialConditionsPreSubGroups();

  DomainPartition & domain = this->getGroupByPath< DomainPartition >( "/Problem/domain" );

  real64 const time = 0.0;
  applyFreeSurfaceBC( time, domain );

  forDiscretizationOnMeshTargets( domain.getMeshBodies(), [&] ( string const &,
                                                                MeshLevel & mesh,
                                                                arrayView1d< string const > const & regionNames )
  {
    precomputeSourceAndReceiverTerm( mesh, regionNames );

    NodeManager & nodeManager = mesh.getNodeManager();
    FaceManager & faceManager = mesh.getFaceManager();

    /// get the array of indicators: 1 if the face is on the boundary; 0 otherwise
    arrayView1d< integer const > const & facesDomainBoundaryIndicator = faceManager.getDomainBoundaryIndicator();
    arrayView2d< wsCoordType const, nodes::REFERENCE_POSITION_USD > const X = nodeManager.getField< fields::referencePosition32 >().toViewConst();
    arrayView2d< real64 const > const faceNormal  = faceManager.faceNormal();

    /// get face to node map
    ArrayOfArraysView< localIndex const > const facesToNodes = faceManager.nodeList().toViewConst();

    // mass matrix to be computed in this function
    arrayView1d< real32 > const mass = nodeManager.getField< matricialFields::MassVector >();
    mass.zero();
    /// damping matrix to be computed for each dof in the boundary of the mesh
    arrayView1d< real32 > const dampingx = nodeManager.getField< matricialFields::DampingVectorx >();
    arrayView1d< real32 > const dampingy = nodeManager.getField< matricialFields::DampingVectory >();
    arrayView1d< real32 > const dampingz = nodeManager.getField< matricialFields::DampingVectorz >();
    dampingx.zero();
    dampingy.zero();
    dampingz.zero();

    /// get array of indicators: 1 if face is on the free surface; 0 otherwise
    arrayView1d< localIndex const > const freeSurfaceFaceIndicator = faceManager.getField< geophysicalFields::FreeSurfaceFaceIndicator >();

    mesh.getElemManager().forElementSubRegions< CellElementSubRegion >( regionNames, [&]( localIndex const,
                                                                                          CellElementSubRegion & elementSubRegion )
    {

      arrayView2d< localIndex const, cells::NODE_MAP_USD > const elemsToNodes = elementSubRegion.nodeList();
      arrayView2d< localIndex const > const facesToElements = faceManager.elementList();
      arrayView1d< real32 > const density = elementSubRegion.getField< geophysicalFields::Density >();
      arrayView1d< real32 > const Vp = elementSubRegion.getField< geophysicalFields::Pwavespeed >();
      arrayView1d< real32 > const Vs = elementSubRegion.getField< geophysicalFields::Swavespeed >();

      finiteElement::FiniteElementBase const &
      fe = elementSubRegion.getReference< finiteElement::FiniteElementBase >( getDiscretizationName() );

      finiteElement::FiniteElementDispatchHandler< SEM_FE_TYPES >::dispatch3D( fe,
                                                                               [&]
                                                                                 ( auto const finiteElement )
      {
        using FE_TYPE = TYPEOFREF( finiteElement );

        elasticWaveEquationSEMKernels::MassMatrixKernel< FE_TYPE > kernelM( finiteElement );

        kernelM.template launch< EXEC_POLICY, ATOMIC_POLICY >( elementSubRegion.size(),
                                                               X,
                                                               elemsToNodes,
                                                               density,
                                                               mass );

        elasticWaveEquationSEMKernels::DampingMatrixKernel< FE_TYPE > kernelD( finiteElement );

        kernelD.template launch< EXEC_POLICY, ATOMIC_POLICY >( faceManager.size(),
                                                               X,
                                                               facesToElements,
                                                               facesToNodes,
                                                               facesDomainBoundaryIndicator,
                                                               freeSurfaceFaceIndicator,
                                                               faceNormal,
                                                               density,
                                                               Vp,
                                                               Vs,
                                                               dampingx,
                                                               dampingy,
                                                               dampingz );
      } );
    } );
  } );

}


void ElasticWaveEquationSEM::applyFreeSurfaceBC( real64 const time, DomainPartition & domain )
{
  FieldSpecificationManager & fsManager = FieldSpecificationManager::getInstance();
  FunctionManager const & functionManager = FunctionManager::getInstance();

  FaceManager & faceManager = domain.getMeshBody( 0 ).getMeshLevel( m_discretizationName ).getFaceManager();
  NodeManager & nodeManager = domain.getMeshBody( 0 ).getMeshLevel( m_discretizationName ).getNodeManager();

  arrayView1d< real32 > const ux_np1 = nodeManager.getField< elasticSecondOrderSemFields::Displacementx_np1 >();
  arrayView1d< real32 > const uy_np1 = nodeManager.getField< elasticSecondOrderSemFields::Displacementy_np1 >();
  arrayView1d< real32 > const uz_np1 = nodeManager.getField< elasticSecondOrderSemFields::Displacementz_np1 >();
  arrayView1d< real32 > const ux_n = nodeManager.getField< elasticSecondOrderSemFields::Displacementx_n >();
  arrayView1d< real32 > const uy_n = nodeManager.getField< elasticSecondOrderSemFields::Displacementy_n >();
  arrayView1d< real32 > const uz_n = nodeManager.getField< elasticSecondOrderSemFields::Displacementz_n >();
  arrayView1d< real32 > const ux_nm1 = nodeManager.getField< elasticSecondOrderSemFields::Displacementx_nm1 >();
  arrayView1d< real32 > const uy_nm1 = nodeManager.getField< elasticSecondOrderSemFields::Displacementy_nm1 >();
  arrayView1d< real32 > const uz_nm1 = nodeManager.getField< elasticSecondOrderSemFields::Displacementz_nm1 >();

  ArrayOfArraysView< localIndex const > const faceToNodeMap = faceManager.nodeList().toViewConst();

  /// set array of indicators: 1 if a face is on on free surface; 0 otherwise
  arrayView1d< localIndex > const freeSurfaceFaceIndicator = faceManager.getField< geophysicalFields::FreeSurfaceFaceIndicator >();

  /// set array of indicators: 1 if a node is on on free surface; 0 otherwise
<<<<<<< HEAD
  arrayView1d< localIndex > const freeSurfaceNodeIndicator = nodeManager.getField< geophysicalFields::FreeSurfaceNodeIndicator >();
=======
  arrayView1d< localIndex > const freeSurfaceNodeIndicator = nodeManager.getField< fields::FreeSurfaceNodeIndicator >();

>>>>>>> 667470b3

  fsManager.apply( time,
                   domain.getMeshBody( 0 ).getMeshLevel( m_discretizationName ),
                   string( "FreeSurface" ),
                   [&]( FieldSpecificationBase const & bc,
                        string const &,
                        SortedArrayView< localIndex const > const & targetSet,
                        Group &,
                        string const & )
  {
    string const & functionName = bc.getFunctionName();

    if( functionName.empty() || functionManager.getGroup< FunctionBase >( functionName ).isFunctionOfTime() == 2 )
    {
      real64 const value = bc.getScale();

      for( localIndex i = 0; i < targetSet.size(); ++i )
      {
        localIndex const kf = targetSet[ i ];
        freeSurfaceFaceIndicator[kf] = 1;

        localIndex const numNodes = faceToNodeMap.sizeOfArray( kf );
        for( localIndex a=0; a < numNodes; ++a )
        {
          localIndex const dof = faceToNodeMap( kf, a );
          freeSurfaceNodeIndicator[dof] = 1;

          ux_np1[dof] = value;
          uy_np1[dof] = value;
          uz_np1[dof] = value;
          ux_n[dof] = value;
          uy_n[dof] = value;
          uz_n[dof] = value;
          ux_nm1[dof] = value;
          uy_nm1[dof] = value;
          uz_nm1[dof] = value;
        }
      }
    }
    else
    {
      GEOS_ERROR( "This option is not supported yet" );
    }
  } );
}



real64 ElasticWaveEquationSEM::explicitStepForward( real64 const & time_n,
                                                    real64 const & dt,
                                                    integer cycleNumber,
                                                    DomainPartition & domain,
                                                    bool GEOS_UNUSED_PARAM( computeGradient ) )
{
  real64 dtOut = explicitStepInternal( time_n, dt, cycleNumber, domain );
  return dtOut;
}



real64 ElasticWaveEquationSEM::explicitStepBackward( real64 const & time_n,
                                                     real64 const & dt,
                                                     integer cycleNumber,
                                                     DomainPartition & domain,
                                                     bool GEOS_UNUSED_PARAM( computeGradient ) )
{
  GEOS_ERROR( "Backward propagation for the elastic wave propagator not yet implemented" );
  real64 dtOut = explicitStepInternal( time_n, dt, cycleNumber, domain );
  return dtOut;
}

real64 ElasticWaveEquationSEM::explicitStepInternal( real64 const & time_n,
                                                     real64 const & dt,
                                                     integer const cycleNumber,
                                                     DomainPartition & domain )
{
  GEOS_MARK_FUNCTION;

  GEOS_UNUSED_VAR( time_n, dt, cycleNumber );

  GEOS_LOG_RANK_0_IF( dt < epsilonLoc, "Warning! Value for dt: " << dt << "s is smaller than local threshold: " << epsilonLoc );

  forDiscretizationOnMeshTargets( domain.getMeshBodies(), [&] ( string const &,
                                                                MeshLevel & mesh,
                                                                arrayView1d< string const > const & regionNames )
  {
    NodeManager & nodeManager = mesh.getNodeManager();

    arrayView1d< real32 const > const mass = nodeManager.getField< matricialFields::MassVector >();
    arrayView1d< real32 const > const dampingx = nodeManager.getField< matricialFields::DampingVectorx >();
    arrayView1d< real32 const > const dampingy = nodeManager.getField< matricialFields::DampingVectory >();
    arrayView1d< real32 const > const dampingz = nodeManager.getField< matricialFields::DampingVectorz >();
    arrayView1d< real32 > const stiffnessVectorx = nodeManager.getField< matricialFields::StiffnessVectorx >();
    arrayView1d< real32 > const stiffnessVectory = nodeManager.getField< matricialFields::StiffnessVectory >();
    arrayView1d< real32 > const stiffnessVectorz = nodeManager.getField< matricialFields::StiffnessVectorz >();


    arrayView1d< real32 > const ux_nm1 = nodeManager.getField< elasticSecondOrderSemFields::Displacementx_nm1 >();
    arrayView1d< real32 > const uy_nm1 = nodeManager.getField< elasticSecondOrderSemFields::Displacementy_nm1 >();
    arrayView1d< real32 > const uz_nm1 = nodeManager.getField< elasticSecondOrderSemFields::Displacementz_nm1 >();
    arrayView1d< real32 > const ux_n = nodeManager.getField< elasticSecondOrderSemFields::Displacementx_n >();
    arrayView1d< real32 > const uy_n = nodeManager.getField< elasticSecondOrderSemFields::Displacementy_n >();
    arrayView1d< real32 > const uz_n = nodeManager.getField< elasticSecondOrderSemFields::Displacementz_n >();
    arrayView1d< real32 > const ux_np1 = nodeManager.getField< elasticSecondOrderSemFields::Displacementx_np1 >();
    arrayView1d< real32 > const uy_np1 = nodeManager.getField< elasticSecondOrderSemFields::Displacementy_np1 >();
    arrayView1d< real32 > const uz_np1 = nodeManager.getField< elasticSecondOrderSemFields::Displacementz_np1 >();

    /// get array of indicators: 1 if node on free surface; 0 otherwise
    arrayView1d< localIndex const > const freeSurfaceNodeIndicator = nodeManager.getField< geophysicalFields::FreeSurfaceNodeIndicator >();

    arrayView1d< real32 > const rhsx = nodeManager.getField< elasticSecondOrderSemFields::ForcingRHSx >();
    arrayView1d< real32 > const rhsy = nodeManager.getField< elasticSecondOrderSemFields::ForcingRHSy >();
    arrayView1d< real32 > const rhsz = nodeManager.getField< elasticSecondOrderSemFields::ForcingRHSz >();

    auto kernelFactory = elasticWaveEquationSEMKernels::ExplicitElasticSEMFactory( dt );

    finiteElement::
      regionBasedKernelApplication< EXEC_POLICY,
                                    constitutive::NullModel,
                                    CellElementSubRegion >( mesh,
                                                            regionNames,
                                                            getDiscretizationName(),
                                                            "",
                                                            kernelFactory );


    addSourceToRightHandSide( cycleNumber, rhsx, rhsy, rhsz );



    real64 const dt2 = dt*dt;
    forAll< EXEC_POLICY >( nodeManager.size(), [=] GEOS_HOST_DEVICE ( localIndex const a )
    {
      if( freeSurfaceNodeIndicator[a] != 1 )
      {
        ux_np1[a] = ux_n[a];
        ux_np1[a] *= 2.0*mass[a];
        ux_np1[a] -= (mass[a]-0.5*dt*dampingx[a])*ux_nm1[a];
        ux_np1[a] += dt2*(rhsx[a]-stiffnessVectorx[a]);
        ux_np1[a] /= mass[a]+0.5*dt*dampingx[a];
        uy_np1[a] = uy_n[a];
        uy_np1[a] *= 2.0*mass[a];
        uy_np1[a] -= (mass[a]-0.5*dt*dampingy[a])*uy_nm1[a];
        uy_np1[a] += dt2*(rhsy[a]-stiffnessVectory[a]);
        uy_np1[a] /= mass[a]+0.5*dt*dampingy[a];
        uz_np1[a] = uz_n[a];
        uz_np1[a] *= 2.0*mass[a];
        uz_np1[a] -= (mass[a]-0.5*dt*dampingz[a])*uz_nm1[a];
        uz_np1[a] += dt2*(rhsz[a]-stiffnessVectorz[a]);
        uz_np1[a] /= mass[a]+0.5*dt*dampingz[a];
      }
    } );

    /// synchronize pressure fields
    FieldIdentifiers fieldsToBeSync;
    fieldsToBeSync.addFields( FieldLocation::Node,
                              { elasticSecondOrderSemFields::Displacementx_np1::key(), elasticSecondOrderSemFields::Displacementy_np1::key(), elasticSecondOrderSemFields::Displacementz_np1::key() } );

    CommunicationTools & syncFields = CommunicationTools::getInstance();
    syncFields.synchronizeFields( fieldsToBeSync,
                                  domain.getMeshBody( 0 ).getMeshLevel( m_discretizationName ),
                                  domain.getNeighbors(),
                                  true );

    // compute the seismic traces since last step.
    arrayView2d< real32 > const uXReceivers   = m_displacementXNp1AtReceivers.toView();
    arrayView2d< real32 > const uYReceivers   = m_displacementYNp1AtReceivers.toView();
    arrayView2d< real32 > const uZReceivers   = m_displacementZNp1AtReceivers.toView();

    computeAllSeismoTraces( time_n, dt, ux_np1, ux_n, uXReceivers );
    computeAllSeismoTraces( time_n, dt, uy_np1, uy_n, uYReceivers );
    computeAllSeismoTraces( time_n, dt, uz_np1, uz_n, uZReceivers );

    forAll< EXEC_POLICY >( nodeManager.size(), [=] GEOS_HOST_DEVICE ( localIndex const a )
    {
      ux_nm1[a] = ux_n[a];
      uy_nm1[a] = uy_n[a];
      uz_nm1[a] = uz_n[a];
      ux_n[a] = ux_np1[a];
      uy_n[a] = uy_np1[a];
      uz_n[a] = uz_np1[a];

      stiffnessVectorx[a] = 0.0;
      stiffnessVectory[a] = 0.0;
      stiffnessVectorz[a] = 0.0;
      rhsx[a] = 0.0;
      rhsy[a] = 0.0;
      rhsz[a] = 0.0;
    } );

    // increment m_indexSeismoTrace
    while( (m_dtSeismoTrace*m_indexSeismoTrace) <= (time_n + epsilonLoc) && m_indexSeismoTrace < m_nsamplesSeismoTrace )
    {
      m_indexSeismoTrace++;
    }

  } );
  return dt;

}

void ElasticWaveEquationSEM::cleanup( real64 const time_n,
                                      integer const cycleNumber,
                                      integer const eventCounter,
                                      real64 const eventProgress,
                                      DomainPartition & domain )
{
  // call the base class cleanup (for reporting purposes)
  SolverBase::cleanup( time_n, cycleNumber, eventCounter, eventProgress, domain );

  // compute the remaining seismic traces, if needed
  forDiscretizationOnMeshTargets( domain.getMeshBodies(), [&] ( string const &,
                                                                MeshLevel & mesh,
                                                                arrayView1d< string const > const & )
  {
    NodeManager & nodeManager = mesh.getNodeManager();
    arrayView1d< real32 const > const ux_n = nodeManager.getField< elasticSecondOrderSemFields::Displacementx_n >();
    arrayView1d< real32 const > const ux_np1 = nodeManager.getField< elasticSecondOrderSemFields::Displacementx_np1 >();
    arrayView1d< real32 const > const uy_n = nodeManager.getField< elasticSecondOrderSemFields::Displacementy_n >();
    arrayView1d< real32 const > const uy_np1 = nodeManager.getField< elasticSecondOrderSemFields::Displacementy_np1 >();
    arrayView1d< real32 const > const uz_n = nodeManager.getField< elasticSecondOrderSemFields::Displacementz_n >();
    arrayView1d< real32 const > const uz_np1 = nodeManager.getField< elasticSecondOrderSemFields::Displacementz_np1 >();
    arrayView2d< real32 > const uXReceivers   = m_displacementXNp1AtReceivers.toView();
    arrayView2d< real32 > const uYReceivers   = m_displacementYNp1AtReceivers.toView();
    arrayView2d< real32 > const uZReceivers   = m_displacementZNp1AtReceivers.toView();

    computeAllSeismoTraces( time_n, 0, ux_np1, ux_n, uXReceivers );
    computeAllSeismoTraces( time_n, 0, uy_np1, uy_n, uYReceivers );
    computeAllSeismoTraces( time_n, 0, uz_np1, uz_n, uZReceivers );

    /// Compute DAS data if requested
    /// Pairs of receivers are assumed to be modeled ( see WaveSolverBase::initializeDAS() )
    if( m_useDAS )
    {
      computeDAS( uXReceivers, uYReceivers, uZReceivers );
    }
  } );

  // increment m_indexSeismoTrace
  while( (m_dtSeismoTrace*m_indexSeismoTrace) <= (time_n + epsilonLoc) && m_indexSeismoTrace < m_nsamplesSeismoTrace )
  {
    m_indexSeismoTrace++;
  }
}

void ElasticWaveEquationSEM::computeAllSeismoTraces( real64 const time_n,
                                                     real64 const dt,
                                                     arrayView1d< real32 const > const var_np1,
                                                     arrayView1d< real32 const > const var_n,
                                                     arrayView2d< real32 > varAtReceivers )
{
  localIndex indexSeismoTrace = m_indexSeismoTrace;

  for( real64 timeSeismo;
       (timeSeismo = m_dtSeismoTrace*indexSeismoTrace) <= (time_n + epsilonLoc) && indexSeismoTrace < m_nsamplesSeismoTrace;
       indexSeismoTrace++ )
  {
    WaveSolverUtils::computeSeismoTrace( time_n, dt, timeSeismo, indexSeismoTrace, m_receiverNodeIds, m_receiverConstants, m_receiverIsLocal,
                                         m_nsamplesSeismoTrace, m_outputSeismoTrace, var_np1, var_n, varAtReceivers );
  }
}

void ElasticWaveEquationSEM::initializePML()
{
  GEOS_ERROR( "PML for the elastic wave propagator not yet implemented" );
}

void ElasticWaveEquationSEM::applyPML( real64 const, DomainPartition & )
{
  GEOS_ERROR( "PML for the elastic wave propagator not yet implemented" );
}

REGISTER_CATALOG_ENTRY( SolverBase, ElasticWaveEquationSEM, string const &, dataRepository::Group * const )

} /* namespace geos */<|MERGE_RESOLUTION|>--- conflicted
+++ resolved
@@ -513,12 +513,7 @@
   arrayView1d< localIndex > const freeSurfaceFaceIndicator = faceManager.getField< geophysicalFields::FreeSurfaceFaceIndicator >();
 
   /// set array of indicators: 1 if a node is on on free surface; 0 otherwise
-<<<<<<< HEAD
   arrayView1d< localIndex > const freeSurfaceNodeIndicator = nodeManager.getField< geophysicalFields::FreeSurfaceNodeIndicator >();
-=======
-  arrayView1d< localIndex > const freeSurfaceNodeIndicator = nodeManager.getField< fields::FreeSurfaceNodeIndicator >();
-
->>>>>>> 667470b3
 
   fsManager.apply( time,
                    domain.getMeshBody( 0 ).getMeshLevel( m_discretizationName ),
