/*
 * ------------------------------------------------------------------------------------------------------------
 * SPDX-License-Identifier: LGPL-2.1-only
 *
 * Copyright (c) 2018-2020 Lawrence Livermore National Security LLC
 * Copyright (c) 2018-2020 The Board of Trustees of the Leland Stanford Junior University
 * Copyright (c) 2018-2020 TotalEnergies
 * Copyright (c) 2019-     GEOSX Contributors
 * All rights reserved
 *
 * See top level LICENSE, COPYRIGHT, CONTRIBUTORS, NOTICE, and ACKNOWLEDGEMENTS files for details.
 * ------------------------------------------------------------------------------------------------------------
 */


/**
 * @file WaveSolverBase.cpp
 */

#include "WaveSolverBase.hpp"

#include "dataRepository/KeyNames.hpp"
#include "finiteElement/FiniteElementDiscretization.hpp"

#include "fieldSpecification/FieldSpecificationManager.hpp"
#include "fieldSpecification/PerfectlyMatchedLayer.hpp"
#include "mainInterface/ProblemManager.hpp"
#include "mesh/mpiCommunications/CommunicationTools.hpp"
#include "WaveSolverUtils.hpp"
#include "events/EventManager.hpp"

#include <limits>

namespace geos
{

using namespace dataRepository;

WaveSolverBase::WaveSolverBase( const std::string & name,
                                Group * const parent ):
  SolverBase( name,
              parent )
{

  registerWrapper( viewKeyStruct::sourceCoordinatesString(), &m_sourceCoordinates ).
    setInputFlag( InputFlags::OPTIONAL ).
    setSizedFromParent( 0 ).
    setDescription( "Coordinates (x,y,z) of the sources" );

  registerWrapper( viewKeyStruct::receiverCoordinatesString(), &m_receiverCoordinates ).
    setInputFlag( InputFlags::OPTIONAL ).
    setSizedFromParent( 0 ).
    setDescription( "Coordinates (x,y,z) of the receivers" );

  registerWrapper( viewKeyStruct::sourceValueString(), &m_sourceValue ).
    setInputFlag( InputFlags::FALSE ).
    setRestartFlags( RestartFlags::NO_WRITE ).
    setSizedFromParent( 0 ).
    setDescription( "Source Value of the sources" );

  registerWrapper( viewKeyStruct::timeSourceDelayString(), &m_timeSourceDelay ).
    setInputFlag( InputFlags::OPTIONAL ).
    setApplyDefaultValue( -1 ).
    setDescription( "Source time delay (1 / f0 by default)" );

  registerWrapper( viewKeyStruct::timeSourceFrequencyString(), &m_timeSourceFrequency ).
    setInputFlag( InputFlags::OPTIONAL ).
    setApplyDefaultValue( 0 ).
    setDescription( "Central frequency for the time source" );

  registerWrapper( viewKeyStruct::rickerOrderString(), &m_rickerOrder ).
    setInputFlag( InputFlags::OPTIONAL ).
    setApplyDefaultValue( 2 ).
    setDescription( "Flag that indicates the order of the Ricker to be used o, 1 or 2. Order 2 by default" );

  registerWrapper( viewKeyStruct::outputSeismoTraceString(), &m_outputSeismoTrace ).
    setInputFlag( InputFlags::OPTIONAL ).
    setApplyDefaultValue( 0 ).
    setDescription( "Flag that indicates if we write the seismo trace in a file .txt, 0 no output, 1 otherwise" );

  registerWrapper( viewKeyStruct::dtSeismoTraceString(), &m_dtSeismoTrace ).
    setInputFlag( InputFlags::OPTIONAL ).
    setApplyDefaultValue( 0 ).
    setDescription( "Time step for output pressure at receivers" );

  registerWrapper( viewKeyStruct::indexSeismoTraceString(), &m_indexSeismoTrace ).
    setInputFlag( InputFlags::FALSE ).
    setApplyDefaultValue( 0 ).
    setDescription( "Count for output pressure at receivers" );

  registerWrapper( viewKeyStruct::forwardString(), &m_forward ).
    setInputFlag( InputFlags::OPTIONAL ).
    setApplyDefaultValue( 1 ).
    setDescription( "Set to 1 to compute forward propagation" );

  registerWrapper( viewKeyStruct::saveFieldsString(), &m_saveFields ).
    setInputFlag( InputFlags::OPTIONAL ).
    setApplyDefaultValue( 0 ).
    setDescription( "Set to 1 to save fields during forward and restore them during backward" );

  registerWrapper( viewKeyStruct::shotIndexString(), &m_shotIndex ).
    setInputFlag( InputFlags::OPTIONAL ).
    setApplyDefaultValue( 0 ).
    setDescription( "Set the current shot for temporary files" );

  registerWrapper( viewKeyStruct::enableLifoString(), &m_enableLifo ).
    setInputFlag( InputFlags::OPTIONAL ).
    setApplyDefaultValue( 0 ).
    setDescription( "Set to 1 to enable LIFO storage feature" );

  registerWrapper( viewKeyStruct::lifoSizeString(), &m_lifoSize ).
    setInputFlag( InputFlags::OPTIONAL ).
    setApplyDefaultValue( std::numeric_limits< int >::max() ).
    setDescription( "Set the capacity of the lifo storage (should be the total number of buffers to store in the LIFO)" );

  registerWrapper( viewKeyStruct::lifoOnDeviceString(), &m_lifoOnDevice ).
    setInputFlag( InputFlags::OPTIONAL ).
    setApplyDefaultValue( -80 ).
    setDescription( "Set the capacity of the lifo device storage (if negative, opposite of percentage of remaining memory)" );

  registerWrapper( viewKeyStruct::lifoOnHostString(), &m_lifoOnHost ).
    setInputFlag( InputFlags::OPTIONAL ).
    setApplyDefaultValue( -80 ).
    setDescription( "Set the capacity of the lifo host storage (if negative, opposite of percentage of remaining memory)" );

  registerWrapper( viewKeyStruct::usePMLString(), &m_usePML ).
    setInputFlag( InputFlags::FALSE ).
    setApplyDefaultValue( 0 ).
    setDescription( "Flag to apply PML" );

  registerWrapper( viewKeyStruct::useDASString(), &m_useDAS ).
    setInputFlag( InputFlags::OPTIONAL ).
    setApplyDefaultValue( WaveSolverUtils::DASType::none ).
    setDescription(
    "Flag to indicate if DAS data will be modeled, and which DAS type to use: \"none\" to deactivate DAS, \"strainIntegration\" for strain integration, \"dipole\" for displacement difference" );

  registerWrapper( viewKeyStruct::linearDASSamplesString(), &m_linearDASSamples ).
    setInputFlag( InputFlags::OPTIONAL ).
    setApplyDefaultValue( 5 ).
    setDescription( "Number of sample points to be used for strain integration when integrating the strain for the DAS signal" );

  registerWrapper( viewKeyStruct::linearDASGeometryString(), &m_linearDASGeometry ).
    setInputFlag( InputFlags::OPTIONAL ).
    setSizedFromParent( 0 ).
    setDescription( "Geometry parameters for a linear DAS fiber (dip, azimuth, gauge length)" );

  registerWrapper( viewKeyStruct::linearDASVectorXString(), &m_linearDASVectorX ).
    setInputFlag( InputFlags::FALSE ).
    setSizedFromParent( 0 ).
    setDescription( "X component of the linear DAS direction vector" );

  registerWrapper( viewKeyStruct::linearDASVectorYString(), &m_linearDASVectorY ).
    setInputFlag( InputFlags::FALSE ).
    setSizedFromParent( 0 ).
    setDescription( "Y component of the linear DAS direction vector" );

  registerWrapper( viewKeyStruct::linearDASVectorZString(), &m_linearDASVectorZ ).
    setInputFlag( InputFlags::FALSE ).
    setSizedFromParent( 0 ).
    setDescription( "Z component of the linear DAS direction vector" );

  registerWrapper( viewKeyStruct::sourceNodeIdsString(), &m_sourceNodeIds ).
    setInputFlag( InputFlags::FALSE ).
    setSizedFromParent( 0 ).
    setDescription( "Indices of the nodes (in the right order) for each source point" );

  registerWrapper( viewKeyStruct::sourceConstantsString(), &m_sourceConstants ).
    setInputFlag( InputFlags::FALSE ).
    setSizedFromParent( 0 ).
    setDescription( "Constant part of the source for the nodes listed in m_sourceNodeIds" );

  registerWrapper( viewKeyStruct::sourceIsAccessibleString(), &m_sourceIsAccessible ).
    setInputFlag( InputFlags::FALSE ).
    setSizedFromParent( 0 ).
    setDescription( "Flag that indicates whether the source is local to this MPI rank" );

  registerWrapper( viewKeyStruct::receiverNodeIdsString(), &m_receiverNodeIds ).
    setInputFlag( InputFlags::FALSE ).
    setSizedFromParent( 0 ).
    setDescription( "Indices of the nodes (in the right order) for each receiver point" );

  registerWrapper( viewKeyStruct::receiverConstantsString(), &m_receiverConstants ).
    setInputFlag( InputFlags::FALSE ).
    setSizedFromParent( 0 ).
    setDescription( "Constant part of the receiver for the nodes listed in m_receiverNodeIds" );

  registerWrapper( viewKeyStruct::receiverIsLocalString(), &m_receiverIsLocal ).
    setInputFlag( InputFlags::FALSE ).
    setSizedFromParent( 0 ).
    setDescription( "Flag that indicates whether the receiver is local to this MPI rank" );

  registerWrapper( viewKeyStruct::receiverRegionString(), &m_receiverRegion ).
    setInputFlag( InputFlags::FALSE ).
    setSizedFromParent( 0 ).
    setDescription( "Region containing the receivers" );

  registerWrapper( viewKeyStruct::receiverElemString(), &m_receiverElem ).
    setInputFlag( InputFlags::FALSE ).
    setSizedFromParent( 0 ).
    setDescription( "Element containing the receivers" );

<<<<<<< HEAD
   registerWrapper( viewKeyStruct::useTaperString(), &m_useTaper ).
    setInputFlag( InputFlags::OPTIONAL ).
    setApplyDefaultValue( 0 ).
    setDescription( "Flag to apply taper" );

   registerWrapper( viewKeyStruct::xMinTaperString(), &m_xMinTaper ).
    setInputFlag( InputFlags::OPTIONAL ).
    setApplyDefaultValue( {0,0,0} ).
    setDescription( "Minimal coordinates for taper (left,bottom,front)" );

     registerWrapper( viewKeyStruct::xMaxTaperString(), &m_xMaxTaper ).
    setInputFlag( InputFlags::OPTIONAL ).
    setApplyDefaultValue( {0,0,0} ).
    setDescription( "Maximal coordinates for taper (right,top,back)" );

     registerWrapper( viewKeyStruct::thicknessMinXYZTaperString(), &m_thicknessMinXYZTaper ).
    setInputFlag( InputFlags::OPTIONAL ).
    setApplyDefaultValue( {0,0,0} ).
    setDescription( "Size for the taper layer (left,bottom,front)" );

     registerWrapper( viewKeyStruct::thicknessMaxXYZTaperString(), &m_thicknessMaxXYZTaper ).
    setInputFlag( InputFlags::OPTIONAL ).
    setApplyDefaultValue( {0,0,0} ).
    setDescription( "Size for the taper layer (left,bottom,front)" );

     registerWrapper( viewKeyStruct::taperConstantString(), &m_taperConstant ).
    setInputFlag( InputFlags::OPTIONAL ).
    setApplyDefaultValue( 0 ).
    setDescription( "Minimal coordinates for taper (left,bottom,front)" );
    
=======
  registerWrapper( viewKeyStruct::slsReferenceAngularFrequenciesString(), &m_slsReferenceAngularFrequencies ).
    setInputFlag( InputFlags::OPTIONAL ).
    setSizedFromParent( 0 ).
    setApplyDefaultValue( { } ).
    setDescription( "Reference angular frequencies (omega) for the standard-linear-solid (SLS) anelasticity."
                    "The default value is { }, corresponding to no attenuation. An array with the corresponding anelasticity coefficients must be provided." );

  registerWrapper( viewKeyStruct::slsAnelasticityCoefficientsString(), &m_slsAnelasticityCoefficients ).
    setInputFlag( InputFlags::OPTIONAL ).
    setSizedFromParent( 0 ).
    setApplyDefaultValue( { } ).
    setDescription( "Anelasticity coefficients for the standard-linear-solid (SLS) anelasticity."
                    "The default value is { }, corresponding to no attenuation. An array with the corresponding reference frequencies must be provided." );

  registerWrapper( viewKeyStruct::attenuationTypeString(), &m_attenuationType ).
    setInputFlag( InputFlags::OPTIONAL ).
    setApplyDefaultValue( WaveSolverUtils::AttenuationType::none ).
    setDescription( "Flag to indicate which attenuation model to use: \"none\" for no attenuation, \"sls\\" " for the standard-linear-solid (SLS) model (Fichtner, 2014)." );

>>>>>>> 010fc34a
}

WaveSolverBase::~WaveSolverBase()
{
  // TODO Auto-generated destructor stub
}

void WaveSolverBase::reinit()
{
  initializePreSubGroups();
  postProcessInput();
  initializePostInitialConditionsPreSubGroups();
}

void WaveSolverBase::registerDataOnMesh( Group & meshBodies )
{
  forDiscretizationOnMeshTargets( meshBodies, [&] ( string const &,
                                                    MeshLevel & mesh,
                                                    arrayView1d< string const > const & )
  {
    NodeManager & nodeManager = mesh.getNodeManager();

    nodeManager.registerField< fields::referencePosition32 >( this->getName() );
    arrayView2d< real64 const, nodes::REFERENCE_POSITION_USD > const X = nodeManager.referencePosition().toViewConst();

    nodeManager.getField< fields::referencePosition32 >().resizeDimension< 1 >( X.size( 1 ) );
    arrayView2d< wsCoordType, nodes::REFERENCE_POSITION_USD > const nodeCoords32 = nodeManager.getField< fields::referencePosition32 >();
    for( int i = 0; i < X.size( 0 ); i++ )
    {
      for( int j = 0; j < X.size( 1 ); j++ )
      {
        nodeCoords32[i][j] = X[i][j];
      }
    }

    if (m_useTaper==1)
    {
      ElementRegionManager & elemManager = mesh.getElemManager();
      elemManager.forElementSubRegions< CellElementSubRegion >( [&]( CellElementSubRegion & subRegion )
      {
         subRegion.registerField<fields::taperCoeff>(this->getName());
      } );

    }
    
  } );
}

void WaveSolverBase::initializePreSubGroups()
{
  SolverBase::initializePreSubGroups();

  localIndex const numNodesPerElem = WaveSolverBase::getNumNodesPerElem();

  localIndex const numSourcesGlobal = m_sourceCoordinates.size( 0 );
  m_sourceNodeIds.resize( numSourcesGlobal, numNodesPerElem );
  m_sourceConstants.resize( numSourcesGlobal, numNodesPerElem );
  m_sourceIsAccessible.resize( numSourcesGlobal );

  localIndex const numReceiversGlobal = m_receiverCoordinates.size( 0 );
  m_receiverNodeIds.resize( numReceiversGlobal, numNodesPerElem );
  m_receiverConstants.resize( numReceiversGlobal, numNodesPerElem );
  m_receiverIsLocal.resize( numReceiversGlobal );

}

void WaveSolverBase::postProcessInput()
{
  SolverBase::postProcessInput();

  /// set flag PML to one if a PML field is specified in the xml
  /// if counter>1, an error will be thrown as one single PML field is allowed
  integer counter = 0;
  FieldSpecificationManager & fsManager = FieldSpecificationManager::getInstance();
  fsManager.forSubGroups< PerfectlyMatchedLayer >( [&] ( PerfectlyMatchedLayer const & )
  {
    counter++;
  } );
  GEOS_THROW_IF( counter > 1,
                 getDataContext() << ": One single PML field specification is allowed",
                 InputError );

  m_usePML = counter;

  if( m_useDAS == WaveSolverUtils::DASType::none && m_linearDASGeometry.size( 0 ) > 0 )
  {
    m_useDAS = WaveSolverUtils::DASType::strainIntegration;
    m_linearDASSamples = 5;
  }

  if( m_useDAS == WaveSolverUtils::DASType::dipole )
  {
    m_linearDASSamples = 2;
  }

  if( m_useDAS != WaveSolverUtils::DASType::none )
  {
    GEOS_LOG_LEVEL_RANK_0( 1, "Modeling linear DAS data is activated" );
    GEOS_LOG_LEVEL_RANK_0( 1, GEOS_FMT( "Linear DAS formulation: {}", m_useDAS == WaveSolverUtils::DASType::strainIntegration ? "strain integration" : "displacement difference" ) );

    GEOS_ERROR_IF( m_linearDASGeometry.size( 1 ) != 3,
                   "Invalid number of geometry parameters for the linear DAS fiber. Three parameters are required: dip, azimuth, gauge length" );

    GEOS_ERROR_IF( m_linearDASGeometry.size( 0 ) != m_receiverCoordinates.size( 0 ),
                   "Invalid number of geometry parameters instances for the linear DAS fiber. It should match the number of receivers." );

    m_linearDASVectorX.resize( m_linearDASGeometry.size( 0 ) );
    m_linearDASVectorY.resize( m_linearDASGeometry.size( 0 ) );
    m_linearDASVectorZ.resize( m_linearDASGeometry.size( 0 ) );
    for( int ircv = 0; ircv < m_linearDASGeometry.size( 0 ); ircv++ )
    {
      R1Tensor dasVector = WaveSolverUtils::computeDASVector( m_linearDASGeometry[ ircv ][ 0 ], m_linearDASGeometry[ ircv ][ 1 ] );
      m_linearDASVectorX( ircv ) = dasVector[ 0 ];
      m_linearDASVectorY( ircv ) = dasVector[ 1 ];
      m_linearDASVectorZ( ircv ) = dasVector[ 2 ];
      if( m_useDAS == WaveSolverUtils::DASType::dipole )
      {
        m_linearDASVectorX( ircv ) /= m_linearDASGeometry[ ircv ][ 2 ];
        m_linearDASVectorY( ircv ) /= m_linearDASGeometry[ ircv ][ 2 ];
        m_linearDASVectorZ( ircv ) /= m_linearDASGeometry[ ircv ][ 2 ];
      }
    }
  }

  if( m_attenuationType == WaveSolverUtils::AttenuationType::sls )
  {
    GEOS_THROW_IF( m_slsReferenceAngularFrequencies.size( 0 ) != m_slsAnelasticityCoefficients.size( 0 ),
                   "The number of attenuation anelasticity coefficients for the SLS model must be equal to the number of reference angular frequencies",
                   InputError );
    if( m_slsReferenceAngularFrequencies.size( 0 ) == 0 || m_slsAnelasticityCoefficients.size( 0 ) == 0 )
    {
      m_slsReferenceAngularFrequencies.resize( 1 );
      m_slsReferenceAngularFrequencies[ 0 ] = 2.0 * M_PI * m_timeSourceFrequency;
      m_slsAnelasticityCoefficients.resize( 1 );
      // set the coefficient to a negative value, so that it will be recomputed when the quality factor is available
      m_slsAnelasticityCoefficients[ 0 ] = -1;
    }
  }


  GEOS_THROW_IF( m_sourceCoordinates.size( 0 ) > 0 && m_sourceCoordinates.size( 1 ) != 3,
                 "Invalid number of physical coordinates for the sources",
                 InputError );

  GEOS_THROW_IF( m_receiverCoordinates.size( 0 ) > 0 && m_receiverCoordinates.size( 1 ) != 3,
                 "Invalid number of physical coordinates for the receivers",
                 InputError );

  EventManager const & event = getGroupByPath< EventManager >( "/Problem/Events" );
  real64 const & maxTime = event.getReference< real64 >( EventManager::viewKeyStruct::maxTimeString() );
  real64 const & minTime = event.getReference< real64 >( EventManager::viewKeyStruct::minTimeString() );
  real64 dt = 0;
  for( localIndex numSubEvent = 0; numSubEvent < event.numSubGroups(); ++numSubEvent )
  {
    EventBase const * subEvent = static_cast< EventBase const * >( event.getSubGroups()[numSubEvent] );
    if( subEvent->getEventName() == "/Solvers/" + this->getName() )
    {
      dt = subEvent->getReference< real64 >( EventBase::viewKeyStruct::forceDtString() );
    }
  }

  GEOS_THROW_IF( dt < epsilonLoc * maxTime, getDataContext() << ": Value for dt: " << dt <<" is smaller than local threshold: " << epsilonLoc, std::runtime_error );

  if( m_dtSeismoTrace > 0 )
  {
    m_nsamplesSeismoTrace = int( maxTime / m_dtSeismoTrace) + 1;
  }
  else
  {
    m_nsamplesSeismoTrace = 0;
  }
  localIndex const nsamples = int( (maxTime - minTime) / dt) + 1;

  localIndex const numSourcesGlobal = m_sourceCoordinates.size( 0 );
  m_sourceValue.resize( nsamples, numSourcesGlobal );

}

real64 WaveSolverBase::solverStep( real64 const & time_n,
                                   real64 const & dt,
                                   integer const cycleNumber,
                                   DomainPartition & domain )
{
  return explicitStep( time_n, dt, cycleNumber, domain );
}

real64 WaveSolverBase::explicitStep( real64 const & time_n,
                                     real64 const & dt,
                                     integer const cycleNumber,
                                     DomainPartition & domain )
{
  if( m_forward )
  {
    return explicitStepForward( time_n, dt, cycleNumber, domain, m_saveFields );
  }
  else
  {
    return explicitStepBackward( time_n, dt, cycleNumber, domain, m_saveFields );
  }
}

localIndex WaveSolverBase::getNumNodesPerElem()
{
  DomainPartition & domain = this->getGroupByPath< DomainPartition >( "/Problem/domain" );

  NumericalMethodsManager const & numericalMethodManager = domain.getNumericalMethodManager();

  FiniteElementDiscretizationManager const &
  feDiscretizationManager = numericalMethodManager.getFiniteElementDiscretizationManager();

  FiniteElementDiscretization const * const
  feDiscretization = feDiscretizationManager.getGroupPointer< FiniteElementDiscretization >( m_discretizationName );
  GEOS_THROW_IF( feDiscretization == nullptr,
                 getDataContext() << ": FE discretization not found: " << m_discretizationName,
                 InputError );

  localIndex numNodesPerElem = 0;
  forDiscretizationOnMeshTargets( domain.getMeshBodies(),
                                  [&]( string const &,
                                       MeshLevel const & mesh,
                                       arrayView1d< string const > const & regionNames )
  {
    ElementRegionManager const & elemManager = mesh.getElemManager();
    elemManager.forElementRegions( regionNames,
                                   [&] ( localIndex const,
                                         ElementRegionBase const & elemRegion )
    {
      elemRegion.forElementSubRegions( [&]( ElementSubRegionBase const & elementSubRegion )
      {
        finiteElement::FiniteElementBase const &
        fe = elementSubRegion.getReference< finiteElement::FiniteElementBase >( getDiscretizationName() );
        localIndex const numSupportPoints = fe.getNumSupportPoints();
        if( numSupportPoints > numNodesPerElem )
        {
          numNodesPerElem = numSupportPoints;
        }
      } );
    } );


  } );
  return numNodesPerElem;
}

void WaveSolverBase::computeTargetNodeSet( arrayView2d< localIndex const, cells::NODE_MAP_USD > const & elemsToNodes,
                                           localIndex const subRegionSize,
                                           localIndex const numQuadraturePointsPerElem )
{
  array1d< localIndex > scratch( subRegionSize * numQuadraturePointsPerElem );
  localIndex i = 0;
  for( localIndex e = 0; e < subRegionSize; ++e )
  {
    for( localIndex q = 0; q < numQuadraturePointsPerElem; ++q )
    {
      scratch[i++] = elemsToNodes( e, q );
    }
  }
  std::ptrdiff_t const numUniqueValues = LvArray::sortedArrayManipulation::makeSortedUnique( scratch.begin(), scratch.end() );

  m_solverTargetNodesSet.insert( scratch.begin(), scratch.begin() + numUniqueValues );
}

void WaveSolverBase::incrementIndexSeismoTrace( real64 const time_n )
{
  while( (m_dtSeismoTrace * m_indexSeismoTrace) <= (time_n + epsilonLoc) && m_indexSeismoTrace < m_nsamplesSeismoTrace )
  {
    m_indexSeismoTrace++;
  }
}

void WaveSolverBase::computeAllSeismoTraces( real64 const time_n,
                                             real64 const dt,
                                             arrayView1d< real32 const > const var_np1,
                                             arrayView1d< real32 const > const var_n,
                                             arrayView2d< real32 > varAtReceivers,
                                             arrayView1d< real32 > coeffs,
                                             bool add )
{
  /*
   * In forward case we compute seismo if time_n + dt is the first time
   * step after the timeSeismo to write.
   *
   *  time_n        timeSeismo    time_n + dt
   *   ---|--------------|-------------|
   *
   * In backward (time_n goes decreasing) case we compute seismo if
   * time_n is the last time step before the timeSeismo to write.
   *
   *  time_n - dt    timeSeismo    time_n
   *   ---|--------------|-------------|
   */

  if( m_nsamplesSeismoTrace == 0 )
    return;
  integer const dir = m_forward ? +1 : -1;
  for( localIndex iSeismo = m_indexSeismoTrace; iSeismo < m_nsamplesSeismoTrace; iSeismo++ )
  {
    real64 const timeSeismo = m_dtSeismoTrace * (m_forward ? iSeismo : (m_nsamplesSeismoTrace - 1) - iSeismo);
    if( dir * timeSeismo > dir * (time_n + epsilonLoc) )
      break;
    WaveSolverUtils::computeSeismoTrace( time_n, dir * dt, timeSeismo, iSeismo, m_receiverNodeIds,
                                         m_receiverConstants, m_receiverIsLocal, var_np1, var_n, varAtReceivers, coeffs, add );
  }
}

void WaveSolverBase::compute2dVariableAllSeismoTraces( localIndex const regionIndex,
                                                       real64 const time_n,
                                                       real64 const dt,
                                                       arrayView2d< real32 const > const var_np1,
                                                       arrayView2d< real32 const > const var_n,
                                                       arrayView2d< real32 > varAtReceivers )
{
  if( m_nsamplesSeismoTrace == 0 )
    return;
  integer const dir = m_forward ? +1 : -1;
  for( localIndex iSeismo = m_indexSeismoTrace; iSeismo < m_nsamplesSeismoTrace; iSeismo++ )
  {
    real64 const timeSeismo = m_dtSeismoTrace * (m_forward ? iSeismo : (m_nsamplesSeismoTrace - 1) - iSeismo);
    if( dir * timeSeismo > dir * (time_n + epsilonLoc))
      break;
    WaveSolverUtils::compute2dVariableSeismoTrace( time_n, dir * dt, regionIndex, m_receiverRegion, timeSeismo, iSeismo, m_receiverElem,
                                                   m_receiverConstants, m_receiverIsLocal, var_np1, var_n, varAtReceivers );
  }
}

bool WaveSolverBase::directoryExists( std::string const & directoryName )
{
  struct stat buffer;
  return stat( directoryName.c_str(), &buffer ) == 0;
}


} /* namespace geos */<|MERGE_RESOLUTION|>--- conflicted
+++ resolved
@@ -199,7 +199,6 @@
     setSizedFromParent( 0 ).
     setDescription( "Element containing the receivers" );
 
-<<<<<<< HEAD
    registerWrapper( viewKeyStruct::useTaperString(), &m_useTaper ).
     setInputFlag( InputFlags::OPTIONAL ).
     setApplyDefaultValue( 0 ).
@@ -229,8 +228,7 @@
     setInputFlag( InputFlags::OPTIONAL ).
     setApplyDefaultValue( 0 ).
     setDescription( "Minimal coordinates for taper (left,bottom,front)" );
-    
-=======
+
   registerWrapper( viewKeyStruct::slsReferenceAngularFrequenciesString(), &m_slsReferenceAngularFrequencies ).
     setInputFlag( InputFlags::OPTIONAL ).
     setSizedFromParent( 0 ).
@@ -250,7 +248,6 @@
     setApplyDefaultValue( WaveSolverUtils::AttenuationType::none ).
     setDescription( "Flag to indicate which attenuation model to use: \"none\" for no attenuation, \"sls\\" " for the standard-linear-solid (SLS) model (Fichtner, 2014)." );
 
->>>>>>> 010fc34a
 }
 
 WaveSolverBase::~WaveSolverBase()
@@ -295,7 +292,7 @@
       } );
 
     }
-    
+
   } );
 }
 
