--- conflicted
+++ resolved
@@ -308,10 +308,7 @@
                                         arrayView2d< wsCoordType const, nodes::REFERENCE_POSITION_USD > const nodeCoords,
                                         real64 (& coordsOnRefElem)[3] )
   {
-<<<<<<< HEAD
-=======
     // only the eight corners of the mesh cell are needed to compute the Jacobian
->>>>>>> d306d3f8
     real64 xLocal[8][3]{};
     for( localIndex a = 0; a < 8; ++a )
     {
