--- conflicted
+++ resolved
@@ -279,7 +279,6 @@
     }
   }
 
-<<<<<<< HEAD
 /**
  * @brief Converts the DAS direction from dip/azimuth to a 3D unit vector
  * @param[in] dip the dip of the linear DAS
@@ -298,10 +297,6 @@
     return dasVector;
   }
 
-
-
-=======
->>>>>>> 0c8500d8
 };
 
 } /* namespace geos */
