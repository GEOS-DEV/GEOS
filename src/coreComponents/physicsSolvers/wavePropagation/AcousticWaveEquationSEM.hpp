/*
 * ------------------------------------------------------------------------------------------------------------
 * SPDX-License-Identifier: LGPL-2.1-only
 *
 * Copyright (c) 2018-2020 Lawrence Livermore National Security LLC
 * Copyright (c) 2018-2020 The Board of Trustees of the Leland Stanford Junior University
 * Copyright (c) 2018-2020 TotalEnergies
 * Copyright (c) 2019-     GEOSX Contributors
 * All rights reserved
 *
 * See top level LICENSE, COPYRIGHT, CONTRIBUTORS, NOTICE, and ACKNOWLEDGEMENTS files for details.
 * ------------------------------------------------------------------------------------------------------------
 */


/**
 * @file AcousticWaveEquationSEM.hpp
 */

#ifndef GEOSX_PHYSICSSOLVERS_WAVEPROPAGATION_ACOUSTICWAVEEQUATIONSEM_HPP_
#define GEOSX_PHYSICSSOLVERS_WAVEPROPAGATION_ACOUSTICWAVEEQUATIONSEM_HPP_

#include "mesh/ExtrinsicMeshData.hpp"
#include "physicsSolvers/SolverBase.hpp"
<<<<<<< HEAD

  class pyAcousticSolver;
=======
#include "WaveSolverBase.hpp"

>>>>>>> e1f643dc
namespace geosx
{

class AcousticWaveEquationSEM : public WaveSolverBase
{
public:

<<<<<<< HEAD
  using EXEC_POLICY = parallelDevicePolicy<32>;
  using OMP_EXEC_POLICY = parallelHostPolicy;
=======
  using EXEC_POLICY = parallelDevicePolicy< 32 >;
  using ATOMIC_POLICY = parallelDeviceAtomic;
>>>>>>> e1f643dc

  AcousticWaveEquationSEM( const std::string & name,
                           Group * const parent );

  virtual ~AcousticWaveEquationSEM() override;

  AcousticWaveEquationSEM() = delete;
  AcousticWaveEquationSEM( AcousticWaveEquationSEM const & ) = delete;
  AcousticWaveEquationSEM( AcousticWaveEquationSEM && ) = default;

  AcousticWaveEquationSEM & operator=( AcousticWaveEquationSEM const & ) = delete;
  AcousticWaveEquationSEM & operator=( AcousticWaveEquationSEM && ) = delete;


  static string catalogName() { return "AcousticSEM"; }

  virtual void initializePreSubGroups() override;

  virtual void registerDataOnMesh( Group & meshBodies ) override final;


  /**
   * @defgroup Solver Interface Functions
   *
   * These functions provide the primary interface that is required for derived classes
   */
  /**@{*/
  virtual
  real64 solverStep( real64 const & time_n,
                     real64 const & dt,
                     integer const cycleNumber,
                     DomainPartition & domain ) override;

  virtual
  real64 explicitStep( real64 const & time_n,
                       real64 const & dt,
                       integer const cycleNumber,
                       DomainPartition & domain ) override;

  /**@}*/

  /**
   * @brief Multiply the precomputed term by the Ricker and add to the right-hand side
   * @param time_n the time of evaluation of the source
   * @param rhs the right hand side vector to be computed
   */
<<<<<<< HEAD
  virtual
  real64 evaluateRicker( real64 const & time_n, real64 const & f0, localIndex order );

  /**
   * @brief Multiply the precomputed term by the Ricker and add to the right-hand side
   * @param time_n the time of evaluation of the source
   * @param rhs the right hand side vector to be computed
   */
  void addSourceToRightHandSide( real64 const & time_n, arrayView1d< real64 > const rhs );

  /**@}*/
=======
  virtual void addSourceToRightHandSide( real64 const & time_n, arrayView1d< real64 > const rhs ) override;
>>>>>>> e1f643dc

  /**
   * @brief Compute the pressure at each receiver coordinate in one time step
   * @param iseismo the index number of of the seismo trace
   * @param pressure_np1 the array to save the pressure value at the receiver position
   */
  virtual void computeSeismoTrace( localIndex const iseismo, arrayView1d< real64 > const pressure_np1 ) override;

  struct viewKeyStruct : WaveSolverBase::viewKeyStruct
  {
    static constexpr char const * sourceNodeIdsString() { return "sourceNodeIds"; }
    static constexpr char const * sourceConstantsString() { return "sourceConstants"; }
    static constexpr char const * sourceIsLocalString() { return "sourceIsLocal"; }

    static constexpr char const * receiverNodeIdsString() { return "receiverNodeIds"; }
    static constexpr char const * receiverConstantsString() {return "receiverConstants"; }
    static constexpr char const * receiverIsLocalString() { return "receiverIsLocal"; }

    static constexpr char const * pressureNp1AtReceiversString() { return "pressureNp1AtReceivers"; }

<<<<<<< HEAD
    static constexpr char const * rickerOrderString() { return "rickerOrder"; }
    static constexpr char const * outputSismoTraceString() { return "outputSismoTrace"; }
    static constexpr char const * dtSismoTraceString() { return "dtSismoTrace"; }
    static constexpr char const * nSampleSismoTraceString() { return "nSampleSismoTrace"; }
    static constexpr char const * indexSismoTraceString() { return "indexSismoTrace"; }


=======
>>>>>>> e1f643dc
  } waveEquationViewKeys;

public:

  virtual void postProcessInput() override final;

  void precomputeSourceAndReceiverTerm( MeshLevel & mesh );

protected:

  //virtual void postProcessInput() override final;

  //void precomputeSourceAndReceiverTerm( MeshLevel & mesh );

  virtual void initializePostInitialConditionsPreSubGroups() override final;

private:

  /**
   * @brief Locate sources and receivers position in the mesh elements, evaluate the basis functions at each point and save them to the
   * corresponding elements nodes.
   * @param mesh mesh of the computational domain
   */
<<<<<<< HEAD
  // void precomputeSourceAndReceiverTerm( MeshLevel & mesh );
=======
  virtual void precomputeSourceAndReceiverTerm( MeshLevel & mesh ) override;
>>>>>>> e1f643dc

  /**
   * @brief Apply free surface condition to the face define in the geometry box from the xml
   * @param time the time to apply the BC
   * @param domain the partition domain
   */
<<<<<<< HEAD
  void applyFreeSurfaceBC( real64 const time, DomainPartition & domain );

  /**
   * @brief Compute the pressure at each receiver coordinate in one time step
   * @param num_timeStep the cycle number of timestep
   * @param pressure_np1 the array to save the pressure value at the receiver position
   */
  void computeSismoTrace( real64 const time_n, real64 const dt, localIndex iSismoTrace, arrayView1d< real64 > const pressure_np1, arrayView1d< real64 > const pressure_n );

  /**
   * @brief Save the sismo trace in file
   * @param pressure_receivers array of pressure values at the receivers locations
   * @param filename name of the output file
   */
  void saveSismo( arrayView2d< real64 const > const pressure_receivers );

  /// Coordinates of the sources in the mesh
  array2d< real64 > m_sourceCoordinates;
=======
  virtual void applyFreeSurfaceBC( real64 const time, DomainPartition & domain ) override;

  /**
   * @brief Save the seismo trace in file
   * @param iseismo index number of the seismo trace
   * @param valPressure value of the pressure for iseismo
   * @param filename name of the output file
   */
  void saveSeismo( localIndex iseismo, real64 valPressure, string const & filename ) override;
>>>>>>> e1f643dc

  /// Indices of the nodes (in the right order) for each source point
  array2d< localIndex > m_sourceNodeIds;

  /// Constant part of the source for the nodes listed in m_sourceNodeIds
  array2d< real64 > m_sourceConstants;

  /// Flag that indicates whether the source is local or not to the MPI rank
  array1d< localIndex > m_sourceIsLocal;

  /// Indices of the element nodes (in the right order) for each receiver point
  array2d< localIndex > m_receiverNodeIds;

  /// Basis function evaluated at the receiver for the nodes listed in m_receiverNodeIds
  array2d< real64 > m_receiverConstants;

  /// Flag that indicates whether the receiver is local or not to the MPI rank
  array1d< localIndex > m_receiverIsLocal;

  /// Pressure_np1 at the receiver location for each time step for each receiver
  array2d< real64 > m_pressureNp1AtReceivers;


<<<<<<< HEAD
  /// Flag that indicates the order of the Ricker to be used, order 2 by default
  localIndex m_rickerOrder;

  /// Flag that indicates if we write the sismo trace in a file .txt, 0 no output, 1 otherwise
  localIndex m_outputSismoTrace;

  /// Time step size to compute the sismo trace
  real64 m_dtSismoTrace;

  /// Number of sismo trace to be coputed
  localIndex m_nSampleSismoTrace;

  /// Index of the sismo trace
  localIndex m_indexSismoTrace;


=======
>>>>>>> e1f643dc
};


namespace extrinsicMeshData
{

EXTRINSIC_MESH_DATA_TRAIT( Pressure_nm1,
                           "pressure_nm1",
                           array1d< real64 >,
                           0,
                           NOPLOT,
                           WRITE_AND_READ,
                           "Scalar pressure at time n-1." );

EXTRINSIC_MESH_DATA_TRAIT( Pressure_n,
                           "pressure_n",
                           array1d< real64 >,
                           0,
                           NOPLOT,
                           WRITE_AND_READ,
                           "Scalar pressure at time n." );

EXTRINSIC_MESH_DATA_TRAIT( Pressure_np1,
                           "pressure_np1",
                           array1d< real64 >,
                           0,
                           LEVEL_0,
                           WRITE_AND_READ,
                           "Scalar pressure at time n+1." );

EXTRINSIC_MESH_DATA_TRAIT( ForcingRHS,
                           "rhs",
                           array1d< real64 >,
                           0,
                           NOPLOT,
                           WRITE_AND_READ,
                           "RHS" );

EXTRINSIC_MESH_DATA_TRAIT( MassVector,
                           "massVector",
                           array1d< real64 >,
                           0,
                           NOPLOT,
                           WRITE_AND_READ,
                           "Diagonal of the Mass Matrix." );

EXTRINSIC_MESH_DATA_TRAIT( DampingVector,
                           "dampingVector",
                           array1d< real64 >,
                           0,
                           NOPLOT,
                           WRITE_AND_READ,
                           "Diagonal of the Damping Matrix." );

EXTRINSIC_MESH_DATA_TRAIT( MediumVelocity,
                           "mediumVelocity",
                           array1d< real64 >,
                           0,
                           LEVEL_0,
                           WRITE_AND_READ,
                           "Medium velocity of the cell" );

EXTRINSIC_MESH_DATA_TRAIT( StiffnessVector,
                           "stiffnessVector",
                           array1d< real64 >,
                           0,
                           NOPLOT,
                           WRITE_AND_READ,
                           "Stiffness vector contains R_h*Pressure_n." );

EXTRINSIC_MESH_DATA_TRAIT( FreeSurfaceFaceIndicator,
                           "freeSurfaceFaceIndicator",
                           array1d< localIndex >,
                           0,
                           NOPLOT,
                           WRITE_AND_READ,
                           "Free surface indicator, 1 if a face is on free surface 0 otherwise." );

EXTRINSIC_MESH_DATA_TRAIT( FreeSurfaceNodeIndicator,
                           "freeSurfaceNodeIndicator",
                           array1d< localIndex >,
                           0,
                           NOPLOT,
                           WRITE_AND_READ,
                           "Free surface indicator, 1 if a node is on free surface 0 otherwise." );


}


} /* namespace geosx */

#endif /* GEOSX_PHYSICSSOLVERS_WAVEPROPAGATION_ACOUSTICWAVEEQUATIONSEM_HPP_ */<|MERGE_RESOLUTION|>--- conflicted
+++ resolved
@@ -22,13 +22,8 @@
 
 #include "mesh/ExtrinsicMeshData.hpp"
 #include "physicsSolvers/SolverBase.hpp"
-<<<<<<< HEAD
-
-  class pyAcousticSolver;
-=======
 #include "WaveSolverBase.hpp"
 
->>>>>>> e1f643dc
 namespace geosx
 {
 
@@ -36,13 +31,8 @@
 {
 public:
 
-<<<<<<< HEAD
-  using EXEC_POLICY = parallelDevicePolicy<32>;
-  using OMP_EXEC_POLICY = parallelHostPolicy;
-=======
   using EXEC_POLICY = parallelDevicePolicy< 32 >;
   using ATOMIC_POLICY = parallelDeviceAtomic;
->>>>>>> e1f643dc
 
   AcousticWaveEquationSEM( const std::string & name,
                            Group * const parent );
@@ -89,21 +79,7 @@
    * @param time_n the time of evaluation of the source
    * @param rhs the right hand side vector to be computed
    */
-<<<<<<< HEAD
-  virtual
-  real64 evaluateRicker( real64 const & time_n, real64 const & f0, localIndex order );
-
-  /**
-   * @brief Multiply the precomputed term by the Ricker and add to the right-hand side
-   * @param time_n the time of evaluation of the source
-   * @param rhs the right hand side vector to be computed
-   */
-  void addSourceToRightHandSide( real64 const & time_n, arrayView1d< real64 > const rhs );
-
-  /**@}*/
-=======
   virtual void addSourceToRightHandSide( real64 const & time_n, arrayView1d< real64 > const rhs ) override;
->>>>>>> e1f643dc
 
   /**
    * @brief Compute the pressure at each receiver coordinate in one time step
@@ -124,16 +100,6 @@
 
     static constexpr char const * pressureNp1AtReceiversString() { return "pressureNp1AtReceivers"; }
 
-<<<<<<< HEAD
-    static constexpr char const * rickerOrderString() { return "rickerOrder"; }
-    static constexpr char const * outputSismoTraceString() { return "outputSismoTrace"; }
-    static constexpr char const * dtSismoTraceString() { return "dtSismoTrace"; }
-    static constexpr char const * nSampleSismoTraceString() { return "nSampleSismoTrace"; }
-    static constexpr char const * indexSismoTraceString() { return "indexSismoTrace"; }
-
-
-=======
->>>>>>> e1f643dc
   } waveEquationViewKeys;
 
 public:
@@ -157,37 +123,13 @@
    * corresponding elements nodes.
    * @param mesh mesh of the computational domain
    */
-<<<<<<< HEAD
-  // void precomputeSourceAndReceiverTerm( MeshLevel & mesh );
-=======
   virtual void precomputeSourceAndReceiverTerm( MeshLevel & mesh ) override;
->>>>>>> e1f643dc
 
   /**
    * @brief Apply free surface condition to the face define in the geometry box from the xml
    * @param time the time to apply the BC
    * @param domain the partition domain
    */
-<<<<<<< HEAD
-  void applyFreeSurfaceBC( real64 const time, DomainPartition & domain );
-
-  /**
-   * @brief Compute the pressure at each receiver coordinate in one time step
-   * @param num_timeStep the cycle number of timestep
-   * @param pressure_np1 the array to save the pressure value at the receiver position
-   */
-  void computeSismoTrace( real64 const time_n, real64 const dt, localIndex iSismoTrace, arrayView1d< real64 > const pressure_np1, arrayView1d< real64 > const pressure_n );
-
-  /**
-   * @brief Save the sismo trace in file
-   * @param pressure_receivers array of pressure values at the receivers locations
-   * @param filename name of the output file
-   */
-  void saveSismo( arrayView2d< real64 const > const pressure_receivers );
-
-  /// Coordinates of the sources in the mesh
-  array2d< real64 > m_sourceCoordinates;
-=======
   virtual void applyFreeSurfaceBC( real64 const time, DomainPartition & domain ) override;
 
   /**
@@ -197,7 +139,6 @@
    * @param filename name of the output file
    */
   void saveSeismo( localIndex iseismo, real64 valPressure, string const & filename ) override;
->>>>>>> e1f643dc
 
   /// Indices of the nodes (in the right order) for each source point
   array2d< localIndex > m_sourceNodeIds;
@@ -221,25 +162,6 @@
   array2d< real64 > m_pressureNp1AtReceivers;
 
 
-<<<<<<< HEAD
-  /// Flag that indicates the order of the Ricker to be used, order 2 by default
-  localIndex m_rickerOrder;
-
-  /// Flag that indicates if we write the sismo trace in a file .txt, 0 no output, 1 otherwise
-  localIndex m_outputSismoTrace;
-
-  /// Time step size to compute the sismo trace
-  real64 m_dtSismoTrace;
-
-  /// Number of sismo trace to be coputed
-  localIndex m_nSampleSismoTrace;
-
-  /// Index of the sismo trace
-  localIndex m_indexSismoTrace;
-
-
-=======
->>>>>>> e1f643dc
 };
 
 
