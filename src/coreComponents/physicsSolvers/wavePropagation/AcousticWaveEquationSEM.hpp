/*
 * ------------------------------------------------------------------------------------------------------------
 * SPDX-License-Identifier: LGPL-2.1-only
 *
 * Copyright (c) 2018-2020 Lawrence Livermore National Security LLC
 * Copyright (c) 2018-2020 The Board of Trustees of the Leland Stanford Junior University
 * Copyright (c) 2018-2020 TotalEnergies
 * Copyright (c) 2019-     GEOSX Contributors
 * All rights reserved
 *
 * See top level LICENSE, COPYRIGHT, CONTRIBUTORS, NOTICE, and ACKNOWLEDGEMENTS files for details.
 * ------------------------------------------------------------------------------------------------------------
 */


/**
 * @file AcousticWaveEquationSEM.hpp
 */

#ifndef GEOSX_PHYSICSSOLVERS_WAVEPROPAGATION_ACOUSTICWAVEEQUATIONSEM_HPP_
#define GEOSX_PHYSICSSOLVERS_WAVEPROPAGATION_ACOUSTICWAVEEQUATIONSEM_HPP_

#include "mesh/ExtrinsicMeshData.hpp"
#include "physicsSolvers/SolverBase.hpp"
#include "WaveSolverBase.hpp"

namespace geosx
{

class AcousticWaveEquationSEM : public WaveSolverBase
{
public:

  using EXEC_POLICY = parallelDevicePolicy< 32 >;
  using ATOMIC_POLICY = parallelDeviceAtomic;


  /**
   * @brief Safeguard for timeStep. Used to avoid memory issue due to too small value.
   */
  static constexpr real64 epsilonLoc = 1e-8;

  AcousticWaveEquationSEM( const std::string & name,
                           Group * const parent );

  virtual ~AcousticWaveEquationSEM() override;

  AcousticWaveEquationSEM() = delete;
  AcousticWaveEquationSEM( AcousticWaveEquationSEM const & ) = delete;
  AcousticWaveEquationSEM( AcousticWaveEquationSEM && ) = default;

  AcousticWaveEquationSEM & operator=( AcousticWaveEquationSEM const & ) = delete;
  AcousticWaveEquationSEM & operator=( AcousticWaveEquationSEM && ) = delete;


  static string catalogName() { return "AcousticSEM"; }

  virtual void initializePreSubGroups() override;

  virtual void registerDataOnMesh( Group & meshBodies ) override final;


  /**
   * @defgroup Solver Interface Functions
   *
   * These functions provide the primary interface that is required for derived classes
   */
  /**@{*/
  virtual
  real64 solverStep( real64 const & time_n,
                     real64 const & dt,
                     integer const cycleNumber,
                     DomainPartition & domain ) override;

  virtual
  real64 explicitStep( real64 const & time_n,
                       real64 const & dt,
                       integer const cycleNumber,
                       DomainPartition & domain ) override;

  /**@}*/

  /**
   * @brief Multiply the precomputed term by the Ricker and add to the right-hand side
   * @param cycleNumber the cycle number/step number of evaluation of the source
   * @param rhs the right hand side vector to be computed
   */
  virtual void addSourceToRightHandSide( integer const & cycleNumber, arrayView1d< real64 > const rhs ) override;

  /**
   * TODO: move implementation into WaveSolverBase
   * @brief Compute the sesimic traces for a given variable at each receiver coordinate at a given time, using the field values at the
   * last two timesteps.
   * @param time_n the time corresponding to the field values pressure_n
   * @param dt the simulation timestep
   * @param timeSeismo the time at which the seismogram is computed
   * @param iSeismo the index of the seismogram time in the seismogram array
   * @param var_at_np1 the field values at time_n + dt
   * @param var_at_n the field values at time_n
   * @param var_at_receivers the array holding the trace values, where the output is written
   */
  virtual void computeSeismoTrace( real64 const time_n,
                                   real64 const dt,
                                   real64 const timeSeismo,
                                   localIndex const iSeismo,
                                   arrayView1d< real64 > const var_at_np1,
                                   arrayView1d< real64 > const var_at_n,
                                   arrayView2d< real64 > var_at_receivers ) override;

  /**
   * TODO: move implementation into WaveSolverBase
   * @brief Computes the traces on all receivers (see @computeSeismoTraces) up to time_n+dt
   * @param time_n the time corresponding to the field values pressure_n
   * @param dt the simulation timestep
   * @param var_at_np1 the field values at time_n + dt
   * @param var_at_n the field values at time_n
   * @param var_at_receivers the array holding the trace values, where the output is written
   */
  virtual void computeAllSeismoTraces( real64 const time_n,
                                       real64 const dt,
                                       arrayView1d< real64 > const var_at_np1,
                                       arrayView1d< real64 > const var_at_n,
                                       arrayView2d< real64 > var_at_receivers );


  /**
<<<<<<< HEAD
   * @brief Overridden from ExecutableGroup. Used to write remaining seismograms, if needed.
=======
   * @brief Overridden from ExecutableGroup. Used to write last seismogram if needed.
>>>>>>> 7cd4cac1
   */
  virtual void cleanup( real64 const time_n, integer const cycleNumber, integer const eventCounter, real64 const eventProgress, DomainPartition & domain ) override;

  struct viewKeyStruct : WaveSolverBase::viewKeyStruct
  {
    static constexpr char const * sourceNodeIdsString() { return "sourceNodeIds"; }
    static constexpr char const * sourceConstantsString() { return "sourceConstants"; }
    static constexpr char const * sourceIsLocalString() { return "sourceIsLocal"; }

    static constexpr char const * receiverNodeIdsString() { return "receiverNodeIds"; }
    static constexpr char const * receiverConstantsString() {return "receiverConstants"; }
    static constexpr char const * receiverIsLocalString() { return "receiverIsLocal"; }

    static constexpr char const * pressureNp1AtReceiversString() { return "pressureNp1AtReceivers"; }

  } waveEquationViewKeys;


protected:

  virtual void postProcessInput() override final;

  virtual void initializePostInitialConditionsPreSubGroups() override final;

private:

  /**
   * @brief Locate sources and receivers position in the mesh elements, evaluate the basis functions at each point and save them to the
   * corresponding elements nodes.
   * @param mesh mesh of the computational domain
   */
  virtual void precomputeSourceAndReceiverTerm( MeshLevel & mesh, arrayView1d< string const > const & regionNames ) override;

  /**
   * @brief Apply free surface condition to the face define in the geometry box from the xml
   * @param time the time to apply the BC
   * @param domain the partition domain
   */
  virtual void applyFreeSurfaceBC( real64 const time, DomainPartition & domain ) override;

  /**
   * @brief Temporary debug function. Saves the sismo trace to a file.
   * @param iSeismo index number of the seismo trace
   * @param val value to be written in seismo
   * @param filename name of the output file
   */
  void saveSeismo( localIndex const iSeismo, real64 const val, string const & filename ) override;

  /// Indices of the nodes (in the right order) for each source point
  array2d< localIndex > m_sourceNodeIds;

  /// Constant part of the source for the nodes listed in m_sourceNodeIds
  array2d< real64 > m_sourceConstants;

  /// Flag that indicates whether the source is local or not to the MPI rank
  array1d< localIndex > m_sourceIsLocal;

  /// Indices of the element nodes (in the right order) for each receiver point
  array2d< localIndex > m_receiverNodeIds;

  /// Basis function evaluated at the receiver for the nodes listed in m_receiverNodeIds
  array2d< real64 > m_receiverConstants;

  /// Flag that indicates whether the receiver is local or not to the MPI rank
  array1d< localIndex > m_receiverIsLocal;

  /// Pressure_np1 at the receiver location for each time step for each receiver
  array2d< real64 > m_pressureNp1AtReceivers;


};


namespace extrinsicMeshData
{

EXTRINSIC_MESH_DATA_TRAIT( Pressure_nm1,
                           "pressure_nm1",
                           array1d< real64 >,
                           0,
                           NOPLOT,
                           WRITE_AND_READ,
                           "Scalar pressure at time n-1." );

EXTRINSIC_MESH_DATA_TRAIT( Pressure_n,
                           "pressure_n",
                           array1d< real64 >,
                           0,
                           NOPLOT,
                           WRITE_AND_READ,
                           "Scalar pressure at time n." );

EXTRINSIC_MESH_DATA_TRAIT( Pressure_np1,
                           "pressure_np1",
                           array1d< real64 >,
                           0,
                           LEVEL_0,
                           WRITE_AND_READ,
                           "Scalar pressure at time n+1." );

EXTRINSIC_MESH_DATA_TRAIT( ForcingRHS,
                           "rhs",
                           array1d< real64 >,
                           0,
                           NOPLOT,
                           WRITE_AND_READ,
                           "RHS" );

EXTRINSIC_MESH_DATA_TRAIT( MassVector,
                           "massVector",
                           array1d< real64 >,
                           0,
                           NOPLOT,
                           WRITE_AND_READ,
                           "Diagonal of the Mass Matrix." );

EXTRINSIC_MESH_DATA_TRAIT( DampingVector,
                           "dampingVector",
                           array1d< real64 >,
                           0,
                           NOPLOT,
                           WRITE_AND_READ,
                           "Diagonal of the Damping Matrix." );

EXTRINSIC_MESH_DATA_TRAIT( MediumVelocity,
                           "mediumVelocity",
                           array1d< real64 >,
                           0,
                           NOPLOT,
                           WRITE_AND_READ,
                           "Medium velocity of the cell" );

EXTRINSIC_MESH_DATA_TRAIT( StiffnessVector,
                           "stiffnessVector",
                           array1d< real64 >,
                           0,
                           NOPLOT,
                           WRITE_AND_READ,
                           "Stiffness vector contains R_h*Pressure_n." );

EXTRINSIC_MESH_DATA_TRAIT( FreeSurfaceFaceIndicator,
                           "freeSurfaceFaceIndicator",
                           array1d< localIndex >,
                           0,
                           NOPLOT,
                           WRITE_AND_READ,
                           "Free surface indicator, 1 if a face is on free surface 0 otherwise." );

EXTRINSIC_MESH_DATA_TRAIT( FreeSurfaceNodeIndicator,
                           "freeSurfaceNodeIndicator",
                           array1d< localIndex >,
                           0,
                           NOPLOT,
                           WRITE_AND_READ,
                           "Free surface indicator, 1 if a node is on free surface 0 otherwise." );


}


} /* namespace geosx */

#endif /* GEOSX_PHYSICSSOLVERS_WAVEPROPAGATION_ACOUSTICWAVEEQUATIONSEM_HPP_ */<|MERGE_RESOLUTION|>--- conflicted
+++ resolved
@@ -124,11 +124,7 @@
 
 
   /**
-<<<<<<< HEAD
-   * @brief Overridden from ExecutableGroup. Used to write remaining seismograms, if needed.
-=======
    * @brief Overridden from ExecutableGroup. Used to write last seismogram if needed.
->>>>>>> 7cd4cac1
    */
   virtual void cleanup( real64 const time_n, integer const cycleNumber, integer const eventCounter, real64 const eventProgress, DomainPartition & domain ) override;
 
