--- conflicted
+++ resolved
@@ -744,15 +744,9 @@
     Base( elementSubRegion,
           finiteElementSpace,
           inputConstitutiveType ),
-<<<<<<< HEAD
-    m_X( nodeManager.referencePosition() ),
     m_p_n( nodeManager.getField< acousticSecondOrderSemFields::Pressure_n >() ),
     m_stiffnessVector( nodeManager.getField< matricialFields::StiffnessVector >() ),
-=======
     m_X( nodeManager.getField< fields::referencePosition32 >() ),
-    m_p_n( nodeManager.getField< fields::Pressure_n >() ),
-    m_stiffnessVector( nodeManager.getField< fields::StiffnessVector >() ),
->>>>>>> 667470b3
     m_dt( dt )
   {
     GEOS_UNUSED_VAR( edgeManager );
