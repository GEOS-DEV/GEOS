/*
 * ------------------------------------------------------------------------------------------------------------
 * SPDX-License-Identifier: LGPL-2.1-only
 *
 * Copyright (c) 2018-2020 Lawrence Livermore National Security LLC
 * Copyright (c) 2018-2020 The Board of Trustees of the Leland Stanford Junior University
 * Copyright (c) 2018-2020 TotalEnergies
 * Copyright (c) 2019-     GEOSX Contributors
 * All rights reserved
 *
 * See top level LICENSE, COPYRIGHT, CONTRIBUTORS, NOTICE, and ACKNOWLEDGEMENTS files for details.
 * ------------------------------------------------------------------------------------------------------------
 */

/**
 * @file AcousticWaveEquationSEMKernel.hpp
 */

#ifndef GEOS_PHYSICSSOLVERS_WAVEPROPAGATION_ACOUSTICWAVEEQUATIONSEMKERNEL_HPP_
#define GEOS_PHYSICSSOLVERS_WAVEPROPAGATION_ACOUSTICWAVEEQUATIONSEMKERNEL_HPP_

#include "finiteElement/kernelInterface/KernelBase.hpp"
#include "WaveSolverUtils.hpp"
#if !defined( GEOS_USE_HIP )
#include "finiteElement/elementFormulations/Qk_Hexahedron_Lagrange_GaussLobatto.hpp"
#endif

namespace geos
{

/// Namespace to contain the acoustic wave kernels.
namespace acousticWaveEquationSEMKernels
{

struct PrecomputeSourceAndReceiverKernel
{

  /**
   * @brief Launches the precomputation of the source and receiver terms
   * @tparam EXEC_POLICY execution policy
   * @tparam FE_TYPE finite element type
   * @param[in] size the number of cells in the subRegion
   * @param[in] nodeCoords coordinates of the nodes
   * @param[in] elemsToNodes map from element to nodes
   * @param[in] elemsToFaces map from element to faces
   * @param[in] facesToNodes map from faces to nodes
   * @param[in] elemCenter coordinates of the element centers
   * @param[in] sourceCoordinates coordinates of the source terms
   * @param[out] sourceIsAccessible flag indicating whether the source is accessible or not
   * @param[out] sourceNodeIds indices of the nodes of the element where the source is located
   * @param[out] sourceNodeConstants constant part of the source terms
   * @param[in] receiverCoordinates coordinates of the receiver terms
   * @param[out] receiverIsLocal flag indicating whether the receiver is local or not
   * @param[out] receiverNodeIds indices of the nodes of the element where the receiver is located
   * @param[out] receiverNodeConstants constant part of the receiver term
   */
  template< typename EXEC_POLICY, typename FE_TYPE >
  static void
  launch( localIndex const size,
          localIndex const numFacesPerElem,
          arrayView2d< WaveSolverBase::wsCoordType const, nodes::REFERENCE_POSITION_USD > const nodeCoords,
          arrayView1d< integer const > const elemGhostRank,
          arrayView2d< localIndex const, cells::NODE_MAP_USD > const & elemsToNodes,
          arrayView2d< localIndex const > const elemsToFaces,
          arrayView2d< real64 const > const & elemCenter,
          arrayView2d< real64 const > const faceNormal,
          arrayView2d< real64 const > const faceCenter,
          arrayView2d< real64 const > const sourceCoordinates,
          arrayView1d< localIndex > const sourceIsAccessible,
          arrayView2d< localIndex > const sourceNodeIds,
          arrayView2d< real64 > const sourceConstants,
          arrayView2d< real64 const > const receiverCoordinates,
          arrayView1d< localIndex > const receiverIsLocal,
          arrayView2d< localIndex > const receiverNodeIds,
          arrayView2d< real64 > const receiverConstants,
          arrayView2d< real32 > const sourceValue,
          real64 const dt,
          real32 const timeSourceFrequency,
          real32 const timeSourceDelay,
          localIndex const rickerOrder )
  {
    constexpr localIndex numNodesPerElem = FE_TYPE::numNodes;

    forAll< EXEC_POLICY >( size, [=] GEOS_HOST_DEVICE ( localIndex const k )
    {
      real64 const center[3] = { elemCenter[k][0],
                                 elemCenter[k][1],
                                 elemCenter[k][2] };

      // Step 1: locate the sources, and precompute the source term

      /// loop over all the source that haven't been found yet
      for( localIndex isrc = 0; isrc < sourceCoordinates.size( 0 ); ++isrc )
      {
        if( sourceIsAccessible[isrc] == 0 )
        {
          real64 const coords[3] = { sourceCoordinates[isrc][0],
                                     sourceCoordinates[isrc][1],
                                     sourceCoordinates[isrc][2] };

          bool const sourceFound =
            WaveSolverUtils::locateSourceElement( numFacesPerElem,
                                                  center,
                                                  faceNormal,
                                                  faceCenter,
                                                  elemsToFaces[k],
                                                  coords );
          if( sourceFound )
          {
            real64 coordsOnRefElem[3]{};


            WaveSolverUtils::computeCoordinatesOnReferenceElement< FE_TYPE >( coords,
                                                                              elemsToNodes[k],
                                                                              nodeCoords,
                                                                              coordsOnRefElem );

            sourceIsAccessible[isrc] = 1;
            real64 Ntest[numNodesPerElem];
            FE_TYPE::calcN( coordsOnRefElem, Ntest );

            for( localIndex a = 0; a < numNodesPerElem; ++a )
            {
              sourceNodeIds[isrc][a] = elemsToNodes( k, a );
              sourceConstants[isrc][a] = Ntest[a];
            }

            for( localIndex cycle = 0; cycle < sourceValue.size( 0 ); ++cycle )
            {
              sourceValue[cycle][isrc] = WaveSolverUtils::evaluateRicker( cycle * dt, timeSourceFrequency, timeSourceDelay, rickerOrder );
            }
          }
        }
      } // end loop over all sources


      // Step 2: locate the receivers, and precompute the receiver term

      /// loop over all the receivers that haven't been found yet
      for( localIndex ircv = 0; ircv < receiverCoordinates.size( 0 ); ++ircv )
      {
        if( receiverIsLocal[ircv] == 0 )
        {
          real64 const coords[3] = { receiverCoordinates[ircv][0],
                                     receiverCoordinates[ircv][1],
                                     receiverCoordinates[ircv][2] };

          real64 coordsOnRefElem[3]{};
          bool const receiverFound =
            WaveSolverUtils::locateSourceElement( numFacesPerElem,
                                                  center,
                                                  faceNormal,
                                                  faceCenter,
                                                  elemsToFaces[k],
                                                  coords );

          if( receiverFound && elemGhostRank[k] < 0 )
          {
            WaveSolverUtils::computeCoordinatesOnReferenceElement< FE_TYPE >( coords,
                                                                              elemsToNodes[k],
                                                                              nodeCoords,
                                                                              coordsOnRefElem );

            receiverIsLocal[ircv] = 1;

            real64 Ntest[numNodesPerElem];
            FE_TYPE::calcN( coordsOnRefElem, Ntest );

            for( localIndex a = 0; a < numNodesPerElem; ++a )
            {
              receiverNodeIds[ircv][a] = elemsToNodes( k, a );
              receiverConstants[ircv][a] = Ntest[a];
            }
          }
        }
      } // end loop over receivers

    } );

  }
};

template< typename FE_TYPE >
struct MassMatrixKernel
{

  MassMatrixKernel( FE_TYPE const & finiteElement )
    : m_finiteElement( finiteElement )
  {}

  /**
   * @brief Launches the precomputation of the mass matrices
   * @tparam EXEC_POLICY the execution policy
   * @tparam ATOMIC_POLICY the atomic policy
   * @param[in] size the number of cells in the subRegion
   * @param[in] numFacesPerElem number of faces per element
   * @param[in] nodeCoords coordinates of the nodes
   * @param[in] elemsToNodes map from element to nodes
   * @param[in] velocity cell-wise velocity
   * @param[in] density cell-wise density
   * @param[out] mass diagonal of the mass matrix
   */
  template< typename EXEC_POLICY, typename ATOMIC_POLICY >
  void
  launch( localIndex const size,
          arrayView2d< WaveSolverBase::wsCoordType const, nodes::REFERENCE_POSITION_USD > const nodeCoords,
          arrayView2d< localIndex const, cells::NODE_MAP_USD > const elemsToNodes,
          arrayView1d< real32 const > const velocity,
          arrayView1d< real32 const > const density,
          arrayView1d< real32 > const mass )

  {
    forAll< EXEC_POLICY >( size, [=] GEOS_HOST_DEVICE ( localIndex const e )
    {

      real32 const invC2 = 1.0 / ( density[e] * pow( velocity[e], 2 ) );
<<<<<<< HEAD
=======
      // only the eight corners of the mesh cell are needed to compute the Jacobian
>>>>>>> d306d3f8
      real64 xLocal[ 8 ][ 3 ];
      for( localIndex a = 0; a < 8; ++a )
      {
        localIndex const nodeIndex = elemsToNodes( e, FE_TYPE::meshIndexToLinearIndex3D( a ) );
        for( localIndex i = 0; i < 3; ++i )
        {
          xLocal[a][i] = nodeCoords( nodeIndex, i );
        }
      }
      constexpr localIndex numQuadraturePointsPerElem = FE_TYPE::numQuadraturePoints;
      for( localIndex q = 0; q < numQuadraturePointsPerElem; ++q )
      {
        real32 const localIncrement = invC2 * m_finiteElement.computeMassTerm( q, xLocal );
        RAJA::atomicAdd< ATOMIC_POLICY >( &mass[elemsToNodes( e, q )], localIncrement );
      }
    } ); // end loop over element
  }

  /// The finite element space/discretization object for the element type in the subRegion
  FE_TYPE const & m_finiteElement;

};

template< typename FE_TYPE >
struct DampingMatrixKernel
{

  DampingMatrixKernel( FE_TYPE const & finiteElement )
    : m_finiteElement( finiteElement )
  {}

  /**
   * @brief Launches the precomputation of the damping matrices
   * @tparam EXEC_POLICY the execution policy
   * @tparam ATOMIC_POLICY the atomic policy
   * @param[in] size the number of cells in the subRegion
   * @param[in] nodeCoords coordinates of the nodes
   * @param[in] elemsToFaces map from elements to faces
   * @param[in] facesToNodes map from face to nodes
   * @param[in] facesDomainBoundaryIndicator flag equal to 1 if the face is on the boundary, and to 0 otherwise
   * @param[in] freeSurfaceFaceIndicator flag equal to 1 if the face is on the free surface, and to 0 otherwise
   * @param[in] velocity cell-wise velocity
   * @param[in] density cell-wise density
   * @param[out] damping diagonal of the damping matrix
   */
  template< typename EXEC_POLICY, typename ATOMIC_POLICY >
  void
  launch( localIndex const size,
          arrayView2d< WaveSolverBase::wsCoordType const, nodes::REFERENCE_POSITION_USD > const nodeCoords,
          arrayView2d< localIndex const > const elemsToFaces,
          ArrayOfArraysView< localIndex const > const facesToNodes,
          arrayView1d< integer const > const facesDomainBoundaryIndicator,
          arrayView1d< localIndex const > const freeSurfaceFaceIndicator,
          arrayView1d< real32 const > const velocity,
          arrayView1d< real32 const > const density,
          arrayView1d< real32 > const damping )
  {
    forAll< EXEC_POLICY >( size, [=] GEOS_HOST_DEVICE ( localIndex const e )
    {
      for( localIndex i = 0; i < elemsToFaces.size( 1 ); ++i )
      {
        localIndex const f = elemsToFaces( e, i );
        // face on the domain boundary and not on free surface
        if( facesDomainBoundaryIndicator[f] == 1 && freeSurfaceFaceIndicator[f] != 1 )
        {
<<<<<<< HEAD
=======
          // only the four corners of the mesh face are needed to compute the Jacobian
>>>>>>> d306d3f8
          real64 xLocal[ 4 ][ 3 ];
          for( localIndex a = 0; a < 4; ++a )
          {
            localIndex const nodeIndex = facesToNodes( f, FE_TYPE::meshIndexToLinearIndex2D( a ) );
            for( localIndex d = 0; d < 3; ++d )
            {
              xLocal[a][d] = nodeCoords( nodeIndex, d );
            }
          }
          real32 const alpha = 1.0 / (density[e] * velocity[e]);
          constexpr localIndex numNodesPerFace = FE_TYPE::numNodesPerFace;
          for( localIndex q = 0; q < numNodesPerFace; ++q )
          {
            real32 const localIncrement = alpha * m_finiteElement.computeDampingTerm( q, xLocal );
            RAJA::atomicAdd< ATOMIC_POLICY >( &damping[facesToNodes( f, q )], localIncrement );
          }
        }
      }
    } );
  }

  /// The finite element space/discretization object for the element type in the subRegion
  FE_TYPE const & m_finiteElement;

};

struct PMLKernelHelper
{
  /**
   * @brief Compute the damping profile for the Perfectly Matched Layer (PML)
   * @param xLocal a given x-y-z coordinates (3-components array)
   * @param xMin coordinate limits of the inner PML boundaries, left-front-top
   * @param xMax coordinate limits of the inner PML boundaries, right-back-bottom
   * @param dMin PML thickness, left-front-top
   * @param dMax PML thickness, right-back-bottom
   * @param cMin PML wave speed, left-front-top
   * @param cMax PML wave speed, right-back-bottom
   * @param r desired reflectivity of the PML
   * @param sigma 3-components array to hold the damping profile in each direction
   */
  GEOS_HOST_DEVICE
  inline
  static void computeDampingProfilePML( real32 const (&xLocal)[3],
                                        real32 const (&xMin)[3],
                                        real32 const (&xMax)[3],
                                        real32 const (&dMin)[3],
                                        real32 const (&dMax)[3],
                                        real32 const (&cMin)[3],
                                        real32 const (&cMax)[3],
                                        real32 const r,
                                        real32 (& sigma)[3] )
  {

    sigma[0] = 0;
    sigma[1] = 0;
    sigma[2] = 0;

    if( xLocal[0] < xMin[0] )
    {
      real32 const factor =  -3.0/2.0*cMin[0]*log( r )/(dMin[0]*dMin[0]*dMin[0]);
      sigma[0] = factor*(xLocal[0]-xMin[0])*(xLocal[0]-xMin[0]);
    }
    else if( xLocal[0] > xMax[0] )
    {
      real32 const factor =  -3.0/2.0*cMax[0]*log( r )/(dMax[0]*dMax[0]*dMax[0]);
      sigma[0] = factor*(xLocal[0]-xMax[0])*(xLocal[0]-xMax[0]);
    }
    if( xLocal[1] < xMin[1] )
    {
      real32 const factor =  -3.0/2.0*cMin[1]*log( r )/(dMin[1]*dMin[1]*dMin[1]);
      sigma[1] = factor*(xLocal[1]-xMin[1])*(xLocal[1]-xMin[1]);
    }
    else if( xLocal[1] > xMax[1] )
    {
      real32 const factor =  -3.0/2.0*cMax[1]*log( r )/(dMax[1]*dMax[1]*dMax[1]);
      sigma[1] = factor*(xLocal[1]-xMax[1])*(xLocal[1]-xMax[1]);
    }
    if( xLocal[2] < xMin[2] )
    {
      real32 const factor =  -3.0/2.0*cMin[2]*log( r )/(dMin[2]*dMin[2]*dMin[2]);
      sigma[2] = factor*(xLocal[2]-xMin[2])*(xLocal[2]-xMin[2]);
    }
    else if( xLocal[2] > xMax[2] )
    {
      real32 const factor =  -3.0/2.0*cMax[2]*log( r )/(dMax[2]*dMax[2]*dMax[2]);
      sigma[2] = factor*(xLocal[2]-xMax[2])*(xLocal[2]-xMax[2]);
    }
  }
};

template< typename FE_TYPE >
struct PMLKernel
{

  PMLKernel( FE_TYPE const & finiteElement )
    : m_finiteElement( finiteElement )
  {}

  /**
   * @brief Launches the computation of field gradients and divergence for PML region
   * @tparam EXEC_POLICY the execution policy
   * @tparam ATOMIC_POLICY the atomic policy
   * @param[in] targetSet list of cells in the target set
   * @param[in] nodeCoords coordinates of the nodes
   * @param[in] elemToNodes constant array view of map from element to nodes
   * @param[in] velocity cell-wise velocity
   * @param[in] p_n pressure field at time n
   * @param[in] v_n PML auxiliary field at time n
   * @param[in] u_n PML auxiliary field at time n
   * @param[in] xMin coordinate limits of the inner PML boundaries, left-front-top
   * @param[in] xMax coordinate limits of the inner PML boundaries, right-back-bottom
   * @param[in] dMin PML thickness, left-front-top
   * @param[in] dMax PML thickness, right-back-bottom
   * @param[in] cMin PML wave speed, left-front-top
   * @param[in] cMax PML wave speed, right-back-bottom
   * @param[in] r desired reflectivity of the PML
   * @param[out] grad_n array holding the gradients at time n
   * @param[out] divV_n array holding the divergence at time n
   */
  template< typename EXEC_POLICY, typename ATOMIC_POLICY >
  void
  launch( SortedArrayView< localIndex const > const targetSet,
          arrayView2d< WaveSolverBase::wsCoordType const, nodes::REFERENCE_POSITION_USD > const nodeCoords,
          traits::ViewTypeConst< CellElementSubRegion::NodeMapType > const elemToNodes,
          arrayView1d< real32 const > const velocity,
          arrayView1d< real32 const > const p_n,
          arrayView2d< real32 const > const v_n,
          arrayView1d< real32 const > const u_n,
          real32 const (&xMin)[3],
          real32 const (&xMax)[3],
          real32 const (&dMin)[3],
          real32 const (&dMax)[3],
          real32 const (&cMin)[3],
          real32 const (&cMax)[3],
          real32 const r,
          arrayView2d< real32 > const grad_n,
          arrayView1d< real32 > const divV_n )
  {
    /// Loop over elements in the subregion, 'l' is the element index within the target set
    forAll< EXEC_POLICY >( targetSet.size(), [=] GEOS_HOST_DEVICE ( localIndex const l )
    {
      constexpr localIndex numNodesPerElem = FE_TYPE::numNodes;

      /// global element index
      localIndex const k = targetSet[l];

      /// wave speed at the element
      real32 const c = velocity[k];

      /// coordinates of the element nodes
      real64 xLocal[ numNodesPerElem ][ 3 ];
      real32 xLocal32[ numNodesPerElem ][ 3 ];

      /// local arrays to store the pressure at all nodes and its gradient at a given node
      real64 pressure[ numNodesPerElem ];
      real64 pressureGrad[ 3 ];

      /// local arrays to store the PML vectorial auxiliary variable at all nodes and its gradient at a given node
      real64 auxV[3][ numNodesPerElem ];
      real64 auxVGrad[3][3];

      /// local arrays to store the PML scalar auxiliary variable at all nodes and its gradient at a given node
      real64 auxU[ numNodesPerElem ];
      real64 auxUGrad[3];

      /// local array to store the PML damping profile
      real32 sigma[ 3 ];

      /// copy from global to local arrays
      for( localIndex i=0; i<numNodesPerElem; ++i )
      {
        pressure[i] = p_n[elemToNodes( k, i )];
        auxU[i] = u_n[elemToNodes( k, i )];
        for( int j=0; j<3; ++j )
        {
          xLocal[i][j]   = nodeCoords[elemToNodes( k, i )][j];
          xLocal32[i][j] = nodeCoords[elemToNodes( k, i )][j];
          auxV[j][i] = v_n[elemToNodes( k, i )][j];
        }
      }

      /// local arrays to store shape functions gradients
      real64 gradN[ numNodesPerElem ][ 3 ];
      using GRADIENT_TYPE = TYPEOFREF( gradN );

      /// loop over the nodes i in the element k
      /// the nodes are implicitly assumed the same as quadrature points
      for( localIndex i=0; i<numNodesPerElem; ++i )
      {

        /// compute the shape functions gradients
        real32 const detJ = m_finiteElement.template getGradN< FE_TYPE >( k, i, xLocal, gradN );
        GEOS_UNUSED_VAR ( detJ );

        /// compute the gradient of the pressure and the PML auxiliary variables at the node
        m_finiteElement.template gradient< numNodesPerElem, GRADIENT_TYPE >( gradN, pressure, pressureGrad );
        m_finiteElement.template gradient< numNodesPerElem, GRADIENT_TYPE >( gradN, auxU, auxUGrad );
        for( int j=0; j<3; ++j )
        {
          m_finiteElement.template gradient< numNodesPerElem, GRADIENT_TYPE >( gradN, auxV[j], auxVGrad[j] );
        }

        /// compute the PML damping profile
        PMLKernelHelper::computeDampingProfilePML(
          xLocal32[i],
          xMin,
          xMax,
          dMin,
          dMax,
          cMin,
          cMax,
          r,
          sigma );

        /// compute B.pressureGrad - C.auxUGrad where B and C are functions of the damping profile
        /// WARNING: the division by 'numNodesPerElem' below is needed because the average of
        /// gradient and divergence at the nodes are sought. It is the number of cells contributing
        /// to each node that is needed. In this case, it is equal to 'numNodesPerElem'. For high-order
        /// SEM, this approach won't work and the average needs to be computed differently (maybe using counters).
        real32 localIncrementArray[3];
        localIncrementArray[0] = (sigma[0]-sigma[1]-sigma[2])*pressureGrad[0] - (sigma[1]*sigma[2])*auxUGrad[0];
        localIncrementArray[1] = (sigma[1]-sigma[0]-sigma[2])*pressureGrad[1] - (sigma[0]*sigma[2])*auxUGrad[1];
        localIncrementArray[2] = (sigma[2]-sigma[0]-sigma[1])*pressureGrad[2] - (sigma[0]*sigma[1])*auxUGrad[2];
        for( int j=0; j<3; ++j )
        {
          RAJA::atomicAdd< ATOMIC_POLICY >( &grad_n[elemToNodes( k, i )][j], localIncrementArray[j]/numNodesPerElem );
        }
        /// compute beta.pressure + gamma.u - c^2 * divV where beta and gamma are functions of the damping profile
        real32 const beta = sigma[0]*sigma[1]+sigma[0]*sigma[2]+sigma[1]*sigma[2];
        real32 const gamma = sigma[0]*sigma[1]*sigma[2];
        real32 const localIncrement = beta*p_n[elemToNodes( k, i )]
                                      + gamma*u_n[elemToNodes( k, i )]
                                      - c*c*( auxVGrad[0][0] + auxVGrad[1][1] + auxVGrad[2][2] );

        RAJA::atomicAdd< ATOMIC_POLICY >( &divV_n[elemToNodes( k, i )], localIncrement/numNodesPerElem );
      }
    } );
  }

  /// The finite element space/discretization object for the element type in the subRegion
  FE_TYPE const & m_finiteElement;
};


template< typename FE_TYPE >
struct waveSpeedPMLKernel
{

  waveSpeedPMLKernel( FE_TYPE const & finiteElement )
    : m_finiteElement( finiteElement )
  {}

  /**
   * @brief Launches the computation of average wave speeds in the PML region
   * @tparam EXEC_POLICY the execution policy
   * @tparam ATOMIC_POLICY the atomic policy
   * @param[in] targetSet list of cells in the target set
   * @param[in] nodeCoords coordinates of the nodes
   * @param[in] elemToNodes constant array view of map from element to nodes
   * @param[in] velocity cell-wise velocity
   * @param[in] xMin coordinate limits of the inner PML boundaries, left-front-top
   * @param[in] xMax coordinate limits of the inner PML boundaries, right-back-bottom
   * @param[out] cMin PML wave speed, left-front-top
   * @param[out] cMax PML wave speed, right-back-bottom
   * @param[out] counterMin PML wave speed counter, left-front-top
   * @param[out] counterMax PML wave speed counter, left-front-top
   */
  template< typename EXEC_POLICY, typename ATOMIC_POLICY >
  void
  launch( SortedArrayView< localIndex const > const targetSet,
          arrayView2d< WaveSolverBase::wsCoordType const, nodes::REFERENCE_POSITION_USD > const nodeCoords,
          traits::ViewTypeConst< CellElementSubRegion::NodeMapType > const elemToNodes,
          arrayView1d< real32 const > const velocity,
          real32 const (&xMin)[3],
          real32 const (&xMax)[3],
          real32 (& cMin)[3],
          real32 (& cMax)[3],
          int (& counterMin)[3],
          int (& counterMax)[3] )
  {

    RAJA::ReduceSum< parallelDeviceReduce, real32 > subRegionAvgWaveSpeedLeft( 0.0 );
    RAJA::ReduceSum< parallelDeviceReduce, real32 > subRegionAvgWaveSpeedRight( 0.0 );
    RAJA::ReduceSum< parallelDeviceReduce, real32 > subRegionAvgWaveSpeedFront( 0.0 );
    RAJA::ReduceSum< parallelDeviceReduce, real32 > subRegionAvgWaveSpeedBack( 0.0 );
    RAJA::ReduceSum< parallelDeviceReduce, real32 > subRegionAvgWaveSpeedTop( 0.0 );
    RAJA::ReduceSum< parallelDeviceReduce, real32 > subRegionAvgWaveSpeedBottom( 0.0 );
    RAJA::ReduceSum< parallelDeviceReduce, int > subRegionAvgWaveSpeedCounterLeft( 0 );
    RAJA::ReduceSum< parallelDeviceReduce, int > subRegionAvgWaveSpeedCounterRight( 0 );
    RAJA::ReduceSum< parallelDeviceReduce, int > subRegionAvgWaveSpeedCounterFront( 0 );
    RAJA::ReduceSum< parallelDeviceReduce, int > subRegionAvgWaveSpeedCounterBack( 0 );
    RAJA::ReduceSum< parallelDeviceReduce, int > subRegionAvgWaveSpeedCounterTop( 0 );
    RAJA::ReduceSum< parallelDeviceReduce, int > subRegionAvgWaveSpeedCounterBottom( 0 );

    /// Loop over elements in the subregion, 'l' is the element index within the target set
    forAll< EXEC_POLICY >( targetSet.size(), [=] GEOS_HOST_DEVICE ( localIndex const l )
    {
      constexpr localIndex numNodesPerElem = FE_TYPE::numNodes;

      /// global element index
      localIndex const k = targetSet[l];

      /// wave speed at the element
      real32 const c = velocity[k];

      /// coordinates of the element center
      real64 xLocal[ 3 ] = {0.0, 0.0, 0.0};

      /// compute the coordinates of the element center
      for( int j=0; j<3; ++j )
      {
        for( localIndex i=0; i<numNodesPerElem; ++i )
        {
          xLocal[j] += nodeCoords[elemToNodes( k, i )][j];
        }
        xLocal[j] /= numNodesPerElem;
      }

      /// check the location of the cell and increment wave speed
      /// and counters accordingly
      if( xLocal[0] < xMin[0]
          && xLocal[1] >= xMin[1] && xLocal[1] <= xMax[1]
          && xLocal[2] >= xMin[2] && xLocal[2] <= xMax[2] )
      {
        subRegionAvgWaveSpeedLeft += c;
        subRegionAvgWaveSpeedCounterLeft += 1;
      }
      else if( xLocal[0] > xMax[0]
               && xLocal[1] >= xMin[1] && xLocal[1] <= xMax[1]
               && xLocal[2] >= xMin[2] && xLocal[2] <= xMax[2] )
      {
        subRegionAvgWaveSpeedRight += c;
        subRegionAvgWaveSpeedCounterRight += 1;
      }
      if( xLocal[1] < xMin[1]
          && xLocal[0] >= xMin[0] && xLocal[0] <= xMax[0]
          && xLocal[2] >= xMin[2] && xLocal[2] <= xMax[2] )
      {
        subRegionAvgWaveSpeedFront += c;
        subRegionAvgWaveSpeedCounterFront += 1;
      }
      else if( xLocal[1] > xMax[1]
               && xLocal[0] >= xMin[0] && xLocal[0] <= xMax[0]
               && xLocal[2] >= xMin[2] && xLocal[2] <= xMax[2] )
      {
        subRegionAvgWaveSpeedBack += c;
        subRegionAvgWaveSpeedCounterBack += 1;
      }
      if( xLocal[2] < xMin[2]
          && xLocal[0] >= xMin[0] && xLocal[0] <= xMax[0]
          && xLocal[1] >= xMin[1] && xLocal[1] <= xMax[1] )
      {
        subRegionAvgWaveSpeedTop += c;
        subRegionAvgWaveSpeedCounterTop += 1;
      }
      else if( xLocal[2] > xMax[2]
               && xLocal[0] >= xMin[0] && xLocal[0] <= xMax[0]
               && xLocal[1] >= xMin[1] && xLocal[1] <= xMax[1] )
      {
        subRegionAvgWaveSpeedBottom += c;
        subRegionAvgWaveSpeedCounterBottom += 1;
      }
    } );

    /// transfer local results to global variables
    cMin[0]+=subRegionAvgWaveSpeedLeft.get();
    cMin[1]+=subRegionAvgWaveSpeedFront.get();
    cMin[2]+=subRegionAvgWaveSpeedTop.get();
    cMax[0]+=subRegionAvgWaveSpeedRight.get();
    cMax[1]+=subRegionAvgWaveSpeedBack.get();
    cMax[2]+=subRegionAvgWaveSpeedBottom.get();
    counterMin[0]+=subRegionAvgWaveSpeedCounterLeft.get();
    counterMin[1]+=subRegionAvgWaveSpeedCounterFront.get();
    counterMin[2]+=subRegionAvgWaveSpeedCounterTop.get();
    counterMax[0]+=subRegionAvgWaveSpeedCounterRight.get();
    counterMax[1]+=subRegionAvgWaveSpeedCounterBack.get();
    counterMax[2]+=subRegionAvgWaveSpeedCounterBottom.get();
  }

  /// The finite element space/discretization object for the element type in the subRegion
  FE_TYPE const & m_finiteElement;
};



/**
 * @brief Implements kernels for solving the acoustic wave equations
 *   explicit central FD method and SEM
 * @copydoc geos::finiteElement::KernelBase
 * @tparam SUBREGION_TYPE The type of subregion that the kernel will act on.
 *
 * ### AcousticWaveEquationSEMKernel Description
 * Implements the KernelBase interface functions required for solving
 * the acoustic wave equations using the
 * "finite element kernel application" functions such as
 * geos::finiteElement::RegionBasedKernelApplication.
 *
 * The number of degrees of freedom per support point for both
 * the test and trial spaces are specified as `1`.
 */


template< typename SUBREGION_TYPE,
          typename CONSTITUTIVE_TYPE,
          typename FE_TYPE >
class ExplicitAcousticSEM : public finiteElement::KernelBase< SUBREGION_TYPE,
                                                              CONSTITUTIVE_TYPE,
                                                              FE_TYPE,
                                                              1,
                                                              1 >
{
public:

  /// Alias for the base class;
  using Base = finiteElement::KernelBase< SUBREGION_TYPE,
                                          CONSTITUTIVE_TYPE,
                                          FE_TYPE,
                                          1,
                                          1 >;

  /// Maximum number of nodes per element, which is equal to the maxNumTestSupportPointPerElem and
  /// maxNumTrialSupportPointPerElem by definition. When the FE_TYPE is not a Virtual Element, this
  /// will be the actual number of nodes per element.
  static constexpr int numNodesPerElem = Base::maxNumTestSupportPointsPerElem;

  using Base::numDofPerTestSupportPoint;
  using Base::numDofPerTrialSupportPoint;
  using Base::m_elemsToNodes;
  using Base::m_elemGhostRank;
  using Base::m_constitutiveUpdate;
  using Base::m_finiteElementSpace;

//*****************************************************************************
  /**
   * @brief Constructor
   * @copydoc geos::finiteElement::KernelBase::KernelBase
   * @param nodeManager Reference to the NodeManager object.
   * @param edgeManager Reference to the EdgeManager object.
   * @param faceManager Reference to the FaceManager object.
   * @param targetRegionIndex Index of the region the subregion belongs to.
   * @param dt The time interval for the step.
   *   elements to be processed during this kernel launch.
   */
  ExplicitAcousticSEM( NodeManager & nodeManager,
                       EdgeManager const & edgeManager,
                       FaceManager const & faceManager,
                       localIndex const targetRegionIndex,
                       SUBREGION_TYPE const & elementSubRegion,
                       FE_TYPE const & finiteElementSpace,
                       CONSTITUTIVE_TYPE & inputConstitutiveType,
                       real64 const dt ):
    Base( elementSubRegion,
          finiteElementSpace,
          inputConstitutiveType ),
    m_nodeCoords( nodeManager.getField< fields::referencePosition32 >() ),
    m_p_n( nodeManager.getField< fields::Pressure_n >() ),
    m_stiffnessVector( nodeManager.getField< fields::StiffnessVector >() ),
    m_density( elementSubRegion.template getField< fields::AcousticDensity >() ),
    m_dt( dt )
  {
    GEOS_UNUSED_VAR( edgeManager );
    GEOS_UNUSED_VAR( faceManager );
    GEOS_UNUSED_VAR( targetRegionIndex );
  }

  //*****************************************************************************
  /**
   * @copydoc geos::finiteElement::KernelBase::StackVariables
   *
   * ### ExplicitAcousticSEM Description
   * Adds a stack arrays for the nodal force, primary displacement variable, etc.
   */
  struct StackVariables : Base::StackVariables
  {
public:
    GEOS_HOST_DEVICE
    StackVariables():
      xLocal(),
      stiffnessVectorLocal()
    {}

    /// C-array stack storage for element local the nodal positions.
    real64 xLocal[ 8 ][ 3 ];
    real32 stiffnessVectorLocal[ numNodesPerElem ]{};
    real32 invDensity;
  };
  //***************************************************************************


  /**
   * @copydoc geos::finiteElement::KernelBase::setup
   *
   * Copies the primary variable, and position into the local stack array.
   */
  GEOS_HOST_DEVICE
  inline
  void setup( localIndex const k,
              StackVariables & stack ) const
  {
    stack.invDensity = 1./m_density[k];
    for( localIndex a=0; a< 8; a++ )
    {
      localIndex const nodeIndex =  m_elemsToNodes( k, FE_TYPE::meshIndexToLinearIndex3D( a ) );
      for( int i=0; i< 3; ++i )
      {
        stack.xLocal[ a ][ i ] = m_nodeCoords[ nodeIndex ][ i ];
      }
    }
  }

  /**
   * @copydoc geos::finiteElement::KernelBase::complete
   */
  GEOS_HOST_DEVICE
  GEOS_FORCE_INLINE
  real64 complete( localIndex const k,
                   StackVariables & stack ) const
  {
    for( int i=0; i<numNodesPerElem; i++ )
    {
      RAJA::atomicAdd< parallelDeviceAtomic >( &m_stiffnessVector[m_elemsToNodes( k, i )], stack.stiffnessVectorLocal[i] );
    }
    return 0;
  }


  /**
   * @copydoc geos::finiteElement::KernelBase::quadraturePointKernel
   *
   * ### ExplicitAcousticSEM Description
   * Calculates stiffness vector
   *
   */
  GEOS_HOST_DEVICE
  GEOS_FORCE_INLINE
  void quadraturePointKernel( localIndex const k,
                              localIndex const q,
                              StackVariables & stack ) const
  {

    m_finiteElementSpace.template computeStiffnessTerm( q, stack.xLocal, [&] ( const int i, const int j, const real64 val )
    {
      real32 const localIncrement = stack.invDensity*val*m_p_n[m_elemsToNodes( k, j )];
      stack.stiffnessVectorLocal[ i ] += localIncrement;
    } );
  }

protected:
  /// The array containing the nodal position array.
  arrayView2d< WaveSolverBase::wsCoordType const, nodes::REFERENCE_POSITION_USD > const m_nodeCoords;

  /// The array containing the nodal pressure array.
  arrayView1d< real32 const > const m_p_n;

  /// The array containing the product of the stiffness matrix and the nodal pressure.
  arrayView1d< real32 > const m_stiffnessVector;

  /// The array containing the cell-wise density
  arrayView1d< real32 const > const m_density;

  /// The time increment for this time integration step.
  real64 const m_dt;


};



/// The factory used to construct a ExplicitAcousticWaveEquation kernel.
using ExplicitAcousticSEMFactory = finiteElement::KernelFactory< ExplicitAcousticSEM,
                                                                 real64 >;


} // namespace acousticWaveEquationSEMKernels

} // namespace geos

#endif //GEOS_PHYSICSSOLVERS_WAVEPROPAGATION_ACOUSTICWAVEEQUATIONSEMKERNEL_HPP_<|MERGE_RESOLUTION|>--- conflicted
+++ resolved
@@ -214,10 +214,7 @@
     {
 
       real32 const invC2 = 1.0 / ( density[e] * pow( velocity[e], 2 ) );
-<<<<<<< HEAD
-=======
       // only the eight corners of the mesh cell are needed to compute the Jacobian
->>>>>>> d306d3f8
       real64 xLocal[ 8 ][ 3 ];
       for( localIndex a = 0; a < 8; ++a )
       {
@@ -283,10 +280,7 @@
         // face on the domain boundary and not on free surface
         if( facesDomainBoundaryIndicator[f] == 1 && freeSurfaceFaceIndicator[f] != 1 )
         {
-<<<<<<< HEAD
-=======
           // only the four corners of the mesh face are needed to compute the Jacobian
->>>>>>> d306d3f8
           real64 xLocal[ 4 ][ 3 ];
           for( localIndex a = 0; a < 4; ++a )
           {
