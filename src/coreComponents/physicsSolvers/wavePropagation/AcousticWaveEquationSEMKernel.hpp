--- conflicted
+++ resolved
@@ -946,12 +946,8 @@
                               StackVariables & stack ) const
   {
     real64 gradN[ numNodesPerElem ][ 3 ];
-<<<<<<< HEAD
-
     real32 const detJ = m_finiteElementSpace.template getGradN< FE_TYPE >( k, q, stack.xLocal, gradN );
-=======
-    real64 const detJ = m_finiteElementSpace.template getGradN< FE_TYPE >( k, q, stack.xLocal, gradN );
->>>>>>> 36f108a1
+
 
     for( localIndex i=0; i<numNodesPerElem; ++i )
     {
