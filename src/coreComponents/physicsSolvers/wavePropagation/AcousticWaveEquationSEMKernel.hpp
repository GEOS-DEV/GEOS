/*
 * ------------------------------------------------------------------------------------------------------------
 * SPDX-License-Identifier: LGPL-2.1-only
 *
 * Copyright (c) 2018-2020 Lawrence Livermore National Security LLC
 * Copyright (c) 2018-2020 The Board of Trustees of the Leland Stanford Junior University
 * Copyright (c) 2018-2020 TotalEnergies
 * Copyright (c) 2019-     GEOSX Contributors
 * All rights reserved
 *
 * See top level LICENSE, COPYRIGHT, CONTRIBUTORS, NOTICE, and ACKNOWLEDGEMENTS files for details.
 * ------------------------------------------------------------------------------------------------------------
 */

/**
 * @file AcousticWaveEquationSEMKernel.hpp
 */

#ifndef GEOSX_PHYSICSSOLVERS_WAVEPROPAGATION_ACOUSTICWAVEEQUATIONSEMKERNEL_HPP_
#define GEOSX_PHYSICSSOLVERS_WAVEPROPAGATION_ACOUSTICWAVEEQUATIONSEMKERNEL_HPP_

#include "finiteElement/kernelInterface/KernelBase.hpp"


namespace geosx
{

/// Namespace to contain the acoustic wave kernels.
namespace acousticWaveEquationSEMKernels
{

struct PrecomputeSourceAndReceiverKernel
{

  /**
   * @brief Check if the sourtc epoint is inside an element or not
  */

  GEOSX_HOST_DEVICE
  static bool
  locateSourceElement(real64 const numFacesPerElem,
                      real64 const (&elemCenter)[3],
                      arrayView2d< real64 const > const faceNormal,
                      arrayView2d< real64 const > const faceCenter,
                      arraySlice1d< localIndex const > const elemsToFaces,
                      real64 const (&coords)[3])
  {
    //Loop over the element faces
    localIndex prevSign = 0;
    real64 tmpVector[3]{};
    for( localIndex kfe = 0; kfe < numFacesPerElem; ++kfe )
    {
      
      localIndex const iface = elemsToFaces[kfe];
      real64  faceCenterOnFace[3] = {faceCenter[iface][0],
                                     faceCenter[iface][1], 
                                     faceCenter[iface][2]};
      real64  faceNormalOnFace[3] = {faceNormal[iface][0],
                                     faceNormal[iface][1],
                                     faceNormal[iface][2]};

      //Test to make sure if the normal is outwardly directed
      LvArray::tensorOps::copy< 3 >( tmpVector, faceCenterOnFace );
      LvArray::tensorOps::subtract< 3 >( tmpVector, elemCenter );
      if( LvArray::tensorOps::AiBi< 3 >( tmpVector, faceNormalOnFace ) < 0.0 )
      {
        LvArray::tensorOps::scale< 3 >( faceNormalOnFace, -1 );
      }
 
      // compute the vector face center to query point
      LvArray::tensorOps::subtract<3>(faceCenterOnFace, coords);
      localIndex const s = computationalGeometry::sign( LvArray::tensorOps::AiBi< 3 >(faceNormalOnFace, faceCenterOnFace));
      
      // all dot products should be non-negative (we enforce outward normals)
      if( prevSign * s < 0 )
      {
        return false;
      }
      prevSign = s;

    }
    return true;
  }

  /**
   * @brief Convert a mesh element point coordinate into a coordinate on the reference element
   * @tparam FE_TYPE finite element type
   * @param[in] coords coordinate of the point
   * @param[in] elemCenter coordinate of the cell center
   * @param[in] elemsToNodes map to obtain global nodes from element index
   * @param[in] elemsToFaces map to obtain global faces from element index
   * @param[in] facesToNodes map to obtain global nodes from global faces
   * @param[in] X array of mesh nodes coordinates
   * @param[out] coordsOnRefElem to contain the coordinate computed in the reference element
   * @return true if coords is inside the element
   */
  template< typename FE_TYPE >
  GEOSX_HOST_DEVICE
  static bool
  computeCoordinatesOnReferenceElement( real64 numFacesPerElem,
                                        real64 const (&coords)[3],
                                        real64 const (&elemCenter)[3],
                                        arrayView2d< real64 const > const faceNormal,
                                        arrayView2d< real64 const > const faceCenter,
                                        arraySlice1d< localIndex const, cells::NODE_MAP_USD - 1 > const elemsToNodes,
                                        arraySlice1d< localIndex const > const elemsToFaces,
                                        arrayView2d< real64 const, nodes::REFERENCE_POSITION_USD > const X,
                                        real64 (& coordsOnRefElem)[3] )
  {
    // bool const isInsidePolyhedron =
    //   computationalGeometry::isPointInsidePolyhedron( X,
    //                                                   elemsToFaces,
    //                                                   facesToNodes,
    //                                                   elemCenter,
    //                                                   coords );

    bool const SourceInELem =
      locateSourceElement( numFacesPerElem,
                           elemCenter,
                           faceNormal,
                           faceCenter,
                           elemsToFaces,
                           coords );
    if( SourceInELem )
    {
      
      real64 xLocal[FE_TYPE::numNodes][3]{};
      for( localIndex a = 0; a < FE_TYPE::numNodes; ++a )
      {
        LvArray::tensorOps::copy< 3 >( xLocal[a], X[ elemsToNodes[a] ] );
      }

      // coordsOnRefElem = invJ*(coords-coordsNode_0)
      real64 invJ[3][3]{};
      FE_TYPE::invJacobianTransformation( 0, xLocal, invJ );

      for( localIndex i = 0; i < 3; ++i )
      {
        // init at (-1,-1,-1) as the origin of the referential elem
        coordsOnRefElem[i] = -1.0;
        for( localIndex j = 0; j < 3; ++j )
        {
          coordsOnRefElem[i] += invJ[i][j] * (coords[j] - xLocal[0][j]);
        }
      }
      return true;
    }
    return false;
  }


  GEOSX_HOST_DEVICE
  static real64
  evaluateRicker( real64 const & time_n,
                  real64 const & f0,
                  localIndex const & order )
  {
    real64 const o_tpeak = 1.0/f0;
    real64 pulse = 0.0;
    if((time_n <= -0.9*o_tpeak) || (time_n >= 2.9*o_tpeak))
    {
      return pulse;
    }

    constexpr real64 pi = M_PI;
    real64 const lam = (f0*pi)*(f0*pi);

    switch( order )
    {
      case 2:
      {
        pulse = 2.0*lam*(2.0*lam*(time_n-o_tpeak)*(time_n-o_tpeak)-1.0)*exp( -lam*(time_n-o_tpeak)*(time_n-o_tpeak));
      }
      break;
      case 1:
      {
        pulse = -2.0*lam*(time_n-o_tpeak)*exp( -lam*(time_n-o_tpeak)*(time_n-o_tpeak));
      }
      break;
      case 0:
      {
        pulse = -(time_n-o_tpeak)*exp( -2*lam*(time_n-o_tpeak)*(time_n-o_tpeak) );
      }
      break;
      default:
        GEOSX_ERROR( "This option is not supported yet, rickerOrder must be 0, 1 or 2" );
    }

    return pulse;
  }

  /**
   * @brief Launches the precomputation of the source and receiver terms
   * @tparam EXEC_POLICY execution policy
   * @tparam FE_TYPE finite element type
   * @param[in] size the number of cells in the subRegion
   * @param[in] numNodesPerElem number of nodes per element
   * @param[in] X coordinates of the nodes
   * @param[in] elemsToNodes map from element to nodes
   * @param[in] elemsToFaces map from element to faces
   * @param[in] facesToNodes map from faces to nodes
   * @param[in] elemCenter coordinates of the element centers
   * @param[in] sourceCoordinates coordinates of the source terms
   * @param[out] sourceIsAccessible flag indicating whether the source is accessible or not
   * @param[out] sourceNodeIds indices of the nodes of the element where the source is located
   * @param[out] sourceNodeConstants constant part of the source terms
   * @param[in] receiverCoordinates coordinates of the receiver terms
   * @param[out] receiverIsLocal flag indicating whether the receiver is local or not
   * @param[out] receiverNodeIds indices of the nodes of the element where the receiver is located
   * @param[out] receiverNodeConstants constant part of the receiver term
   */
  template< typename EXEC_POLICY, typename FE_TYPE >
  static void
  launch( localIndex const size,
          localIndex const numNodesPerElem,
          localIndex const numFacesPerElem,
          arrayView2d< real64 const, nodes::REFERENCE_POSITION_USD > const X,
          arrayView1d< integer const > const elemGhostRank,
          arrayView2d< localIndex const, cells::NODE_MAP_USD > const & elemsToNodes,
          arrayView2d< localIndex const > const elemsToFaces,
          arrayView2d< real64 const > const & elemCenter,
          arrayView2d< real64 const > const faceNormal,
          arrayView2d< real64 const > const faceCenter,
          arrayView2d< real64 const > const sourceCoordinates,
          arrayView1d< localIndex > const sourceIsAccessible,
          arrayView2d< localIndex > const sourceNodeIds,
          arrayView2d< real64 > const sourceConstants,
          arrayView2d< real64 const > const receiverCoordinates,
          arrayView1d< localIndex > const receiverIsLocal,
          arrayView2d< localIndex > const receiverNodeIds,
          arrayView2d< real64 > const receiverConstants,
          arrayView2d< real64 > const sourceValue,
          real64 const dt,
          real64 const timeSourceFrequency,
          localIndex const rickerOrder )
  {

    forAll< EXEC_POLICY >( size, [=] GEOSX_HOST_DEVICE ( localIndex const k )
    {
      real64 const center[3] = { elemCenter[k][0],
                                 elemCenter[k][1],
                                 elemCenter[k][2] };
                                 
      // Step 1: locate the sources, and precompute the source term

      /// loop over all the source that haven't been found yet
      for( localIndex isrc = 0; isrc < sourceCoordinates.size( 0 ); ++isrc )
      {
        if( sourceIsAccessible[isrc] == 0 )
        {
          real64 const coords[3] = { sourceCoordinates[isrc][0],
                                     sourceCoordinates[isrc][1],
                                     sourceCoordinates[isrc][2] };

          real64 coordsOnRefElem[3]{};
          bool const sourceFound =
            computeCoordinatesOnReferenceElement< FE_TYPE >( numFacesPerElem,
                                                             coords,
                                                             center,
                                                             faceNormal,
                                                             faceCenter,
                                                             elemsToNodes[k],
                                                             elemsToFaces[k],
                                                             X,
                                                             coordsOnRefElem );
          if( sourceFound )
          {
<<<<<<< HEAD
            std::cout << "elem " << k << std::endl;

            sourceIsLocal[isrc] = 1;
            real64 Ntest[FE_TYPE::numNodes];
            FE_TYPE::calcN( coordsOnRefElem, Ntest );
=======
            sourceIsAccessible[isrc] = 1;
            real64 Ntest[8];
            finiteElement::LagrangeBasis1::TensorProduct3D::value( coordsOnRefElem, Ntest );
>>>>>>> 14e30d15

            for( localIndex a = 0; a < numNodesPerElem; ++a )
            {
              sourceNodeIds[isrc][a] = elemsToNodes[k][a];
              sourceConstants[isrc][a] = Ntest[a];
            }

            for( localIndex cycle = 0; cycle < sourceValue.size( 0 ); ++cycle )
            {
              real64 const time = cycle*dt;
              sourceValue[cycle][isrc] = evaluateRicker( time, timeSourceFrequency, rickerOrder );
            }
          }
        }
      } // end loop over all sources


      // Step 2: locate the receivers, and precompute the receiver term

      /// loop over all the receivers that haven't been found yet
      for( localIndex ircv = 0; ircv < receiverCoordinates.size( 0 ); ++ircv )
      {
        if( receiverIsLocal[ircv] == 0 )
        {
          real64 const coords[3] = { receiverCoordinates[ircv][0],
                                     receiverCoordinates[ircv][1],
                                     receiverCoordinates[ircv][2] };

          real64 coordsOnRefElem[3]{};
          bool const receiverFound =
              computeCoordinatesOnReferenceElement< FE_TYPE >( numFacesPerElem,
                                                             coords,
                                                             center,
                                                             faceNormal,
                                                             faceCenter,
                                                             elemsToNodes[k],
                                                             elemsToFaces[k],
                                                             X,
                                                             coordsOnRefElem );

          if( receiverFound && elemGhostRank[k] < 0 )
          {
            receiverIsLocal[ircv] = 1;

            real64 Ntest[FE_TYPE::numNodes];
            FE_TYPE::calcN( coordsOnRefElem, Ntest );

            for( localIndex a = 0; a < numNodesPerElem; ++a )
            {
              receiverNodeIds[ircv][a] = elemsToNodes[k][a];
              receiverConstants[ircv][a] = Ntest[a];
            }
          }
        }
      } // end loop over receivers

    } );

  }
};

template< typename FE_TYPE >
struct MassAndDampingMatrixKernel
{

  MassAndDampingMatrixKernel( FE_TYPE const & finiteElement )
    : m_finiteElement( finiteElement )
  {}

  /**
   * @brief Launches the precomputation of the mass and damping matrices
   * @tparam EXEC_POLICY the execution policy
   * @tparam ATOMIC_POLICY the atomic policy
   * @param[in] size the number of cells in the subRegion
   * @param[in] numFacesPerElem number of faces per element
   * @param[in] numNodesPerFace number of nodes per face
   * @param[in] X coordinates of the nodes
   * @param[in] elemsToNodes map from element to nodes
   * @param[in] elemsToFaces map from element to faces
   * @param[in] facesToNodes map from face to nodes
   * @param[in] facesDomainBoundaryIndicator flag equal to 1 if the face is on the boundary, and to 0 otherwise
   * @param[in] freeSurfaceFaceIndicator flag equal to 1 if the face is on the free surface, and to 0 otherwise
   * @param[in] faceNormal normal vectors at the faces
   * @param[in] velocity cell-wise velocity
   * @param[out] mass diagonal of the mass matrix
   * @param[out] damping diagonal of the damping matrix
   */
  template< typename EXEC_POLICY, typename ATOMIC_POLICY >
  void
  launch( localIndex const size,
          localIndex const numFacesPerElem,
          localIndex const numNodesPerFace,
          arrayView2d< real64 const, nodes::REFERENCE_POSITION_USD > const X,
          arrayView2d< localIndex const, cells::NODE_MAP_USD > const elemsToNodes,
          arrayView2d< localIndex const > const elemsToFaces,
          ArrayOfArraysView< localIndex const > const facesToNodes,
          arrayView1d< integer const > const facesDomainBoundaryIndicator,
          arrayView1d< localIndex const > const freeSurfaceFaceIndicator,
          arrayView2d< real64 const > const faceNormal,
          arrayView1d< real64 const > const velocity,
          arrayView1d< real64 > const mass,
          arrayView1d< real64 > const damping )
  {
    forAll< EXEC_POLICY >( size, [=] GEOSX_HOST_DEVICE ( localIndex const k )
    {

      constexpr localIndex numNodesPerElem = FE_TYPE::numNodes;
      constexpr localIndex numQuadraturePointsPerElem = FE_TYPE::numQuadraturePoints;

      real64 const invC2 = 1.0 / ( velocity[k] * velocity[k] );
      real64 xLocal[ numNodesPerElem ][ 3 ];
      for( localIndex a = 0; a < numNodesPerElem; ++a )
      {
        for( localIndex i = 0; i < 3; ++i )
        {
          xLocal[a][i] = X( elemsToNodes( k, a ), i );
        }
      }

      real64 N[ numNodesPerElem ];
      real64 gradN[ numNodesPerElem ][ 3 ];

      for( localIndex q = 0; q < numQuadraturePointsPerElem; ++q )
      {
        FE_TYPE::calcN( q, N );
        real64 const detJ = m_finiteElement.template getGradN< FE_TYPE >( k, q, xLocal, gradN );

        for( localIndex a = 0; a < numNodesPerElem; ++a )
        {
          real64 const localIncrement = invC2 * detJ * N[a];
          RAJA::atomicAdd< ATOMIC_POLICY >( &mass[elemsToNodes[k][a]], localIncrement );
        }
      }

      real64 const alpha = 1.0 / velocity[k];

      for( localIndex kfe = 0; kfe < numFacesPerElem; ++kfe )
      {
        localIndex const iface = elemsToFaces[k][kfe];
        
        // face on the domain boundary and not on free surface
        if( facesDomainBoundaryIndicator[iface] == 1 && freeSurfaceFaceIndicator[iface] != 1 )
        {
          for( localIndex q = 0; q < numQuadraturePointsPerElem; ++q )
          {
            FE_TYPE::calcN( q, N );
            real64 const detJ = m_finiteElement.template getGradN< FE_TYPE >( k, q, xLocal, gradN );

            real64 invJ[3][3]{};
            FE_TYPE::invJacobianTransformation( q, xLocal, invJ );

            for( localIndex a = 0; a < numNodesPerFace; ++a )
            {
              // compute ds = || detJ*invJ*normalFace_{kfe} ||

              real64 ds = 0.0;
              for( localIndex i = 0; i < 3; ++i )
              {
                real64 tmp = 0.0;
                for( localIndex j = 0; j < 3; ++j )
                {
                  tmp += invJ[j][i] * faceNormal[iface][j];
                  
                }
                ds += tmp * tmp;
              }
              ds = sqrt( ds );

              real64 const localIncrement = alpha * detJ * ds * N[a];
              RAJA::atomicAdd< ATOMIC_POLICY >( &damping[facesToNodes[iface][a]], localIncrement );
            }
          }
        }
      }
    } ); // end loop over element
  }

  /// The finite element space/discretization object for the element type in the subRegion
  FE_TYPE const & m_finiteElement;

};


/**
 * @brief Implements kernels for solving the acoustic wave equations
 *   explicit central FD method and SEM
 * @copydoc geosx::finiteElement::KernelBase
 * @tparam SUBREGION_TYPE The type of subregion that the kernel will act on.
 *
 * ### AcousticWaveEquationSEMKernel Description
 * Implements the KernelBase interface functions required for solving
 * the acoustic wave equations using the
 * "finite element kernel application" functions such as
 * geosx::finiteElement::RegionBasedKernelApplication.
 *
 * The number of degrees of freedom per support point for both
 * the test and trial spaces are specified as `1`.
 */


template< typename SUBREGION_TYPE,
          typename CONSTITUTIVE_TYPE,
          typename FE_TYPE >
class ExplicitAcousticSEM : public finiteElement::KernelBase< SUBREGION_TYPE,
                                                              CONSTITUTIVE_TYPE,
                                                              FE_TYPE,
                                                              1,
                                                              1 >
{
public:

  /// Alias for the base class;
  using Base = finiteElement::KernelBase< SUBREGION_TYPE,
                                          CONSTITUTIVE_TYPE,
                                          FE_TYPE,
                                          1,
                                          1 >;

  /// Maximum number of nodes per element, which is equal to the maxNumTestSupportPointPerElem and
  /// maxNumTrialSupportPointPerElem by definition. When the FE_TYPE is not a Virtual Element, this
  /// will be the actual number of nodes per element.
  static constexpr int numNodesPerElem = Base::maxNumTestSupportPointsPerElem;

  using Base::numDofPerTestSupportPoint;
  using Base::numDofPerTrialSupportPoint;
  using Base::m_elemsToNodes;
  using Base::m_elemGhostRank;
  using Base::m_constitutiveUpdate;
  using Base::m_finiteElementSpace;

//*****************************************************************************
  /**
   * @brief Constructor
   * @copydoc geosx::finiteElement::KernelBase::KernelBase
   * @param nodeManager Reference to the NodeManager object.
   * @param edgeManager Reference to the EdgeManager object.
   * @param faceManager Reference to the FaceManager object.
   * @param targetRegionIndex Index of the region the subregion belongs to.
   * @param dt The time interval for the step.
   *   elements to be processed during this kernel launch.
   */
  ExplicitAcousticSEM( NodeManager & nodeManager,
                       EdgeManager const & edgeManager,
                       FaceManager const & faceManager,
                       localIndex const targetRegionIndex,
                       SUBREGION_TYPE const & elementSubRegion,
                       FE_TYPE const & finiteElementSpace,
                       CONSTITUTIVE_TYPE & inputConstitutiveType,
                       real64 const dt ):
    Base( elementSubRegion,
          finiteElementSpace,
          inputConstitutiveType ),
    m_X( nodeManager.referencePosition() ),
    m_p_n( nodeManager.getExtrinsicData< extrinsicMeshData::Pressure_n >() ),
    m_stiffnessVector( nodeManager.getExtrinsicData< extrinsicMeshData::StiffnessVector >() ),
    m_dt( dt )
  {
    GEOSX_UNUSED_VAR( edgeManager );
    GEOSX_UNUSED_VAR( faceManager );
    GEOSX_UNUSED_VAR( targetRegionIndex );
  }



  //*****************************************************************************
  /**
   * @copydoc geosx::finiteElement::KernelBase::StackVariables
   *
   * ### ExplicitAcousticSEM Description
   * Adds a stack arrays for the nodal force, primary displacement variable, etc.
   */
  struct StackVariables : Base::StackVariables
  {
public:
    GEOSX_HOST_DEVICE
    StackVariables():
      xLocal()
    {}

    /// C-array stack storage for element local the nodal positions.
    real64 xLocal[ numNodesPerElem ][ 3 ];
  };
  //***************************************************************************


  /**
   * @copydoc geosx::finiteElement::KernelBase::setup
   *
   * Copies the primary variable, and position into the local stack array.
   */
  GEOSX_HOST_DEVICE
  GEOSX_FORCE_INLINE
  void setup( localIndex const k,
              StackVariables & stack ) const
  {
    /// numDofPerTrialSupportPoint = 1
    for( localIndex a=0; a< numNodesPerElem; ++a )
    {
      localIndex const nodeIndex = m_elemsToNodes( k, a );
      for( int i=0; i< 3; ++i )
      {
        stack.xLocal[ a ][ i ] = m_X[ nodeIndex ][ i ];
      }
    }
  }

  /**
   * @copydoc geosx::finiteElement::KernelBase::quadraturePointKernel
   *
   * ### ExplicitAcousticSEM Description
   * Calculates stiffness vector
   *
   */
  GEOSX_HOST_DEVICE
  GEOSX_FORCE_INLINE
  void quadraturePointKernel( localIndex const k,
                              localIndex const q,
                              StackVariables & stack ) const
  {
    real64 gradN[ numNodesPerElem ][ 3 ];
    real64 const detJ = m_finiteElementSpace.template getGradN< FE_TYPE >( k, q, stack.xLocal, gradN );

    for( localIndex i=0; i<numNodesPerElem; ++i )
    {
      for( localIndex j=0; j<numNodesPerElem; ++j )
      {
        real64 const Rh_ij = detJ * LvArray::tensorOps::AiBi< 3 >( gradN[ i ], gradN[ j ] );
        real64 const localIncrement = Rh_ij*m_p_n[m_elemsToNodes[k][j]];

        RAJA::atomicAdd< parallelDeviceAtomic >( &m_stiffnessVector[m_elemsToNodes[k][i]], localIncrement );
      }
    }
  }


protected:
  /// The array containing the nodal position array.
  arrayView2d< real64 const, nodes::REFERENCE_POSITION_USD > const m_X;

  /// The array containing the nodal pressure array.
  arrayView1d< real64 const > const m_p_n;

  /// The array containing the product of the stiffness matrix and the nodal pressure.
  arrayView1d< real64 > const m_stiffnessVector;

  /// The time increment for this time integration step.
  real64 const m_dt;


};


/// The factory used to construct a ExplicitAcousticWaveEquation kernel.
using ExplicitAcousticSEMFactory = finiteElement::KernelFactory< ExplicitAcousticSEM,
                                                                 real64 >;

} // namespace acousticWaveEquationSEMKernels

} // namespace geosx

#endif //GEOSX_PHYSICSSOLVERS_WAVEPROPAGATION_ACOUSTICWAVEEQUATIONSEMKERNEL_HPP_<|MERGE_RESOLUTION|>--- conflicted
+++ resolved
@@ -265,17 +265,11 @@
                                                              coordsOnRefElem );
           if( sourceFound )
           {
-<<<<<<< HEAD
             std::cout << "elem " << k << std::endl;
 
-            sourceIsLocal[isrc] = 1;
+            sourceIsAccessible[isrc] = 1;
             real64 Ntest[FE_TYPE::numNodes];
             FE_TYPE::calcN( coordsOnRefElem, Ntest );
-=======
-            sourceIsAccessible[isrc] = 1;
-            real64 Ntest[8];
-            finiteElement::LagrangeBasis1::TensorProduct3D::value( coordsOnRefElem, Ntest );
->>>>>>> 14e30d15
 
             for( localIndex a = 0; a < numNodesPerElem; ++a )
             {
