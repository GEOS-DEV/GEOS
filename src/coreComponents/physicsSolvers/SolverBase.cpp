--- conflicted
+++ resolved
@@ -168,57 +168,10 @@
   }
 }
 
-<<<<<<< HEAD
-void SolverBase::SetSourceFluxSetSize(real64 const time,
-                                      real64 const dt,
-                                      DomainPartition * const domain)
-{
-
-  FieldSpecificationManager const & fsManager = FieldSpecificationManager::get();
-
-  array1d<integer> fluxBCElementNumberLocal;
-
-  fsManager.Apply( time + dt, domain, "ElementRegions", "FLUX",
-                   [&]( FieldSpecificationBase const * const GEOSX_UNUSED_ARG(fs),
-                   string const &,
-                   set<localIndex> const & lset,
-                   Group * subRegion,
-                   string const & ) -> void
-  {
-
-    integer_array& is_ghost = subRegion->getReference<integer_array>( ObjectManagerBase::viewKeyStruct::ghostRankString);    
-
-    integer aa = 0;
-
-    for( auto a : lset )
-    {
-      if(is_ghost[a] < 0)
-        aa++;
-    }
-
-    fluxBCElementNumberLocal.push_back(aa);
-    
-  });
-
-
-  integer fluxBCNum = integer_conversion<int>(fluxBCElementNumberLocal.size());
-
-  m_sourceFluxSetSize.resize(fluxBCNum);
-
-  MPI_Allreduce( fluxBCElementNumberLocal.data(), m_sourceFluxSetSize.data(), fluxBCNum, MPI_INT, MPI_SUM, MPI_COMM_GEOSX );
-
-}
-
-real64 SolverBase::SolverStep( real64 const & GEOSX_UNUSED_ARG( time_n ),
-                               real64 const & GEOSX_UNUSED_ARG( dt ),
-                               const integer GEOSX_UNUSED_ARG( cycleNumber ),
-                               DomainPartition * const GEOSX_UNUSED_ARG( domain ) )
-=======
 real64 SolverBase::SolverStep( real64 const & GEOSX_UNUSED_PARAM( time_n ),
                                real64 const & GEOSX_UNUSED_PARAM( dt ),
                                const integer GEOSX_UNUSED_PARAM( cycleNumber ),
                                DomainPartition * const GEOSX_UNUSED_PARAM( domain ) )
->>>>>>> 2beb9f42
 {
   return 0;
 }
