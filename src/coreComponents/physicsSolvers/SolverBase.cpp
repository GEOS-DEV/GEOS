--- conflicted
+++ resolved
@@ -83,16 +83,6 @@
     setInputFlag( InputFlags::OPTIONAL ).
     setRestartFlags( RestartFlags::WRITE_AND_READ ).
     setDescription( "Initial time-step value required by the solver to the event manager." );
-
-  registerWrapper( viewKeyStruct::computeStatisticsString(), &m_computeStatistics ).
-    setApplyDefaultValue( 0 ). // do nothing by default
-    setInputFlag( InputFlags::OPTIONAL ).
-    setDescription( "Flag indicating whether statistics are computed or not" );
-
-  registerWrapper( viewKeyStruct::statisticsOutputFrequencyString(), &m_statisticsOutputFrequency ).
-    setApplyDefaultValue( 10 ).
-    setInputFlag( InputFlags::OPTIONAL ).
-    setDescription( "Flag indicating the frequency of the output of statistics to screen" );
 
   registerGroup( groupKeyStruct::linearSolverParametersString(), &m_linearSolverParameters );
   registerGroup( groupKeyStruct::nonlinearSolverParametersString(), &m_nonlinearSolverParameters );
@@ -652,17 +642,15 @@
 
     if( isConfigurationLoopConverged )
     {
-<<<<<<< HEAD
-      m_nonlinearSolverParameters.m_totalSuccessfulNewtonNumIterations += newtonIter;
-      break; // out of outer loop
-=======
+      m_nonlinearSolverParameters.m_totalSuccessfulNewtonNumIterations +=
+        m_nonlinearSolverParameters.m_numNewtonIterations;
       break; // get out of outer loop
->>>>>>> bb16d72e
     }
     else
     {
       // cut timestep, go back to beginning of step and restart the Newton loop
-      m_nonlinearSolverParameters.m_totalWastedNewtonNumIterations += newtonIter;
+      m_nonlinearSolverParameters.m_totalWastedNewtonNumIterations +=
+        m_nonlinearSolverParameters.m_numNewtonIterations;
       stepDt *= dtCutFactor;
       GEOSX_LOG_LEVEL_RANK_0 ( 1, GEOSX_FMT( "New dt = {}", stepDt ) );
     }
@@ -877,13 +865,6 @@
   GEOSX_THROW( "SolverBase::ImplicitStepSetup called!. Should be overridden.", std::runtime_error );
 }
 
-void SolverBase::computeStatistics( real64 const & GEOSX_UNUSED_PARAM( time ),
-                                    real64 const & GEOSX_UNUSED_PARAM( dt ),
-                                    integer GEOSX_UNUSED_PARAM( cycleNumber ),
-                                    DomainPartition & GEOSX_UNUSED_PARAM( domain ),
-                                    bool GEOSX_UNUSED_PARAM( outputStatisticsToScreen ) )
-{}
-
 void SolverBase::setupDofs( DomainPartition const & GEOSX_UNUSED_PARAM( domain ),
                             DofManager & GEOSX_UNUSED_PARAM( dofManager ) ) const
 {
