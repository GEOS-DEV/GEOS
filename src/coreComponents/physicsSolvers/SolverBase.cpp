/*
 * ------------------------------------------------------------------------------------------------------------
 * SPDX-License-Identifier: LGPL-2.1-only
 *
 * Copyright (c) 2016-2024 Lawrence Livermore National Security LLC
 * Copyright (c) 2018-2024 Total, S.A
 * Copyright (c) 2018-2024 The Board of Trustees of the Leland Stanford Junior University
 * Copyright (c) 2023-2024 Chevron
 * Copyright (c) 2019-     GEOS/GEOSX Contributors
 * All rights reserved
 *
 * See top level LICENSE, COPYRIGHT, CONTRIBUTORS, NOTICE, and ACKNOWLEDGEMENTS files for details.
 * ------------------------------------------------------------------------------------------------------------
 */

#include "SolverBase.hpp"
#include "PhysicsSolverManager.hpp"

#include "common/TimingMacros.hpp"
#include "linearAlgebra/solvers/KrylovSolver.hpp"
#include "mesh/DomainPartition.hpp"
#include "math/interpolation/Interpolation.hpp"
#include "common/Timer.hpp"
#include "common/Units.hpp"

#if defined(GEOS_USE_PYGEOSX)
#include "python/PySolverType.hpp"
#endif

namespace geos
{

using namespace dataRepository;

SolverBase::SolverBase( string const & name,
                        Group * const parent )
  :
  ExecutableGroup( name, parent ),
  m_cflFactor(),
  m_maxStableDt{ 1e99 },
  m_nextDt( 1e99 ),
  m_numTimestepsSinceLastDtCut( -1 ),
  m_dofManager( name ),
  m_linearSolverParameters( groupKeyStruct::linearSolverParametersString(), this ),
  m_nonlinearSolverParameters( groupKeyStruct::nonlinearSolverParametersString(), this ),
  m_solverStatistics( groupKeyStruct::solverStatisticsString(), this ),
  m_systemSetupTimestamp( 0 )
{
  setInputFlags( InputFlags::OPTIONAL_NONUNIQUE );

  // This enables logLevel filtering
  enableLogLevelInput();

  // This sets a flag to indicate that this object is going to select the time step size
  this->setTimesteppingBehavior( ExecutableGroup::TimesteppingBehavior::DeterminesTimeStepSize );

  registerWrapper( viewKeyStruct::cflFactorString(), &m_cflFactor ).
    setApplyDefaultValue( 0.5 ).
    setInputFlag( InputFlags::OPTIONAL ).
    setDescription( "Factor to apply to the `CFL condition <http://en.wikipedia.org/wiki/Courant-Friedrichs-Lewy_condition>`_"
                    " when calculating the maximum allowable time step. Values should be in the interval (0,1] " );

  registerWrapper( viewKeyStruct::maxStableDtString(), &m_maxStableDt ).
    setApplyDefaultValue( 0.5 ).
    setInputFlag( InputFlags::FALSE ).
    setDescription( "Value of the Maximum Stable Timestep for this solver." );

  this->registerWrapper( viewKeyStruct::discretizationString(), &m_discretizationName ).
    setRTTypeName( rtTypes::CustomTypes::groupNameRef ).
    setInputFlag( InputFlags::REQUIRED ).
    setDescription( "Name of discretization object (defined in the :ref:`NumericalMethodsManager`) to use for this "
                    "solver. For instance, if this is a Finite Element Solver, the name of a :ref:`FiniteElement` "
                    "should be specified. If this is a Finite Volume Method, the name of a :ref:`FiniteVolume` "
                    "discretization should be specified." );

  registerWrapper( viewKeyStruct::targetRegionsString(), &m_targetRegionNames ).
    setRTTypeName( rtTypes::CustomTypes::groupNameRefArray ).
    setInputFlag( InputFlags::REQUIRED ).
    setDescription( "Allowable regions that the solver may be applied to. Note that this does not indicate that "
                    "the solver will be applied to these regions, only that allocation will occur such that the "
                    "solver may be applied to these regions. The decision about what regions this solver will be"
                    "applied to rests in the EventManager." );

  registerWrapper( viewKeyStruct::meshTargetsString(), &m_meshTargets ).
    setInputFlag( InputFlags::FALSE ).
    setRestartFlags( RestartFlags::NO_WRITE ).
    setDescription( "MeshBody/Region combinations that the solver will be applied to." );

  registerWrapper( viewKeyStruct::initialDtString(), &m_nextDt ).
    setApplyDefaultValue( 1e99 ).
    setInputFlag( InputFlags::OPTIONAL ).
    setRestartFlags( RestartFlags::WRITE_AND_READ ).
    setDescription( "Initial time-step value required by the solver to the event manager." );

  registerWrapper( viewKeyStruct::writeLinearSystemString(), &m_writeLinearSystem ).
    setApplyDefaultValue( 0 ).
    setInputFlag( InputFlags::OPTIONAL ).
    setRestartFlags( RestartFlags::WRITE_AND_READ ).
    setDescription( "Write matrix, rhs, solution to screen ( = 1) or file ( = 2)." );

  registerGroup( groupKeyStruct::linearSolverParametersString(), &m_linearSolverParameters );
  registerGroup( groupKeyStruct::nonlinearSolverParametersString(), &m_nonlinearSolverParameters );
  registerGroup( groupKeyStruct::solverStatisticsString(), &m_solverStatistics );

  m_localMatrix.setName( this->getName() + "/localMatrix" );
  m_matrix.setDofManager( &m_dofManager );
}

SolverBase::~SolverBase() = default;

void SolverBase::initialize_postMeshGeneration()
{
  ExecutableGroup::initialize_postMeshGeneration();
  DomainPartition const & domain = this->getGroupByPath< DomainPartition >( "/Problem/domain" );
  generateMeshTargetsFromTargetRegions( domain.getMeshBodies());
}

void SolverBase::generateMeshTargetsFromTargetRegions( Group const & meshBodies )
{
  for( auto const & target : m_targetRegionNames )
  {

    std::vector< string > targetTokens = stringutilities::tokenize( target, "/" );

    if( targetTokens.size()==1 ) // no MeshBody or MeshLevel specified
    {
      GEOS_ERROR_IF( meshBodies.numSubGroups() != 1,
                     getDataContext() << ": No MeshBody information is specified in" <<
                     " SolverBase::meshTargets, but there are multiple MeshBody objects" );
      MeshBody const & meshBody = meshBodies.getGroup< MeshBody >( 0 );
      string const meshBodyName = meshBody.getName();

      string const meshLevelName = m_discretizationName;

      string const regionName = target;
      auto const key = std::make_pair( meshBodyName, meshLevelName );
      m_meshTargets[key].emplace_back( regionName );
    }
    else if( targetTokens.size()==2 )
    {
      string const meshBodyName = targetTokens[0];
      GEOS_ERROR_IF( !meshBodies.hasGroup( meshBodyName ),
                     getWrapperDataContext( viewKeyStruct::targetRegionsString() ) << ": MeshBody (" <<
                     meshBodyName << ") is specified in targetRegions, but does not exist." );

      string const meshLevelName = m_discretizationName;

      string const regionName = targetTokens[1];


      auto const key = std::make_pair( meshBodyName, meshLevelName );
      m_meshTargets[key].emplace_back( regionName );
    }
    else
    {
      GEOS_ERROR( getDataContext() << ": Invalid specification of targetRegions" );
    }
  }
}


void SolverBase::registerDataOnMesh( Group & meshBodies )
{
  ExecutableGroup::registerDataOnMesh( meshBodies );

  forDiscretizationOnMeshTargets( meshBodies, [&] ( string const &,
                                                    MeshLevel & mesh,
                                                    arrayView1d< string const > const & regionNames )
  {
    ElementRegionManager & elemManager = mesh.getElemManager();
    elemManager.forElementSubRegions< ElementSubRegionBase >( regionNames,
                                                              [&]( localIndex const,
                                                                   ElementSubRegionBase & subRegion )
    {
      setConstitutiveNamesCallSuper( subRegion );
      setConstitutiveNames( subRegion );
    } );

  } );

}



Group * SolverBase::createChild( string const & GEOS_UNUSED_PARAM( childKey ), string const & GEOS_UNUSED_PARAM( childName ) )
{
  return nullptr;
}

SolverBase::CatalogInterface::CatalogType & SolverBase::getCatalog()
{
  static SolverBase::CatalogInterface::CatalogType catalog;
  return catalog;
}

localIndex SolverBase::targetRegionIndex( string const & regionName ) const
{
  auto const pos = std::find( m_targetRegionNames.begin(), m_targetRegionNames.end(), regionName );
  GEOS_ERROR_IF( pos == m_targetRegionNames.end(),
                 GEOS_FMT( "{}: Region {} is not a target of the solver.",
                           getDataContext(), regionName ) );
  return std::distance( m_targetRegionNames.begin(), pos );
}

bool SolverBase::registerCallback( void * func, const std::type_info & funcType )
{
  if( std::type_index( funcType ) == std::type_index( typeid( std::function< void( CRSMatrix< real64, globalIndex >, array1d< real64 > ) > ) ) )
  {
    m_assemblyCallback = *reinterpret_cast< std::function< void( CRSMatrix< real64, globalIndex >, array1d< real64 > ) > * >( func );
    return true;
  }

  return false;
}

real64 SolverBase::solverStep( real64 const & time_n,
                               real64 const & dt,
                               const integer cycleNumber,
                               DomainPartition & domain )
{
  GEOS_MARK_FUNCTION;

  // Only build the sparsity pattern if the mesh has changed
  Timestamp const meshModificationTimestamp = getMeshModificationTimestamp( domain );

  if( meshModificationTimestamp > getSystemSetupTimestamp() )
  {
    setupSystem( domain, m_dofManager, m_localMatrix, m_rhs, m_solution );
    setSystemSetupTimestamp( meshModificationTimestamp );
  }

  implicitStepSetup( time_n, dt, domain );

  // currently the only method is implicit time integration
  real64 const dt_return = nonlinearImplicitStep( time_n, dt, cycleNumber, domain );

  // final step for completion of timestep. typically secondary variable updates and cleanup.
  implicitStepComplete( time_n, dt_return, domain );

  return dt_return;
}

bool SolverBase::execute( real64 const time_n,
                          real64 const dt,
                          integer const cycleNumber,
                          integer const GEOS_UNUSED_PARAM( eventCounter ),
                          real64 const GEOS_UNUSED_PARAM( eventProgress ),
                          DomainPartition & domain )
{
  GEOS_MARK_FUNCTION;

  /*
   * Reset counter indicating the number of cycles since the last timestep cut
   * when the new timestep. "-1" means that no time-step cut has ocurred.
   * */
  if( dt < m_nextDt )
  {
    m_numTimestepsSinceLastDtCut = -1;
  }

  real64 dtRemaining = dt;
  real64 nextDt = dt;

<<<<<<< HEAD
  // std::cout << "In SolverBase::execute: " << std::endl;

=======
>>>>>>> 1dc1c139
  integer const maxSubSteps = m_nonlinearSolverParameters.m_maxSubSteps;

  // Keep track of substeps. It is useful to output these.
  std::vector< real64 > subStepDt( maxSubSteps, 0.0 );
  integer numOfSubSteps = 0;

  for( integer subStep = 0; subStep < maxSubSteps && dtRemaining > 0.0; ++subStep )
  {
    // reset number of nonlinear and linear iterations
    m_solverStatistics.initializeTimeStepStatistics();

    real64 const dtAccepted = solverStep( time_n + (dt - dtRemaining),
                                          nextDt,
                                          cycleNumber,
                                          domain );
    numOfSubSteps++;
    subStepDt[subStep] = dtAccepted;

    // increment the cumulative number of nonlinear and linear iterations
    m_solverStatistics.saveTimeStepStatistics();

    /*
     * Let us check convergence history of previous solve:
     * - number of nonlinear iter.
     * - if the time-step was chopped. Then we can add some heuristics to choose next dt.
     * */
    dtRemaining -= dtAccepted;

    if( dtRemaining > 0.0 )
    {
      nextDt = setNextDt( dtAccepted, domain );
      if( nextDt < dtRemaining )
      {
        // better to do two equal steps than one big and one small (even potentially tiny)
        if( nextDt * 2 > dtRemaining )
        {
          nextDt = dtRemaining / 2;
          if( m_nonlinearSolverParameters.getLogLevel() > 0 )
            GEOS_LOG_RANK_0( GEOS_FMT( "{}: shortening time step to {} to cover remaining time {} in two steps", getName(), nextDt, dtRemaining ));
        }
      }
      else
      {
        nextDt = dtRemaining;
        if( m_nonlinearSolverParameters.getLogLevel() > 0 )
          GEOS_LOG_RANK_0( GEOS_FMT( "{}: shortening time step to {} to match remaining time", getName(), nextDt ));
      }
    }

    if( getLogLevel() >= 1 && dtRemaining > 0.0 )
    {
      GEOS_LOG_LEVEL_RANK_0( 1, GEOS_FMT( "{}: sub-step = {}, accepted dt = {}, next dt = {}, remaining dt = {}", getName(), subStep, dtAccepted, nextDt, dtRemaining ) );
    }
  }

  GEOS_ERROR_IF( dtRemaining > 0.0, getDataContext() << ": Maximum allowed number of sub-steps"
                                                        " reached. Consider increasing maxSubSteps." );

  // Decide what to do with the next Dt for the event running the solver.
  m_nextDt = setNextDt( nextDt, domain );

  // Increase counter to indicate how many cycles since the last timestep cut
  if( m_numTimestepsSinceLastDtCut >= 0 )
  {
    m_numTimestepsSinceLastDtCut++;
  }

  logEndOfCycleInformation( cycleNumber, numOfSubSteps, subStepDt );

  return false;
}

void SolverBase::logEndOfCycleInformation( integer const cycleNumber,
                                           integer const numOfSubSteps,
                                           std::vector< real64 > const & subStepDt ) const
{
  // The formating here is a work in progress.
  GEOS_LOG_RANK_0( "\n------------------------- TIMESTEP END -------------------------" );
  GEOS_LOG_RANK_0( GEOS_FMT( "    - Cycle:      {}", cycleNumber ) );
  GEOS_LOG_RANK_0( GEOS_FMT( "    - N substeps: {}", numOfSubSteps ) );
  std::string logMessage = "    - dt:";
  for( integer i = 0; i < numOfSubSteps; ++i )
  {
    logMessage += "  " + units::TimeFormatInfo::fromSeconds( subStepDt[i] ).toString();
  }
  // Log the complete message once
  GEOS_LOG_RANK_0( logMessage );
  GEOS_LOG_RANK_0( "------------------------------------------------------------------\n" );
}

real64 SolverBase::setNextDt( real64 const & currentDt,
                              DomainPartition & domain )
{
  integer const minTimeStepIncreaseInterval = m_nonlinearSolverParameters.minTimeStepIncreaseInterval();
  real64 const nextDtNewton = setNextDtBasedOnNewtonIter( currentDt );
  if( m_nonlinearSolverParameters.getLogLevel() > 0 )
    GEOS_LOG_RANK_0( GEOS_FMT( "{}: next time step based on Newton iterations = {}", getName(), nextDtNewton ));
  real64 const nextDtStateChange = setNextDtBasedOnStateChange( currentDt, domain );
  if( m_nonlinearSolverParameters.getLogLevel() > 0 )
    GEOS_LOG_RANK_0( GEOS_FMT( "{}: next time step based on state change = {}", getName(), nextDtStateChange ));

  if( ( m_numTimestepsSinceLastDtCut >= 0 ) && ( m_numTimestepsSinceLastDtCut < minTimeStepIncreaseInterval ) )
  {
    GEOS_LOG_LEVEL_RANK_0( 1, GEOS_FMT( "{}: time-step size will be kept the same since it's been {} cycles since last cut.",
                                        getName(), m_numTimestepsSinceLastDtCut ) );
    return currentDt;
  }

  if( nextDtNewton < nextDtStateChange )      // time step size decided based on convergence
  {
    if( nextDtNewton > currentDt )
    {
      GEOS_LOG_LEVEL_RANK_0( 1, GEOS_FMT( "{}: time-step required will be increased based on number of iterations.",
                                          getName() ) );
    }
    else if( nextDtNewton < currentDt )
    {
      GEOS_LOG_LEVEL_RANK_0( 1, GEOS_FMT( "{}: time-step required will be decreased based on number of iterations.",
                                          getName() ) );
    }
    else
    {
      GEOS_LOG_LEVEL_RANK_0( 1, GEOS_FMT( "{}: time-step required will be kept the same based on number of iterations.",
                                          getName() ) );
    }
  }
  else         // time step size decided based on state change
  {
    if( nextDtStateChange > currentDt )
    {
      GEOS_LOG_LEVEL_RANK_0( 1, GEOS_FMT( "{}: time-step required will be increased based on state change.",
                                          getName()));
    }
    else if( nextDtStateChange < currentDt )
    {
      GEOS_LOG_LEVEL_RANK_0( 1, GEOS_FMT( "{}: time-step required will be decreased based on state change.",
                                          getName()));
    }
    else
    {
      GEOS_LOG_LEVEL_RANK_0( 1, GEOS_FMT( "{}: time-step required will be kept the same based on state change.",
                                          getName()));
    }
  }

  return std::min( nextDtNewton, nextDtStateChange );
}

real64 SolverBase::setNextDtBasedOnStateChange( real64 const & currentDt,
                                                DomainPartition & domain )
{
  GEOS_UNUSED_VAR( currentDt, domain );
  return LvArray::NumericLimits< real64 >::max; // i.e., not implemented
}

real64 SolverBase::setNextDtBasedOnNewtonIter( real64 const & currentDt )
{
  integer & newtonIter = m_nonlinearSolverParameters.m_numNewtonIterations;
  integer const iterDecreaseLimit = m_nonlinearSolverParameters.timeStepDecreaseIterLimit();
  integer const iterIncreaseLimit = m_nonlinearSolverParameters.timeStepIncreaseIterLimit();

  real64 nextDt = 0;
  if( newtonIter < iterIncreaseLimit )
  {
    // Easy convergence, let's increase the time-step.
    nextDt = currentDt * m_nonlinearSolverParameters.timeStepIncreaseFactor();
    if( m_nonlinearSolverParameters.getLogLevel() > 0 )
      GEOS_LOG_RANK_0( GEOS_FMT( "{}: number of iterations = {} is less than {}, next time step = {} (increase)", getName(), newtonIter, iterIncreaseLimit, nextDt ));
  }
  else if( newtonIter > iterDecreaseLimit )
  {
    // Tough convergence let us make the time-step smaller!
    nextDt = currentDt * m_nonlinearSolverParameters.timeStepDecreaseFactor();
    if( m_nonlinearSolverParameters.getLogLevel() > 0 )
      GEOS_LOG_RANK_0( GEOS_FMT( "{}: number of iterations = {} is more than {}, next time step = {} (decrease)", getName(), newtonIter, iterDecreaseLimit, nextDt ));
  }
  else
  {
    nextDt = currentDt;
    if( m_nonlinearSolverParameters.getLogLevel() > 0 )
      GEOS_LOG_RANK_0( GEOS_FMT( "{}: number of iterations = {} is between {} and {}, next time step = {} (no change)", getName(), newtonIter, iterIncreaseLimit, iterDecreaseLimit, nextDt ));
  }
  return nextDt;
}


real64 SolverBase::setNextDtBasedOnCFL( const geos::real64 & currentDt, geos::DomainPartition & domain )
{
  GEOS_UNUSED_VAR( currentDt, domain );
  return LvArray::NumericLimits< real64 >::max;       // i.e., not implemented
}



real64 SolverBase::linearImplicitStep( real64 const & time_n,
                                       real64 const & dt,
                                       integer const GEOS_UNUSED_PARAM( cycleNumber ),
                                       DomainPartition & domain )
{
  // call setup for physics solver. Pre step allocations etc.
  // TODO: Nonlinear step does not call its own setup, need to decide on consistent behavior
  implicitStepSetup( time_n, dt, domain );

  {
    Timer timer( m_timers["assemble"] );

    // zero out matrix/rhs before assembly
    m_localMatrix.zero();
    m_rhs.zero();

    arrayView1d< real64 > const localRhs = m_rhs.open();

    // call assemble to fill the matrix and the rhs
    assembleSystem( time_n,
                    dt,
                    domain,
                    m_dofManager,
                    m_localMatrix.toViewConstSizes(),
                    localRhs );

    // apply boundary conditions to system
    applyBoundaryConditions( time_n,
                             dt,
                             domain,
                             m_dofManager,
                             m_localMatrix.toViewConstSizes(),
                             localRhs );

    m_rhs.close();

    if( m_assemblyCallback )
    {
      // Make a copy of LA objects and ship off to the callback
      array1d< real64 > localRhsCopy( m_rhs.localSize() );
      localRhsCopy.setValues< parallelDevicePolicy<> >( m_rhs.values() );
      m_assemblyCallback( m_localMatrix, std::move( localRhsCopy ) );
    }
  }

  {
    Timer timer( m_timers["linear solver total"] );

    // TODO: Trilinos currently requires this, re-evaluate after moving to Tpetra-based solvers
    if( m_precond )
    {
      m_precond->clear();
    }

    {
      Timer timer_create( m_timers["linear solver create"] );

      // Compose parallel LA matrix out of local matrix
      m_matrix.create( m_localMatrix.toViewConst(), m_dofManager.numLocalDofs(), MPI_COMM_GEOS );
    }

    // Output the linear system matrix/rhs for debugging purposes
    debugOutputSystem( 0.0, 0, 0, m_matrix, m_rhs );

    // Solve the linear system
    solveLinearSystem( m_dofManager, m_matrix, m_rhs, m_solution );
  }

  // Increment the solver statistics for reporting purposes
  m_solverStatistics.logNonlinearIteration( m_linearSolverResult.numIterations );

  // Output the linear system solution for debugging purposes
  debugOutputSolution( 0.0, 0, 0, m_solution );

  {
    Timer timer( m_timers["apply solution"] );

    // apply the system solution to the fields/variables
    applySystemSolution( m_dofManager, m_solution.values(), 1.0, dt, domain );
  }

  {
    Timer timer( m_timers["update state"] );

    // update non-primary variables (constitutive models)
    updateState( domain );
  }

  // final step for completion of timestep. typically secondary variable updates and cleanup.
  implicitStepComplete( time_n, dt, domain );

  // return the achieved timestep
  return dt;
}


bool SolverBase::lineSearch( real64 const & time_n,
                             real64 const & dt,
                             integer const GEOS_UNUSED_PARAM( cycleNumber ),
                             DomainPartition & domain,
                             DofManager const & dofManager,
                             CRSMatrixView< real64, globalIndex const > const & localMatrix,
                             ParallelVector & rhs,
                             ParallelVector & solution,
                             real64 const scaleFactor,
                             real64 & lastResidual )
{
  Timer timer( m_timers["line search"] );

  integer const maxNumberLineSearchCuts = m_nonlinearSolverParameters.m_lineSearchMaxCuts;
  real64 const lineSearchCutFactor = m_nonlinearSolverParameters.m_lineSearchCutFactor;

  // flag to determine if we should solve the system and apply the solution. If the line
  // search fails we just bail.
  bool lineSearchSuccess = false;

  real64 residualNorm = lastResidual;

  // scale factor is value applied to the previous solution. In this case we want to
  // subtract a portion of the previous solution.
  real64 localScaleFactor = -scaleFactor;
  real64 cumulativeScale = scaleFactor;

  // main loop for the line search.
  for( integer lineSearchIteration = 0; lineSearchIteration < maxNumberLineSearchCuts; ++lineSearchIteration )
  {
    // cut the scale factor by half. This means that the scale factors will
    // have values of -0.5, -0.25, -0.125, ...
    localScaleFactor *= lineSearchCutFactor;
    cumulativeScale += localScaleFactor;

    if( !checkSystemSolution( domain, dofManager, solution.values(), localScaleFactor ) )
    {
      GEOS_LOG_LEVEL_RANK_0( 1, GEOS_FMT( "        Line search {}, solution check failed", lineSearchIteration ) );
      continue;
    }

    applySystemSolution( dofManager, solution.values(), localScaleFactor, dt, domain );

    // update non-primary variables (constitutive models)
    updateState( domain );

    // re-assemble system
    localMatrix.zero();
    rhs.zero();

    arrayView1d< real64 > const localRhs = rhs.open();
    assembleSystem( time_n, dt, domain, dofManager, localMatrix, localRhs );
    applyBoundaryConditions( time_n, dt, domain, dofManager, localMatrix, localRhs );
    rhs.close();

    if( getLogLevel() >= 1 && logger::internal::rank==0 )
    {
      std::cout << GEOS_FMT( "        Line search @ {:0.3f}:      ", cumulativeScale );
    }

    // get residual norm
    residualNorm = calculateResidualNorm( time_n, dt, domain, dofManager, rhs.values() );
    GEOS_LOG_LEVEL_RANK_0( 1, GEOS_FMT( "        ( R ) = ( {:4.2e} )", residualNorm ) );

    // if the residual norm is less than the last residual, we can proceed to the
    // solution step
    if( residualNorm < lastResidual )
    {
      lineSearchSuccess = true;
      break;
    }
  }

  lastResidual = residualNorm;
  return lineSearchSuccess;
}

bool SolverBase::lineSearchWithParabolicInterpolation( real64 const & time_n,
                                                       real64 const & dt,
                                                       integer const GEOS_UNUSED_PARAM( cycleNumber ),
                                                       DomainPartition & domain,
                                                       DofManager const & dofManager,
                                                       CRSMatrixView< real64, globalIndex const > const & localMatrix,
                                                       ParallelVector & rhs,
                                                       ParallelVector & solution,
                                                       real64 const scaleFactor,
                                                       real64 & lastResidual,
                                                       real64 & residualNormT )
{
  Timer timer( m_timers["line search"] );

  bool lineSearchSuccess = true;

  integer const maxNumberLineSearchCuts = m_nonlinearSolverParameters.m_lineSearchMaxCuts;

  real64 const sigma1 = 0.5;
  real64 const alpha = 1.e-4;

  real64 localScaleFactor = scaleFactor;
  real64 lamm = scaleFactor;
  real64 lamc = localScaleFactor;
  integer lineSearchIteration = 0;

  real64 residualNorm0 = lastResidual;

  real64 ff0 = residualNorm0*residualNorm0;
  real64 ffT = residualNormT*residualNormT;
  real64 ffm = ffT;
  real64 cumulativeScale = scaleFactor;

  while( residualNormT >= (1.0 - alpha*localScaleFactor)*residualNorm0 )
  {
    real64 const previousLocalScaleFactor = localScaleFactor;
    // Apply the three point parabolic model
    if( lineSearchIteration == 0 )
    {
      localScaleFactor *= sigma1;
    }
    else
    {
      localScaleFactor = interpolation::parabolicInterpolationThreePoints( lamc, lamm, ff0, ffT, ffm );
    }

    // Update x; keep the books on lambda
    real64 const deltaLocalScaleFactor = ( localScaleFactor - previousLocalScaleFactor );
    cumulativeScale += deltaLocalScaleFactor;

    if( !checkSystemSolution( domain, dofManager, solution.values(), deltaLocalScaleFactor ) )
    {
      GEOS_LOG_LEVEL_RANK_0( 1, "        Line search " << lineSearchIteration << ", solution check failed" );
      continue;
    }

    applySystemSolution( dofManager, solution.values(), deltaLocalScaleFactor, dt, domain );

    updateState( domain );

    lamm = lamc;
    lamc = localScaleFactor;

    // Keep the books on the function norms

    // re-assemble system
    // TODO: add a flag to avoid a completely useless Jacobian computation: rhs is enough
    localMatrix.zero();
    rhs.zero();

    arrayView1d< real64 > const localRhs = rhs.open();
    assembleSystem( time_n, dt, domain, dofManager, localMatrix, localRhs );
    applyBoundaryConditions( time_n, dt, domain, dofManager, localMatrix, localRhs );
    rhs.close();

    if( getLogLevel() >= 1 && logger::internal::rank==0 )
    {
      std::cout << GEOS_FMT( "        Line search @ {:0.3f}:      ", cumulativeScale );
    }

    // get residual norm
    residualNormT = calculateResidualNorm( time_n, dt, domain, dofManager, rhs.values() );
    GEOS_LOG_LEVEL_RANK_0( 1, GEOS_FMT( "        ( R ) = ( {:4.2e} )", residualNormT ) );

    ffm = ffT;
    ffT = residualNormT*residualNormT;
    lineSearchIteration += 1;

    if( lineSearchIteration > maxNumberLineSearchCuts )
    {
      lineSearchSuccess = false;
      break;
    }
  }

  lastResidual = residualNormT;

  return lineSearchSuccess;
}


real64 SolverBase::eisenstatWalker( real64 const newNewtonNorm,
                                    real64 const oldNewtonNorm,
                                    LinearSolverParameters::Krylov const & krylovParams,
                                    integer const logLevel )
{
  real64 normRatio = std::min( newNewtonNorm / oldNewtonNorm, 1.0 );
  real64 newKrylovTol = krylovParams.adaptiveGamma * std::pow( normRatio, krylovParams.adaptiveExponent );
  // the following is a safeguard to avoid too sharp tolerance reduction
  // the bound is the quadratic reduction wrt previous value
  real64 altKrylovTol = std::pow( krylovParams.relTolerance, 2.0 );

  real64 krylovTol = std::max( newKrylovTol, altKrylovTol );
  krylovTol = std::min( krylovTol, krylovParams.weakestTol );
  krylovTol = std::max( krylovTol, krylovParams.strongestTol );

  if( logLevel > 0 )
  {
    GEOS_LOG_RANK_0( GEOS_FMT( "        Adaptive linear tolerance = {:4.2e} (norm ratio = {:4.2e}, old tolerance = {:4.2e}, new tolerance = {:4.2e}, safeguard = {:4.2e})",
                               krylovTol, normRatio, krylovParams.relTolerance, newKrylovTol, altKrylovTol ) );
  }

  return krylovTol;
}

real64 SolverBase::nonlinearImplicitStep( real64 const & time_n,
                                          real64 const & dt,
                                          integer const cycleNumber,
                                          DomainPartition & domain )
{
  GEOS_MARK_FUNCTION;
  // dt may be cut during the course of this step, so we are keeping a local
  // value to track the achieved dt for this step.
  real64 stepDt = dt;

<<<<<<< HEAD
  // std::cout << "In SolverBase::nonlinearImplicitStep: " << std::endl;

=======
>>>>>>> 1dc1c139
  integer const maxNumberDtCuts = m_nonlinearSolverParameters.m_maxTimeStepCuts;
  real64 const dtCutFactor = m_nonlinearSolverParameters.m_timeStepCutFactor;

  bool const allowNonConverged = m_nonlinearSolverParameters.m_allowNonConverged > 0;

  integer & dtAttempt = m_nonlinearSolverParameters.m_numTimeStepAttempts;

  integer const & maxConfigurationIter = m_nonlinearSolverParameters.m_maxNumConfigurationAttempts;

  integer & configurationLoopIter = m_nonlinearSolverParameters.m_numConfigurationAttempts;

  bool isConfigurationLoopConverged = false;

  // outer loop attempts to apply full timestep, and managed the cutting of the timestep if
  // required.
  for( dtAttempt = 0; dtAttempt < maxNumberDtCuts; ++dtAttempt )
  {
    // reset the solver state, since we are restarting the time step
    if( dtAttempt > 0 )
    {
      resetStateToBeginningOfStep( domain );
      resetConfigurationToBeginningOfStep( domain );
    }

    // it's the simplest configuration that can be attempted whenever Newton's fails as a last resource.
    bool attemptedSimplestConfiguration = false;

    // Configuration loop
    for( configurationLoopIter = 0; configurationLoopIter < maxConfigurationIter; ++configurationLoopIter )
    {

      outputConfigurationStatistics( domain );

      bool const isNewtonConverged = solveNonlinearSystem( time_n,
                                                           stepDt,
                                                           cycleNumber,
                                                           domain );

      if( isNewtonConverged )
      {
        isConfigurationLoopConverged = updateConfiguration( domain );

        if( isConfigurationLoopConverged )
        {
          break; // get out of configuration loop coz everything converged.
        }
        else
        {
          // increment the solver statistics for reporting purposes
          m_solverStatistics.logOuterLoopIteration();

          GEOS_LOG_LEVEL_RANK_0( 1, "---------- Configuration did not converge. Testing new configuration. ----------" );
        }
      }
      else if( !attemptedSimplestConfiguration )
      {
        resetStateToBeginningOfStep( domain );
        bool const breakLoop = resetConfigurationToDefault( domain );
        attemptedSimplestConfiguration = true;
        if( breakLoop )
        {
          break;
        }
      }
      else
      {
        break; // get out of configuration loop and cut the time-step if you can.
      }

    }  // end of configuration loop

    if( isConfigurationLoopConverged )
    {
      // get out of outer loop
      break;
    }
    else
    {
      // cut timestep, go back to beginning of step and restart the Newton loop
      stepDt *= dtCutFactor;
      m_numTimestepsSinceLastDtCut = 0;
      GEOS_LOG_LEVEL_RANK_0 ( 1, GEOS_FMT( "New dt = {}", stepDt ) );

      // notify the solver statistics counter that this is a time step cut
      m_solverStatistics.logTimeStepCut();
    }
  } // end of outer loop (dt chopping strategy)

  if( !isConfigurationLoopConverged )
  {
    GEOS_LOG_RANK_0( "Convergence not achieved." );

    if( allowNonConverged )
    {
      GEOS_LOG_RANK_0( "The accepted solution may be inaccurate." );
    }
    else
    {
      GEOS_ERROR( "Nonconverged solutions not allowed. Terminating..." );
    }
  }

  // return the achieved timestep
  return stepDt;
}

bool SolverBase::solveNonlinearSystem( real64 const & time_n,
                                       real64 const & stepDt,
                                       integer const cycleNumber,
                                       DomainPartition & domain )
{
  integer const maxNewtonIter = m_nonlinearSolverParameters.m_maxIterNewton;
  integer & dtAttempt = m_nonlinearSolverParameters.m_numTimeStepAttempts;
  integer & configurationLoopIter = m_nonlinearSolverParameters.m_numConfigurationAttempts;
  integer const minNewtonIter = m_nonlinearSolverParameters.m_minIterNewton;
  real64 const newtonTol = m_nonlinearSolverParameters.m_newtonTol;

  // keep residual from previous iteration in case we need to do a line search
  real64 lastResidual = 1e99;
  integer & newtonIter = m_nonlinearSolverParameters.m_numNewtonIterations;
  real64 scaleFactor = 1.0;

  bool isNewtonConverged = false;

  for( newtonIter = 0; newtonIter < maxNewtonIter; ++newtonIter )
  {
    GEOS_LOG_LEVEL_RANK_0( 1, GEOS_FMT( "    Attempt: {:2}, ConfigurationIter: {:2}, NewtonIter: {:2}", dtAttempt, configurationLoopIter, newtonIter ) );

    {
      Timer timer( m_timers["assemble"] );

      // We sync the nonlinear convergence history. The coupled solver parameters are the one being
      // used. We want to propagate the info to subsolvers. It can be important for solvers that
      // have special treatment for specific iterations.
      synchronizeNonlinearSolverParameters();

      // zero out matrix/rhs before assembly
      m_localMatrix.zero();
      m_rhs.zero();

      arrayView1d< real64 > const localRhs = m_rhs.open();

      // call assemble to fill the matrix and the rhs
      assembleSystem( time_n,
                      stepDt,
                      domain,
                      m_dofManager,
                      m_localMatrix.toViewConstSizes(),
                      localRhs );

      // apply boundary conditions to system
      applyBoundaryConditions( time_n,
                               stepDt,
                               domain,
                               m_dofManager,
                               m_localMatrix.toViewConstSizes(),
                               localRhs );

      m_rhs.close();

      if( m_assemblyCallback )
      {
        // Make a copy of LA objects and ship off to the callback
        array1d< real64 > localRhsCopy( m_rhs.localSize() );
        localRhsCopy.setValues< parallelDevicePolicy<> >( m_rhs.values() );
        m_assemblyCallback( m_localMatrix, std::move( localRhsCopy ) );
      }
    }

    real64 residualNorm = 0;
    {
      Timer timer( m_timers["convergence check"] );

      // get residual norm
      residualNorm = calculateResidualNorm( time_n, stepDt, domain, m_dofManager, m_rhs.values() );
      GEOS_LOG_LEVEL_RANK_0( 1, GEOS_FMT( "        ( R ) = ( {:4.2e} )", residualNorm ) );
    }

    // if the residual norm is less than the Newton tolerance we denote that we have
    // converged and break from the Newton loop immediately.
    if( residualNorm < newtonTol && newtonIter >= minNewtonIter )
    {
      isNewtonConverged = true;
      break;
    }

    // if the residual norm is above the max allowed residual norm, we break from
    // the Newton loop to avoid crashes due to Newton divergence
    if( residualNorm > m_nonlinearSolverParameters.m_maxAllowedResidualNorm )
    {
      string const maxAllowedResidualNormString = NonlinearSolverParameters::viewKeysStruct::maxAllowedResidualNormString();
      GEOS_LOG_LEVEL_RANK_0( 1, GEOS_FMT( "    The residual norm is above the {} of {}. Newton loop terminated.",
                                          maxAllowedResidualNormString,
                                          m_nonlinearSolverParameters.m_maxAllowedResidualNorm ) );
      isNewtonConverged = false;
      break;
    }

    // do line search in case residual has increased
    if( m_nonlinearSolverParameters.m_lineSearchAction != NonlinearSolverParameters::LineSearchAction::None
        && residualNorm > lastResidual * m_nonlinearSolverParameters.m_lineSearchResidualFactor
        && newtonIter >= m_nonlinearSolverParameters.m_lineSearchStartingIteration )
    {
      bool lineSearchSuccess = false;
      if( m_nonlinearSolverParameters.m_lineSearchInterpType == NonlinearSolverParameters::LineSearchInterpolationType::Linear )
      {
        residualNorm = lastResidual;
        lineSearchSuccess = lineSearch( time_n,
                                        stepDt,
                                        cycleNumber,
                                        domain,
                                        m_dofManager,
                                        m_localMatrix.toViewConstSizes(),
                                        m_rhs,
                                        m_solution,
                                        scaleFactor,
                                        residualNorm );
      }
      else
      {
        lineSearchSuccess = lineSearchWithParabolicInterpolation( time_n,
                                                                  stepDt,
                                                                  cycleNumber,
                                                                  domain,
                                                                  m_dofManager,
                                                                  m_localMatrix.toViewConstSizes(),
                                                                  m_rhs,
                                                                  m_solution,
                                                                  scaleFactor,
                                                                  lastResidual,
                                                                  residualNorm );
      }

      if( !lineSearchSuccess )
      {
        if( m_nonlinearSolverParameters.m_lineSearchAction == NonlinearSolverParameters::LineSearchAction::Attempt )
        {
          GEOS_LOG_LEVEL_RANK_0( 1, "        Line search failed to produce reduced residual. Accepting iteration." );
        }
        else if( m_nonlinearSolverParameters.m_lineSearchAction == NonlinearSolverParameters::LineSearchAction::Require )
        {
          // if line search failed, then break out of the main Newton loop. Timestep will be cut.
          GEOS_LOG_LEVEL_RANK_0( 1, "        Line search failed to produce reduced residual. Exiting Newton Loop." );
          break;
        }
      }
    }

    {
      Timer timer( m_timers["linear solver total"] );

      // if using adaptive Krylov tolerance scheme, update tolerance.
      LinearSolverParameters::Krylov & krylovParams = m_linearSolverParameters.get().krylov;
      if( krylovParams.useAdaptiveTol )
      {
        krylovParams.relTolerance = newtonIter > 0 ? eisenstatWalker( residualNorm, lastResidual, krylovParams, m_linearSolverParameters.getLogLevel() ) : krylovParams.weakestTol;
      }

      // TODO: Trilinos currently requires this, re-evaluate after moving to Tpetra-based solvers
      if( m_precond )
      {
        m_precond->clear();
      }

      {
        Timer timer_setup( m_timers["linear solver create"] );

        // Compose parallel LA matrix/rhs out of local LA matrix/rhs
        //
        m_matrix.create( m_localMatrix.toViewConst(), m_dofManager.numLocalDofs(), MPI_COMM_GEOS );
      }

      // Output the linear system matrix/rhs for debugging purposes
      debugOutputSystem( time_n, cycleNumber, newtonIter, m_matrix, m_rhs );

      // Solve the linear system
      solveLinearSystem( m_dofManager, m_matrix, m_rhs, m_solution );

      // Increment the solver statistics for reporting purposes
      m_solverStatistics.logNonlinearIteration( m_linearSolverResult.numIterations );

      // Output the linear system solution for debugging purposes
      debugOutputSolution( time_n, cycleNumber, newtonIter, m_solution );
    }

    {
      Timer timer( m_timers["apply solution"] );

      // Compute the scaling factor for the Newton update
      scaleFactor = scalingForSystemSolution( domain, m_dofManager, m_solution.values() );

      if( getLogLevel() >= 1 )
      {
        GEOS_LOG_RANK_0( GEOS_FMT( "        {}: Global solution scaling factor = {}", getName(), scaleFactor ) );
      }

      if( !checkSystemSolution( domain, m_dofManager, m_solution.values(), scaleFactor ) )
      {
        // TODO try chopping (similar to line search)
        GEOS_LOG_RANK_0( "    Solution check failed. Newton loop terminated." );
        break;
      }

      // apply the system solution to the fields/variables
      applySystemSolution( m_dofManager, m_solution.values(), scaleFactor, stepDt, domain );
    }

    {
      Timer timer( m_timers["update state"] );

      // update non-primary variables (constitutive models)
      updateState( domain );
    }

    lastResidual = residualNorm;
  }

  return isNewtonConverged;
}

real64 SolverBase::explicitStep( real64 const & GEOS_UNUSED_PARAM( time_n ),
                                 real64 const & GEOS_UNUSED_PARAM( dt ),
                                 integer const GEOS_UNUSED_PARAM( cycleNumber ),
                                 DomainPartition & GEOS_UNUSED_PARAM( domain ) )
{
  GEOS_THROW( "SolverBase::ExplicitStep called!. Should be overridden.", std::runtime_error );
  return 0;
}

void SolverBase::implicitStepSetup( real64 const & GEOS_UNUSED_PARAM( time_n ),
                                    real64 const & GEOS_UNUSED_PARAM( dt ),
                                    DomainPartition & GEOS_UNUSED_PARAM( domain ) )
{
  GEOS_THROW( "SolverBase::ImplicitStepSetup called!. Should be overridden.", std::runtime_error );
}

void SolverBase::setupDofs( DomainPartition const & GEOS_UNUSED_PARAM( domain ),
                            DofManager & GEOS_UNUSED_PARAM( dofManager ) ) const
{
  GEOS_ERROR( "SolverBase::setupDofs called!. Should be overridden." );
}

void SolverBase::setupSystem( DomainPartition & domain,
                              DofManager & dofManager,
                              CRSMatrix< real64, globalIndex > & localMatrix,
                              ParallelVector & rhs,
                              ParallelVector & solution,
                              bool const setSparsity )
{
  GEOS_MARK_FUNCTION;

<<<<<<< HEAD
  // std::cout << "In SolverBase::setupSystem : " << std::endl;

=======
>>>>>>> 1dc1c139
  dofManager.setDomain( domain );

  setupDofs( domain, dofManager );
  dofManager.reorderByRank();

  if( setSparsity )
  {
    SparsityPattern< globalIndex > pattern;
    dofManager.setSparsityPattern( pattern );
    localMatrix.assimilate< parallelDevicePolicy<> >( std::move( pattern ) );
  }
  localMatrix.setName( this->getName() + "/matrix" );

  rhs.setName( this->getName() + "/rhs" );
  rhs.create( dofManager.numLocalDofs(), MPI_COMM_GEOS );

  solution.setName( this->getName() + "/solution" );
  solution.create( dofManager.numLocalDofs(), MPI_COMM_GEOS );
}

void SolverBase::assembleSystem( real64 const GEOS_UNUSED_PARAM( time ),
                                 real64 const GEOS_UNUSED_PARAM( dt ),
                                 DomainPartition & GEOS_UNUSED_PARAM( domain ),
                                 DofManager const & GEOS_UNUSED_PARAM( dofManager ),
                                 CRSMatrixView< real64, globalIndex const > const & GEOS_UNUSED_PARAM( localMatrix ),
                                 arrayView1d< real64 > const & GEOS_UNUSED_PARAM( localRhs ) )
{
  GEOS_ERROR( "SolverBase::Assemble called!. Should be overridden." );
}

void SolverBase::applyBoundaryConditions( real64 const GEOS_UNUSED_PARAM( time ),
                                          real64 const GEOS_UNUSED_PARAM( dt ),
                                          DomainPartition & GEOS_UNUSED_PARAM( domain ),
                                          DofManager const & GEOS_UNUSED_PARAM( dofManager ),
                                          CRSMatrixView< real64, globalIndex const > const & GEOS_UNUSED_PARAM( localMatrix ),
                                          arrayView1d< real64 > const & GEOS_UNUSED_PARAM( localRhs ) )
{
  GEOS_ERROR( "SolverBase::applyBoundaryConditions called!. Should be overridden." );
}

namespace
{

/**
 * @brief Helper for debug output of linear algebra objects (matrices and vectors)
 * @tparam T type of LA object (must have stream insertion and .write() implemented)
 * @param obj                the object to output
 * @param cycleNumber        event cycle number
 * @param nonlinearIteration nonlinear iteration number
 * @param filePrefix          short filename prefix (e.g. "mat")
 * @param screenName           long name for screen output (e.g. "System matrix")
 * @param toScreen           whether to print on screen
 * @param toFile             whether to write to file
 */
template< typename T >
void debugOutputLAObject( T const & obj,
                          real64 const & GEOS_UNUSED_PARAM( time ),
                          integer const cycleNumber,
                          integer const nonlinearIteration,
                          string const & filePrefix,
                          string const & screenName,
                          bool const toScreen,
                          bool const toFile )
{
  if( toScreen )
  {
    string const frame( screenName.size() + 1, '=' );
    GEOS_LOG_RANK_0( frame << "\n" << screenName << ":\n" << frame );
    GEOS_LOG( obj );
  }

  if( toFile )
  {
    string const filename = GEOS_FMT( "{}_{:06}_{:02}.mtx", filePrefix.c_str(), cycleNumber, nonlinearIteration );
    obj.write( filename, LAIOutputFormat::NATIVE_ASCII );
    GEOS_LOG_RANK_0( screenName << " written to " << filename );
  }
}

}

void SolverBase::debugOutputSystem( real64 const & time,
                                    integer const cycleNumber,
                                    integer const nonlinearIteration,
                                    ParallelMatrix const & matrix,
                                    ParallelVector const & rhs ) const
{
  // special case when flag value > 2
  if( m_writeLinearSystem > 2 && cycleNumber < m_writeLinearSystem )
    return;

  debugOutputLAObject( matrix,
                       time,
                       cycleNumber,
                       nonlinearIteration,
                       getName() + "_mat",
                       "System matrix",
                       m_writeLinearSystem == 1,
                       m_writeLinearSystem >= 2 );

  debugOutputLAObject( rhs,
                       time,
                       cycleNumber,
                       nonlinearIteration,
                       getName() + "_rhs",
                       "System right-hand side",
                       m_writeLinearSystem == 1,
                       m_writeLinearSystem >= 2 );
}

void SolverBase::debugOutputSolution( real64 const & time,
                                      integer const cycleNumber,
                                      integer const nonlinearIteration,
                                      ParallelVector const & solution ) const
{
  // special case when flag value > 2
  if( m_writeLinearSystem > 2 && cycleNumber < m_writeLinearSystem )
    return;

  debugOutputLAObject( solution,
                       time,
                       cycleNumber,
                       nonlinearIteration,
                       getName() + "_sol",
                       "System solution",
                       m_writeLinearSystem == 1,
                       m_writeLinearSystem >= 2 );
}

real64
SolverBase::calculateResidualNorm( real64 const & GEOS_UNUSED_PARAM( time ),
                                   real64 const & GEOS_UNUSED_PARAM( dt ),
                                   DomainPartition const & GEOS_UNUSED_PARAM( domain ),
                                   DofManager const & GEOS_UNUSED_PARAM( dofManager ),
                                   arrayView1d< real64 const > const & GEOS_UNUSED_PARAM( localRhs ) )
{
  GEOS_ERROR( "SolverBase::calculateResidualNorm called!. Should be overridden." );
  return 0;
}

void SolverBase::solveLinearSystem( DofManager const & dofManager,
                                    ParallelMatrix & matrix,
                                    ParallelVector & rhs,
                                    ParallelVector & solution )
{
  GEOS_MARK_FUNCTION;

  rhs.scale( -1.0 );
  solution.zero();

  LinearSolverParameters const & params = m_linearSolverParameters.get();
  matrix.setDofManager( &dofManager );

  if( params.solverType == LinearSolverParameters::SolverType::direct || !m_precond )
  {
    std::unique_ptr< LinearSolverBase< LAInterface > > solver = LAInterface::createSolver( params );
    {
      Timer timer_setup( m_timers["linear solver setup"] );
      solver->setup( matrix );
    }
    {
      Timer timer_setup( m_timers["linear solver solve"] );
      solver->solve( rhs, solution );
    }
    m_linearSolverResult = solver->result();
  }
  else
  {
    {
      Timer timer_setup( m_timers["linear solver setup"] );
      m_precond->setup( matrix );
    }
    std::unique_ptr< KrylovSolver< ParallelVector > > solver = KrylovSolver< ParallelVector >::create( params, matrix, *m_precond );
    {
      Timer timer_setup( m_timers["linear solver solve"] );
      solver->solve( rhs, solution );
    }
    m_linearSolverResult = solver->result();
  }

  GEOS_LOG_LEVEL_RANK_0( 1, GEOS_FMT( "        Last LinSolve(iter,res) = ( {:3}, {:4.2e} )",
                                      m_linearSolverResult.numIterations,
                                      m_linearSolverResult.residualReduction ) );

  if( params.stopIfError )
  {
    GEOS_ERROR_IF( m_linearSolverResult.breakdown(), getDataContext() << ": Linear solution breakdown -> simulation STOP" );
  }
  else
  {
    GEOS_WARNING_IF( !m_linearSolverResult.success(), getDataContext() << ": Linear solution failed" );
  }
}

bool SolverBase::checkSystemSolution( DomainPartition & GEOS_UNUSED_PARAM( domain ),
                                      DofManager const & GEOS_UNUSED_PARAM( dofManager ),
                                      arrayView1d< real64 const > const & GEOS_UNUSED_PARAM( localSolution ),
                                      real64 const GEOS_UNUSED_PARAM( scalingFactor ) )
{
  return true;
}

real64 SolverBase::scalingForSystemSolution( DomainPartition & GEOS_UNUSED_PARAM( domain ),
                                             DofManager const & GEOS_UNUSED_PARAM( dofManager ),
                                             arrayView1d< real64 const > const & GEOS_UNUSED_PARAM( localSolution ) )
{
  return 1.0;
}

void SolverBase::applySystemSolution( DofManager const & GEOS_UNUSED_PARAM( dofManager ),
                                      arrayView1d< real64 const > const & GEOS_UNUSED_PARAM( localSolution ),
                                      real64 const GEOS_UNUSED_PARAM( scalingFactor ),
                                      real64 const GEOS_UNUSED_PARAM( dt ),
                                      DomainPartition & GEOS_UNUSED_PARAM( domain ) )
{
  GEOS_ERROR( "SolverBase::applySystemSolution called!. Should be overridden." );
}

void SolverBase::updateState( DomainPartition & GEOS_UNUSED_PARAM( domain ) )
{
  GEOS_ERROR( "SolverBase::updateState called!. Should be overridden." );
}

bool SolverBase::updateConfiguration( DomainPartition & GEOS_UNUSED_PARAM( domain ) )
{
  return true;
}

void SolverBase::outputConfigurationStatistics( DomainPartition const & GEOS_UNUSED_PARAM( domain ) ) const
{
  // For most solvers there is nothing to do.
}

void SolverBase::resetConfigurationToBeginningOfStep( DomainPartition & GEOS_UNUSED_PARAM( domain ) )
{
  // For most solvers there is nothing to do.
}

void SolverBase::resetStateToBeginningOfStep( DomainPartition & GEOS_UNUSED_PARAM( domain ) )
{
  GEOS_ERROR( "SolverBase::ResetStateToBeginningOfStep called!. Should be overridden." );
}

bool SolverBase::resetConfigurationToDefault( DomainPartition & GEOS_UNUSED_PARAM( domain ) ) const
{
  // for most solvers it just breaks the loop.
  return true;
}

void SolverBase::implicitStepComplete( real64 const & GEOS_UNUSED_PARAM( time ),
                                       real64 const & GEOS_UNUSED_PARAM( dt ),
                                       DomainPartition & GEOS_UNUSED_PARAM( domain ) )
{
  GEOS_ERROR( "SolverBase::ImplicitStepComplete called!. Should be overridden." );
}

void SolverBase::cleanup( real64 const GEOS_UNUSED_PARAM( time_n ),
                          integer const GEOS_UNUSED_PARAM( cycleNumber ),
                          integer const GEOS_UNUSED_PARAM( eventCounter ),
                          real64 const GEOS_UNUSED_PARAM( eventProgress ),
                          DomainPartition & GEOS_UNUSED_PARAM( domain ) )
{
  m_solverStatistics.outputStatistics();

  if( getLogLevel() > 0 )
  {
    for( auto & timer : m_timers )
    {
      real64 const time = std::chrono::duration< double >( timer.second ).count();
      real64 const minTime = MpiWrapper::min( time );
      real64 const maxTime = MpiWrapper::max( time );
      if( maxTime > 0 )
      {
        GEOS_LOG_RANK_0( GEOS_FMT( "{}: {} time = {} s (min), {} s (max)", getName(), timer.first, minTime, maxTime ) );
      }
    }
  }
}

Timestamp SolverBase::getMeshModificationTimestamp( DomainPartition & domain ) const
{
  Timestamp meshModificationTimestamp = 0;
  forDiscretizationOnMeshTargets( domain.getMeshBodies(), [&]( string const &,
                                                               MeshLevel & mesh,
                                                               arrayView1d< string const > const & )
  {
    if( meshModificationTimestamp < mesh.getModificationTimestamp() )
    {
      meshModificationTimestamp = mesh.getModificationTimestamp();
    }
  } );
  return meshModificationTimestamp;
}

R1Tensor const SolverBase::gravityVector() const
{
  R1Tensor rval;
  if( dynamicCast< PhysicsSolverManager const * >( &getParent() ) != nullptr )
  {
    rval = getParent().getReference< R1Tensor >( PhysicsSolverManager::viewKeyStruct::gravityVectorString() );
  }
  else
  {
    rval = {0.0, 0.0, -9.81};
  }
  return rval;
}

bool SolverBase::checkSequentialSolutionIncrements( DomainPartition & GEOS_UNUSED_PARAM( domain ) ) const
{
  // default behavior - assume converged
  return true;
}

void SolverBase::saveSequentialIterationState( DomainPartition & GEOS_UNUSED_PARAM( domain ) )
{
  // up to specific solver to save what is needed
  GEOS_ERROR( "Call to SolverBase::saveSequentialIterationState. Method should be overloaded by the solver" );
}

#if defined(GEOS_USE_PYGEOSX)
PyTypeObject * SolverBase::getPythonType() const
{ return python::getPySolverType(); }
#endif

} // namespace geos<|MERGE_RESOLUTION|>--- conflicted
+++ resolved
@@ -261,11 +261,6 @@
   real64 dtRemaining = dt;
   real64 nextDt = dt;
 
-<<<<<<< HEAD
-  // std::cout << "In SolverBase::execute: " << std::endl;
-
-=======
->>>>>>> 1dc1c139
   integer const maxSubSteps = m_nonlinearSolverParameters.m_maxSubSteps;
 
   // Keep track of substeps. It is useful to output these.
@@ -768,11 +763,6 @@
   // value to track the achieved dt for this step.
   real64 stepDt = dt;
 
-<<<<<<< HEAD
-  // std::cout << "In SolverBase::nonlinearImplicitStep: " << std::endl;
-
-=======
->>>>>>> 1dc1c139
   integer const maxNumberDtCuts = m_nonlinearSolverParameters.m_maxTimeStepCuts;
   real64 const dtCutFactor = m_nonlinearSolverParameters.m_timeStepCutFactor;
 
@@ -1124,11 +1114,6 @@
 {
   GEOS_MARK_FUNCTION;
 
-<<<<<<< HEAD
-  // std::cout << "In SolverBase::setupSystem : " << std::endl;
-
-=======
->>>>>>> 1dc1c139
   dofManager.setDomain( domain );
 
   setupDofs( domain, dofManager );
