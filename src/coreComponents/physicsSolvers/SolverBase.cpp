--- conflicted
+++ resolved
@@ -561,15 +561,7 @@
 
     // get residual norm
     residualNorm = calculateResidualNorm( time_n, dt, domain, dofManager, rhs.values() );
-<<<<<<< HEAD
-
-    if( getLogLevel() >= 1 && logger.rank==0 )
-    {
-      std::cout << std::endl;
-    }
-=======
     GEOS_LOG_LEVEL_RANK_0( 1, GEOS_FMT( "        ( R ) = ( {:4.2e} )", residualNorm ) );
->>>>>>> fcc3389c
 
     // if the residual norm is less than the last residual, we can proceed to the
     // solution step
@@ -1026,11 +1018,6 @@
     }
 
     {
-<<<<<<< HEAD
-      // TODO try chopping (similar to line search)
-      logger.rank0Log( "    Solution check failed. Newton loop terminated." );
-      break;
-=======
       Timer timer( m_timers["apply solution"] );
 
       // Compute the scaling factor for the Newton update
@@ -1050,7 +1037,6 @@
 
       // apply the system solution to the fields/variables
       applySystemSolution( m_dofManager, m_solution.values(), scaleFactor, stepDt, domain );
->>>>>>> fcc3389c
     }
 
     {
@@ -1171,13 +1157,8 @@
   if( toFile )
   {
     string const filename = GEOS_FMT( "{}_{:06}_{:02}.mtx", filePrefix.c_str(), cycleNumber, nonlinearIteration );
-<<<<<<< HEAD
-    obj.write( filename, LAIOutputFormat::MATRIX_MARKET );
-    logger.rank0Log( screenName, " written to ", filename );
-=======
     obj.write( filename, LAIOutputFormat::NATIVE_ASCII );
     GEOS_LOG_RANK_0( screenName << " written to " << filename );
->>>>>>> fcc3389c
   }
 }
 
