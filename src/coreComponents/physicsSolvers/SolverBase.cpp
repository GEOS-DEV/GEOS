--- conflicted
+++ resolved
@@ -852,12 +852,8 @@
     {
       // cut timestep, go back to beginning of step and restart the Newton loop
       stepDt *= dtCutFactor;
-<<<<<<< HEAD
+      m_numTimestepsSinceLastDtCut = 0;
       GEOS_LOG_LEVEL_INFO_RANK_0 ( logInfo::SolverTimeStep, GEOS_FMT( "New dt = {}", stepDt ) );
-=======
-      m_numTimestepsSinceLastDtCut = 0;
-      GEOS_LOG_LEVEL_RANK_0 ( 1, GEOS_FMT( "New dt = {}", stepDt ) );
->>>>>>> f9a64bb2
 
       // notify the solver statistics counter that this is a time step cut
       m_solverStatistics.logTimeStepCut();
