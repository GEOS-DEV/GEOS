/*
 * ------------------------------------------------------------------------------------------------------------
 * SPDX-License-Identifier: LGPL-2.1-only
 *
 * Copyright (c) 2018-2020 Lawrence Livermore National Security LLC
 * Copyright (c) 2018-2020 The Board of Trustees of the Leland Stanford Junior University
 * Copyright (c) 2018-2020 TotalEnergies
 * Copyright (c) 2019-     GEOSX Contributors
 * All rights reserved
 *
 * See top level LICENSE, COPYRIGHT, CONTRIBUTORS, NOTICE, and ACKNOWLEDGEMENTS files for details.
 * ------------------------------------------------------------------------------------------------------------
 */

#include "SolverBase.hpp"
#include "PhysicsSolverManager.hpp"

#include "common/TimingMacros.hpp"
#include "linearAlgebra/utilities/LinearSolverParameters.hpp"
#include "linearAlgebra/solvers/KrylovSolver.hpp"
#include "mesh/DomainPartition.hpp"
#include "math/interpolation/Interpolation.hpp"
#include "common/Timer.hpp"

#if defined(GEOSX_USE_PYGEOSX)
#include "python/PySolverType.hpp"
#endif

namespace geos
{

using namespace dataRepository;

SolverBase::SolverBase( string const & name,
                        Group * const parent )
  :
  ExecutableGroup( name, parent ),
  m_cflFactor(),
  m_maxStableDt{ 1e99 },
  m_nextDt( 1e99 ),
  m_dofManager( name ),
  m_linearSolverParameters( groupKeyStruct::linearSolverParametersString(), this ),
  m_nonlinearSolverParameters( groupKeyStruct::nonlinearSolverParametersString(), this ),
  m_solverStatistics( groupKeyStruct::solverStatisticsString(), this ),
  m_systemSetupTimestamp( 0 )
{
  setInputFlags( InputFlags::OPTIONAL_NONUNIQUE );

  // This enables logLevel filtering
  enableLogLevelInput();

  // This sets a flag to indicate that this object is going to select the time step size
  this->setTimesteppingBehavior( ExecutableGroup::TimesteppingBehavior::DeterminesTimeStepSize );

  registerWrapper( viewKeyStruct::cflFactorString(), &m_cflFactor ).
    setApplyDefaultValue( 0.5 ).
    setInputFlag( InputFlags::OPTIONAL ).
    setDescription( "Factor to apply to the `CFL condition <http://en.wikipedia.org/wiki/Courant-Friedrichs-Lewy_condition>`_"
                    " when calculating the maximum allowable time step. Values should be in the interval (0,1] " );

  registerWrapper( viewKeyStruct::maxStableDtString(), &m_maxStableDt ).
    setApplyDefaultValue( 0.5 ).
    setInputFlag( InputFlags::FALSE ).
    setDescription( "Value of the Maximum Stable Timestep for this solver." );

  this->registerWrapper( viewKeyStruct::discretizationString(), &m_discretizationName ).
    setRTTypeName( rtTypes::CustomTypes::groupNameRef ).
    setInputFlag( InputFlags::REQUIRED ).
    setDescription( "Name of discretization object (defined in the :ref:`NumericalMethodsManager`) to use for this "
                    "solver. For instance, if this is a Finite Element Solver, the name of a :ref:`FiniteElement` "
                    "should be specified. If this is a Finite Volume Method, the name of a :ref:`FiniteVolume` "
                    "discretization should be specified." );

  registerWrapper( viewKeyStruct::targetRegionsString(), &m_targetRegionNames ).
    setRTTypeName( rtTypes::CustomTypes::groupNameRefArray ).
    setInputFlag( InputFlags::REQUIRED ).
    setDescription( "Allowable regions that the solver may be applied to. Note that this does not indicate that "
                    "the solver will be applied to these regions, only that allocation will occur such that the "
                    "solver may be applied to these regions. The decision about what regions this solver will be"
                    "applied to rests in the EventManager." );

  registerWrapper( viewKeyStruct::meshTargetsString(), &m_meshTargets ).
    setInputFlag( InputFlags::FALSE ).
    setRestartFlags( RestartFlags::NO_WRITE ).
    setDescription( "MeshBody/Region combinations that the solver will be applied to." );

  registerWrapper( viewKeyStruct::initialDtString(), &m_nextDt ).
    setApplyDefaultValue( 1e99 ).
    setInputFlag( InputFlags::OPTIONAL ).
    setRestartFlags( RestartFlags::WRITE_AND_READ ).
    setDescription( "Initial time-step value required by the solver to the event manager." );

  registerGroup( groupKeyStruct::linearSolverParametersString(), &m_linearSolverParameters );
  registerGroup( groupKeyStruct::nonlinearSolverParametersString(), &m_nonlinearSolverParameters );
  registerGroup( groupKeyStruct::solverStatisticsString(), &m_solverStatistics );

  m_localMatrix.setName( this->getName() + "/localMatrix" );
  m_matrix.setDofManager( &m_dofManager );
}

SolverBase::~SolverBase() = default;

void SolverBase::initialize_postMeshGeneration()
{
  ExecutableGroup::initialize_postMeshGeneration();
  DomainPartition const & domain = this->getGroupByPath< DomainPartition >( "/Problem/domain" );
  generateMeshTargetsFromTargetRegions( domain.getMeshBodies());
}

void SolverBase::generateMeshTargetsFromTargetRegions( Group const & meshBodies )
{
  for( auto const & target : m_targetRegionNames )
  {

    std::vector< string > targetTokens = stringutilities::tokenize( target, "/" );

    if( targetTokens.size()==1 ) // no MeshBody or MeshLevel specified
    {
      GEOS_ERROR_IF( meshBodies.numSubGroups() != 1,
                     getDataContext() << ": No MeshBody information is specified in" <<
                     " SolverBase::meshTargets, but there are multiple MeshBody objects" );
      MeshBody const & meshBody = meshBodies.getGroup< MeshBody >( 0 );
      string const meshBodyName = meshBody.getName();

      string const meshLevelName = m_discretizationName;

      string const regionName = target;
      auto const key = std::make_pair( meshBodyName, meshLevelName );
      m_meshTargets[key].emplace_back( regionName );
    }
    else if( targetTokens.size()==2 )
    {
      string const meshBodyName = targetTokens[0];
      GEOS_ERROR_IF( !meshBodies.hasGroup( meshBodyName ),
                     getWrapperDataContext( viewKeyStruct::targetRegionsString() ) << ": MeshBody (" <<
                     meshBodyName << ") is specified in targetRegions, but does not exist." );

      string const meshLevelName = m_discretizationName;

      string const regionName = targetTokens[1];


      auto const key = std::make_pair( meshBodyName, meshLevelName );
      m_meshTargets[key].emplace_back( regionName );
    }
    else
    {
      GEOS_ERROR( getDataContext() << ": Invalid specification of targetRegions" );
    }
  }
}


void SolverBase::registerDataOnMesh( Group & meshBodies )
{
  ExecutableGroup::registerDataOnMesh( meshBodies );

  forDiscretizationOnMeshTargets( meshBodies, [&] ( string const &,
                                                    MeshLevel & mesh,
                                                    arrayView1d< string const > const & regionNames )
  {
    ElementRegionManager & elemManager = mesh.getElemManager();
    elemManager.forElementSubRegions< ElementSubRegionBase >( regionNames,
                                                              [&]( localIndex const,
                                                                   ElementSubRegionBase & subRegion )
    {
      setConstitutiveNamesCallSuper( subRegion );
      setConstitutiveNames( subRegion );
    } );

  } );

}



Group * SolverBase::createChild( string const & GEOS_UNUSED_PARAM( childKey ), string const & GEOS_UNUSED_PARAM( childName ) )
{
  return nullptr;
}

SolverBase::CatalogInterface::CatalogType & SolverBase::getCatalog()
{
  static SolverBase::CatalogInterface::CatalogType catalog;
  return catalog;
}

localIndex SolverBase::targetRegionIndex( string const & regionName ) const
{
  auto const pos = std::find( m_targetRegionNames.begin(), m_targetRegionNames.end(), regionName );
  GEOS_ERROR_IF( pos == m_targetRegionNames.end(),
                 GEOS_FMT( "{}: Region {} is not a target of the solver.",
                           getDataContext(), regionName ) );
  return std::distance( m_targetRegionNames.begin(), pos );
}

bool SolverBase::registerCallback( void * func, const std::type_info & funcType )
{
  if( std::type_index( funcType ) == std::type_index( typeid( std::function< void( CRSMatrix< real64, globalIndex >, array1d< real64 > ) > ) ) )
  {
    m_assemblyCallback = *reinterpret_cast< std::function< void( CRSMatrix< real64, globalIndex >, array1d< real64 > ) > * >( func );
    return true;
  }

  return false;
}

real64 SolverBase::solverStep( real64 const & time_n,
                               real64 const & dt,
                               const integer cycleNumber,
                               DomainPartition & domain )
{
  GEOS_MARK_FUNCTION;

  // Only build the sparsity pattern if the mesh has changed
  Timestamp const meshModificationTimestamp = getMeshModificationTimestamp( domain );

  if( meshModificationTimestamp > getSystemSetupTimestamp() )
  {
    setupSystem( domain, m_dofManager, m_localMatrix, m_rhs, m_solution );
    setSystemSetupTimestamp( meshModificationTimestamp );
  }

  implicitStepSetup( time_n, dt, domain );

  // currently the only method is implicit time integration
  real64 const dt_return = nonlinearImplicitStep( time_n, dt, cycleNumber, domain );

  // final step for completion of timestep. typically secondary variable updates and cleanup.
  implicitStepComplete( time_n, dt_return, domain );

  return dt_return;
}

bool SolverBase::execute( real64 const time_n,
                          real64 const dt,
                          integer const cycleNumber,
                          integer const GEOS_UNUSED_PARAM( eventCounter ),
                          real64 const GEOS_UNUSED_PARAM( eventProgress ),
                          DomainPartition & domain )
{
  GEOS_MARK_FUNCTION;
  real64 dtRemaining = dt;
  real64 nextDt = dt;

  integer const maxSubSteps = m_nonlinearSolverParameters.m_maxSubSteps;

  for( integer subStep = 0; subStep < maxSubSteps && dtRemaining > 0.0; ++subStep )
  {
    // reset number of nonlinear and linear iterations
    m_solverStatistics.initializeTimeStepStatistics();

    real64 const dtAccepted = solverStep( time_n + (dt - dtRemaining),
                                          nextDt,
                                          cycleNumber,
                                          domain );

    // increment the cumulative number of nonlinear and linear iterations
    m_solverStatistics.saveTimeStepStatistics();

    /*
     * Let us check convergence history of previous solve:
     * - number of nonlinear iter.
     * - if the time-step was chopped. Then we can add some heuristics to choose next dt.
     * */
    dtRemaining -= dtAccepted;

    if( dtRemaining > 0.0 )
    {
      nextDt = setNextDt( dtAccepted, domain );
      nextDt = std::min( nextDt, dtRemaining );
    }

    if( getLogLevel() >= 1 && dtRemaining > 0.0 )
    {
      GEOS_LOG_LEVEL_RANK_0( 1, GEOS_FMT( "{}: sub-step = {}, accepted dt = {}, remaining dt = {}", getName(), subStep, dtAccepted, dtRemaining ) );
    }
  }

  GEOS_ERROR_IF( dtRemaining > 0.0, getDataContext() << ": Maximum allowed number of sub-steps"
                                                        " reached. Consider increasing maxSubSteps." );

  // Decide what to do with the next Dt for the event running the solver.
  m_nextDt = setNextDt( nextDt, domain );

  return false;
}

real64 SolverBase::setNextDt( real64 const & currentDt,
                              DomainPartition & domain )
{
  real64 const nextDtNewton = setNextDtBasedOnNewtonIter( currentDt );
  real64 const nextDtStateChange = setNextDtBasedOnStateChange( currentDt, domain );

  if( nextDtNewton < nextDtStateChange )      // time step size decided based on convergence
  {
    integer const iterDecreaseLimit = m_nonlinearSolverParameters.timeStepDecreaseIterLimit();
    integer const iterIncreaseLimit = m_nonlinearSolverParameters.timeStepIncreaseIterLimit();
    if( nextDtNewton > currentDt )
    {
<<<<<<< HEAD
      GEOS_LOG_LEVEL_RANK_0( 1, GEOS_FMT( "{}: solver converged in less than {} iterations, time-step required will be increased.",
                                          getName(), iterIncreaseLimit ) );
    }
    else if( nextDtNewton < currentDt )
    {
      GEOS_LOG_LEVEL_RANK_0( 1, GEOS_FMT( "{}: solver converged in more than {} iterations, time-step required will be decreased.",
                                          getName(), iterDecreaseLimit ) );
=======
      GEOS_LOG_LEVEL_RANK_0( 1, GEOS_FMT(
                               "{}: Newton solver converged in less than {} iterations, time-step required will be increased.",
                               getName(), iterIncreaseLimit ));
    }
    else if( nextDtNewton < currentDt )
    {
      GEOS_LOG_LEVEL_RANK_0( 1, GEOS_FMT(
                               "{}: Newton solver converged in more than {} iterations, time-step required will be decreased.",
                               getName(), iterDecreaseLimit ));
>>>>>>> 96e7c4df
    }
  }
  else         // time step size decided based on state change
  {
    if( nextDtStateChange > currentDt )
    {
      GEOS_LOG_LEVEL_RANK_0( 1, GEOS_FMT( "{}: Time-step required will be increased based on state change.",
                                          getName()));
    }
    else if( nextDtStateChange < currentDt )
    {
      GEOS_LOG_LEVEL_RANK_0( 1, GEOS_FMT( "{}: Time-step required will be decreased based on state change.",
                                          getName()));
    }
  }

  return std::min( nextDtNewton, nextDtStateChange );
}

real64 SolverBase::setNextDtBasedOnStateChange( real64 const & currentDt,
                                                DomainPartition & domain )
{
  GEOS_UNUSED_VAR( currentDt, domain );
  return LvArray::NumericLimits< real64 >::max; // i.e., not implemented
}

real64 SolverBase::setNextDtBasedOnNewtonIter( real64 const & currentDt )
{
  integer & newtonIter = m_nonlinearSolverParameters.m_numNewtonIterations;
  integer const iterDecreaseLimit = m_nonlinearSolverParameters.timeStepDecreaseIterLimit();
  integer const iterIncreaseLimit = m_nonlinearSolverParameters.timeStepIncreaseIterLimit();

  real64 nextDt = 0;
  if( newtonIter < iterIncreaseLimit )
  {
    // Easy convergence, let's increase the time-step.
    nextDt = currentDt * m_nonlinearSolverParameters.timeStepIncreaseFactor();
  }
  else if( newtonIter > iterDecreaseLimit )
  {
    // Tough convergence let us make the time-step smaller!
    nextDt = currentDt * m_nonlinearSolverParameters.timeStepDecreaseFactor();
  }
  else
  {
    nextDt = currentDt;
  }
  return nextDt;
}


real64 SolverBase::setNextDtBasedOnCFL( const geos::real64 & currentDt, geos::DomainPartition & domain )
{
  GEOS_UNUSED_VAR( currentDt, domain );
  return LvArray::NumericLimits< real64 >::max;       // i.e., not implemented
}



real64 SolverBase::linearImplicitStep( real64 const & time_n,
                                       real64 const & dt,
                                       integer const GEOS_UNUSED_PARAM( cycleNumber ),
                                       DomainPartition & domain )
{
  // call setup for physics solver. Pre step allocations etc.
  // TODO: Nonlinear step does not call its own setup, need to decide on consistent behavior
  implicitStepSetup( time_n, dt, domain );

  {
    Timer timer( m_timers["assemble"] );

    // zero out matrix/rhs before assembly
    m_localMatrix.zero();
    m_rhs.zero();

    arrayView1d< real64 > const localRhs = m_rhs.open();

    // call assemble to fill the matrix and the rhs
    assembleSystem( time_n,
                    dt,
                    domain,
                    m_dofManager,
                    m_localMatrix.toViewConstSizes(),
                    localRhs );

    // apply boundary conditions to system
    applyBoundaryConditions( time_n,
                             dt,
                             domain,
                             m_dofManager,
                             m_localMatrix.toViewConstSizes(),
                             localRhs );

    m_rhs.close();

    if( m_assemblyCallback )
    {
      // Make a copy of LA objects and ship off to the callback
      array1d< real64 > localRhsCopy( m_rhs.localSize() );
      localRhsCopy.setValues< parallelDevicePolicy<> >( m_rhs.values() );
      m_assemblyCallback( m_localMatrix, std::move( localRhsCopy ) );
    }
  }

  {
    Timer timer( m_timers["linear solver total"] );

    // TODO: Trilinos currently requires this, re-evaluate after moving to Tpetra-based solvers
    if( m_precond )
    {
      m_precond->clear();
    }

    {
      Timer timer_create( m_timers["linear solver create"] );

      // Compose parallel LA matrix out of local matrix
      m_matrix.create( m_localMatrix.toViewConst(), m_dofManager.numLocalDofs(), MPI_COMM_GEOSX );
    }

    // Output the linear system matrix/rhs for debugging purposes
    debugOutputSystem( 0.0, 0, 0, m_matrix, m_rhs );

    // Solve the linear system
    solveLinearSystem( m_dofManager, m_matrix, m_rhs, m_solution );
  }

  // Increment the solver statistics for reporting purposes
  m_solverStatistics.logNonlinearIteration( m_linearSolverResult.numIterations );

  // Output the linear system solution for debugging purposes
  debugOutputSolution( 0.0, 0, 0, m_solution );

  {
    Timer timer( m_timers["apply solution"] );

    // apply the system solution to the fields/variables
    applySystemSolution( m_dofManager, m_solution.values(), 1.0, dt, domain );
  }

  {
    Timer timer( m_timers["update state"] );

    // update non-primary variables (constitutive models)
    updateState( domain );
  }

  // final step for completion of timestep. typically secondary variable updates and cleanup.
  implicitStepComplete( time_n, dt, domain );

  // return the achieved timestep
  return dt;
}


bool SolverBase::lineSearch( real64 const & time_n,
                             real64 const & dt,
                             integer const GEOS_UNUSED_PARAM( cycleNumber ),
                             DomainPartition & domain,
                             DofManager const & dofManager,
                             CRSMatrixView< real64, globalIndex const > const & localMatrix,
                             ParallelVector & rhs,
                             ParallelVector & solution,
                             real64 const scaleFactor,
                             real64 & lastResidual )
{
  Timer timer( m_timers["line search"] );

  integer const maxNumberLineSearchCuts = m_nonlinearSolverParameters.m_lineSearchMaxCuts;
  real64 const lineSearchCutFactor = m_nonlinearSolverParameters.m_lineSearchCutFactor;

  // flag to determine if we should solve the system and apply the solution. If the line
  // search fails we just bail.
  bool lineSearchSuccess = false;

  real64 residualNorm = lastResidual;

  // scale factor is value applied to the previous solution. In this case we want to
  // subtract a portion of the previous solution.
  real64 localScaleFactor = -scaleFactor;
  real64 cumulativeScale = scaleFactor;

  // main loop for the line search.
  for( integer lineSearchIteration = 0; lineSearchIteration < maxNumberLineSearchCuts; ++lineSearchIteration )
  {
    // cut the scale factor by half. This means that the scale factors will
    // have values of -0.5, -0.25, -0.125, ...
    localScaleFactor *= lineSearchCutFactor;
    cumulativeScale += localScaleFactor;

    if( !checkSystemSolution( domain, dofManager, solution.values(), localScaleFactor ) )
    {
      GEOS_LOG_LEVEL_RANK_0( 1, GEOS_FMT( "        Line search {}, solution check failed", lineSearchIteration ) );
      continue;
    }

    applySystemSolution( dofManager, solution.values(), localScaleFactor, dt, domain );

    // update non-primary variables (constitutive models)
    updateState( domain );

    // re-assemble system
    localMatrix.zero();
    rhs.zero();

    arrayView1d< real64 > const localRhs = rhs.open();
    assembleSystem( time_n, dt, domain, dofManager, localMatrix, localRhs );
    applyBoundaryConditions( time_n, dt, domain, dofManager, localMatrix, localRhs );
    rhs.close();

    if( getLogLevel() >= 1 && logger::internal::rank==0 )
    {
      std::cout << GEOS_FMT( "        Line search @ {:0.3f}:      ", cumulativeScale );
    }

    // get residual norm
    residualNorm = calculateResidualNorm( time_n, dt, domain, dofManager, rhs.values() );
    GEOS_LOG_LEVEL_RANK_0( 1, GEOS_FMT( "        ( R ) = ( {:4.2e} )", residualNorm ) );

    // if the residual norm is less than the last residual, we can proceed to the
    // solution step
    if( residualNorm < lastResidual )
    {
      lineSearchSuccess = true;
      break;
    }
  }

  lastResidual = residualNorm;
  return lineSearchSuccess;
}

bool SolverBase::lineSearchWithParabolicInterpolation( real64 const & time_n,
                                                       real64 const & dt,
                                                       integer const GEOS_UNUSED_PARAM( cycleNumber ),
                                                       DomainPartition & domain,
                                                       DofManager const & dofManager,
                                                       CRSMatrixView< real64, globalIndex const > const & localMatrix,
                                                       ParallelVector & rhs,
                                                       ParallelVector & solution,
                                                       real64 const scaleFactor,
                                                       real64 & lastResidual,
                                                       real64 & residualNormT )
{
  Timer timer( m_timers["line search"] );

  bool lineSearchSuccess = true;

  integer const maxNumberLineSearchCuts = m_nonlinearSolverParameters.m_lineSearchMaxCuts;

  real64 const sigma1 = 0.5;
  real64 const alpha = 1.e-4;

  real64 localScaleFactor = scaleFactor;
  real64 lamm = scaleFactor;
  real64 lamc = localScaleFactor;
  integer lineSearchIteration = 0;

  real64 residualNorm0 = lastResidual;

  real64 ff0 = residualNorm0*residualNorm0;
  real64 ffT = residualNormT*residualNormT;
  real64 ffm = ffT;
  real64 cumulativeScale = scaleFactor;

  while( residualNormT >= (1.0 - alpha*localScaleFactor)*residualNorm0 )
  {
    real64 const previousLocalScaleFactor = localScaleFactor;
    // Apply the three point parabolic model
    if( lineSearchIteration == 0 )
    {
      localScaleFactor *= sigma1;
    }
    else
    {
      localScaleFactor = interpolation::parabolicInterpolationThreePoints( lamc, lamm, ff0, ffT, ffm );
    }

    // Update x; keep the books on lambda
    real64 const deltaLocalScaleFactor = ( localScaleFactor - previousLocalScaleFactor );
    cumulativeScale += deltaLocalScaleFactor;

    if( !checkSystemSolution( domain, dofManager, solution.values(), deltaLocalScaleFactor ) )
    {
      GEOS_LOG_LEVEL_RANK_0( 1, "        Line search " << lineSearchIteration << ", solution check failed" );
      continue;
    }

    applySystemSolution( dofManager, solution.values(), deltaLocalScaleFactor, dt, domain );

    updateState( domain );

    lamm = lamc;
    lamc = localScaleFactor;

    // Keep the books on the function norms

    // re-assemble system
    // TODO: add a flag to avoid a completely useless Jacobian computation: rhs is enough
    localMatrix.zero();
    rhs.zero();

    arrayView1d< real64 > const localRhs = rhs.open();
    assembleSystem( time_n, dt, domain, dofManager, localMatrix, localRhs );
    applyBoundaryConditions( time_n, dt, domain, dofManager, localMatrix, localRhs );
    rhs.close();

    if( getLogLevel() >= 1 && logger::internal::rank==0 )
    {
      std::cout << GEOS_FMT( "        Line search @ {:0.3f}:      ", cumulativeScale );
    }

    // get residual norm
    residualNormT = calculateResidualNorm( time_n, dt, domain, dofManager, rhs.values() );
    GEOS_LOG_LEVEL_RANK_0( 1, GEOS_FMT( "        ( R ) = ( {:4.2e} )", residualNormT ) );

    ffm = ffT;
    ffT = residualNormT*residualNormT;
    lineSearchIteration += 1;

    if( lineSearchIteration > maxNumberLineSearchCuts )
    {
      lineSearchSuccess = false;
      break;
    }
  }

  lastResidual = residualNormT;

  return lineSearchSuccess;
}

/**
 * @brief Eisenstat-Walker adaptive tolerance
 *
 * This method enables an inexact-Newton method is which the linear solver
 * tolerance is chosen based on the nonlinear solver convergence behavior.
 * In early Newton iterations, the search direction is usually imprecise, and
 * therefore a weak linear convergence tolerance can be chosen to minimize
 * computational cost.  As the search gets closer to the true solution, however,
 * more stringent linear tolerances are necessary to maintain quadratic convergence
 * behavior.
 *
 * The user can set the weakest tolerance allowed, with a default of 1e-3.
 * Even weaker values (e.g. 1e-2,1e-1) can be used for further speedup, but may
 * occasionally cause convergence problems.  Use this parameter with caution.  The
 * most stringent tolerance is hardcoded to 1e-8, which is sufficient for
 * most problems.
 *
 * See Eisenstat, S.C. and Walker, H.F., 1996. Choosing the forcing terms in an
 * inexact Newton method. SIAM Journal on Scientific Computing, 17(1), pp.16-32.
 *
 * @param newNewtonNorm Residual norm at current iteration
 * @param oldNewtonNorm Residual norm at previous iteration
 * @param weakestTol Weakest tolerance allowed (default 1e-3).
 * @return Adaptive tolerance recommendation
 */
real64 SolverBase::eisenstatWalker( real64 const newNewtonNorm,
                                    real64 const oldNewtonNorm,
                                    real64 const weakestTol )
{
  real64 const strongestTol = 1e-8;
  real64 const exponent = 2.0;
  real64 const gamma = 0.9;

  real64 normRatio = newNewtonNorm / oldNewtonNorm;
  if( normRatio > 1 )
    normRatio = 1;

  real64 newKrylovTol = gamma*std::pow( normRatio, exponent );
  real64 altKrylovTol = gamma*std::pow( oldNewtonNorm, exponent );

  real64 krylovTol = std::max( newKrylovTol, altKrylovTol );
  krylovTol = std::min( krylovTol, weakestTol );
  krylovTol = std::max( krylovTol, strongestTol );

  return krylovTol;
}

real64 SolverBase::nonlinearImplicitStep( real64 const & time_n,
                                          real64 const & dt,
                                          integer const cycleNumber,
                                          DomainPartition & domain )
{
  GEOS_MARK_FUNCTION;
  // dt may be cut during the course of this step, so we are keeping a local
  // value to track the achieved dt for this step.
  real64 stepDt = dt;

  integer const maxNumberDtCuts = m_nonlinearSolverParameters.m_maxTimeStepCuts;
  real64 const dtCutFactor = m_nonlinearSolverParameters.m_timeStepCutFactor;

  bool const allowNonConverged = m_nonlinearSolverParameters.m_allowNonConverged > 0;

  integer & dtAttempt = m_nonlinearSolverParameters.m_numTimeStepAttempts;

  integer const & maxConfigurationIter = m_nonlinearSolverParameters.m_maxNumConfigurationAttempts;

  integer & configurationLoopIter = m_nonlinearSolverParameters.m_numConfigurationAttempts;

  bool isConfigurationLoopConverged = false;

  // outer loop attempts to apply full timestep, and managed the cutting of the timestep if
  // required.
  for( dtAttempt = 0; dtAttempt < maxNumberDtCuts; ++dtAttempt )
  {
    // reset the solver state, since we are restarting the time step
    if( dtAttempt > 0 )
    {
      resetStateToBeginningOfStep( domain );
      resetConfigurationToBeginningOfStep( domain );
    }

    // it's the simplest configuration that can be attempted whenever Newton's fails as a last resource.
    bool attemptedSimplestConfiguration = false;

    // Configuration loop
    for( configurationLoopIter = 0; configurationLoopIter < maxConfigurationIter; ++configurationLoopIter )
    {

      outputConfigurationStatistics( domain );

      bool const isNewtonConverged = solveNonlinearSystem( time_n,
                                                           stepDt,
                                                           cycleNumber,
                                                           domain );

      if( isNewtonConverged )
      {
        isConfigurationLoopConverged = updateConfiguration( domain );

        if( isConfigurationLoopConverged )
        {
          break; // get out of configuration loop coz everything converged.
        }
        else
        {
          // increment the solver statistics for reporting purposes
          m_solverStatistics.logOuterLoopIteration();

          GEOS_LOG_LEVEL_RANK_0( 1, "---------- Configuration did not converge. Testing new configuration. ----------" );
        }
      }
      else if( !attemptedSimplestConfiguration )
      {
        resetStateToBeginningOfStep( domain );
        bool const breakLoop = resetConfigurationToDefault( domain );
        attemptedSimplestConfiguration = true;
        if( breakLoop )
        {
          break;
        }
      }
      else
      {
        break; // get out of configuration loop and cut the time-step if you can.
      }

    }  // end of configuration loop

    if( isConfigurationLoopConverged )
    {
      // get out of outer loop
      break;
    }
    else
    {
      // cut timestep, go back to beginning of step and restart the Newton loop
      stepDt *= dtCutFactor;
      GEOS_LOG_LEVEL_RANK_0 ( 1, GEOS_FMT( "New dt = {}", stepDt ) );

      // notify the solver statistics counter that this is a time step cut
      m_solverStatistics.logTimeStepCut();
    }
  } // end of outer loop (dt chopping strategy)

  if( !isConfigurationLoopConverged )
  {
    GEOS_LOG_RANK_0( "Convergence not achieved." );

    if( allowNonConverged )
    {
      GEOS_LOG_RANK_0( "The accepted solution may be inaccurate." );
    }
    else
    {
      GEOS_ERROR( getDataContext() << ": Nonconverged solutions not allowed. Terminating..." );
    }
  }

  // return the achieved timestep
  return stepDt;
}

bool SolverBase::solveNonlinearSystem( real64 const & time_n,
                                       real64 const & stepDt,
                                       integer const cycleNumber,
                                       DomainPartition & domain )
{
  integer const maxNewtonIter = m_nonlinearSolverParameters.m_maxIterNewton;
  integer & dtAttempt = m_nonlinearSolverParameters.m_numTimeStepAttempts;
  integer & configurationLoopIter = m_nonlinearSolverParameters.m_numConfigurationAttempts;
  integer const minNewtonIter = m_nonlinearSolverParameters.m_minIterNewton;
  real64 const newtonTol = m_nonlinearSolverParameters.m_newtonTol;

  // keep residual from previous iteration in case we need to do a line search
  real64 lastResidual = 1e99;
  integer & newtonIter = m_nonlinearSolverParameters.m_numNewtonIterations;
  real64 scaleFactor = 1.0;

  bool isNewtonConverged = false;

  for( newtonIter = 0; newtonIter < maxNewtonIter; ++newtonIter )
  {
    GEOS_LOG_LEVEL_RANK_0( 1, GEOS_FMT( "    Attempt: {:2}, ConfigurationIter: {:2}, NewtonIter: {:2}", dtAttempt, configurationLoopIter, newtonIter ) );

    {
      Timer timer( m_timers["assemble"] );

      // zero out matrix/rhs before assembly
      m_localMatrix.zero();
      m_rhs.zero();

      arrayView1d< real64 > const localRhs = m_rhs.open();

      // call assemble to fill the matrix and the rhs
      assembleSystem( time_n,
                      stepDt,
                      domain,
                      m_dofManager,
                      m_localMatrix.toViewConstSizes(),
                      localRhs );

      // apply boundary conditions to system
      applyBoundaryConditions( time_n,
                               stepDt,
                               domain,
                               m_dofManager,
                               m_localMatrix.toViewConstSizes(),
                               localRhs );

      m_rhs.close();

      if( m_assemblyCallback )
      {
        // Make a copy of LA objects and ship off to the callback
        array1d< real64 > localRhsCopy( m_rhs.localSize() );
        localRhsCopy.setValues< parallelDevicePolicy<> >( m_rhs.values() );
        m_assemblyCallback( m_localMatrix, std::move( localRhsCopy ) );
      }
    }

    real64 residualNorm = 0;
    {
      Timer timer( m_timers["convergence check"] );

      // get residual norm
      residualNorm = calculateResidualNorm( time_n, stepDt, domain, m_dofManager, m_rhs.values() );
      GEOS_LOG_LEVEL_RANK_0( 1, GEOS_FMT( "        ( R ) = ( {:4.2e} )", residualNorm ) );
    }

    // if the residual norm is less than the Newton tolerance we denote that we have
    // converged and break from the Newton loop immediately.
    if( residualNorm < newtonTol && newtonIter >= minNewtonIter )
    {
      isNewtonConverged = true;
      break;
    }

    // if the residual norm is above the max allowed residual norm, we break from
    // the Newton loop to avoid crashes due to Newton divergence
    if( residualNorm > m_nonlinearSolverParameters.m_maxAllowedResidualNorm )
    {
      string const maxAllowedResidualNormString = NonlinearSolverParameters::viewKeysStruct::maxAllowedResidualNormString();
      GEOS_LOG_LEVEL_RANK_0( 1, GEOS_FMT( "    The residual norm is above the {} of {}. Newton loop terminated.",
                                          maxAllowedResidualNormString,
                                          m_nonlinearSolverParameters.m_maxAllowedResidualNorm ) );
      isNewtonConverged = false;
      break;
    }

    // do line search in case residual has increased
    if( m_nonlinearSolverParameters.m_lineSearchAction != NonlinearSolverParameters::LineSearchAction::None
        && residualNorm > lastResidual && newtonIter >= m_nonlinearSolverParameters.m_lineSearchStartingIteration )
    {
      bool lineSearchSuccess = false;
      if( m_nonlinearSolverParameters.m_lineSearchInterpType == NonlinearSolverParameters::LineSearchInterpolationType::Linear )
      {
        residualNorm = lastResidual;
        lineSearchSuccess = lineSearch( time_n,
                                        stepDt,
                                        cycleNumber,
                                        domain,
                                        m_dofManager,
                                        m_localMatrix.toViewConstSizes(),
                                        m_rhs,
                                        m_solution,
                                        scaleFactor,
                                        residualNorm );
      }
      else
      {
        lineSearchSuccess = lineSearchWithParabolicInterpolation( time_n,
                                                                  stepDt,
                                                                  cycleNumber,
                                                                  domain,
                                                                  m_dofManager,
                                                                  m_localMatrix.toViewConstSizes(),
                                                                  m_rhs,
                                                                  m_solution,
                                                                  scaleFactor,
                                                                  lastResidual,
                                                                  residualNorm );
      }

      if( !lineSearchSuccess )
      {
        if( m_nonlinearSolverParameters.m_lineSearchAction == NonlinearSolverParameters::LineSearchAction::Attempt )
        {
          GEOS_LOG_LEVEL_RANK_0( 1, "        Line search failed to produce reduced residual. Accepting iteration." );
        }
        else if( m_nonlinearSolverParameters.m_lineSearchAction == NonlinearSolverParameters::LineSearchAction::Require )
        {
          // if line search failed, then break out of the main Newton loop. Timestep will be cut.
          GEOS_LOG_LEVEL_RANK_0( 1, "        Line search failed to produce reduced residual. Exiting Newton Loop." );
          break;
        }
      }
    }

    // if using adaptive Krylov tolerance scheme, update tolerance.
    LinearSolverParameters::Krylov & krylovParams = m_linearSolverParameters.get().krylov;
    if( krylovParams.useAdaptiveTol )
    {
      krylovParams.relTolerance = eisenstatWalker( residualNorm, lastResidual, krylovParams.weakestTol );
    }

    {
      Timer timer( m_timers["linear solver total"] );

      // TODO: Trilinos currently requires this, re-evaluate after moving to Tpetra-based solvers
      if( m_precond )
      {
        m_precond->clear();
      }

      {
        Timer timer_setup( m_timers["linear solver create"] );

        // Compose parallel LA matrix/rhs out of local LA matrix/rhs
        //
        m_matrix.create( m_localMatrix.toViewConst(), m_dofManager.numLocalDofs(), MPI_COMM_GEOSX );
      }

      // Output the linear system matrix/rhs for debugging purposes
      debugOutputSystem( time_n, cycleNumber, newtonIter, m_matrix, m_rhs );

      // Solve the linear system
      solveLinearSystem( m_dofManager, m_matrix, m_rhs, m_solution );
    }

    // Increment the solver statistics for reporting purposes
    m_solverStatistics.logNonlinearIteration( m_linearSolverResult.numIterations );

    // Output the linear system solution for debugging purposes
    debugOutputSolution( time_n, cycleNumber, newtonIter, m_solution );

    {
      Timer timer( m_timers["apply solution"] );

      // Compute the scaling factor for the Newton update
      scaleFactor = scalingForSystemSolution( domain, m_dofManager, m_solution.values() );

      if( getLogLevel() >= 1 )
      {
        GEOS_LOG_RANK_0( GEOS_FMT( "        {}: Global solution scaling factor = {}", getName(), scaleFactor ) );
      }

      if( !checkSystemSolution( domain, m_dofManager, m_solution.values(), scaleFactor ) )
      {
        // TODO try chopping (similar to line search)
        GEOS_LOG_RANK_0( "    Solution check failed. Newton loop terminated." );
        break;
      }

      // apply the system solution to the fields/variables
      applySystemSolution( m_dofManager, m_solution.values(), scaleFactor, stepDt, domain );
    }

    {
      Timer timer( m_timers["update state"] );

      // update non-primary variables (constitutive models)
      updateState( domain );
    }

    lastResidual = residualNorm;
  }

  return isNewtonConverged;
}

real64 SolverBase::explicitStep( real64 const & GEOS_UNUSED_PARAM( time_n ),
                                 real64 const & GEOS_UNUSED_PARAM( dt ),
                                 integer const GEOS_UNUSED_PARAM( cycleNumber ),
                                 DomainPartition & GEOS_UNUSED_PARAM( domain ) )
{
  GEOS_THROW( "SolverBase::ExplicitStep called!. Should be overridden.", std::runtime_error );
  return 0;
}

void SolverBase::implicitStepSetup( real64 const & GEOS_UNUSED_PARAM( time_n ),
                                    real64 const & GEOS_UNUSED_PARAM( dt ),
                                    DomainPartition & GEOS_UNUSED_PARAM( domain ) )
{
  GEOS_THROW( "SolverBase::ImplicitStepSetup called!. Should be overridden.", std::runtime_error );
}

void SolverBase::setupDofs( DomainPartition const & GEOS_UNUSED_PARAM( domain ),
                            DofManager & GEOS_UNUSED_PARAM( dofManager ) ) const
{
  GEOS_ERROR( "SolverBase::setupDofs called!. Should be overridden." );
}

void SolverBase::setupSystem( DomainPartition & domain,
                              DofManager & dofManager,
                              CRSMatrix< real64, globalIndex > & localMatrix,
                              ParallelVector & rhs,
                              ParallelVector & solution,
                              bool const setSparsity )
{
  GEOS_MARK_FUNCTION;

  dofManager.setDomain( domain );

  setupDofs( domain, dofManager );
  dofManager.reorderByRank();

  if( setSparsity )
  {
    SparsityPattern< globalIndex > pattern;
    dofManager.setSparsityPattern( pattern );
    localMatrix.assimilate< parallelDevicePolicy<> >( std::move( pattern ) );
  }
  localMatrix.setName( this->getName() + "/matrix" );

  rhs.setName( this->getName() + "/rhs" );
  rhs.create( dofManager.numLocalDofs(), MPI_COMM_GEOSX );

  solution.setName( this->getName() + "/solution" );
  solution.create( dofManager.numLocalDofs(), MPI_COMM_GEOSX );
}

void SolverBase::assembleSystem( real64 const GEOS_UNUSED_PARAM( time ),
                                 real64 const GEOS_UNUSED_PARAM( dt ),
                                 DomainPartition & GEOS_UNUSED_PARAM( domain ),
                                 DofManager const & GEOS_UNUSED_PARAM( dofManager ),
                                 CRSMatrixView< real64, globalIndex const > const & GEOS_UNUSED_PARAM( localMatrix ),
                                 arrayView1d< real64 > const & GEOS_UNUSED_PARAM( localRhs ) )
{
  GEOS_ERROR( "SolverBase::Assemble called!. Should be overridden." );
}

void SolverBase::applyBoundaryConditions( real64 const GEOS_UNUSED_PARAM( time ),
                                          real64 const GEOS_UNUSED_PARAM( dt ),
                                          DomainPartition & GEOS_UNUSED_PARAM( domain ),
                                          DofManager const & GEOS_UNUSED_PARAM( dofManager ),
                                          CRSMatrixView< real64, globalIndex const > const & GEOS_UNUSED_PARAM( localMatrix ),
                                          arrayView1d< real64 > const & GEOS_UNUSED_PARAM( localRhs ) )
{
  GEOS_ERROR( "SolverBase::applyBoundaryConditions called!. Should be overridden." );
}

namespace
{

/**
 * @brief Helper for debug output of linear algebra objects (matrices and vectors)
 * @tparam T type of LA object (must have stream insertion and .write() implemented)
 * @param obj                the object to output
 * @param cycleNumber        event cycle number
 * @param nonlinearIteration nonlinear iteration number
 * @param filePrefix          short filename prefix (e.g. "mat")
 * @param screenName           long name for screen output (e.g. "System matrix")
 * @param toScreen           whether to print on screen
 * @param toFile             whether to write to file
 */
template< typename T >
void debugOutputLAObject( T const & obj,
                          real64 const & GEOS_UNUSED_PARAM( time ),
                          integer const cycleNumber,
                          integer const nonlinearIteration,
                          string const & filePrefix,
                          string const & screenName,
                          bool const toScreen,
                          bool const toFile )
{
  if( toScreen )
  {
    string const frame( screenName.size() + 1, '=' );
    GEOS_LOG_RANK_0( frame << "\n" << screenName << ":\n" << frame );
    GEOS_LOG( obj );
  }

  if( toFile )
  {
    string const filename = GEOS_FMT( "{}_{:06}_{:02}.mtx", filePrefix.c_str(), cycleNumber, nonlinearIteration );
    obj.write( filename, LAIOutputFormat::MATRIX_MARKET );
    GEOS_LOG_RANK_0( screenName << " written to " << filename );
  }
}

}

void SolverBase::debugOutputSystem( real64 const & time,
                                    integer const cycleNumber,
                                    integer const nonlinearIteration,
                                    ParallelMatrix const & matrix,
                                    ParallelVector const & rhs ) const
{
  debugOutputLAObject( matrix,
                       time,
                       cycleNumber,
                       nonlinearIteration,
                       getName() + "_mat",
                       "System matrix",
                       getLogLevel() == 2,
                       getLogLevel() >= 3 );

  debugOutputLAObject( rhs,
                       time,
                       cycleNumber,
                       nonlinearIteration,
                       getName() + "_rhs",
                       "System right-hand side",
                       getLogLevel() == 2,
                       getLogLevel() >= 3 );
}

void SolverBase::debugOutputSolution( real64 const & time,
                                      integer const cycleNumber,
                                      integer const nonlinearIteration,
                                      ParallelVector const & solution ) const
{
  debugOutputLAObject( solution,
                       time,
                       cycleNumber,
                       nonlinearIteration,
                       getName() + "_sol",
                       "System solution",
                       getLogLevel() == 2,
                       getLogLevel() >= 3 );
}

real64
SolverBase::calculateResidualNorm( real64 const & GEOS_UNUSED_PARAM( time ),
                                   real64 const & GEOS_UNUSED_PARAM( dt ),
                                   DomainPartition const & GEOS_UNUSED_PARAM( domain ),
                                   DofManager const & GEOS_UNUSED_PARAM( dofManager ),
                                   arrayView1d< real64 const > const & GEOS_UNUSED_PARAM( localRhs ) )
{
  GEOS_ERROR( "SolverBase::calculateResidualNorm called!. Should be overridden." );
  return 0;
}

void SolverBase::solveLinearSystem( DofManager const & dofManager,
                                    ParallelMatrix & matrix,
                                    ParallelVector & rhs,
                                    ParallelVector & solution )
{
  GEOS_MARK_FUNCTION;

  rhs.scale( -1.0 );
  solution.zero();

  LinearSolverParameters const & params = m_linearSolverParameters.get();
  matrix.setDofManager( &dofManager );

  if( params.solverType == LinearSolverParameters::SolverType::direct || !m_precond )
  {
    std::unique_ptr< LinearSolverBase< LAInterface > > solver = LAInterface::createSolver( params );
    {
      Timer timer_setup( m_timers["linear solver setup"] );
      solver->setup( matrix );
    }
    {
      Timer timer_setup( m_timers["linear solver solve"] );
      solver->solve( rhs, solution );
    }
    m_linearSolverResult = solver->result();
  }
  else
  {
    {
      Timer timer_setup( m_timers["linear solver setup"] );
      m_precond->setup( matrix );
    }
    std::unique_ptr< KrylovSolver< ParallelVector > > solver = KrylovSolver< ParallelVector >::create( params, matrix, *m_precond );
    {
      Timer timer_setup( m_timers["linear solver solve"] );
      solver->solve( rhs, solution );
    }
    m_linearSolverResult = solver->result();
  }

  GEOS_LOG_LEVEL_RANK_0( 1, GEOS_FMT( "        Last LinSolve(iter,res) = ( {:3}, {:4.2e} )",
                                      m_linearSolverResult.numIterations,
                                      m_linearSolverResult.residualReduction ) );

  if( params.stopIfError )
  {
    GEOS_ERROR_IF( m_linearSolverResult.breakdown(), getDataContext() << ": Linear solution breakdown -> simulation STOP" );
  }
  else
  {
    GEOS_WARNING_IF( !m_linearSolverResult.success(), getDataContext() << ": Linear solution failed" );
  }
}

bool SolverBase::checkSystemSolution( DomainPartition & GEOS_UNUSED_PARAM( domain ),
                                      DofManager const & GEOS_UNUSED_PARAM( dofManager ),
                                      arrayView1d< real64 const > const & GEOS_UNUSED_PARAM( localSolution ),
                                      real64 const GEOS_UNUSED_PARAM( scalingFactor ) )
{
  return true;
}

real64 SolverBase::scalingForSystemSolution( DomainPartition & GEOS_UNUSED_PARAM( domain ),
                                             DofManager const & GEOS_UNUSED_PARAM( dofManager ),
                                             arrayView1d< real64 const > const & GEOS_UNUSED_PARAM( localSolution ) )
{
  return 1.0;
}

void SolverBase::applySystemSolution( DofManager const & GEOS_UNUSED_PARAM( dofManager ),
                                      arrayView1d< real64 const > const & GEOS_UNUSED_PARAM( localSolution ),
                                      real64 const GEOS_UNUSED_PARAM( scalingFactor ),
                                      real64 const GEOS_UNUSED_PARAM( dt ),
                                      DomainPartition & GEOS_UNUSED_PARAM( domain ) )
{
  GEOS_ERROR( "SolverBase::applySystemSolution called!. Should be overridden." );
}

void SolverBase::updateState( DomainPartition & GEOS_UNUSED_PARAM( domain ) )
{
  GEOS_ERROR( "SolverBase::updateState called!. Should be overridden." );
}

bool SolverBase::updateConfiguration( DomainPartition & GEOS_UNUSED_PARAM( domain ) )
{
  return true;
}

void SolverBase::outputConfigurationStatistics( DomainPartition const & GEOS_UNUSED_PARAM( domain ) ) const
{
  // For most solvers there is nothing to do.
}

void SolverBase::resetConfigurationToBeginningOfStep( DomainPartition & GEOS_UNUSED_PARAM( domain ) )
{
  // For most solvers there is nothing to do.
}

void SolverBase::resetStateToBeginningOfStep( DomainPartition & GEOS_UNUSED_PARAM( domain ) )
{
  GEOS_ERROR( "SolverBase::ResetStateToBeginningOfStep called!. Should be overridden." );
}

bool SolverBase::resetConfigurationToDefault( DomainPartition & GEOS_UNUSED_PARAM( domain ) ) const
{
  // for most solvers it just breaks the loop.
  return true;
}

void SolverBase::implicitStepComplete( real64 const & GEOS_UNUSED_PARAM( time ),
                                       real64 const & GEOS_UNUSED_PARAM( dt ),
                                       DomainPartition & GEOS_UNUSED_PARAM( domain ) )
{
  GEOS_ERROR( "SolverBase::ImplicitStepComplete called!. Should be overridden." );
}

void SolverBase::cleanup( real64 const GEOS_UNUSED_PARAM( time_n ),
                          integer const GEOS_UNUSED_PARAM( cycleNumber ),
                          integer const GEOS_UNUSED_PARAM( eventCounter ),
                          real64 const GEOS_UNUSED_PARAM( eventProgress ),
                          DomainPartition & GEOS_UNUSED_PARAM( domain ) )
{
  m_solverStatistics.outputStatistics();

  if( getLogLevel() > 0 )
  {
    for( auto & timer : m_timers )
    {
      real64 const time = std::chrono::duration< double >( timer.second ).count();
      real64 const minTime = MpiWrapper::min( time );
      real64 const maxTime = MpiWrapper::max( time );
      if( maxTime > 0 )
      {
        GEOS_LOG_RANK_0( GEOS_FMT( "{}: {} time = {} s (min), {} s (max)", getName(), timer.first, minTime, maxTime ) );
      }
    }
  }
}

Timestamp SolverBase::getMeshModificationTimestamp( DomainPartition & domain ) const
{
  Timestamp meshModificationTimestamp = 0;
  forDiscretizationOnMeshTargets( domain.getMeshBodies(), [&]( string const &,
                                                               MeshLevel & mesh,
                                                               arrayView1d< string const > const & )
  {
    if( meshModificationTimestamp < mesh.getModificationTimestamp() )
    {
      meshModificationTimestamp = mesh.getModificationTimestamp();
    }
  } );
  return meshModificationTimestamp;
}

R1Tensor const SolverBase::gravityVector() const
{
  R1Tensor rval;
  if( dynamicCast< PhysicsSolverManager const * >( &getParent() ) != nullptr )
  {
    rval = getParent().getReference< R1Tensor >( PhysicsSolverManager::viewKeyStruct::gravityVectorString() );
  }
  else
  {
    rval = {0.0, 0.0, -9.81};
  }
  return rval;
}

bool SolverBase::checkSequentialSolutionIncrements( DomainPartition & GEOS_UNUSED_PARAM( domain ) ) const
{
  // default behavior - assume converged
  return true;
}

void SolverBase::saveSequentialIterationState( DomainPartition & GEOS_UNUSED_PARAM( domain ) ) const
{
  // up to specific solver to save what is needed
}

#if defined(GEOSX_USE_PYGEOSX)
PyTypeObject * SolverBase::getPythonType() const
{ return python::getPySolverType(); }
#endif

} // namespace geos<|MERGE_RESOLUTION|>--- conflicted
+++ resolved
@@ -298,7 +298,6 @@
     integer const iterIncreaseLimit = m_nonlinearSolverParameters.timeStepIncreaseIterLimit();
     if( nextDtNewton > currentDt )
     {
-<<<<<<< HEAD
       GEOS_LOG_LEVEL_RANK_0( 1, GEOS_FMT( "{}: solver converged in less than {} iterations, time-step required will be increased.",
                                           getName(), iterIncreaseLimit ) );
     }
@@ -306,17 +305,6 @@
     {
       GEOS_LOG_LEVEL_RANK_0( 1, GEOS_FMT( "{}: solver converged in more than {} iterations, time-step required will be decreased.",
                                           getName(), iterDecreaseLimit ) );
-=======
-      GEOS_LOG_LEVEL_RANK_0( 1, GEOS_FMT(
-                               "{}: Newton solver converged in less than {} iterations, time-step required will be increased.",
-                               getName(), iterIncreaseLimit ));
-    }
-    else if( nextDtNewton < currentDt )
-    {
-      GEOS_LOG_LEVEL_RANK_0( 1, GEOS_FMT(
-                               "{}: Newton solver converged in more than {} iterations, time-step required will be decreased.",
-                               getName(), iterDecreaseLimit ));
->>>>>>> 96e7c4df
     }
   }
   else         // time step size decided based on state change
