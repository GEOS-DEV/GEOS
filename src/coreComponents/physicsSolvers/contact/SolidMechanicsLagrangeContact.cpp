--- conflicted
+++ resolved
@@ -64,14 +64,12 @@
     setInputFlag( InputFlags::REQUIRED ).
     setDescription( "Name of the stabilization to use in the lagrangian contact solver" );
 
-<<<<<<< HEAD
-  appendLogLevelDescription( "logLevel >= 1", "Infos on risidual norm (Rdisplacement, Rtraction, Rtotal)" );
-=======
   registerWrapper( viewKeyStruct::stabilizationScalingCoefficientString(), &m_stabilitzationScalingCoefficient ).
     setInputFlag( InputFlags::OPTIONAL ).
     setApplyDefaultValue( 1.0 ).
     setDescription( "It be used to increase the scale of the stabilization entries. A value < 1.0 results in larger entries in the stabilization matrix." );
->>>>>>> d3783ad1
+
+  appendLogLevelDescription( "logLevel >= 1", "Infos on risidual norm (Rdisplacement, Rtraction, Rtotal)" );
 
   LinearSolverParameters & linSolParams = m_linearSolverParameters.get();
   linSolParams.mgr.strategy = LinearSolverParameters::MGR::StrategyType::lagrangianContactMechanics;
