/*
 * ------------------------------------------------------------------------------------------------------------
 * SPDX-License-Identifier: LGPL-2.1-only
 *
 * Copyright (c) 2016-2024 Lawrence Livermore National Security LLC
 * Copyright (c) 2018-2024 Total, S.A
 * Copyright (c) 2018-2024 The Board of Trustees of the Leland Stanford Junior University
 * Copyright (c) 2023-2024 Chevron
 * Copyright (c) 2019-     GEOS/GEOSX Contributors
 * All rights reserved
 *
 * See top level LICENSE, COPYRIGHT, CONTRIBUTORS, NOTICE, and ACKNOWLEDGEMENTS files for details.
 * ------------------------------------------------------------------------------------------------------------
 */

/**
 * @file SolidMechanicsLagrangeContact.cpp
 *
 */
#define GEOS_DISPATCH_VEM
#include "SolidMechanicsLagrangeContact.hpp"

#include "common/TimingMacros.hpp"
#include "constitutive/ConstitutiveManager.hpp"
#include "constitutive/contact/FrictionSelector.hpp"
#include "constitutive/fluid/singlefluid/SingleFluidBase.hpp"
#include "finiteVolume/FiniteVolumeManager.hpp"
#include "finiteVolume/FluxApproximationBase.hpp"
#include "mesh/DomainPartition.hpp"
#include "discretizationMethods/NumericalMethodsManager.hpp"
#include "mainInterface/ProblemManager.hpp"
#include "mesh/SurfaceElementRegion.hpp"
#include "mesh/MeshForLoopInterface.hpp"
#include "mesh/mpiCommunications/NeighborCommunicator.hpp"
#include "physicsSolvers/fluidFlow/FlowSolverBaseFields.hpp" // needed to register pressure(_n)
#include "physicsSolvers/solidMechanics/SolidMechanicsLagrangianFEM.hpp"
#include "physicsSolvers/contact/ContactFields.hpp"
#include "common/GEOS_RAJA_Interface.hpp"
#include "linearAlgebra/utilities/LAIHelperFunctions.hpp"
#include "linearAlgebra/solvers/PreconditionerJacobi.hpp"
#include "linearAlgebra/solvers/PreconditionerBlockJacobi.hpp"
#include "linearAlgebra/solvers/BlockPreconditioner.hpp"
#include "linearAlgebra/solvers/SeparateComponentPreconditioner.hpp"
#include "finiteElement/elementFormulations/H1_TriangleFace_Lagrange1_Gauss1.hpp"
#include "finiteElement/elementFormulations/H1_QuadrilateralFace_Lagrange1_GaussLegendre2.hpp"

#if defined( __INTEL_COMPILER )
#pragma GCC optimize "O0"
#endif

namespace geos
{

using namespace constitutive;
using namespace dataRepository;
using namespace fields;
using namespace finiteElement;
const localIndex geos::SolidMechanicsLagrangeContact::m_maxFaceNodes = 11;

SolidMechanicsLagrangeContact::SolidMechanicsLagrangeContact( const string & name,
                                                              Group * const parent ):
  ContactSolverBase( name, parent )
{
  registerWrapper( viewKeyStruct::stabilizationNameString(), &m_stabilizationName ).
    setRTTypeName( rtTypes::CustomTypes::groupNameRef ).
    setInputFlag( InputFlags::REQUIRED ).
    setDescription( "Name of the stabilization to use in the lagrangian contact solver" );

  registerWrapper( viewKeyStruct::stabilizationScalingCoefficientString(), &m_stabilitzationScalingCoefficient ).
    setInputFlag( InputFlags::OPTIONAL ).
    setApplyDefaultValue( 1.0 ).
    setDescription( "It be used to increase the scale of the stabilization entries. A value < 1.0 results in larger entries in the stabilization matrix." );

  LinearSolverParameters & linSolParams = m_linearSolverParameters.get();
  linSolParams.mgr.strategy = LinearSolverParameters::MGR::StrategyType::lagrangianContactMechanics;
  linSolParams.mgr.separateComponents = true;
  linSolParams.mgr.displacementFieldName = solidMechanics::totalDisplacement::key();
  linSolParams.dofsPerNode = 3;
}

void SolidMechanicsLagrangeContact::registerDataOnMesh( Group & meshBodies )
{
  ContactSolverBase::registerDataOnMesh( meshBodies );

  forFractureRegionOnMeshTargets( meshBodies, [&] ( SurfaceElementRegion & fractureRegion )
  {
    fractureRegion.forElementSubRegions< SurfaceElementSubRegion >( [&]( SurfaceElementSubRegion & subRegion )
    {
      subRegion.registerWrapper< array3d< real64 > >( viewKeyStruct::rotationMatrixString() ).
        setPlotLevel( PlotLevel::NOPLOT ).
        setRegisteringObjects( this->getName()).
        setDescription( "An array that holds the rotation matrices on the fracture." ).
        reference().resizeDimension< 1, 2 >( 3, 3 );

      subRegion.registerField< fields::contact::deltaTraction >( getName() ).
        reference().resizeDimension< 1 >( 3 );

      subRegion.registerWrapper< array1d< real64 > >( viewKeyStruct::normalTractionToleranceString() ).
        setPlotLevel( PlotLevel::NOPLOT ).
        setRegisteringObjects( this->getName()).
        setDescription( "An array that holds the normal traction tolerance." );

      subRegion.registerWrapper< array1d< real64 > >( viewKeyStruct::normalDisplacementToleranceString() ).
        setPlotLevel( PlotLevel::NOPLOT ).
        setRegisteringObjects( this->getName()).
        setDescription( "An array that holds the normal displacement tolerance." );

      subRegion.registerWrapper< array1d< real64 > >( viewKeyStruct::slidingToleranceString() ).
        setPlotLevel( PlotLevel::NOPLOT ).
        setRegisteringObjects( this->getName()).
        setDescription( "An array that holds the sliding tolerance." );

      // Needed just because SurfaceGenerator initialize the field "pressure" (NEEDED!!!)
      // It is used in "TwoPointFluxApproximation.cpp", called by "SurfaceGenerator.cpp"
      subRegion.registerField< flow::pressure >( getName() ).
        setPlotLevel( PlotLevel::NOPLOT ).
        setRegisteringObjects( this->getName());
      subRegion.registerField< flow::pressure_n >( getName() ).
        setPlotLevel( PlotLevel::NOPLOT ).
        setRegisteringObjects( this->getName());

    } );

    forDiscretizationOnMeshTargets( meshBodies, [&] ( string const &,
                                                      MeshLevel & mesh,
                                                      arrayView1d< string const > const & )
    {
      FaceManager & faceManager = mesh.getFaceManager();

      faceManager.registerWrapper< array1d< real64 > >( viewKeyStruct::transMultiplierString() ).
        setApplyDefaultValue( 1.0 ).
        setPlotLevel( PlotLevel::LEVEL_0 ).
        setRegisteringObjects( this->getName() ).
        setDescription( "An array that holds the permeability transmissibility multipliers" );
    } );

  } );
}

void SolidMechanicsLagrangeContact::initializePreSubGroups()
{
  ContactSolverBase::initializePreSubGroups();

  DomainPartition & domain = this->getGroupByPath< DomainPartition >( "/Problem/domain" );

  // fill stencil targetRegions
  NumericalMethodsManager & numericalMethodManager = domain.getNumericalMethodManager();
  FiniteVolumeManager & fvManager = numericalMethodManager.getFiniteVolumeManager();

  if( fvManager.hasGroup< FluxApproximationBase >( m_stabilizationName ) )
  {

    FluxApproximationBase & fluxApprox = fvManager.getFluxApproximation( m_stabilizationName );
    fluxApprox.addFieldName( contact::traction::key() );
    fluxApprox.setCoeffName( "penaltyStiffness" );


    forDiscretizationOnMeshTargets( domain.getMeshBodies(), [&] ( string const & meshBodyName,
                                                                  MeshLevel & mesh,
                                                                  arrayView1d< string const > const & regionNames )
    {
      mesh.getElemManager().forElementRegions< SurfaceElementRegion >( regionNames,
                                                                       [&]( localIndex const,
                                                                            SurfaceElementRegion const & region )
      {
        array1d< string > & stencilTargetRegions = fluxApprox.targetRegions( meshBodyName );
        stencilTargetRegions.emplace_back( region.getName() );
      } );
    } );
  }

  if ( m_applyLocalYieldAcceleration )
  {
    initializeAccelerationVariables( domain );
  }

}

void SolidMechanicsLagrangeContact::setupSystem( DomainPartition & domain,
                                                 DofManager & dofManager,
                                                 CRSMatrix< real64, globalIndex > & localMatrix,
                                                 ParallelVector & rhs,
                                                 ParallelVector & solution,
                                                 bool const GEOS_UNUSED_PARAM( setSparsity ) )
{
  if( m_precond )
  {
    m_precond->clear();
  }

  // setup monolithic coupled system
  SolverBase::setupSystem( domain, dofManager, localMatrix, rhs, solution, true ); // "true" is to force setSparsity

  if( !m_precond && m_linearSolverParameters.get().solverType != LinearSolverParameters::SolverType::direct )
  {
    createPreconditioner( domain );
  }
}

void SolidMechanicsLagrangeContact::implicitStepSetup( real64 const & time_n,
                                                       real64 const & dt,
                                                       DomainPartition & domain )
{
<<<<<<< HEAD
  // std::cout << "In SolidMechanicsLagrangeContact::implicitStepSetup: " << std::endl;

=======
>>>>>>> 1dc1c139
  computeRotationMatrices( domain );
  computeTolerances( domain );
  computeFaceDisplacementJump( domain );

  SolidMechanicsLagrangianFEM::implicitStepSetup( time_n, dt, domain );
}

void SolidMechanicsLagrangeContact::implicitStepComplete( real64 const & time_n,
                                                          real64 const & dt,
                                                          DomainPartition & domain )
{
  SolidMechanicsLagrangianFEM::implicitStepComplete( time_n, dt, domain );

  forDiscretizationOnMeshTargets( domain.getMeshBodies(), [&] ( string const &,
                                                                MeshLevel & mesh,
                                                                arrayView1d< string const > const & )
  {
    mesh.getElemManager().forElementSubRegions< FaceElementSubRegion >( [&]( FaceElementSubRegion & subRegion )
    {
      arrayView2d< real64 > const & deltaTraction = subRegion.getField< contact::deltaTraction >();
      arrayView2d< real64 const > const & dispJump = subRegion.getField< contact::dispJump >();
      arrayView2d< real64 > const & oldDispJump = subRegion.getField< contact::oldDispJump >();
      arrayView1d< integer const > const & fractureState = subRegion.getField< contact::fractureState >();
      arrayView1d< integer > const & oldFractureState = subRegion.getField< contact::oldFractureState >();

      forAll< parallelHostPolicy >( subRegion.size(), [=] ( localIndex const kfe )
      {
        for( localIndex i = 0; i < 3; ++i )
        {
          deltaTraction[kfe][i] = 0.0;
          oldDispJump[kfe][i] = dispJump[kfe][i];
        }
        oldFractureState[kfe] = fractureState[kfe];
      } );
    } );

    // Need a synchronization of deltaTraction as will be used in AssembleStabilization
    FieldIdentifiers fieldsToBeSync;
    fieldsToBeSync.addElementFields( { contact::deltaTraction::key() },
                                     { getUniqueFractureRegionName() } );

    CommunicationTools::getInstance().synchronizeFields( fieldsToBeSync,
                                                         mesh,
                                                         domain.getNeighbors(),
                                                         true );

  } );
}

SolidMechanicsLagrangeContact::~SolidMechanicsLagrangeContact()
{
  // TODO Auto-generated destructor stub
}

void SolidMechanicsLagrangeContact::computeTolerances( DomainPartition & domain ) const
{
  GEOS_MARK_FUNCTION;

  real64 minNormalTractionTolerance( 1e10 );
  real64 maxNormalTractionTolerance( -1e10 );
  real64 minNormalDisplacementTolerance( 1e10 );
  real64 maxNormalDisplacementTolerance( -1e10 );
  real64 minSlidingTolerance( 1e10 );
  real64 maxSlidingTolerance( -1e10 );

  forDiscretizationOnMeshTargets( domain.getMeshBodies(), [&] ( string const &,
                                                                MeshLevel & mesh,
                                                                arrayView1d< string const > const & )
  {
    FaceManager const & faceManager = mesh.getFaceManager();
    NodeManager const & nodeManager = mesh.getNodeManager();
    ElementRegionManager & elemManager = mesh.getElemManager();

    // Get the "face to element" map (valid for the entire mesh)
    FaceManager::ElemMapType const & faceToElem = faceManager.toElementRelation();
    arrayView2d< localIndex const > const & faceToElemRegion = faceToElem.m_toElementRegion;
    arrayView2d< localIndex const > const & faceToElemSubRegion = faceToElem.m_toElementSubRegion;
    arrayView2d< localIndex const > const & faceToElemIndex = faceToElem.m_toElementIndex;

    // Get the volume for all elements
    ElementRegionManager::ElementViewAccessor< arrayView1d< real64 const > > const elemVolume =
      elemManager.constructViewAccessor< array1d< real64 >, arrayView1d< real64 const > >( ElementSubRegionBase::viewKeyStruct::elementVolumeString() );

    // Get the coordinates for all nodes
    arrayView2d< real64 const, nodes::REFERENCE_POSITION_USD > const & nodePosition = nodeManager.referencePosition();

    // Bulk modulus accessor
    ElementRegionManager::ElementViewAccessor< arrayView1d< real64 const > > const bulkModulus =
      elemManager.constructMaterialViewAccessor< ElasticIsotropic, array1d< real64 >, arrayView1d< real64 const > >( ElasticIsotropic::viewKeyStruct::bulkModulusString() );
    // Shear modulus accessor
    ElementRegionManager::ElementViewAccessor< arrayView1d< real64 const > > const shearModulus =
      elemManager.constructMaterialViewAccessor< ElasticIsotropic, array1d< real64 >, arrayView1d< real64 const > >( ElasticIsotropic::viewKeyStruct::shearModulusString() );

    using NodeMapViewType = arrayView2d< localIndex const, cells::NODE_MAP_USD >;
    ElementRegionManager::ElementViewAccessor< NodeMapViewType > const elemToNode =
      elemManager.constructViewAccessor< CellElementSubRegion::NodeMapType, NodeMapViewType >( ElementSubRegionBase::viewKeyStruct::nodeListString() );
    ElementRegionManager::ElementViewConst< NodeMapViewType > const elemToNodeView = elemToNode.toNestedViewConst();

    elemManager.forElementSubRegions< FaceElementSubRegion >( [&]( FaceElementSubRegion & subRegion )
    {
      if( subRegion.hasField< contact::traction >() )
      {
        arrayView1d< integer const > const & ghostRank = subRegion.ghostRank();
        arrayView1d< real64 const > const & faceArea = subRegion.getElementArea().toViewConst();
        arrayView3d< real64 const > const & faceRotationMatrix = subRegion.getReference< array3d< real64 > >( viewKeyStruct::rotationMatrixString() );
        ArrayOfArraysView< localIndex const > const & elemsToFaces = subRegion.faceList().toViewConst();

        arrayView1d< real64 > const & normalTractionTolerance =
          subRegion.getReference< array1d< real64 > >( viewKeyStruct::normalTractionToleranceString() );
        arrayView1d< real64 > const & normalDisplacementTolerance =
          subRegion.getReference< array1d< real64 > >( viewKeyStruct::normalDisplacementToleranceString() );
        arrayView1d< real64 > const & slidingTolerance =
          subRegion.getReference< array1d< real64 > >( viewKeyStruct::slidingToleranceString() );

        RAJA::ReduceMin< ReducePolicy< parallelHostPolicy >, real64 > minSubRegionNormalTractionTolerance( 1e10 );
        RAJA::ReduceMax< ReducePolicy< parallelHostPolicy >, real64 > maxSubRegionNormalTractionTolerance( -1e10 );
        RAJA::ReduceMin< ReducePolicy< parallelHostPolicy >, real64 > minSubRegionNormalDisplacementTolerance( 1e10 );
        RAJA::ReduceMax< ReducePolicy< parallelHostPolicy >, real64 > maxSubRegionNormalDisplacementTolerance( -1e10 );
        RAJA::ReduceMin< ReducePolicy< parallelHostPolicy >, real64 > minSubRegionSlidingTolerance( 1e10 );
        RAJA::ReduceMax< ReducePolicy< parallelHostPolicy >, real64 > maxSubRegionSlidingTolerance( -1e10 );

        forAll< parallelHostPolicy >( subRegion.size(), [=] ( localIndex const kfe )
        {
          if( ghostRank[kfe] < 0 )
          {
            real64 const area = faceArea[kfe];
            // approximation of the stiffness along coordinate directions
            // ( first, second ) index -> ( element index, direction )
            // 1. T -> top (index 0), B -> bottom (index 1)
            // 2. the coordinate direction (x, y, z)
            real64 stiffDiagApprox[ 2 ][ 3 ];
            real64 averageYoungModulus = 0.0;
            real64 averageConstrainedModulus = 0.0;
            real64 averageBoxSize0 = 0.0;

            for( localIndex i = 0; i < elemsToFaces.sizeOfArray( kfe ); ++i )
            {
              localIndex const faceIndex = elemsToFaces[kfe][i];
              localIndex const er = faceToElemRegion[faceIndex][0];
              localIndex const esr = faceToElemSubRegion[faceIndex][0];
              localIndex const ei = faceToElemIndex[faceIndex][0];

              real64 const volume = elemVolume[er][esr][ei];

              // Get the "element to node" map for the specific region/subregion
              NodeMapViewType const & cellElemsToNodes = elemToNodeView[er][esr];
              localIndex const numNodesPerElem = cellElemsToNodes.size( 1 );

              // Compute the box size
              real64 maxSize[3];
              real64 minSize[3];
              for( localIndex j = 0; j < 3; ++j )
              {
                maxSize[j] = nodePosition[cellElemsToNodes[ei][0]][j];
                minSize[j] = nodePosition[cellElemsToNodes[ei][0]][j];
              }
              for( localIndex a = 1; a < numNodesPerElem; ++a )
              {
                for( localIndex j = 0; j < 3; ++j )
                {
                  maxSize[j] = fmax( maxSize[j], nodePosition[cellElemsToNodes[ei][a]][j] );
                  minSize[j] = fmin( minSize[j], nodePosition[cellElemsToNodes[ei][a]][j] );
                }
              }

              real64 boxSize[3];
              for( localIndex j = 0; j < 3; ++j )
              {
                boxSize[j] = maxSize[j] - minSize[j];
              }

              // Get linear elastic isotropic constitutive parameters for the element
              real64 const K = bulkModulus[er][esr][ei];
              real64 const G = shearModulus[er][esr][ei];
              real64 const E = 9.0 * K * G / ( 3.0 * K + G );
              real64 const nu = ( 3.0 * K - 2.0 * G ) / ( 2.0 * ( 3.0 * K + G ) );
              real64 const M = K + 4.0 / 3.0 * G;

              // Combine E and nu to obtain a stiffness approximation (like it was an hexahedron)
              for( localIndex j = 0; j < 3; ++j )
              {
                stiffDiagApprox[ i ][ j ] = E / ( ( 1.0 + nu )*( 1.0 - 2.0*nu ) ) * 4.0 / 9.0 * ( 2.0 - 3.0 * nu ) * volume / ( boxSize[j]*boxSize[j] );
              }

              averageYoungModulus += 0.5*E;
              averageConstrainedModulus += 0.5*M;
              averageBoxSize0 += 0.5*boxSize[0];
            }

            // Average the stiffness and compute the inverse
            real64 invStiffApprox[ 3 ][ 3 ] = { { 0 } };
            for( localIndex j = 0; j < 3; ++j )
            {
              invStiffApprox[ j ][ j ] = ( stiffDiagApprox[ 0 ][ j ] + stiffDiagApprox[ 1 ][ j ] ) / ( stiffDiagApprox[ 0 ][ j ] * stiffDiagApprox[ 1 ][ j ] );
            }

            // Rotate in the local reference system, computing R^T * (invK) * R
            real64 temp[ 3 ][ 3 ];
            LvArray::tensorOps::Rij_eq_AkiBkj< 3, 3, 3 >( temp, faceRotationMatrix[ kfe ], invStiffApprox );
            real64 rotatedInvStiffApprox[ 3 ][ 3 ];
            LvArray::tensorOps::Rij_eq_AikBkj< 3, 3, 3 >( rotatedInvStiffApprox, temp, faceRotationMatrix[ kfe ] );
            LvArray::tensorOps::scale< 3, 3 >( rotatedInvStiffApprox, area );

            // Finally, compute tolerances for the given fracture element

            normalDisplacementTolerance[kfe] = rotatedInvStiffApprox[ 0 ][ 0 ] * averageYoungModulus / 2.e+7;
            minSubRegionNormalDisplacementTolerance.min( normalDisplacementTolerance[kfe] );
            maxSubRegionNormalDisplacementTolerance.max( normalDisplacementTolerance[kfe] );

            slidingTolerance[kfe] = sqrt( rotatedInvStiffApprox[ 1 ][ 1 ] * rotatedInvStiffApprox[ 1 ][ 1 ] +
                                          rotatedInvStiffApprox[ 2 ][ 2 ] * rotatedInvStiffApprox[ 2 ][ 2 ] ) * averageYoungModulus / 2.e+7;
            minSubRegionSlidingTolerance.min( slidingTolerance[kfe] );
            maxSubRegionSlidingTolerance.max( slidingTolerance[kfe] );

            normalTractionTolerance[kfe] = 1.0 / 2.0 * averageConstrainedModulus / averageBoxSize0 * normalDisplacementTolerance[kfe];
            minSubRegionNormalTractionTolerance.min( normalTractionTolerance[kfe] );
            maxSubRegionNormalTractionTolerance.max( normalTractionTolerance[kfe] );
          }
        } );

        minNormalDisplacementTolerance = std::min( minNormalDisplacementTolerance, minSubRegionNormalDisplacementTolerance.get() );
        maxNormalDisplacementTolerance = std::max( maxNormalDisplacementTolerance, maxSubRegionNormalDisplacementTolerance.get() );
        minSlidingTolerance = std::min( minSlidingTolerance, minSubRegionSlidingTolerance.get() );
        maxSlidingTolerance = std::max( maxSlidingTolerance, maxSubRegionSlidingTolerance.get() );
        minNormalTractionTolerance = std::min( minNormalTractionTolerance, minSubRegionNormalTractionTolerance.get() );
        maxNormalTractionTolerance = std::max( maxNormalTractionTolerance, maxSubRegionNormalTractionTolerance.get() );
      }
    } );
  } );

  GEOS_LOG_LEVEL_RANK_0( 2, GEOS_FMT( "{}: normal displacement tolerance = [{}, {}], sliding tolerance = [{}, {}], normal traction tolerance = [{}, {}]",
                                      this->getName(), minNormalDisplacementTolerance, maxNormalDisplacementTolerance,
                                      minSlidingTolerance, maxSlidingTolerance,
                                      minNormalTractionTolerance, maxNormalTractionTolerance ) );
}

void SolidMechanicsLagrangeContact::resetStateToBeginningOfStep( DomainPartition & domain )
{
  SolidMechanicsLagrangianFEM::resetStateToBeginningOfStep( domain );

  forDiscretizationOnMeshTargets( domain.getMeshBodies(), [&] ( string const &,
                                                                MeshLevel & mesh,
                                                                arrayView1d< string const > const & )
  {
    ElementRegionManager & elemManager = mesh.getElemManager();

    elemManager.forElementSubRegions< FaceElementSubRegion >( [&]( FaceElementSubRegion & subRegion )
    {
      arrayView2d< real64 > const & traction = subRegion.getField< contact::traction >();
      arrayView2d< real64 > const & deltaTraction = subRegion.getField< contact::deltaTraction >();
      arrayView2d< real64 > const & dispJump = subRegion.getField< contact::dispJump >();
      arrayView2d< real64 const > const & oldDispJump = subRegion.getField< contact::oldDispJump >();

      arrayView1d< integer > const & fractureState = subRegion.getField< contact::fractureState >();
      arrayView1d< integer const > const & oldFractureState = subRegion.getField< contact::oldFractureState >();

      forAll< parallelHostPolicy >( subRegion.size(), [=] ( localIndex const kfe )
      {
        for( localIndex i = 0; i < 3; ++i )
        {
          traction[kfe][i] -= deltaTraction[kfe][i];
          deltaTraction[kfe][i] = 0.0;

          dispJump[kfe][i] = oldDispJump[kfe][i];
        }
        fractureState[kfe] = oldFractureState[kfe];
      } );
    } );
  } );
}

void SolidMechanicsLagrangeContact::computeFaceDisplacementJump( DomainPartition & domain )
{
  forDiscretizationOnMeshTargets( domain.getMeshBodies(), [&] ( string const &,
                                                                MeshLevel & mesh,
                                                                arrayView1d< string const > const & regionNames )
  {
    NodeManager const & nodeManager = mesh.getNodeManager();
    FaceManager & faceManager = mesh.getFaceManager();
    EdgeManager const & edgeManager = mesh.getEdgeManager();
    ElementRegionManager & elemManager = mesh.getElemManager();

    ArrayOfArraysView< localIndex const > const faceToNodeMap = faceManager.nodeList().toViewConst();
    ArrayOfArraysView< localIndex const > const faceToEdgeMap = faceManager.edgeList().toViewConst();
    arrayView2d< localIndex const > const & edgeToNodeMap = edgeManager.nodeList().toViewConst();
    arrayView2d< real64 const > faceCenters = faceManager.faceCenter();
    arrayView2d< real64 const > faceNormals = faceManager.faceNormal();
    arrayView1d< real64 const > faceAreas = faceManager.faceArea();

    // Get the coordinates for all nodes
    arrayView2d< real64 const, nodes::REFERENCE_POSITION_USD > const & nodePosition = nodeManager.referencePosition();
    arrayView2d< real64 const, nodes::TOTAL_DISPLACEMENT_USD > const & u =
      nodeManager.getField< solidMechanics::totalDisplacement >();

    elemManager.forElementSubRegions< FaceElementSubRegion >( regionNames,
                                                              [&]( localIndex const,
                                                                   FaceElementSubRegion & subRegion )
    {
      if( subRegion.hasField< contact::traction >() )
      {
        arrayView3d< real64 > const &
        rotationMatrix = subRegion.getReference< array3d< real64 > >( viewKeyStruct::rotationMatrixString() );
        ArrayOfArraysView< localIndex const > const & elemsToFaces = subRegion.faceList().toViewConst();
        arrayView1d< real64 const > const & area = subRegion.getElementArea().toViewConst();

        arrayView2d< real64 > const & dispJump = subRegion.getField< contact::dispJump >();
        arrayView1d< real64 > const & slip = subRegion.getField< fields::contact::slip >();
        arrayView1d< real64 > const & aperture = subRegion.getField< fields::elementAperture >();

        forAll< parallelHostPolicy >( subRegion.size(), [=] ( localIndex const kfe )
        {
          if( elemsToFaces.sizeOfArray( kfe ) != 2 )
          {
            return;
          }

          // Contact constraints
          localIndex const numNodesPerFace = faceToNodeMap.sizeOfArray( elemsToFaces[kfe][0] );

          stackArray1d< real64, FaceManager::maxFaceNodes() > nodalArea0;
          stackArray1d< real64, FaceManager::maxFaceNodes() > nodalArea1;
          computeFaceNodalArea( elemsToFaces[kfe][0],
                                nodePosition,
                                faceToNodeMap,
                                faceToEdgeMap,
                                edgeToNodeMap,
                                faceCenters,
                                faceNormals,
                                faceAreas,
                                nodalArea0 );

          computeFaceNodalArea( elemsToFaces[kfe][1],
                                nodePosition,
                                faceToNodeMap,
                                faceToEdgeMap,
                                edgeToNodeMap,
                                faceCenters,
                                faceNormals,
                                faceAreas,
                                nodalArea1 );

          real64 globalJumpTemp[ 3 ] = { 0 };
          for( localIndex a = 0; a < numNodesPerFace; ++a )
          {
            for( localIndex i = 0; i < 3; ++i )
            {
              globalJumpTemp[ i ] +=
                ( -u[faceToNodeMap( elemsToFaces[kfe][0], a )][i] * nodalArea0[a]
                  +u[faceToNodeMap( elemsToFaces[kfe][1], a )][i] * nodalArea1[a] ) / area[kfe];
            }
          }

          real64 dispJumpTemp[ 3 ];
          LvArray::tensorOps::Ri_eq_AjiBj< 3, 3 >( dispJumpTemp, rotationMatrix[ kfe ], globalJumpTemp );
          LvArray::tensorOps::copy< 3 >( dispJump[ kfe ], dispJumpTemp );

          slip[ kfe ] = LvArray::math::sqrt( LvArray::math::square( dispJump( kfe, 1 ) ) +
                                             LvArray::math::square( dispJump( kfe, 2 ) ) );
          aperture[ kfe ] = dispJump[ kfe ][ 0 ];
        } );
      }
    } );
  } );
}

void SolidMechanicsLagrangeContact::setupDofs( DomainPartition const & domain,
                                               DofManager & dofManager ) const
{
  GEOS_MARK_FUNCTION;

  SolidMechanicsLagrangianFEM::setupDofs( domain, dofManager );

  // restrict coupling to fracture regions only
  map< std::pair< string, string >, array1d< string > > meshTargets;
  forDiscretizationOnMeshTargets( domain.getMeshBodies(), [&] ( string const & meshBodyName,
                                                                MeshLevel const & meshLevel,
                                                                arrayView1d< string const > const & regionNames )
  {
    array1d< string > regions;
    ElementRegionManager const & elementRegionManager = meshLevel.getElemManager();
    elementRegionManager.forElementRegions< SurfaceElementRegion >( regionNames,
                                                                    [&]( localIndex const,
                                                                         SurfaceElementRegion const & region )
    {
      regions.emplace_back( region.getName() );
    } );
    meshTargets[std::make_pair( meshBodyName, meshLevel.getName())] = std::move( regions );
  } );

  dofManager.addField( contact::traction::key(),
                       FieldLocation::Elem,
                       3,
                       meshTargets );

  dofManager.addCoupling( solidMechanics::totalDisplacement::key(),
                          contact::traction::key(),
                          DofManager::Connector::Elem,
                          meshTargets );

  NumericalMethodsManager const & numericalMethodManager = domain.getNumericalMethodManager();
  FiniteVolumeManager const & fvManager = numericalMethodManager.getFiniteVolumeManager();
  FluxApproximationBase const & stabilizationMethod = fvManager.getFluxApproximation( m_stabilizationName );

  dofManager.addCoupling( contact::traction::key(), stabilizationMethod );
}

void SolidMechanicsLagrangeContact::assembleSystem( real64 const time,
                                                    real64 const dt,
                                                    DomainPartition & domain,
                                                    DofManager const & dofManager,
                                                    CRSMatrixView< real64, globalIndex const > const & localMatrix,
                                                    arrayView1d< real64 > const & localRhs )
{
  GEOS_MARK_FUNCTION;

  synchronizeFractureState( domain );

  SolidMechanicsLagrangianFEM::assembleSystem( time,
                                               dt,
                                               domain,
                                               dofManager,
                                               localMatrix,
                                               localRhs );

  assembleContact( domain, dofManager, localMatrix, localRhs );

  // for sequential: add (fixed) pressure force contribution into residual (no derivatives)
  if( m_isFixedStressPoromechanicsUpdate )
  {
    forDiscretizationOnMeshTargets( domain.getMeshBodies(), [&]( string const &,
                                                                 MeshLevel const & mesh,
                                                                 arrayView1d< string const > const & regionNames )
    {
      assembleForceResidualPressureContribution( mesh, regionNames, dofManager, localMatrix, localRhs );
    } );
  }
}

void SolidMechanicsLagrangeContact::assembleContact( DomainPartition & domain,
                                                     DofManager const & dofManager,
                                                     CRSMatrixView< real64, globalIndex const > const & localMatrix,
                                                     arrayView1d< real64 > const & localRhs )
{
  forDiscretizationOnMeshTargets( domain.getMeshBodies(), [&] ( string const &,
                                                                MeshLevel & mesh,
                                                                arrayView1d< string const > const & regionNames )
  {
    /// assemble Kut
    assembleForceResidualDerivativeWrtTraction( mesh, regionNames, dofManager, localMatrix, localRhs );
    /// assemble Ktu, Ktt blocks.
    assembleTractionResidualDerivativeWrtDisplacementAndTraction( mesh, regionNames, dofManager, localMatrix, localRhs );
    /// assemble stabilization
    assembleStabilization( mesh, domain.getNumericalMethodManager(), dofManager, localMatrix, localRhs );
  } );
}

void SolidMechanicsLagrangeContact::
  assembleForceResidualPressureContribution( MeshLevel const & mesh,
                                             arrayView1d< string const > const & regionNames,
                                             DofManager const & dofManager,
                                             CRSMatrixView< real64, globalIndex const > const & localMatrix,
                                             arrayView1d< real64 > const & localRhs )
{
  GEOS_MARK_FUNCTION;

  FaceManager const & faceManager = mesh.getFaceManager();
  NodeManager const & nodeManager = mesh.getNodeManager();
  EdgeManager const & edgeManager = mesh.getEdgeManager();
  ElementRegionManager const & elemManager = mesh.getElemManager();

  ArrayOfArraysView< localIndex const > const faceToNodeMap = faceManager.nodeList().toViewConst();
  ArrayOfArraysView< localIndex const > const faceToEdgeMap = faceManager.edgeList().toViewConst();
  arrayView2d< localIndex const > const & edgeToNodeMap = edgeManager.nodeList().toViewConst();
  arrayView2d< real64 const > faceCenters = faceManager.faceCenter();
  arrayView2d< real64 const > faceNormal = faceManager.faceNormal();
  arrayView1d< real64 const > faceAreas = faceManager.faceArea();

  string const & dispDofKey = dofManager.getKey( solidMechanics::totalDisplacement::key() );

  arrayView1d< globalIndex const > const &
  dispDofNumber = nodeManager.getReference< globalIndex_array >( dispDofKey );
  globalIndex const rankOffset = dofManager.rankOffset();

  // Get the coordinates for all nodes
  arrayView2d< real64 const, nodes::REFERENCE_POSITION_USD > const & nodePosition = nodeManager.referencePosition();

  elemManager.forElementSubRegions< FaceElementSubRegion >( regionNames,
                                                            [&]( localIndex const,
                                                                 FaceElementSubRegion const & subRegion )
  {
    arrayView1d< real64 const > const & pressure = subRegion.getReference< array1d< real64 > >( flow::pressure::key() );
    ArrayOfArraysView< localIndex const > const & elemsToFaces = subRegion.faceList().toViewConst();

    forAll< serialPolicy >( subRegion.size(), [=]( localIndex const kfe )
    {
      localIndex const kf0 = elemsToFaces[kfe][0];
      localIndex const numNodesPerFace = faceToNodeMap.sizeOfArray( kf0 );

      real64 Nbar[3];
      Nbar[ 0 ] = faceNormal[elemsToFaces[kfe][0]][0] - faceNormal[elemsToFaces[kfe][1]][0];
      Nbar[ 1 ] = faceNormal[elemsToFaces[kfe][0]][1] - faceNormal[elemsToFaces[kfe][1]][1];
      Nbar[ 2 ] = faceNormal[elemsToFaces[kfe][0]][2] - faceNormal[elemsToFaces[kfe][1]][2];
      LvArray::tensorOps::normalize< 3 >( Nbar );

      globalIndex rowDOF[3 * m_maxFaceNodes];
      real64 nodeRHS[3 * m_maxFaceNodes];
      stackArray1d< real64, 3 * m_maxFaceNodes > dRdP( 3*m_maxFaceNodes );

      for( localIndex kf=0; kf<2; ++kf )
      {
        localIndex const faceIndex = elemsToFaces[kfe][kf];
        // Compute local area contribution for each node
        stackArray1d< real64, FaceManager::maxFaceNodes() > nodalArea;
        computeFaceNodalArea( elemsToFaces[kfe][kf],
                              nodePosition,
                              faceToNodeMap,
                              faceToEdgeMap,
                              edgeToNodeMap,
                              faceCenters,
                              faceNormal,
                              faceAreas,
                              nodalArea );

        for( localIndex a=0; a<numNodesPerFace; ++a )
        {
          real64 const nodalForceMag = -( pressure[kfe] ) * nodalArea[a];
          real64 globalNodalForce[ 3 ];
          LvArray::tensorOps::scaledCopy< 3 >( globalNodalForce, Nbar, nodalForceMag );

          for( localIndex i=0; i<3; ++i )
          {
            rowDOF[3*a+i] = dispDofNumber[faceToNodeMap( faceIndex, a )] + LvArray::integerConversion< globalIndex >( i );
            // Opposite sign w.r.t. theory because of minus sign in stiffness matrix definition (K < 0)
            nodeRHS[3*a+i] = +globalNodalForce[i] * pow( -1, kf );
          }
        }

        for( localIndex idof = 0; idof < numNodesPerFace * 3; ++idof )
        {
          localIndex const localRow = LvArray::integerConversion< localIndex >( rowDOF[idof] - rankOffset );

          if( localRow >= 0 && localRow < localMatrix.numRows() )
          {
            RAJA::atomicAdd( parallelHostAtomic{}, &localRhs[localRow], nodeRHS[idof] );
          }
        }
      }
    } );
  } );
}

real64 SolidMechanicsLagrangeContact::calculateResidualNorm( real64 const & time,
                                                             real64 const & dt,
                                                             DomainPartition const & domain,
                                                             DofManager const & dofManager,
                                                             arrayView1d< real64 const > const & localRhs )
{
  GEOS_MARK_FUNCTION;

  real64 const solidResidual = SolidMechanicsLagrangianFEM::calculateResidualNorm( time, dt, domain, dofManager, localRhs );

  real64 const contactResidual = calculateContactResidualNorm( domain, dofManager, localRhs );

  return sqrt( solidResidual * solidResidual + contactResidual * contactResidual );
}

real64 SolidMechanicsLagrangeContact::calculateContactResidualNorm( DomainPartition const & domain,
                                                                    DofManager const & dofManager,
                                                                    arrayView1d< real64 const > const & localRhs )
{
  string const & dofKey = dofManager.getKey( contact::traction::key() );
  globalIndex const rankOffset = dofManager.rankOffset();

  real64 stickResidual = 0.0;
  real64 slipResidual = 0.0;
  real64 slipNormalizer = 0.0;
  real64 openResidual = 0.0;
  real64 openNormalizer = 0.0;

  forDiscretizationOnMeshTargets( domain.getMeshBodies(), [&] ( string const &,
                                                                MeshLevel const & mesh,
                                                                arrayView1d< string const > const & regionNames )
  {
    mesh.getElemManager().forElementSubRegions< FaceElementSubRegion >( regionNames,
                                                                        [&]( localIndex const, FaceElementSubRegion const & subRegion )
    {
      arrayView1d< globalIndex const > const & dofNumber = subRegion.getReference< array1d< globalIndex > >( dofKey );
      arrayView1d< integer const > const & ghostRank = subRegion.ghostRank();
      arrayView1d< integer const > const & fractureState = subRegion.getField< contact::fractureState >();
      arrayView1d< real64 const > const & area = subRegion.getElementArea();

      RAJA::ReduceSum< parallelHostReduce, real64 > stickSum( 0.0 );
      RAJA::ReduceSum< parallelHostReduce, real64 > slipSum( 0.0 );
      RAJA::ReduceMax< parallelHostReduce, real64 > slipMax( 0.0 );
      RAJA::ReduceSum< parallelHostReduce, real64 > openSum( 0.0 );
      RAJA::ReduceMax< parallelHostReduce, real64 > openMax( 0.0 );
      forAll< parallelHostPolicy >( subRegion.size(), [=] ( localIndex const k )
      {
        if( ghostRank[k] < 0 )
        {
          localIndex const localRow = LvArray::integerConversion< localIndex >( dofNumber[k] - rankOffset );
          switch( fractureState[k] )
          {
            case contact::FractureState::Stick:
              {
                for( localIndex dim = 0; dim < 3; ++dim )
                {
                  real64 const norm = localRhs[localRow + dim] / area[k];
                  stickSum += norm * norm;
                }
                break;
              }
            case contact::FractureState::Slip:
            case contact::FractureState::NewSlip:
              {
                for( localIndex dim = 0; dim < 3; ++dim )
                {
                  slipSum += localRhs[localRow + dim] * localRhs[localRow + dim];
                  slipMax.max( LvArray::math::abs( localRhs[localRow + dim] ) );
                }
                break;
              }
            case contact::FractureState::Open:
              {
                for( localIndex dim = 0; dim < 3; ++dim )
                {
                  openSum += localRhs[localRow + dim] * localRhs[localRow + dim];
                  openMax.max( LvArray::math::abs( localRhs[localRow + dim] ) );
                }
                break;
              }
          }
        }
      } );

      stickResidual += stickSum.get();
      slipResidual += slipSum.get();
      slipNormalizer = LvArray::math::max( slipNormalizer, slipMax.get());
      openResidual += openSum.get();
      openNormalizer = LvArray::math::max( openNormalizer, openMax.get());
    } );
  } );

  stickResidual = MpiWrapper::sum( stickResidual );
  stickResidual = sqrt( stickResidual );

  slipResidual = MpiWrapper::sum( slipResidual );
  slipNormalizer = MpiWrapper::max( slipNormalizer );
  slipResidual = sqrt( slipResidual ) / ( slipNormalizer + 1.0 );

  openResidual = MpiWrapper::sum( openResidual );
  openNormalizer = MpiWrapper::max( openNormalizer );
  openResidual = sqrt( openResidual ) / ( openNormalizer + 1.0 );

  if( getLogLevel() >= 1 && logger::internal::rank==0 )
  {
    std::cout << GEOS_FMT( "        ( Rstick Rslip Ropen ) = ( {:15.6e} {:15.6e} {:15.6e} )", stickResidual, slipResidual, openResidual );
  }

  return sqrt( stickResidual * stickResidual + slipResidual * slipResidual + openResidual * openResidual );
}

void SolidMechanicsLagrangeContact::createPreconditioner( DomainPartition const & domain )
{
  if( m_linearSolverParameters.get().preconditionerType == LinearSolverParameters::PreconditionerType::block )
  {
    // TODO: move among inputs (xml)
    string const leadingBlockApproximation = "blockJacobi";

    LinearSolverParameters mechParams = getLinearSolverParameters();
    // Because of boundary conditions
    mechParams.isSymmetric = false;

    std::unique_ptr< BlockPreconditioner< LAInterface > > precond;
    std::unique_ptr< PreconditionerBase< LAInterface > > tracPrecond;

    if( leadingBlockApproximation == "jacobi" )
    {
      precond = std::make_unique< BlockPreconditioner< LAInterface > >( BlockShapeOption::LowerUpperTriangular,
                                                                        SchurComplementOption::FirstBlockDiagonal,
                                                                        BlockScalingOption::UserProvided );
      // Using GEOSX implementation of Jacobi preconditioner
      // tracPrecond = std::make_unique< PreconditionerJacobi< LAInterface > >();

      // Using LAI implementation of Jacobi preconditioner
      LinearSolverParameters tracParams;
      tracParams.preconditionerType = LinearSolverParameters::PreconditionerType::jacobi;
      tracPrecond = LAInterface::createPreconditioner( tracParams );
    }
    else if( leadingBlockApproximation == "blockJacobi" )
    {
      precond = std::make_unique< BlockPreconditioner< LAInterface > >( BlockShapeOption::LowerUpperTriangular,
                                                                        SchurComplementOption::FirstBlockUserDefined,
                                                                        BlockScalingOption::UserProvided );
      tracPrecond = std::make_unique< PreconditionerBlockJacobi< LAInterface > >( mechParams.dofsPerNode );
    }
    else
    {
      GEOS_ERROR( "SolidMechanicsLagrangeContact::CreatePreconditioner leadingBlockApproximation option " << leadingBlockApproximation << " not supported" );
    }

    // Preconditioner for the leading block: tracPrecond
    precond->setupBlock( 0,
                         { { contact::traction::key(), { 3, true } } },
                         std::move( tracPrecond ) );

    if( mechParams.amg.nullSpaceType == LinearSolverParameters::AMG::NullSpaceType::rigidBodyModes )
    {
      if( getRigidBodyModes().empty() )
      {
        MeshLevel const & mesh = domain.getMeshBody( 0 ).getBaseDiscretization();
        LAIHelperFunctions::computeRigidBodyModes( mesh,
                                                   m_dofManager,
                                                   { solidMechanics::totalDisplacement::key() },
                                                   getRigidBodyModes() );
      }
    }

    // Preconditioner for the Schur complement: mechPrecond
    std::unique_ptr< PreconditionerBase< LAInterface > > mechPrecond = LAInterface::createPreconditioner( mechParams, getRigidBodyModes() );
    precond->setupBlock( 1,
                         { { solidMechanics::totalDisplacement::key(), { 3, true } } },
                         std::move( mechPrecond ) );

    m_precond = std::move( precond );
  }
  else
  {
    //TODO: Revisit this part such that is coherent across physics solver
    //m_precond = LAInterface::createPreconditioner( m_linearSolverParameters.get() );
  }
}

void SolidMechanicsLagrangeContact::computeRotationMatrices( DomainPartition & domain ) const
{
  GEOS_MARK_FUNCTION;
  forDiscretizationOnMeshTargets( domain.getMeshBodies(), [&] ( string const &,
                                                                MeshLevel & mesh,
                                                                arrayView1d< string const > const & regionNames )
  {
    FaceManager const & faceManager = mesh.getFaceManager();

    arrayView2d< real64 const > const faceNormal = faceManager.faceNormal();

    mesh.getElemManager().forElementSubRegions< FaceElementSubRegion >( regionNames,
                                                                        [&]( localIndex const,
                                                                             FaceElementSubRegion & subRegion )
    {
      ArrayOfArraysView< localIndex const > const & elemsToFaces = subRegion.faceList().toViewConst();

      arrayView3d< real64 > const &
      rotationMatrix = subRegion.getReference< array3d< real64 > >( viewKeyStruct::rotationMatrixString() );
      arrayView2d< real64 > const unitNormal   = subRegion.getNormalVector();
      arrayView2d< real64 > const unitTangent1 = subRegion.getTangentVector1();
      arrayView2d< real64 > const unitTangent2 = subRegion.getTangentVector2();

      forAll< parallelHostPolicy >( subRegion.size(), [=]( localIndex const kfe )
      {
        if( elemsToFaces.sizeOfArray( kfe ) != 2 )
        {
          return;
        }

        localIndex const f0 = elemsToFaces[kfe][0];
        localIndex const f1 = elemsToFaces[kfe][1];

        stackArray1d< real64, 3 > Nbar( 3 );
        Nbar[ 0 ] = faceNormal[f0][0] - faceNormal[f1][0];
        Nbar[ 1 ] = faceNormal[f0][1] - faceNormal[f1][1];
        Nbar[ 2 ] = faceNormal[f0][2] - faceNormal[f1][2];
        LvArray::tensorOps::normalize< 3 >( Nbar );

        computationalGeometry::RotationMatrix_3D( Nbar.toSliceConst(), rotationMatrix[kfe] );
        real64 const columnVector1[3] = { rotationMatrix[kfe][ 0 ][ 1 ],
                                          rotationMatrix[kfe][ 1 ][ 1 ],
                                          rotationMatrix[kfe][ 2 ][ 1 ] };

        real64 const columnVector2[3] = { rotationMatrix[kfe][ 0 ][ 2 ],
                                          rotationMatrix[kfe][ 1 ][ 2 ],
                                          rotationMatrix[kfe][ 2 ][ 2 ] };

        LvArray::tensorOps::copy< 3 >( unitNormal[kfe], Nbar );
        LvArray::tensorOps::copy< 3 >( unitTangent1[kfe], columnVector1 );
        LvArray::tensorOps::copy< 3 >( unitTangent2[kfe], columnVector2 );
      } );
    } );
  } );
}

void SolidMechanicsLagrangeContact::computeFaceIntegrals( arrayView2d< real64 const, nodes::REFERENCE_POSITION_USD > const & nodesCoords,
                                                          localIndex const (&faceToNodes)[11],
                                                          localIndex const (&faceToEdges)[11],
                                                          localIndex const & numFaceVertices,
                                                          real64 const & faceArea,
                                                          real64 const (&faceCenter)[3],
                                                          real64 const (&faceNormal)[3],
                                                          arrayView2d< localIndex const > const & edgeToNodes,
                                                          real64 const & invCellDiameter,
                                                          real64 const (&cellCenter)[3],
                                                          stackArray1d< real64, FaceManager::maxFaceNodes() > & basisIntegrals,
                                                          real64 (& threeDMonomialIntegrals)[3] ) const
{
  GEOS_MARK_FUNCTION;
  localIndex const MFN = m_maxFaceNodes; // Max number of face vertices.
  basisIntegrals.resize( numFaceVertices );
  // Rotate the face.
  //  - compute rotation matrix.
  real64 faceRotationMatrix[ 3 ][ 3 ];
  computationalGeometry::RotationMatrix_3D( faceNormal, faceRotationMatrix );
  //  - below we compute the diameter, the rotated vertices and the rotated center.
  real64 faceRotatedVertices[ MFN ][ 2 ];
  real64 faceDiameter = 0;

  for( localIndex numVertex = 0; numVertex < numFaceVertices; ++numVertex )
  {
    // apply the transpose (that is the inverse) of the rotation matrix to face vertices.
    // NOTE:
    // the second and third rows of the transpose of the rotation matrix rotate on the 2D face.
    faceRotatedVertices[numVertex][0] =
      faceRotationMatrix[ 0 ][ 1 ]*nodesCoords( faceToNodes[ numVertex ], 0 ) +
      faceRotationMatrix[ 1 ][ 1 ]*nodesCoords( faceToNodes[ numVertex ], 1 ) +
      faceRotationMatrix[ 2 ][ 1 ]*nodesCoords( faceToNodes[ numVertex ], 2 );
    faceRotatedVertices[numVertex][1] =
      faceRotationMatrix[ 0 ][ 2 ]*nodesCoords( faceToNodes[ numVertex ], 0 ) +
      faceRotationMatrix[ 1 ][ 2 ]*nodesCoords( faceToNodes[ numVertex ], 1 ) +
      faceRotationMatrix[ 2 ][ 2 ]*nodesCoords( faceToNodes[ numVertex ], 2 );
  }

  faceDiameter = computationalGeometry::computeDiameter< 2 >( faceRotatedVertices,
                                                              numFaceVertices );
  real64 const invFaceDiameter = 1.0/faceDiameter;
  // - rotate the face centroid as done for the vertices.
  real64 faceRotatedCentroid[2];
  faceRotatedCentroid[0] =
    faceRotationMatrix[ 0 ][ 1 ]*faceCenter[0] +
    faceRotationMatrix[ 1 ][ 1 ]*faceCenter[1] +
    faceRotationMatrix[ 2 ][ 1 ]*faceCenter[2];
  faceRotatedCentroid[1] =
    faceRotationMatrix[ 0 ][ 2 ]*faceCenter[0] +
    faceRotationMatrix[ 1 ][ 2 ]*faceCenter[1] +
    faceRotationMatrix[ 2 ][ 2 ]*faceCenter[2];
  // - compute edges' lengths, outward pointing normals and local edge-to-nodes map.
  real64 edgeOutwardNormals[ MFN ][ 2 ];
  real64 edgeLengths[ MFN ];
  localIndex localEdgeToNodes[ MFN ][ 2 ];

  for( localIndex numEdge = 0; numEdge < numFaceVertices; ++numEdge )
  {
    if( edgeToNodes( faceToEdges[numEdge], 0 ) == faceToNodes[ numEdge ] )
    {
      localEdgeToNodes[ numEdge ][ 0 ] = numEdge;
      localEdgeToNodes[ numEdge ][ 1 ] = (numEdge+1)%numFaceVertices;
    }
    else
    {
      localEdgeToNodes[ numEdge ][ 0 ] = (numEdge+1)%numFaceVertices;
      localEdgeToNodes[ numEdge ][ 1 ] = numEdge;
    }
    real64 edgeTangent[2];
    edgeTangent[0] = faceRotatedVertices[(numEdge+1)%numFaceVertices][0] -
                     faceRotatedVertices[numEdge][0];
    edgeTangent[1] = faceRotatedVertices[(numEdge+1)%numFaceVertices][1] -
                     faceRotatedVertices[numEdge][1];
    edgeOutwardNormals[numEdge][0] = edgeTangent[1];
    edgeOutwardNormals[numEdge][1] = -edgeTangent[0];
    real64 signTestVector[2];
    signTestVector[0] = faceRotatedVertices[numEdge][0] - faceRotatedCentroid[0];
    signTestVector[1] = faceRotatedVertices[numEdge][1] - faceRotatedCentroid[1];
    if( signTestVector[0]*edgeOutwardNormals[numEdge][0] +
        signTestVector[1]*edgeOutwardNormals[numEdge][1] < 0 )
    {
      edgeOutwardNormals[numEdge][0] = -edgeOutwardNormals[numEdge][0];
      edgeOutwardNormals[numEdge][1] = -edgeOutwardNormals[numEdge][1];
    }
    edgeLengths[numEdge] = LvArray::math::sqrt< real64 >( edgeTangent[0]*edgeTangent[0] +
                                                          edgeTangent[1]*edgeTangent[1] );
    edgeOutwardNormals[numEdge][0] /= edgeLengths[numEdge];
    edgeOutwardNormals[numEdge][1] /= edgeLengths[numEdge];
  }

  // Compute boundary quadrature weights (also equal to the integrals of basis functions on the
  // boundary).
  real64 boundaryQuadratureWeights[ MFN ];
  for( localIndex numWeight = 0; numWeight < numFaceVertices; ++numWeight )
    boundaryQuadratureWeights[numWeight] = 0.0;
  for( localIndex numEdge = 0; numEdge < numFaceVertices; ++numEdge )
  {
    boundaryQuadratureWeights[ localEdgeToNodes[ numEdge ][ 0 ] ] += 0.5*edgeLengths[numEdge];
    boundaryQuadratureWeights[ localEdgeToNodes[ numEdge ][ 1 ] ] += 0.5*edgeLengths[numEdge];
  }

  // Compute scaled monomials' integrals on edges.
  real64 monomBoundaryIntegrals[3] = { 0.0 };
  for( localIndex numVertex = 0; numVertex < numFaceVertices; ++numVertex )
  {
    monomBoundaryIntegrals[0] += boundaryQuadratureWeights[ numVertex ];
    monomBoundaryIntegrals[1] += (faceRotatedVertices[ numVertex ][ 0 ] - faceRotatedCentroid[0]) *
                                 invFaceDiameter*boundaryQuadratureWeights[ numVertex ];
    monomBoundaryIntegrals[2] += (faceRotatedVertices[ numVertex ][ 1 ] - faceRotatedCentroid[1]) *
                                 invFaceDiameter*boundaryQuadratureWeights[ numVertex ];
  }

  // Compute non constant 2D and 3D scaled monomials' integrals on the face.
  real64 monomInternalIntegrals[2] = { 0.0 };
  for( localIndex numSubTriangle = 0; numSubTriangle < numFaceVertices; ++numSubTriangle )
  {
    localIndex const nextVertex = (numSubTriangle+1)%numFaceVertices;
    // - compute value of 2D monomials at the quadrature point on the sub-triangle (the
    //   barycenter).
    //   The result is ((v(0)+v(1)+faceCenter)/3 - faceCenter) / faceDiameter =
    //   = (v(0) + v(1) - 2*faceCenter)/(3*faceDiameter).
    real64 monomialValues[2];
    for( localIndex i = 0; i < 2; ++i )
    {
      monomialValues[i] = (faceRotatedVertices[numSubTriangle][i] +
                           faceRotatedVertices[nextVertex][i] -
                           2.0*faceRotatedCentroid[i]) / (3.0*faceDiameter);
    }
    // compute value of 3D monomials at the quadrature point on the sub-triangle (the
    // barycenter).  The result is
    // ((v(0) + v(1) + faceCenter)/3 - cellCenter)/cellDiameter.
    real64 threeDMonomialValues[3];
    for( localIndex i = 0; i < 3; ++i )
    {
      threeDMonomialValues[i] = ( (faceCenter[i] +
                                   nodesCoords[faceToNodes[ numSubTriangle ]][i] +
                                   nodesCoords[faceToNodes[ nextVertex ]][i]) / 3.0 -
                                  cellCenter[i] ) * invCellDiameter;
    }
    // compute quadrature weight associated to the quadrature point (the area of the
    // sub-triangle).
    real64 edgesTangents[2][2];               // used to compute the area of the sub-triangle
    for( localIndex i = 0; i < 2; ++i )
    {
      edgesTangents[0][i] = faceRotatedVertices[numSubTriangle][i] - faceRotatedCentroid[i];
    }
    for( localIndex i = 0; i < 2; ++i )
    {
      edgesTangents[1][i] = faceRotatedVertices[nextVertex][i] - faceRotatedCentroid[i];
    }
    real64 subTriangleArea = 0.5*LvArray::math::abs
                               ( edgesTangents[0][0]*edgesTangents[1][1] -
                               edgesTangents[0][1]*edgesTangents[1][0] );
    // compute the integrals on the sub-triangle and add it to the global integrals
    for( localIndex i = 0; i < 2; ++i )
    {
      monomInternalIntegrals[ i ] += monomialValues[ i ]*subTriangleArea;
    }
    for( localIndex i = 0; i < 3; ++i )
    {
      // threeDMonomialIntegrals is assumed to be initialized to 0 by the caller
      threeDMonomialIntegrals[ i ] += threeDMonomialValues[ i ]*subTriangleArea;
    }
  }

  // Compute integral of basis functions times normal derivative of monomials on the boundary.
  real64 basisTimesMonomNormalDerBoundaryInt[ MFN ][ 2 ];
  for( localIndex numVertex = 0; numVertex < numFaceVertices; ++numVertex )
  {
    for( localIndex i = 0; i < 2; ++i )
    {
      basisTimesMonomNormalDerBoundaryInt[ numVertex ][ i ] = 0.0;
    }
  }
  for( localIndex numVertex = 0; numVertex < numFaceVertices; ++numVertex )
  {
    for( localIndex i = 0; i < 2; ++i )
    {
      real64 thisEdgeIntTimesNormal_i = edgeOutwardNormals[numVertex][i]*edgeLengths[numVertex];
      basisTimesMonomNormalDerBoundaryInt[ localEdgeToNodes[ numVertex ][ 0 ] ][i] += thisEdgeIntTimesNormal_i;
      basisTimesMonomNormalDerBoundaryInt[ localEdgeToNodes[ numVertex ][ 1 ] ][i] += thisEdgeIntTimesNormal_i;
    }
  }
  for( localIndex numVertex = 0; numVertex < numFaceVertices; ++numVertex )
  {
    for( localIndex i = 0; i < 2; ++i )
    {
      basisTimesMonomNormalDerBoundaryInt[ numVertex ][ i ] *= 0.5*invFaceDiameter;
    }
  }

  // Compute integral mean of basis functions on this face.
  real64 const invFaceArea = 1.0/faceArea;
  real64 const monomialDerivativeInverse = (faceDiameter*faceDiameter)*invFaceArea;
  for( localIndex numVertex = 0; numVertex < numFaceVertices; ++numVertex )
  {
    real64 piNablaDofs[ 3 ];
    piNablaDofs[ 1 ] = monomialDerivativeInverse *
                       basisTimesMonomNormalDerBoundaryInt[ numVertex ][ 0 ];
    piNablaDofs[ 2 ] = monomialDerivativeInverse *
                       basisTimesMonomNormalDerBoundaryInt[ numVertex ][ 1 ];
    piNablaDofs[ 0 ] = (boundaryQuadratureWeights[ numVertex ] -
                        piNablaDofs[ 1 ]*monomBoundaryIntegrals[ 1 ] -
                        piNablaDofs[ 2 ]*monomBoundaryIntegrals[ 2 ])/monomBoundaryIntegrals[ 0 ];
    basisIntegrals[ numVertex ] = piNablaDofs[ 0 ]*faceArea +
                                  (piNablaDofs[ 1 ]*monomInternalIntegrals[ 0 ] +
                                   piNablaDofs[ 2 ]*monomInternalIntegrals[ 1 ]);
  }
}

void SolidMechanicsLagrangeContact::computeFaceNodalArea( localIndex const kf0,
                                                          arrayView2d< real64 const, nodes::REFERENCE_POSITION_USD > const & nodePosition,
                                                          ArrayOfArraysView< localIndex const > const & faceToNodeMap,
                                                          ArrayOfArraysView< localIndex const > const & faceToEdgeMap,
                                                          arrayView2d< localIndex const > const & edgeToNodeMap,
                                                          arrayView2d< real64 const > const faceCenters,
                                                          arrayView2d< real64 const > const faceNormals,
                                                          arrayView1d< real64 const > const faceAreas,
                                                          stackArray1d< real64, FaceManager::maxFaceNodes() > & basisIntegrals ) const
{
  GEOS_MARK_FUNCTION;
  localIndex const TriangularPermutation[3] = { 0, 1, 2 };
  localIndex const QuadrilateralPermutation[4] = { 0, 1, 3, 2 };
  localIndex const numNodesPerFace = faceToNodeMap.sizeOfArray( kf0 );

  basisIntegrals.resize( numNodesPerFace );
  for( localIndex a = 0; a < numNodesPerFace; ++a )
  {
    basisIntegrals[a] = 0.0;
  }
  localIndex const * const permutation = ( numNodesPerFace == 3 ) ? TriangularPermutation : QuadrilateralPermutation;
  if( numNodesPerFace == 3 )
  {
    real64 xLocal[3][3];
    for( localIndex a = 0; a < numNodesPerFace; ++a )
    {
      for( localIndex j = 0; j < 3; ++j )
      {
        xLocal[a][j] = nodePosition[faceToNodeMap( kf0, permutation[a] )][j];
      }
    }
    real64 N[3];
    for( localIndex q=0; q<H1_TriangleFace_Lagrange1_Gauss1::numQuadraturePoints; ++q )
    {
      real64 const detJ = H1_TriangleFace_Lagrange1_Gauss1::transformedQuadratureWeight( q, xLocal );
      H1_TriangleFace_Lagrange1_Gauss1::calcN( q, N );
      for( localIndex a = 0; a < numNodesPerFace; ++a )
      {
        basisIntegrals[a] += detJ * N[permutation[a]];
      }
    }
  }
  else if( numNodesPerFace == 4 )
  {
    real64 xLocal[4][3];
    for( localIndex a = 0; a < numNodesPerFace; ++a )
    {
      for( localIndex j = 0; j < 3; ++j )
      {
        xLocal[a][j] = nodePosition[faceToNodeMap( kf0, permutation[a] )][j];
      }
    }
    real64 N[4];
    for( localIndex q=0; q<H1_QuadrilateralFace_Lagrange1_GaussLegendre2::numQuadraturePoints; ++q )
    {
      real64 const detJ = H1_QuadrilateralFace_Lagrange1_GaussLegendre2::transformedQuadratureWeight( q, xLocal );
      H1_QuadrilateralFace_Lagrange1_GaussLegendre2::calcN( q, N );
      for( localIndex a = 0; a < numNodesPerFace; ++a )
      {
        basisIntegrals[a] += detJ * N[permutation[a]];
      }
    }
  }
  else if( numNodesPerFace > 4 && numNodesPerFace <= m_maxFaceNodes )
  {
    // we need to L2 projector based on VEM to approximate the quadrature weights
    // we need to use extra geometry information to computing L2 projector

    localIndex const MFN = m_maxFaceNodes; // Max number of face vertices.
    localIndex const faceIndex = kf0;
    localIndex const numFaceNodes = faceToNodeMap[ faceIndex ].size();

    // get the face center and normal.
    real64 const faceArea = faceAreas[ faceIndex ];
    localIndex faceToNodes[ MFN ];
    localIndex faceToEdges[ MFN ];
    for( localIndex i = 0; i < numFaceNodes; ++i )
    {
      faceToNodes[i] = faceToNodeMap[ faceIndex ][ i ];
      faceToEdges[i] = faceToEdgeMap[ faceIndex ][ i ];
    }
    // - get outward face normal and center
    real64 faceNormal[3] = { faceNormals[faceIndex][0],
                             faceNormals[faceIndex][1],
                             faceNormals[faceIndex][2] };
    real64 const faceCenter[3] { faceCenters[faceIndex][0],
                                 faceCenters[faceIndex][1],
                                 faceCenters[faceIndex][2] };
    // - compute integrals calling auxiliary method
    real64 threeDMonomialIntegrals[3] = { 0.0 };
    real64 const invCellDiameter = 0.0;
    real64 const cellCenter[3] { 0.0, 0.0, 0.0 };
    computeFaceIntegrals( nodePosition,
                          faceToNodes,
                          faceToEdges,
                          numFaceNodes,
                          faceArea,
                          faceCenter,
                          faceNormal,
                          edgeToNodeMap,
                          invCellDiameter,
                          cellCenter,
                          basisIntegrals,
                          threeDMonomialIntegrals );
  }
  else
  {
    GEOS_ERROR( "SolidMechanicsLagrangeContact " << getDataContext() << ": face with " << numNodesPerFace <<
                " nodes. Only triangles and quadrilaterals and PEBI prisms up to 11 sides are supported." );
  }
}

void SolidMechanicsLagrangeContact::
  assembleForceResidualDerivativeWrtTraction( MeshLevel const & mesh,
                                              arrayView1d< string const > const & regionNames,
                                              DofManager const & dofManager,
                                              CRSMatrixView< real64, globalIndex const > const & localMatrix,
                                              arrayView1d< real64 > const & localRhs )
{
  GEOS_MARK_FUNCTION;

  FaceManager const & faceManager = mesh.getFaceManager();
  NodeManager const & nodeManager = mesh.getNodeManager();
  EdgeManager const & edgeManager = mesh.getEdgeManager();
  ElementRegionManager const & elemManager = mesh.getElemManager();

  ArrayOfArraysView< localIndex const > const faceToNodeMap = faceManager.nodeList().toViewConst();
  ArrayOfArraysView< localIndex const > const faceToEdgeMap = faceManager.edgeList().toViewConst();
  arrayView2d< localIndex const > const & edgeToNodeMap = edgeManager.nodeList().toViewConst();
  arrayView2d< real64 const > faceCenters = faceManager.faceCenter();
  arrayView2d< real64 const > faceNormals = faceManager.faceNormal();
  arrayView1d< real64 const > faceAreas = faceManager.faceArea();

  string const & tracDofKey = dofManager.getKey( contact::traction::key() );
  string const & dispDofKey = dofManager.getKey( solidMechanics::totalDisplacement::key() );

  arrayView1d< globalIndex const > const & dispDofNumber = nodeManager.getReference< globalIndex_array >( dispDofKey );
  globalIndex const rankOffset = dofManager.rankOffset();

  // Get the coordinates for all nodes
  arrayView2d< real64 const, nodes::REFERENCE_POSITION_USD > const & nodePosition = nodeManager.referencePosition();

  elemManager.forElementSubRegions< FaceElementSubRegion >( regionNames,
                                                            [&]( localIndex const,
                                                                 FaceElementSubRegion const & subRegion )
  {
    arrayView1d< globalIndex const > const & tracDofNumber = subRegion.getReference< globalIndex_array >( tracDofKey );
    arrayView2d< real64 const > const & traction = subRegion.getReference< array2d< real64 > >( contact::traction::key() );
    arrayView3d< real64 const > const & rotationMatrix = subRegion.getReference< array3d< real64 > >( viewKeyStruct::rotationMatrixString() );
    ArrayOfArraysView< localIndex const > const & elemsToFaces = subRegion.faceList().toViewConst();

    forAll< parallelHostPolicy >( subRegion.size(), [=] ( localIndex const kfe )
    {
      if( elemsToFaces.sizeOfArray( kfe ) != 2 )
      {
        return;
      }
      localIndex const numNodesPerFace = faceToNodeMap.sizeOfArray( elemsToFaces[kfe][0] );

      globalIndex rowDOF[3 * m_maxFaceNodes]; // this needs to be changed when dealing with arbitrary element types
      real64 nodeRHS[3 * m_maxFaceNodes];
      stackArray2d< real64, 3 * m_maxFaceNodes * 3 > dRdT( 3 * m_maxFaceNodes, 3 );
      globalIndex colDOF[3];
      for( localIndex i = 0; i < 3; ++i )
      {
        colDOF[i] = tracDofNumber[kfe] + i;
      }

      for( localIndex kf = 0; kf < 2; ++kf )
      {
        constexpr int normalSign[2] = { 1, -1 };
        // Testing the face integral on polygonal faces
        stackArray1d< real64, FaceManager::maxFaceNodes() > nodalArea;
        localIndex const faceIndex = elemsToFaces[kfe][kf];
        computeFaceNodalArea( faceIndex,
                              nodePosition,
                              faceToNodeMap,
                              faceToEdgeMap,
                              edgeToNodeMap,
                              faceCenters,
                              faceNormals,
                              faceAreas,
                              nodalArea );

        for( localIndex a = 0; a < numNodesPerFace; ++a )
        {
          real64 const localNodalForce[ 3 ] = { traction( kfe, 0 ) * nodalArea[a],
                                                traction( kfe, 1 ) * nodalArea[a],
                                                traction( kfe, 2 ) * nodalArea[a] };
          real64 globalNodalForce[ 3 ];
          LvArray::tensorOps::Ri_eq_AijBj< 3, 3 >( globalNodalForce, rotationMatrix[ kfe ], localNodalForce );

          for( localIndex i = 0; i < 3; ++i )
          {
            rowDOF[3*a+i] = dispDofNumber[faceToNodeMap( faceIndex, a )] + i;
            // Opposite sign w.r.t. to formulation presented in
            // Algebraically Stabilized Lagrange Multiplier Method for Frictional Contact Mechanics with
            // Hydraulically Active Fractures
            // Franceschini, A., Castelletto, N., White, J. A., Tchelepi, H. A.
            // Computer Methods in Applied Mechanics and Engineering (2020) 368, 113161
            // doi: 10.1016/j.cma.2020.113161
            nodeRHS[3*a+i] = +globalNodalForce[i] * normalSign[ kf ];

            // Opposite sign w.r.t. to the same formulation as above
            dRdT( 3*a+i, 0 ) = rotationMatrix( kfe, i, 0 ) * normalSign[ kf ] * nodalArea[a];
            dRdT( 3*a+i, 1 ) = rotationMatrix( kfe, i, 1 ) * normalSign[ kf ] * nodalArea[a];
            dRdT( 3*a+i, 2 ) = rotationMatrix( kfe, i, 2 ) * normalSign[ kf ] * nodalArea[a];
          }
        }

        for( localIndex idof = 0; idof < numNodesPerFace * 3; ++idof )
        {
          localIndex const localRow = LvArray::integerConversion< localIndex >( rowDOF[idof] - rankOffset );

          if( localRow >= 0 && localRow < localMatrix.numRows() )
          {
            localMatrix.addToRow< parallelHostAtomic >( localRow,
                                                        colDOF,
                                                        dRdT[idof].dataIfContiguous(),
                                                        3 );
            RAJA::atomicAdd( parallelHostAtomic{}, &localRhs[localRow], nodeRHS[idof] );
          }
        }
      }
    } );
  } );
}


void SolidMechanicsLagrangeContact::
  assembleTractionResidualDerivativeWrtDisplacementAndTraction( MeshLevel const & mesh,
                                                                arrayView1d< string const > const & regionNames,
                                                                DofManager const & dofManager,
                                                                CRSMatrixView< real64, globalIndex const > const & localMatrix,
                                                                arrayView1d< real64 > const & localRhs )
{
  GEOS_MARK_FUNCTION;
  FaceManager const & faceManager = mesh.getFaceManager();
  NodeManager const & nodeManager = mesh.getNodeManager();
  EdgeManager const & edgeManager = mesh.getEdgeManager();
  ElementRegionManager const & elemManager = mesh.getElemManager();

  ArrayOfArraysView< localIndex const > const faceToNodeMap = faceManager.nodeList().toViewConst();
  ArrayOfArraysView< localIndex const > const faceToEdgeMap = faceManager.edgeList().toViewConst();
  arrayView2d< localIndex const > const & edgeToNodeMap = edgeManager.nodeList().toViewConst();
  arrayView2d< real64 const > faceCenters = faceManager.faceCenter();
  arrayView2d< real64 const > faceNormals = faceManager.faceNormal();
  arrayView1d< real64 const > faceAreas = faceManager.faceArea();

  string const & tracDofKey = dofManager.getKey( contact::traction::key() );
  string const & dispDofKey = dofManager.getKey( solidMechanics::totalDisplacement::key() );

  arrayView1d< globalIndex const > const & dispDofNumber = nodeManager.getReference< globalIndex_array >( dispDofKey );
  globalIndex const rankOffset = dofManager.rankOffset();

  // Get the coordinates for all nodes
  arrayView2d< real64 const, nodes::REFERENCE_POSITION_USD > const & nodePosition = nodeManager.referencePosition();

  elemManager.forElementSubRegions< FaceElementSubRegion >( regionNames,
                                                            [&]( localIndex const,
                                                                 FaceElementSubRegion const & subRegion )
  {
    string const & frictionLawName = subRegion.template getReference< string >( viewKeyStruct::frictionLawNameString() );
    FrictionBase const & frictionLaw = getConstitutiveModel< FrictionBase >( subRegion, frictionLawName );

    arrayView1d< globalIndex const > const & tracDofNumber = subRegion.getReference< globalIndex_array >( tracDofKey );
    arrayView1d< integer const > const & ghostRank = subRegion.ghostRank();
    arrayView1d< real64 const > const & area = subRegion.getElementArea();
    arrayView3d< real64 const > const &
    rotationMatrix = subRegion.getReference< array3d< real64 > >( viewKeyStruct::rotationMatrixString() );
    ArrayOfArraysView< localIndex const > const & elemsToFaces = subRegion.faceList().toViewConst();
    arrayView2d< real64 const > const & traction = subRegion.getField< contact::traction >();
    arrayView1d< integer const > const & fractureState = subRegion.getField< contact::fractureState >();
    arrayView2d< real64 const > const & dispJump = subRegion.getField< contact::dispJump >();
    arrayView2d< real64 const > const & previousDispJump = subRegion.getField< contact::oldDispJump >();
    arrayView1d< real64 const > const & slidingTolerance = subRegion.getReference< array1d< real64 > >( viewKeyStruct::slidingToleranceString() );

    constitutiveUpdatePassThru( frictionLaw, [&] ( auto & castedFrictionLaw )
    {
      using FrictionType = TYPEOFREF( castedFrictionLaw );
      typename FrictionType::KernelWrapper frictionWrapper = castedFrictionLaw.createKernelUpdates();

      forAll< parallelHostPolicy >( subRegion.size(), [=] ( localIndex const kfe )
      {
        if( elemsToFaces.sizeOfArray( kfe ) != 2 )
        {
          return;
        }

        if( ghostRank[kfe] < 0 )
        {
          localIndex const numNodesPerFace = faceToNodeMap.sizeOfArray( elemsToFaces[kfe][0] );
          globalIndex nodeDOF[2 * 3 * m_maxFaceNodes];
          globalIndex elemDOF[3];
          for( localIndex i = 0; i < 3; ++i )
          {
            elemDOF[i] = tracDofNumber[kfe] + i;
          }

          real64 elemRHS[3] = {0.0, 0.0, 0.0};
          real64 const Ja = area[kfe];

          stackArray2d< real64, 2 * 3 * m_maxFaceNodes * 3 > dRdU( 3, 2 * 3 * m_maxFaceNodes );
          stackArray2d< real64, 3 * 3 > dRdT( 3, 3 );

          switch( fractureState[kfe] )
          {
            case contact::FractureState::Stick:
              {
                for( localIndex i = 0; i < 3; ++i )
                {
                  if( i == 0 )
                  {
                    elemRHS[i] = Ja * dispJump[kfe][i];
                  }
                  else
                  {
                    elemRHS[i] = Ja * ( dispJump[kfe][i] - previousDispJump[kfe][i] );
                  }
                }

                for( localIndex kf = 0; kf < 2; ++kf )
                {
                  // Compute local area contribution for each node
                  stackArray1d< real64, FaceManager::maxFaceNodes() > nodalArea;
                  computeFaceNodalArea( elemsToFaces[kfe][kf],
                                        nodePosition,
                                        faceToNodeMap,
                                        faceToEdgeMap,
                                        edgeToNodeMap,
                                        faceCenters,
                                        faceNormals,
                                        faceAreas,
                                        nodalArea );

                  for( localIndex a = 0; a < numNodesPerFace; ++a )
                  {
                    for( localIndex i = 0; i < 3; ++i )
                    {
                      nodeDOF[kf * 3 * numNodesPerFace + 3 * a + i] = dispDofNumber[faceToNodeMap( elemsToFaces[kfe][kf], a )] + i;

                      for( localIndex j = 0; j < 3; ++j )
                      {
                        dRdU( j, kf * 3 * numNodesPerFace + 3 * a + i ) = -nodalArea[a] * rotationMatrix( kfe, i, j ) * pow( -1, kf );
                      }
                    }
                  }
                }
                break;
              }
            case contact::FractureState::Slip:
            case contact::FractureState::NewSlip:
              {
                elemRHS[0] = Ja * dispJump[kfe][0];

                for( localIndex kf = 0; kf < 2; ++kf )
                {
                  // Compute local area contribution for each node
                  stackArray1d< real64, FaceManager::maxFaceNodes() > nodalArea;
                  computeFaceNodalArea( elemsToFaces[kfe][kf],
                                        nodePosition,
                                        faceToNodeMap,
                                        faceToEdgeMap,
                                        edgeToNodeMap,
                                        faceCenters,
                                        faceNormals,
                                        faceAreas,
                                        nodalArea );

                  for( localIndex a = 0; a < numNodesPerFace; ++a )
                  {
                    for( localIndex i = 0; i < 3; ++i )
                    {
                      nodeDOF[kf * 3 * numNodesPerFace + 3 * a + i] = dispDofNumber[faceToNodeMap( elemsToFaces[kfe][kf], a )] +
                                                                      LvArray::integerConversion< globalIndex >( i );
                      dRdU( 0, kf * 3 * numNodesPerFace + 3 * a + i ) = -nodalArea[a] * rotationMatrix( kfe, i, 0 ) * pow( -1, kf );
                    }
                  }
                }

                real64 dLimitTau_dNormalTraction = 0;
                real64 const limitTau = frictionWrapper.computeLimitTangentialTractionNorm( traction[kfe][0],
                                                                                            dLimitTau_dNormalTraction );

                real64 sliding[ 2 ] = { dispJump[kfe][1] - previousDispJump[kfe][1], dispJump[kfe][2] - previousDispJump[kfe][2] };

                // std::cout << "kfe = " << kfe << ", dispJump[1] = " << dispJump[kfe][1] << ", dispJump[2] = " << dispJump[kfe][2] << ", previousDispJump[1] = " << previousDispJump[kfe][1] << ", previousDispJump[2] = " << previousDispJump[kfe][2] << std::endl;

                real64 slidingNorm = sqrt( sliding[ 0 ]*sliding[ 0 ] + sliding[ 1 ]*sliding[ 1 ] );

                if( !( ( m_nonlinearSolverParameters.m_numNewtonIterations == 0 ) && ( fractureState[kfe] == contact::FractureState::NewSlip ) )
                    && slidingNorm > slidingTolerance[kfe] )
                {
                  for( localIndex i = 1; i < 3; ++i )
                  {
                    elemRHS[i] = Ja * ( traction[kfe][i] - limitTau * sliding[ i-1 ] / slidingNorm );

                    dRdT( i, 0 ) = Ja * dLimitTau_dNormalTraction * sliding[ i-1 ] / slidingNorm;
                    dRdT( i, i ) = Ja;
                  }

                  // A symmetric 2x2 matrix.
                  real64 dUdgT[ 3 ];
                  dUdgT[ 0 ] = (slidingNorm * slidingNorm - sliding[ 0 ] * sliding[ 0 ]) * limitTau / std::pow( slidingNorm, 3 );
                  dUdgT[ 1 ] = (slidingNorm * slidingNorm - sliding[ 1 ] * sliding[ 1 ]) * limitTau / std::pow( slidingNorm, 3 );
                  dUdgT[ 2 ] = -sliding[ 0 ] * sliding[ 1 ] * limitTau / std::pow( slidingNorm, 3 );

                  for( localIndex kf = 0; kf < 2; ++kf )
                  {
                    // Compute local area contribution for each node
                    stackArray1d< real64, FaceManager::maxFaceNodes() > nodalArea;
                    computeFaceNodalArea( elemsToFaces[kfe][kf],
                                          nodePosition,
                                          faceToNodeMap,
                                          faceToEdgeMap,
                                          edgeToNodeMap,
                                          faceCenters,
                                          faceNormals,
                                          faceAreas,
                                          nodalArea );

                    for( localIndex a = 0; a < numNodesPerFace; ++a )
                    {
                      for( localIndex i = 0; i < 3; ++i )
                      {
                        real64 const localRowB[ 2 ] = { rotationMatrix( kfe, i, 1 ), rotationMatrix( kfe, i, 2 ) };
                        real64 localRowE[ 2 ];
                        LvArray::tensorOps::Ri_eq_symAijBj< 2 >( localRowE, dUdgT, localRowB );

                        dRdU( 1, kf * 3 * numNodesPerFace + 3 * a + i ) = nodalArea[a] * localRowE[ 0 ] * pow( -1, kf );
                        dRdU( 2, kf * 3 * numNodesPerFace + 3 * a + i ) = nodalArea[a] * localRowE[ 1 ] * pow( -1, kf );
                      }
                    }
                  }
                }
                else
                {
                  real64 vaux[ 2 ] = { traction[kfe][1], traction[kfe][2] };
                  real64 vauxNorm = sqrt( vaux[ 0 ]*vaux[ 0 ] + vaux[ 1 ]*vaux[ 1 ] );
                  if( vauxNorm > 0.0 )
                  {
                    for( localIndex i = 1; i < 3; ++i )
                    {
                      elemRHS[i] = Ja * traction[kfe][i] * ( 1.0 - limitTau / vauxNorm );

                      dRdT( i, 0 ) = Ja * traction[kfe][i] * dLimitTau_dNormalTraction / vauxNorm;
                      dRdT( i, i ) = Ja;
                    }
                  }
                  else
                  {
                    for( int i = 1; i < 3; ++i )
                    {
                      elemRHS[i] = 0.0;

                      dRdT( i, i ) = Ja;
                    }
                  }
                }
                break;
              }
            case contact::FractureState::Open:
              {
                for( int i = 0; i < 3; ++i )
                {
                  elemRHS[i] = Ja * traction[kfe][i];

                  dRdT( i, i ) = Ja;
                }
                break;
              }
          }

          localIndex const localRow = LvArray::integerConversion< localIndex >( elemDOF[0] - rankOffset );

          for( localIndex idof = 0; idof < 3; ++idof )
          {
            localRhs[localRow + idof] += elemRHS[idof];

            if( fractureState[kfe] != contact::FractureState::Open )
            {

              localMatrix.addToRowBinarySearchUnsorted< serialAtomic >( localRow + idof,
                                                                        nodeDOF,
                                                                        dRdU[idof].dataIfContiguous(),
                                                                        2 * 3 * numNodesPerFace );
            }

            if( fractureState[kfe] != contact::FractureState::Stick )
            {
              localMatrix.addToRow< serialAtomic >( localRow + idof,
                                                    elemDOF,
                                                    dRdT[idof].dataIfContiguous(),
                                                    3 );
            }
          }
        }
      } );
    } );
  } );
}

void SolidMechanicsLagrangeContact::assembleStabilization( MeshLevel const & mesh,
                                                           NumericalMethodsManager const & numericalMethodManager,
                                                           DofManager const & dofManager,
                                                           CRSMatrixView< real64, globalIndex const > const & localMatrix,
                                                           arrayView1d< real64 > const & localRhs )
{
  GEOS_MARK_FUNCTION;

  FaceManager const & faceManager = mesh.getFaceManager();
  NodeManager const & nodeManager = mesh.getNodeManager();
  EdgeManager const & edgeManager = mesh.getEdgeManager();
  ElementRegionManager const & elemManager = mesh.getElemManager();

  string const & tracDofKey = dofManager.getKey( contact::traction::key() );
  globalIndex const rankOffset = dofManager.rankOffset();

  // Get the finite volume method used to compute the stabilization
  FiniteVolumeManager const & fvManager = numericalMethodManager.getFiniteVolumeManager();
  FluxApproximationBase const & stabilizationMethod = fvManager.getFluxApproximation( m_stabilizationName );

  // Get the "face to element" map (valid for the entire mesh)
  FaceManager::ElemMapType const & faceToElem = faceManager.toElementRelation();
  arrayView2d< localIndex const > const & faceToElemRegion = faceToElem.m_toElementRegion.toViewConst();
  arrayView2d< localIndex const > const & faceToElemSubRegion = faceToElem.m_toElementSubRegion.toViewConst();
  arrayView2d< localIndex const > const & faceToElemIndex = faceToElem.m_toElementIndex.toViewConst();

  SurfaceElementRegion const & fractureRegion = elemManager.getRegion< SurfaceElementRegion >( getUniqueFractureRegionName() );
  FaceElementSubRegion const & fractureSubRegion = fractureRegion.getUniqueSubRegion< FaceElementSubRegion >();

  GEOS_ERROR_IF( !fractureSubRegion.hasField< contact::traction >(), "The fracture subregion must contain traction field." );
  ArrayOfArraysView< localIndex const > const elem2dToFaces = fractureSubRegion.faceList().toViewConst();

  // Get the state of fracture elements
  arrayView1d< integer const > const & fractureState =
    fractureSubRegion.getReference< array1d< integer > >( viewKeyStruct::fractureStateString() );

  // Get the tractions and stabilization contribution to the local jump
  arrayView2d< real64 const > const & traction = fractureSubRegion.getField< contact::traction >();
  arrayView2d< real64 const > const & deltaTraction = fractureSubRegion.getField< contact::deltaTraction >();

  // Get the volume for all elements
  ElementRegionManager::ElementViewAccessor< arrayView1d< real64 const > > const elemVolume =
    elemManager.constructViewAccessor< real64_array, arrayView1d< real64 const > >( ElementSubRegionBase::viewKeyStruct::elementVolumeString() );

  // Get the coordinates for all nodes
  arrayView2d< real64 const, nodes::REFERENCE_POSITION_USD > const & nodePosition = nodeManager.referencePosition();

  // Get area and rotation matrix for all faces
  ArrayOfArraysView< localIndex const > const faceToNodeMap = faceManager.nodeList().toViewConst();
  ArrayOfArraysView< localIndex const > const faceToEdgeMap = faceManager.edgeList().toViewConst();
  arrayView2d< localIndex const > const & edgeToNodeMap = edgeManager.nodeList().toViewConst();
  arrayView2d< real64 const > faceCenters = faceManager.faceCenter();
  arrayView2d< real64 const > faceNormals = faceManager.faceNormal();

  arrayView1d< real64 const > const & faceArea = faceManager.faceArea();
  arrayView3d< real64 const > const &
  faceRotationMatrix = fractureSubRegion.getReference< array3d< real64 > >( viewKeyStruct::rotationMatrixString() );

  // Bulk modulus accessor
  ElementRegionManager::ElementViewAccessor< arrayView1d< real64 const > > const bulkModulus =
    elemManager.constructMaterialViewAccessor< ElasticIsotropic, array1d< real64 >, arrayView1d< real64 const > >( ElasticIsotropic::viewKeyStruct::bulkModulusString() );
  // Shear modulus accessor
  ElementRegionManager::ElementViewAccessor< arrayView1d< real64 const > > const shearModulus =
    elemManager.constructMaterialViewAccessor< ElasticIsotropic, array1d< real64 >, arrayView1d< real64 const > >( ElasticIsotropic::viewKeyStruct::shearModulusString() );

  using NodeMapViewType = arrayView2d< localIndex const, cells::NODE_MAP_USD >;
  ElementRegionManager::ElementViewAccessor< NodeMapViewType > const elemToNode =
    elemManager.constructViewAccessor< CellElementSubRegion::NodeMapType, NodeMapViewType >( ElementSubRegionBase::viewKeyStruct::nodeListString() );
  ElementRegionManager::ElementViewConst< NodeMapViewType > const elemToNodeView = elemToNode.toNestedViewConst();

  arrayView1d< globalIndex const > const & tracDofNumber = fractureSubRegion.getReference< globalIndex_array >( tracDofKey );

  stabilizationMethod.forStencils< SurfaceElementStencil >( mesh, [&]( SurfaceElementStencil const & stencil )
  {
    typename SurfaceElementStencil::IndexContainerViewConstType const & sei = stencil.getElementIndices();

    forAll< serialPolicy >( stencil.size(), [=] ( localIndex const iconn )
    {
      localIndex const numFluxElems = sei.sizeOfArray( iconn );

      // A fracture connector has to be an edge shared by two faces
      if( numFluxElems == 2 )
      {
        // Find shared edge (pair of nodes)
        real64 Nbar0[3];
        real64 Nbar1[3];
        Nbar0[ 0 ] = faceRotationMatrix[ sei[iconn][0] ][0][0];
        Nbar0[ 1 ] = faceRotationMatrix[ sei[iconn][0] ][1][0];
        Nbar0[ 2 ] = faceRotationMatrix[ sei[iconn][0] ][2][0];
        Nbar1[ 0 ] = faceRotationMatrix[ sei[iconn][1] ][0][0];
        Nbar1[ 1 ] = faceRotationMatrix[ sei[iconn][1] ][1][0];
        Nbar1[ 2 ] = faceRotationMatrix[ sei[iconn][1] ][2][0];

        real64 normalProduct = LvArray::tensorOps::AiBi< 3 >( Nbar0, Nbar1 );

        localIndex const id1 = ( normalProduct > 0.0 ) ? 0 : 1;

        localIndex const numNodesPerFace0 = faceToNodeMap.sizeOfArray( elem2dToFaces[sei[iconn][0]][0] );
        array1d< localIndex > nodes0( numNodesPerFace0 );
        for( localIndex i = 0; i < numNodesPerFace0; ++i )
        {
          nodes0[i] = faceToNodeMap( elem2dToFaces[sei[iconn][0]][0], i );
        }
        localIndex const numNodesPerFace1 = faceToNodeMap.sizeOfArray( elem2dToFaces[sei[iconn][1]][0] );
        array1d< localIndex > nodes1( numNodesPerFace1 );
        for( localIndex i = 0; i < numNodesPerFace1; ++i )
        {
          nodes1[i] = faceToNodeMap( elem2dToFaces[sei[iconn][1]][id1], i );
        }
        std::sort( nodes0.begin(), nodes0.end() );
        std::sort( nodes1.begin(), nodes1.end() );
        array1d< localIndex > edge( std::max( numNodesPerFace0, numNodesPerFace1 ) );
        edge.setValues< serialPolicy >( -1 );
        std::set_intersection( nodes0.begin(), nodes0.end(), nodes1.begin(), nodes1.end(), edge.begin() );
        localIndex realNodes = 0;
        for( localIndex i = 0; i < edge.size(); ++i )
        {
          if( edge[i] > -1 )
          {
            realNodes++;
          }
        }
        GEOS_ERROR_IF( realNodes != 2,
                       getDataContext() << ": An edge shared by two fracture elements must have 2 nodes." );
        edge.resize( realNodes );

        // Compute nodal area factor
        localIndex node0index0 = -1;
        localIndex node1index0 = -1;
        for( localIndex i = 0; i < numNodesPerFace0; ++i )
        {
          if( edge[0] == faceToNodeMap( elem2dToFaces[sei[iconn][0]][0], i ) )
          {
            node0index0 = i;
          }
          if( edge[1] == faceToNodeMap( elem2dToFaces[sei[iconn][0]][0], i ) )
          {
            node1index0 = i;
          }
        }
        localIndex node0index1 = -1;
        localIndex node1index1 = -1;
        for( localIndex i = 0; i < numNodesPerFace1; ++i )
        {
          if( edge[0] == faceToNodeMap( elem2dToFaces[sei[iconn][1]][id1], i ) )
          {
            node0index1 = i;
          }
          if( edge[1] == faceToNodeMap( elem2dToFaces[sei[iconn][1]][id1], i ) )
          {
            node1index1 = i;
          }
        }
        stackArray1d< real64, FaceManager::maxFaceNodes() > nodalArea0;
        stackArray1d< real64, FaceManager::maxFaceNodes() > nodalArea1;
        localIndex const faceIndex0 = elem2dToFaces[sei[iconn][0]][0];
        localIndex const faceIndex1 = elem2dToFaces[sei[iconn][1]][id1];

        computeFaceNodalArea( faceIndex0,
                              nodePosition,
                              faceToNodeMap,
                              faceToEdgeMap,
                              edgeToNodeMap,
                              faceCenters,
                              faceNormals,
                              faceArea,
                              nodalArea0 );

        computeFaceNodalArea( faceIndex1,
                              nodePosition,
                              faceToNodeMap,
                              faceToEdgeMap,
                              edgeToNodeMap,
                              faceCenters,
                              faceNormals,
                              faceArea,
                              nodalArea1 );

        real64 const areafac = nodalArea0[node0index0] * nodalArea1[node0index1] + nodalArea0[node1index0] * nodalArea1[node1index1];

        // first index: face, second index: element (T/B), third index: dof (x, y, z)
        real64 stiffDiagApprox[ 2 ][ 2 ][ 3 ];
        for( localIndex kf = 0; kf < 2; ++kf )
        {
          // Get fracture, face and region/subregion/element indices (for elements on both sides)
          localIndex const fractureIndex = sei[iconn][kf];

          for( localIndex i = 0; i < 2; ++i )
          {
            localIndex const faceIndex = ( kf == 0 || id1 == 0 ) ? elem2dToFaces[fractureIndex][i] : elem2dToFaces[fractureIndex][1 - i];
            localIndex const ke = faceToElemIndex[faceIndex][0] >= 0 ? 0 : 1;

            localIndex const er  = faceToElemRegion[faceIndex][ke];
            localIndex const esr = faceToElemSubRegion[faceIndex][ke];
            localIndex const ei  = faceToElemIndex[faceIndex][ke];

            real64 const volume = elemVolume[er][esr][ei];

            // Get the "element to node" map for the specific region/subregion
            NodeMapViewType const & cellElemsToNodes = elemToNodeView[er][esr];
            localIndex const numNodesPerElem = cellElemsToNodes.size( 1 );

            // Compute the box size
            real64 maxSize[3];
            real64 minSize[3];
            for( localIndex j = 0; j < 3; ++j )
            {
              maxSize[j] = nodePosition[cellElemsToNodes[ei][0]][j];
              minSize[j] = nodePosition[cellElemsToNodes[ei][0]][j];
            }
            for( localIndex a = 1; a < numNodesPerElem; ++a )
            {
              for( localIndex j = 0; j < 3; ++j )
              {
                maxSize[j] = fmax( maxSize[j], nodePosition[cellElemsToNodes[ei][a]][j] );
                minSize[j] = fmin( minSize[j], nodePosition[cellElemsToNodes[ei][a]][j] );
              }
            }
            real64 boxSize[3];
            for( localIndex j = 0; j < 3; ++j )
            {
              boxSize[j] = maxSize[j] - minSize[j];
            }

            // Get linear elastic isotropic constitutive parameters for the element
            real64 const K = bulkModulus[er][esr][ei];
            real64 const G = shearModulus[er][esr][ei];
            real64 const E = 9.0 * K * G / ( 3.0 * K + G );
            real64 const nu = ( 3.0 * K - 2.0 * G ) / ( 2.0 * ( 3.0 * K + G ) );

            // Combine E and nu to obtain a stiffness approximation (like it was an hexahedron)
            for( localIndex j = 0; j < 3; ++j )
            {
              stiffDiagApprox[ kf ][ i ][ j ] = m_stabilitzationScalingCoefficient * E / ( ( 1.0 + nu )*( 1.0 - 2.0*nu ) ) * 2.0 / 9.0 * ( 2.0 - 3.0 * nu ) * volume / ( boxSize[j]*boxSize[j] );
            }
          }
        }
        real64 invTotStiffApprox[ 3 ][ 3 ] = { { 0 } };
        for( localIndex i = 0; i < 3; ++i )
        {
          // K(i,i)^-1 = Ka(i,i)^-1 + Kb(i,i)^-1
          // T -> top (index 0), B -> bottom (index 1)
          // Ka(i,i) = KT(i,i) + KB(i,i)
          // Kb(i,i) = KT(i,i) + KB(i,i)
          invTotStiffApprox[ i ][ i ] = 1.0 / ( stiffDiagApprox[ 0 ][ 0 ][ i ] + stiffDiagApprox[ 1 ][ 0 ][ i ] )
                                        + 1.0 / ( stiffDiagApprox[ 0 ][ 1 ][ i ] + stiffDiagApprox[ 1 ][ 1 ][ i ] );
        }

        array2d< real64 > avgRotationMatrix( 3, 3 );

        // To be able to compute an average rotation matrix, normal has to point in the same direction.
        if( normalProduct < 0.0 )
        {
          LvArray::tensorOps::scale< 3 >( Nbar1, -1.0 );
          normalProduct *= -1.0;
        }
        // If the surfaces are co-planar, then use the first rotation matrix
        if( std::abs( normalProduct - 1.0 ) < 1.e+2*machinePrecision )
        {
          LvArray::tensorOps::copy< 3, 3 >( avgRotationMatrix, faceRotationMatrix[ sei[iconn][0] ] );
        }
        // otherwise, compute the average rotation matrix
        else
        {
          real64 avgNbar[3];
          avgNbar[ 0 ] = faceArea[elem2dToFaces[ sei[iconn][0] ][0]] * Nbar0[0] + faceArea[elem2dToFaces[ sei[iconn][1] ][0]] * Nbar1[0];
          avgNbar[ 1 ] = faceArea[elem2dToFaces[ sei[iconn][0] ][0]] * Nbar0[1] + faceArea[elem2dToFaces[ sei[iconn][1] ][0]] * Nbar1[1];
          avgNbar[ 2 ] = faceArea[elem2dToFaces[ sei[iconn][0] ][0]] * Nbar0[2] + faceArea[elem2dToFaces[ sei[iconn][1] ][0]] * Nbar1[2];
          LvArray::tensorOps::normalize< 3 >( avgNbar );

          computationalGeometry::RotationMatrix_3D( avgNbar, avgRotationMatrix );
        }

        // Compute R^T * (invK) * R
        real64 temp[ 3 ][ 3 ];
        real64 rotatedInvStiffApprox[ 3 ][ 3 ];
        LvArray::tensorOps::Rij_eq_AkiBkj< 3, 3, 3 >( temp, avgRotationMatrix, invTotStiffApprox );
        LvArray::tensorOps::Rij_eq_AikBkj< 3, 3, 3 >( rotatedInvStiffApprox, temp, avgRotationMatrix );

        // Add nodal area contribution
        stackArray2d< real64, 3*3 > totalInvStiffApprox( 3, 3 );
        for( localIndex i = 0; i < 3; ++i )
        {
          for( localIndex j = 0; j < 3; ++j )
          {
            totalInvStiffApprox( i, j ) = -rotatedInvStiffApprox[ i ][ j ] * areafac;
          }
        }

        // Get DOF numbering
        localIndex fractureIndex[2];
        localIndex nDof[2];
        globalIndex elemDOF[2][3];
        for( localIndex kf = 0; kf < 2; ++kf )
        {
          fractureIndex[kf] = sei[iconn][kf];
          for( localIndex i = 0; i < 3; ++i )
          {
            elemDOF[kf][i] = tracDofNumber[fractureIndex[kf]] + i;
          }
          nDof[kf] = 0;
          switch( fractureState[fractureIndex[kf]] )
          {
            case ( contact::FractureState::Stick ):
              {
                nDof[kf] = 3;
                break;
              }
            case ( contact::FractureState::NewSlip ):
            case ( contact::FractureState::Slip ):
              {
                nDof[kf] = 1;
                break;
              }
            case ( contact::FractureState::Open ):
              {
                nDof[kf] = 0;
                break;
              }
          }
        }

        // Define local "transmissibility" matrices
        stackArray2d< real64, 3*3 > totalInvStiffApprox00( nDof[0], nDof[0] );
        stackArray2d< real64, 3*3 > totalInvStiffApprox01( nDof[0], nDof[1] );
        stackArray2d< real64, 3*3 > totalInvStiffApprox10( nDof[1], nDof[0] );
        stackArray2d< real64, 3*3 > totalInvStiffApprox11( nDof[1], nDof[1] );
        for( localIndex i = 0; i < nDof[0]; ++i )
        {
          for( localIndex j = 0; j < nDof[0]; ++j )
          {
            totalInvStiffApprox00( i, j ) = totalInvStiffApprox( i, j );
          }
          for( localIndex j = 0; j < nDof[1]; ++j )
          {
            totalInvStiffApprox01( i, j ) = -totalInvStiffApprox( i, j );
          }
        }

        for( localIndex i = 0; i < nDof[1]; ++i )
        {
          for( localIndex j = 0; j < nDof[0]; ++j )
          {
            totalInvStiffApprox10( i, j ) = -totalInvStiffApprox( i, j );
          }
          for( localIndex j = 0; j < nDof[1]; ++j )
          {
            totalInvStiffApprox11( i, j ) = totalInvStiffApprox( i, j );
          }
        }

        // Compute rhs
        stackArray1d< real64, 3 > rhs0( 3 );
        if( nDof[0] > 0 )
        {
          for( localIndex j = 0; j < nDof[0]; ++j )
          {
            rhs0( 0 ) += totalInvStiffApprox00( 0, j ) * ( traction[fractureIndex[0]][j] );
          }
          for( localIndex j = 0; j < nDof[1]; ++j )
          {
            rhs0( 0 ) += totalInvStiffApprox01( 0, j ) * ( traction[fractureIndex[1]][j] );
          }
          for( localIndex i = 1; i < nDof[0]; ++i )
          {
            for( localIndex j = 0; j < nDof[0]; ++j )
            {
              rhs0( i ) += totalInvStiffApprox00( i, j ) * ( deltaTraction[fractureIndex[0]][j] );
            }
            for( localIndex j = 0; j < nDof[1]; ++j )
            {
              rhs0( i ) += totalInvStiffApprox01( i, j ) * ( deltaTraction[fractureIndex[1]][j] );
            }
          }
        }

        stackArray1d< real64, 3 > rhs1( 3 );
        if( nDof[1] > 0 )
        {
          for( localIndex j = 0; j < nDof[0]; ++j )
          {
            rhs1( 0 ) += totalInvStiffApprox10( 0, j ) * ( traction[fractureIndex[0]][j] );
          }
          for( localIndex j = 0; j < nDof[1]; ++j )
          {
            rhs1( 0 ) += totalInvStiffApprox11( 0, j ) * ( traction[fractureIndex[1]][j] );
          }
          for( localIndex i = 1; i < nDof[1]; ++i )
          {
            for( localIndex j = 0; j < nDof[0]; ++j )
            {
              rhs1( i ) += totalInvStiffApprox10( i, j ) * ( deltaTraction[fractureIndex[0]][j] );
            }
            for( localIndex j = 0; j < nDof[1]; ++j )
            {
              rhs1( i ) += totalInvStiffApprox11( i, j ) * ( deltaTraction[fractureIndex[1]][j] );
            }
          }
        }

        // Global matrix and rhs assembly
        for( localIndex kf = 0; kf < 2; ++kf )
        {
          localIndex const localRow = LvArray::integerConversion< localIndex >( elemDOF[kf][0] - rankOffset );

          stackArray2d< real64, 3*3 > const & totalInvStiffApproxDiag = ( kf == 0 ) ? totalInvStiffApprox00 : totalInvStiffApprox11;
          stackArray2d< real64, 3*3 > const & totalInvStiffApproxOffDiag = ( kf == 0 ) ? totalInvStiffApprox01 : totalInvStiffApprox10;
          stackArray1d< real64, 3 > const & rhs = ( kf == 0 ) ? rhs0 : rhs1;

          // Only assemble contribution if "row" fracture element is local
          // TODO: use parallel atomics
          if( localRow >= 0 && localRow < localMatrix.numRows() )
          {
            for( localIndex idof = 0; idof < nDof[kf]; ++idof )
            {
              // (i,i)-block
              localMatrix.addToRowBinarySearchUnsorted< parallelHostAtomic >( localRow + idof,
                                                                              elemDOF[kf],
                                                                              totalInvStiffApproxDiag[idof].dataIfContiguous(),
                                                                              nDof[kf] );
              // (i,j)-block
              if( nDof[1-kf] > 0 )
              {
                localMatrix.addToRowBinarySearchUnsorted< parallelHostAtomic >( localRow + idof,
                                                                                elemDOF[1 - kf],
                                                                                totalInvStiffApproxOffDiag[idof].dataIfContiguous(),
                                                                                nDof[1 - kf] );
              }

              // residual
              RAJA::atomicAdd( parallelHostAtomic{}, &localRhs[localRow + idof], rhs[idof] );
            }
          }
        }
      }
    } );
  } );
}

void SolidMechanicsLagrangeContact::applySystemSolution( DofManager const & dofManager,
                                                         arrayView1d< real64 const > const & localSolution,
                                                         real64 const scalingFactor,
                                                         real64 const dt,
                                                         DomainPartition & domain )
{
  GEOS_MARK_FUNCTION;

  SolidMechanicsLagrangianFEM::applySystemSolution( dofManager, localSolution, scalingFactor, dt, domain );

  dofManager.addVectorToField( localSolution,
                               contact::traction::key(),
                               contact::deltaTraction::key(),
                               scalingFactor );

  dofManager.addVectorToField( localSolution,
                               contact::traction::key(),
                               contact::traction::key(),
                               scalingFactor );

  // fractureStateString is synchronized in UpdateFractureState
  // oldFractureStateString and oldDispJumpString used locally only

  forDiscretizationOnMeshTargets( domain.getMeshBodies(), [&] ( string const &,
                                                                MeshLevel & mesh,
                                                                arrayView1d< string const > const & )
  {
    FieldIdentifiers fieldsToBeSync;

    fieldsToBeSync.addElementFields( { contact::traction::key(),
                                       contact::deltaTraction::key(),
                                       contact::dispJump::key() },
                                     { getUniqueFractureRegionName() } );

    CommunicationTools::getInstance().synchronizeFields( fieldsToBeSync,
                                                         mesh,
                                                         domain.getNeighbors(),
                                                         true );
  } );
}

void SolidMechanicsLagrangeContact::updateState( DomainPartition & domain )
{
  GEOS_MARK_FUNCTION;
<<<<<<< HEAD

  // std::cout << " In SolidMechanicsLagrangeContact::updateState: " << std::endl;

=======
>>>>>>> 1dc1c139
  computeFaceDisplacementJump( domain );
}

bool SolidMechanicsLagrangeContact::resetConfigurationToDefault( DomainPartition & domain ) const
{
  GEOS_MARK_FUNCTION;

  using namespace fields::contact;

  forDiscretizationOnMeshTargets( domain.getMeshBodies(), [&] ( string const &,
                                                                MeshLevel & mesh,
                                                                arrayView1d< string const > const & regionNames )
  {
    ElementRegionManager & elemManager = mesh.getElemManager();

    elemManager.forElementSubRegions< FaceElementSubRegion >( regionNames, [&]( localIndex const,
                                                                                FaceElementSubRegion & subRegion )
    {
      if( subRegion.hasField< contact::traction >() )
      {
        arrayView1d< integer > const & fractureState = subRegion.getField< contact::fractureState >();
        forAll< parallelHostPolicy >( subRegion.size(), [=] ( localIndex const kfe )
        {
          if( fractureState[kfe] != FractureState::Open )
          {
            fractureState[kfe] = FractureState::Stick;
          }
        } );
      }
    } );
  } );
  return false;
}

bool SolidMechanicsLagrangeContact::updateConfiguration( DomainPartition & domain )
{
  GEOS_MARK_FUNCTION;

<<<<<<< HEAD
  bool isConfigurationLoopConverged = false;

  if ( m_applyLocalYieldAcceleration )
  {
    isConfigurationLoopConverged = updateConfigurationWithAcceleration( domain );
  }
  else
  {
    isConfigurationLoopConverged = updateConfigurationWithoutAcceleration( domain );
  }
  
  m_config_iter += 1;
  if ( isConfigurationLoopConverged )
  {
    m_config_iter = 0;
  }

  return isConfigurationLoopConverged;

}

void SolidMechanicsLagrangeContact::initializeAccelerationVariables( DomainPartition & domain )
{
  localIndex total_size = 0;
  int visit = 0;

  std::cout << "In initializeAccelerationVariables: " << std::endl;

  using namespace fields::contact;
  forDiscretizationOnMeshTargets( domain.getMeshBodies(), [&] ( string const &,
                                                                MeshLevel & mesh,
                                                                arrayView1d< string const > const & regionNames )
  {
    ElementRegionManager & elemManager = mesh.getElemManager();

    elemManager.forElementSubRegions< FaceElementSubRegion >( regionNames, [&]( localIndex const,
                                                                                FaceElementSubRegion & subRegion )
    {
      total_size += subRegion.size();
      visit += 1;   
    } );
  } );

  m_x0.resize( total_size );
  m_x1.resize( total_size );
  m_x1_tilde.resize( total_size );
  m_x2.resize( total_size );
  m_x2_tilde.resize( total_size );
  m_omega0.resize( total_size );
  m_omega1.resize( total_size );

  std::cout << "total_size = " << total_size << ", visit = " << visit << std::endl;
}

bool SolidMechanicsLagrangeContact::updateConfigurationWithAcceleration( DomainPartition & domain )
{
  std::cout << "In SolidMechanicsLagrangeContact::updateConfigurationWithAcceleration:" << std::endl;

=======
>>>>>>> 1dc1c139
  using namespace fields::contact;

  real64 changedArea = 0;
  real64 totalArea = 0;

  std::cout << "Config iter = " << m_nonlinearSolverParameters.m_numConfigurationAttempts << std::endl;
  std::cout << "Config iter = " << m_config_iter << std::endl;

  forDiscretizationOnMeshTargets( domain.getMeshBodies(), [&] ( string const &,
                                                                MeshLevel & mesh,
                                                                arrayView1d< string const > const & regionNames )
  {
    ElementRegionManager & elemManager = mesh.getElemManager();

    elemManager.forElementSubRegions< FaceElementSubRegion >( regionNames, [&]( localIndex const,
                                                                                FaceElementSubRegion & subRegion )
    {
      string const & fricitonLawName = subRegion.template getReference< string >( viewKeyStruct::frictionLawNameString() );
      FrictionBase const & frictionLaw = getConstitutiveModel< FrictionBase >( subRegion, fricitonLawName );

      arrayView1d< integer const > const & ghostRank = subRegion.ghostRank();
      arrayView2d< real64 const > const & traction = subRegion.getField< contact::traction >();
      arrayView2d< real64 const > const & dispJump = subRegion.getField< contact::dispJump >();
      arrayView1d< integer > const & fractureState = subRegion.getField< contact::fractureState >();
      arrayView1d< real64 const > const & faceArea = subRegion.getElementArea().toViewConst();

      arrayView1d< real64 const > const & normalTractionTolerance =
        subRegion.getReference< array1d< real64 > >( viewKeyStruct::normalTractionToleranceString() );
      arrayView1d< real64 const > const & normalDisplacementTolerance =
        subRegion.getReference< array1d< real64 > >( viewKeyStruct::normalDisplacementToleranceString() );

      RAJA::ReduceSum< parallelHostReduce, real64 > changed( 0 );
      RAJA::ReduceSum< parallelHostReduce, real64 > total( 0 );

      constitutiveUpdatePassThru( frictionLaw, [&] ( auto & castedFrictionLaw )
      {
        using FrictionType = TYPEOFREF( castedFrictionLaw );
        typename FrictionType::KernelWrapper frictionWrapper = castedFrictionLaw.createKernelUpdates();

        forAll< parallelHostPolicy >( subRegion.size(), [=] ( localIndex const kfe )
        {
<<<<<<< HEAD

          if ( kfe == 0 || kfe == 106 || kfe == 164 )
          {
            std::cout << "kfe = " << kfe <<", fractureState[kfe] = " << fractureState[kfe] << ", dispJump[kfe][0] = " << dispJump[kfe][0] << 
            ", normalDisplacementTolerance[kfe] = " << normalDisplacementTolerance[kfe] << ", traction[kfe][0] = " << traction[kfe][0] << 
            ", normalTractionTolerance[kfe] = " << normalTractionTolerance[kfe] << std::endl;
          }

=======
>>>>>>> 1dc1c139
          if( ghostRank[kfe] < 0 )
          {
            integer const originalFractureState = fractureState[kfe];
            if( originalFractureState == FractureState::Open )
            {
              if( LvArray::math::abs( dispJump[kfe][0] ) <= LvArray::math::abs( normalDisplacementTolerance[kfe] ) ) // trying comparison in
                                                                                                                     // absolute
              {
                fractureState[kfe] = FractureState::Stick;
                if( getLogLevel() >= 10 )
                  GEOS_LOG( GEOS_FMT( "{}: {} -> {}: dispJump = {}, normalDisplacementTolerance = {}",
                                      kfe, originalFractureState, fractureState[kfe],
                                      dispJump[kfe][0], normalDisplacementTolerance[kfe] ) );
              }
            }
            else if( traction[kfe][0] > normalTractionTolerance[kfe] )
            {
              fractureState[kfe] = FractureState::Open;

              std::cout << "Fracture OPEN at kfe = " << kfe << ", normal dispJump = " << dispJump[kfe][0] << ", normal traction = " << traction[kfe][0] << 
              ", normalDisplacementTolerance[kfe] = " << normalDisplacementTolerance[kfe] << ", normalTractionTolerance[kfe] = " << normalTractionTolerance[kfe] << std::endl;

              if( getLogLevel() >= 10 )
                GEOS_LOG( GEOS_FMT( "{}: {} -> {}: traction = {}, normalTractionTolerance = {}",
                                    kfe, originalFractureState, fractureState[kfe],
                                    traction[kfe][0], normalTractionTolerance[kfe] ) );
            }
            else
            {
              real64 currentTau = sqrt( traction[kfe][1]*traction[kfe][1] + traction[kfe][2]*traction[kfe][2] );

<<<<<<< HEAD
              if ( kfe == 0 || kfe == 106 || kfe == 164 )
              {
                std::cout << "kfe = " << kfe << ", Before slidingCheckTolerance scaling, currentTau[kfe] = " << currentTau << std::endl;
              }

              real64 dLimitTangentialTractionNorm_dTraction = 0.0;
              real64 const limitTau =
                contactWrapper.computeLimitTangentialTractionNorm( traction[kfe][0],
                                                                   dLimitTangentialTractionNorm_dTraction );
              
              real64 currentTau_unscaled = currentTau;
=======
              real64 dLimitTangentialTractionNorm_dTraction = 0.0;
              real64 const limitTau =
                frictionWrapper.computeLimitTangentialTractionNorm( traction[kfe][0],
                                                                    dLimitTangentialTractionNorm_dTraction );
>>>>>>> 1dc1c139

              if( originalFractureState == FractureState::Stick && currentTau >= limitTau )
              {
                currentTau *= (1.0 - m_slidingCheckTolerance);
              }
              else if( originalFractureState != FractureState::Stick && currentTau <= limitTau )
              {
                currentTau *= (1.0 + m_slidingCheckTolerance);
              }
<<<<<<< HEAD

              if ( kfe == 0 || kfe == 106 || kfe == 164 )
              {
                std::cout << "kfe = " << kfe <<", After slidingCheckTolerance scaling, currentTau[kfe] = " << currentTau << ", limitTau[kfe] = " << limitTau << std::endl;
              }

              if( currentTau > limitTau )
              {
                if( originalFractureState == FractureState::Stick )
                {
                  fractureState[kfe] = FractureState::NewSlip;
                  std::cout << "Fracture NEW slip at kfe = " << kfe << ", currentTau[kfe] = " << currentTau << ", limitTau[kfe] = " << limitTau <<
                   ", normal dispJump = " << dispJump[kfe][0] << ", normal traction = " << traction[kfe][0] << std::endl;
                }
                else
                {
                  fractureState[kfe] = FractureState::Slip;
                  std::cout << "Fracture slip at kfe = " << kfe << ", currentTau[kfe] = " << currentTau << ", limitTau[kfe] = " << limitTau << 
                  ", normal dispJump = " << dispJump[kfe][0] << ", normal traction = " << traction[kfe][0] << std::endl;
                }
              }
              else
              {
                fractureState[kfe] = FractureState::Stick;

                if ( m_config_iter == 0 )
                {
                  m_x0[kfe] = currentTau_unscaled - limitTau; 
                  // std::cout << "kfe = " << kfe << ", yield at config iter = 0 is " << m_x0[kfe] << std::endl;
                }
                else if ( m_config_iter == 1 )
                {
                  m_x1_tilde[kfe] = currentTau_unscaled - limitTau;
                  m_x1[kfe] = m_x1_tilde[kfe];
                  m_omega0[kfe] = 1;
                  // std::cout << "kfe = " << kfe << ", yield at config iter = 1 is " << m_x0[kfe] << std::endl;
                }
                else
                {
                  // only apply acceleration if within a fraction of the limitTau
                  real64 acceleration_buffer = ( limitTau - currentTau ) / limitTau;

                  // if (kfe == 0)
                  // {
                    // std::cout << "acceleration_buffer = " << acceleration_buffer << ", acc_tol = " << 1.0 / ( m_nonlinearSolverParameters.m_numConfigurationAttempts - 1 ) << std::endl;
                  // }
                  // std::cout << "kfe = " << kfe << ", acceleration_buffer = " << acceleration_buffer << std::endl;
                  if ( acceleration_buffer > ( 0.1 / ( m_config_iter - 1 ) ) )
                  // if ( acceleration_buffer > 0.1 )
                  {
                    // do not apply acceleration, just update previous values
                    m_x0[kfe] = m_x1_tilde[kfe];
                    m_x1_tilde[kfe] = currentTau_unscaled - limitTau;
                    m_x1[kfe] = m_x1_tilde[kfe];
                  }
                  else
                  {
                    // apply acceleration
                    m_x2_tilde[kfe] = currentTau_unscaled - limitTau;

                    m_omega1[kfe] = -1.0 * m_omega0[kfe] * ( m_x1_tilde[kfe] - m_x0[kfe] ) / ( ( m_x1_tilde[kfe] - m_x0[kfe] ) - ( m_x2_tilde[kfe] - m_x1[kfe] ) );

                    m_x2[kfe] = ( 1.0 - m_omega1[kfe] ) * m_x1[kfe] + m_omega1[kfe] * m_x2_tilde[kfe];

                    if ( kfe == 0 )
                    {
                      std::cout << "kfe = " << kfe << ", x0 = " << m_x0[kfe] << ", x1_tilde = " << m_x1_tilde[kfe] << ", x1 = " << m_x1[kfe] << ", x2_tilde = " << m_x2_tilde[kfe] << ", x2 = " << m_x2[kfe] << ", w0 = " << m_omega0[kfe] << ", w1 = " << m_omega1[kfe] <<  std::endl;
                    }

                    real64 acc_currentTau_unscaled = m_x2[kfe] + limitTau;
                    real64 acc_currentTau_scaled = acc_currentTau_unscaled * (1.0 - m_slidingCheckTolerance);

                    if ( acc_currentTau_scaled > limitTau )
                    {
                      fractureState[kfe] = FractureState::NewSlip;
                      std::cout << "Fracture NEW slip due to acceleration at kfe = " << kfe << ", currentTau[kfe] = " << currentTau << ", limitTau[kfe] = " << limitTau <<
                      ", normal dispJump = " << dispJump[kfe][0] << ", normal traction = " << traction[kfe][0] << std::endl;
                    }
                    else
                    {
                      m_x0[kfe] = m_x1[kfe];
                      m_x1[kfe] = m_x2[kfe];
                      m_x1_tilde[kfe] = m_x2_tilde[kfe];
                      m_omega0[kfe] = m_omega1[kfe];
                    }
                  }
                }
              }
              if( getLogLevel() >= 10 && fractureState[kfe] != originalFractureState )
                GEOS_LOG( GEOS_FMT( "{}: {} -> {}: currentTau = {}, limitTau = {}",
                                    kfe, originalFractureState, fractureState[kfe],
                                    currentTau, limitTau ) );
            }

            changed += faceArea[kfe] * !compareFractureStates( originalFractureState, fractureState[kfe] );
            total += faceArea[kfe];
          }
        } );
      } );

      changedArea += changed.get();
      totalArea += total.get();
    } );
  } );

  // Need to synchronize the fracture state due to the use will be made of in AssemblyStabilization
  synchronizeFractureState( domain );

  // Compute global area of changed elements
  changedArea = MpiWrapper::sum( changedArea );
  // and total area of fracture elements
  totalArea = MpiWrapper::sum( totalArea );

  GEOS_LOG_LEVEL_RANK_0( 2, GEOS_FMT( "  {}: changed area {} out of {}", getName(), changedArea, totalArea ) );

  // Assume converged if changed area is below certain fraction of total area
  return changedArea <= m_nonlinearSolverParameters.m_configurationTolerance * totalArea;
}

bool SolidMechanicsLagrangeContact::updateConfigurationWithoutAcceleration( DomainPartition & domain )
{
  std::cout << "In SolidMechanicsLagrangeContact::updateConfigurationWithoutAcceleration:" << std::endl;

  using namespace fields::contact;

  real64 changedArea = 0;
  real64 totalArea = 0;

  forDiscretizationOnMeshTargets( domain.getMeshBodies(), [&] ( string const &,
                                                                MeshLevel & mesh,
                                                                arrayView1d< string const > const & regionNames )
  {
    ElementRegionManager & elemManager = mesh.getElemManager();

    elemManager.forElementSubRegions< FaceElementSubRegion >( regionNames, [&]( localIndex const,
                                                                                FaceElementSubRegion & subRegion )
    {
      string const & contactRelationName = subRegion.template getReference< string >( viewKeyStruct::contactRelationNameString() );
      ContactBase const & contact = getConstitutiveModel< ContactBase >( subRegion, contactRelationName );

      arrayView1d< integer const > const & ghostRank = subRegion.ghostRank();
      arrayView2d< real64 const > const & traction = subRegion.getField< contact::traction >();
      arrayView2d< real64 const > const & dispJump = subRegion.getField< contact::dispJump >();
      arrayView1d< integer > const & fractureState = subRegion.getField< contact::fractureState >();
      arrayView1d< real64 const > const & faceArea = subRegion.getElementArea().toViewConst();

      arrayView1d< real64 const > const & normalTractionTolerance =
        subRegion.getReference< array1d< real64 > >( viewKeyStruct::normalTractionToleranceString() );
      arrayView1d< real64 const > const & normalDisplacementTolerance =
        subRegion.getReference< array1d< real64 > >( viewKeyStruct::normalDisplacementToleranceString() );

      RAJA::ReduceSum< parallelHostReduce, real64 > changed( 0 );
      RAJA::ReduceSum< parallelHostReduce, real64 > total( 0 );

      constitutiveUpdatePassThru( contact, [&] ( auto & castedContact )
      {
        using ContactType = TYPEOFREF( castedContact );
        typename ContactType::KernelWrapper contactWrapper = castedContact.createKernelWrapper();

        forAll< parallelHostPolicy >( subRegion.size(), [=] ( localIndex const kfe )
        {

          if ( kfe == 0 || kfe == 106 || kfe == 164 )
          {
            std::cout << "kfe = " << kfe <<", fractureState[kfe] = " << fractureState[kfe] << ", dispJump[kfe][0] = " << dispJump[kfe][0] << 
            ", normalDisplacementTolerance[kfe] = " << normalDisplacementTolerance[kfe] << ", traction[kfe][0] = " << traction[kfe][0] << 
            ", normalTractionTolerance[kfe] = " << normalTractionTolerance[kfe] << std::endl;
          }

          if( ghostRank[kfe] < 0 )
          {
            integer const originalFractureState = fractureState[kfe];
            if( originalFractureState == FractureState::Open )
            {
              // if( dispJump[kfe][0] <= -normalDisplacementTolerance[kfe] ) // original 
              if( abs(dispJump[kfe][0]) <= abs(normalDisplacementTolerance[kfe]) ) // trying comparison in absolute
              {
                fractureState[kfe] = FractureState::Stick;
                if( getLogLevel() >= 10 )
                  GEOS_LOG( GEOS_FMT( "{}: {} -> {}: dispJump = {}, normalDisplacementTolerance = {}",
                                      kfe, originalFractureState, fractureState[kfe],
                                      dispJump[kfe][0], normalDisplacementTolerance[kfe] ) );
              }
            }
            else if( traction[kfe][0] > normalTractionTolerance[kfe] )
            {
              fractureState[kfe] = FractureState::Open;

              std::cout << "Fracture OPEN at kfe = " << kfe << ", normal dispJump = " << dispJump[kfe][0] << ", normal traction = " << traction[kfe][0] << 
              ", normalDisplacementTolerance[kfe] = " << normalDisplacementTolerance[kfe] << ", normalTractionTolerance[kfe] = " << normalTractionTolerance[kfe] << std::endl;

              if( getLogLevel() >= 10 )
                GEOS_LOG( GEOS_FMT( "{}: {} -> {}: traction = {}, normalTractionTolerance = {}",
                                    kfe, originalFractureState, fractureState[kfe],
                                    traction[kfe][0], normalTractionTolerance[kfe] ) );
            }
            else
            {
              real64 currentTau = sqrt( traction[kfe][1]*traction[kfe][1] + traction[kfe][2]*traction[kfe][2] );

              if ( kfe == 0 || kfe == 106 || kfe == 164 )
              {
                std::cout << "kfe = " << kfe << ", Before slidingCheckTolerance scaling, currentTau[kfe] = " << currentTau << std::endl;
              }

              real64 dLimitTangentialTractionNorm_dTraction = 0.0;
              real64 const limitTau =
                contactWrapper.computeLimitTangentialTractionNorm( traction[kfe][0],
                                                                   dLimitTangentialTractionNorm_dTraction );

              if( originalFractureState == FractureState::Stick && currentTau >= limitTau )
              {
                currentTau *= (1.0 - m_slidingCheckTolerance);
              }
              else if( originalFractureState != FractureState::Stick && currentTau <= limitTau )
              {
                currentTau *= (1.0 + m_slidingCheckTolerance);
              }

              if ( kfe == 0 || kfe == 106 || kfe == 164 )
              {
                std::cout << "kfe = " << kfe <<", After slidingCheckTolerance scaling, currentTau[kfe] = " << currentTau << ", limitTau[kfe] = " << limitTau << std::endl;
              }

              if( currentTau > limitTau )
              {
=======
              if( currentTau > limitTau )
              {
>>>>>>> 1dc1c139
                if( originalFractureState == FractureState::Stick )
                {
                  fractureState[kfe] = FractureState::NewSlip;
                  std::cout << "Fracture NEW slip at kfe = " << kfe << ", currentTau[kfe] = " << currentTau << ", limitTau[kfe] = " << limitTau <<
                   ", normal dispJump = " << dispJump[kfe][0] << ", normal traction = " << traction[kfe][0] << std::endl;
                }
                else
                {
                  fractureState[kfe] = FractureState::Slip;
                  std::cout << "Fracture slip at kfe = " << kfe << ", currentTau[kfe] = " << currentTau << ", limitTau[kfe] = " << limitTau << 
                  ", normal dispJump = " << dispJump[kfe][0] << ", normal traction = " << traction[kfe][0] << std::endl;
                }
              }
              else
              {
                fractureState[kfe] = FractureState::Stick;
              }
              if( getLogLevel() >= 10 && fractureState[kfe] != originalFractureState )
                GEOS_LOG( GEOS_FMT( "{}: {} -> {}: currentTau = {}, limitTau = {}",
                                    kfe, originalFractureState, fractureState[kfe],
                                    currentTau, limitTau ) );
            }

            changed += faceArea[kfe] * !compareFractureStates( originalFractureState, fractureState[kfe] );
            total += faceArea[kfe];
          }
        } );
      } );

      changedArea += changed.get();
      totalArea += total.get();
    } );
  } );

  // Need to synchronize the fracture state due to the use will be made of in AssemblyStabilization
  synchronizeFractureState( domain );

  // Compute global area of changed elements
  changedArea = MpiWrapper::sum( changedArea );
  // and total area of fracture elements
  totalArea = MpiWrapper::sum( totalArea );

  GEOS_LOG_LEVEL_RANK_0( 2, GEOS_FMT( "  {}: changed area {} out of {}", getName(), changedArea, totalArea ) );

  // Assume converged if changed area is below certain fraction of total area
  return changedArea <= m_nonlinearSolverParameters.m_configurationTolerance * totalArea;
}

bool SolidMechanicsLagrangeContact::isFractureAllInStickCondition( DomainPartition const & domain ) const
{
  globalIndex numStick, numNewSlip, numSlip, numOpen;
  forDiscretizationOnMeshTargets( domain.getMeshBodies(), [&] ( string const &,
                                                                MeshLevel const & mesh,
                                                                arrayView1d< string const > const & )
  {
    computeFractureStateStatistics( mesh, numStick, numNewSlip, numSlip, numOpen );
  } );

  return ( ( numNewSlip + numSlip + numOpen ) == 0 );
}

real64 SolidMechanicsLagrangeContact::setNextDt( real64 const & currentDt,
                                                 DomainPartition & domain )
{
  GEOS_UNUSED_VAR( domain );
  return currentDt;
}

// real64 computeAitkenRelaxationFactor( array1d< real64 > const & s0,
//                                       array1d< real64 > const & s1,
//                                       array1d< real64 > const & s1_tilde,
//                                       array1d< real64 > const & s2_tilde,
//                                       real64 const omega0 )
// {
//   array1d< real64 > r1 = axpy( s1_tilde, s0, -1.0 );
//   array1d< real64 > r2 = axpy( s2_tilde, s1, -1.0 );

//   // diff = r2 - r1
//   array1d< real64 > diff = axpy( r2, r1, -1.0 );

//   real64 const denom = dot( diff, diff );
//   real64 const numer = dot( r1, diff );

//   real64 omega1 = 1.0;
//   if( !isZero( denom ))
//   {
//     omega1 = -1.0 * omega0 * numer / denom;
//   }
//   return omega1;
// }

// array1d< real64 > computeUpdate( array1d< real64 > const & s1,
//                                   array1d< real64 > const & s2_tilde,
//                                   real64 const omega1 )
// {
//   return axpy( scale( s1, 1.0 - omega1 ),
//                 scale( s2_tilde, omega1 ),
//                 1.0 );
// }

// void startConfigurationIteration( integer const & iter,
//                                   DomainPartition & domain )
// {
//   if( iter == 0 )
//   {
//     recordAverageMeanTotalStressIncrement( domain, m_s1 );
//   }
//   else
//   {
//     m_s0 = m_s1;
//     m_s1 = m_s2;
//     m_s1_tilde = m_s2_tilde;
//     m_omega0 = m_omega1;
//   }
// }

// void finishConfigurationIteration( integer const & iter,
//                                    DomainPartition & domain )
// {
//   if( iter == 0 )
//   {
//     m_s2 = m_s2_tilde;
//     m_omega1 = 1.0;
//   }
//   else
//   {
//     m_omega1 = computeAitkenRelaxationFactor( m_s0, m_s1, m_s1_tilde, m_s2_tilde, m_omega0 );
//     m_s2 = computeUpdate( m_s1, m_s2_tilde, m_omega1 );
//     applyAcceleratedAverageMeanTotalStressIncrement( domain, m_s2 );
//   }
// }

REGISTER_CATALOG_ENTRY( SolverBase, SolidMechanicsLagrangeContact, string const &, Group * const )

} /* namespace geos */<|MERGE_RESOLUTION|>--- conflicted
+++ resolved
@@ -201,11 +201,6 @@
                                                        real64 const & dt,
                                                        DomainPartition & domain )
 {
-<<<<<<< HEAD
-  // std::cout << "In SolidMechanicsLagrangeContact::implicitStepSetup: " << std::endl;
-
-=======
->>>>>>> 1dc1c139
   computeRotationMatrices( domain );
   computeTolerances( domain );
   computeFaceDisplacementJump( domain );
@@ -2191,12 +2186,6 @@
 void SolidMechanicsLagrangeContact::updateState( DomainPartition & domain )
 {
   GEOS_MARK_FUNCTION;
-<<<<<<< HEAD
-
-  // std::cout << " In SolidMechanicsLagrangeContact::updateState: " << std::endl;
-
-=======
->>>>>>> 1dc1c139
   computeFaceDisplacementJump( domain );
 }
 
@@ -2235,7 +2224,6 @@
 {
   GEOS_MARK_FUNCTION;
 
-<<<<<<< HEAD
   bool isConfigurationLoopConverged = false;
 
   if ( m_applyLocalYieldAcceleration )
@@ -2294,8 +2282,6 @@
 {
   std::cout << "In SolidMechanicsLagrangeContact::updateConfigurationWithAcceleration:" << std::endl;
 
-=======
->>>>>>> 1dc1c139
   using namespace fields::contact;
 
   real64 changedArea = 0;
@@ -2313,8 +2299,8 @@
     elemManager.forElementSubRegions< FaceElementSubRegion >( regionNames, [&]( localIndex const,
                                                                                 FaceElementSubRegion & subRegion )
     {
-      string const & fricitonLawName = subRegion.template getReference< string >( viewKeyStruct::frictionLawNameString() );
-      FrictionBase const & frictionLaw = getConstitutiveModel< FrictionBase >( subRegion, fricitonLawName );
+      string const & contactRelationName = subRegion.template getReference< string >( viewKeyStruct::contactRelationNameString() );
+      ContactBase const & contact = getConstitutiveModel< ContactBase >( subRegion, contactRelationName );
 
       arrayView1d< integer const > const & ghostRank = subRegion.ghostRank();
       arrayView2d< real64 const > const & traction = subRegion.getField< contact::traction >();
@@ -2330,14 +2316,13 @@
       RAJA::ReduceSum< parallelHostReduce, real64 > changed( 0 );
       RAJA::ReduceSum< parallelHostReduce, real64 > total( 0 );
 
-      constitutiveUpdatePassThru( frictionLaw, [&] ( auto & castedFrictionLaw )
+      constitutiveUpdatePassThru( contact, [&] ( auto & castedContact )
       {
-        using FrictionType = TYPEOFREF( castedFrictionLaw );
-        typename FrictionType::KernelWrapper frictionWrapper = castedFrictionLaw.createKernelUpdates();
+        using ContactType = TYPEOFREF( castedContact );
+        typename ContactType::KernelWrapper contactWrapper = castedContact.createKernelWrapper();
 
         forAll< parallelHostPolicy >( subRegion.size(), [=] ( localIndex const kfe )
         {
-<<<<<<< HEAD
 
           if ( kfe == 0 || kfe == 106 || kfe == 164 )
           {
@@ -2346,15 +2331,13 @@
             ", normalTractionTolerance[kfe] = " << normalTractionTolerance[kfe] << std::endl;
           }
 
-=======
->>>>>>> 1dc1c139
           if( ghostRank[kfe] < 0 )
           {
             integer const originalFractureState = fractureState[kfe];
             if( originalFractureState == FractureState::Open )
             {
-              if( LvArray::math::abs( dispJump[kfe][0] ) <= LvArray::math::abs( normalDisplacementTolerance[kfe] ) ) // trying comparison in
-                                                                                                                     // absolute
+              // if( dispJump[kfe][0] <= -normalDisplacementTolerance[kfe] ) // original 
+              if( abs(dispJump[kfe][0]) <= abs(normalDisplacementTolerance[kfe]) ) // trying comparison in absolute
               {
                 fractureState[kfe] = FractureState::Stick;
                 if( getLogLevel() >= 10 )
@@ -2379,7 +2362,6 @@
             {
               real64 currentTau = sqrt( traction[kfe][1]*traction[kfe][1] + traction[kfe][2]*traction[kfe][2] );
 
-<<<<<<< HEAD
               if ( kfe == 0 || kfe == 106 || kfe == 164 )
               {
                 std::cout << "kfe = " << kfe << ", Before slidingCheckTolerance scaling, currentTau[kfe] = " << currentTau << std::endl;
@@ -2391,12 +2373,6 @@
                                                                    dLimitTangentialTractionNorm_dTraction );
               
               real64 currentTau_unscaled = currentTau;
-=======
-              real64 dLimitTangentialTractionNorm_dTraction = 0.0;
-              real64 const limitTau =
-                frictionWrapper.computeLimitTangentialTractionNorm( traction[kfe][0],
-                                                                    dLimitTangentialTractionNorm_dTraction );
->>>>>>> 1dc1c139
 
               if( originalFractureState == FractureState::Stick && currentTau >= limitTau )
               {
@@ -2406,7 +2382,6 @@
               {
                 currentTau *= (1.0 + m_slidingCheckTolerance);
               }
-<<<<<<< HEAD
 
               if ( kfe == 0 || kfe == 106 || kfe == 164 )
               {
@@ -2544,8 +2519,8 @@
     elemManager.forElementSubRegions< FaceElementSubRegion >( regionNames, [&]( localIndex const,
                                                                                 FaceElementSubRegion & subRegion )
     {
-      string const & contactRelationName = subRegion.template getReference< string >( viewKeyStruct::contactRelationNameString() );
-      ContactBase const & contact = getConstitutiveModel< ContactBase >( subRegion, contactRelationName );
+      string const & fricitonLawName = subRegion.template getReference< string >( viewKeyStruct::frictionLawNameString() );
+      FrictionBase const & frictionLaw = getConstitutiveModel< FrictionBase >( subRegion, fricitonLawName );
 
       arrayView1d< integer const > const & ghostRank = subRegion.ghostRank();
       arrayView2d< real64 const > const & traction = subRegion.getField< contact::traction >();
@@ -2561,28 +2536,20 @@
       RAJA::ReduceSum< parallelHostReduce, real64 > changed( 0 );
       RAJA::ReduceSum< parallelHostReduce, real64 > total( 0 );
 
-      constitutiveUpdatePassThru( contact, [&] ( auto & castedContact )
+      constitutiveUpdatePassThru( frictionLaw, [&] ( auto & castedFrictionLaw )
       {
-        using ContactType = TYPEOFREF( castedContact );
-        typename ContactType::KernelWrapper contactWrapper = castedContact.createKernelWrapper();
+        using FrictionType = TYPEOFREF( castedFrictionLaw );
+        typename FrictionType::KernelWrapper frictionWrapper = castedFrictionLaw.createKernelUpdates();
 
         forAll< parallelHostPolicy >( subRegion.size(), [=] ( localIndex const kfe )
         {
-
-          if ( kfe == 0 || kfe == 106 || kfe == 164 )
-          {
-            std::cout << "kfe = " << kfe <<", fractureState[kfe] = " << fractureState[kfe] << ", dispJump[kfe][0] = " << dispJump[kfe][0] << 
-            ", normalDisplacementTolerance[kfe] = " << normalDisplacementTolerance[kfe] << ", traction[kfe][0] = " << traction[kfe][0] << 
-            ", normalTractionTolerance[kfe] = " << normalTractionTolerance[kfe] << std::endl;
-          }
-
           if( ghostRank[kfe] < 0 )
           {
             integer const originalFractureState = fractureState[kfe];
             if( originalFractureState == FractureState::Open )
             {
-              // if( dispJump[kfe][0] <= -normalDisplacementTolerance[kfe] ) // original 
-              if( abs(dispJump[kfe][0]) <= abs(normalDisplacementTolerance[kfe]) ) // trying comparison in absolute
+              if( LvArray::math::abs( dispJump[kfe][0] ) <= LvArray::math::abs( normalDisplacementTolerance[kfe] ) ) // trying comparison in
+                                                                                                                     // absolute
               {
                 fractureState[kfe] = FractureState::Stick;
                 if( getLogLevel() >= 10 )
@@ -2607,15 +2574,10 @@
             {
               real64 currentTau = sqrt( traction[kfe][1]*traction[kfe][1] + traction[kfe][2]*traction[kfe][2] );
 
-              if ( kfe == 0 || kfe == 106 || kfe == 164 )
-              {
-                std::cout << "kfe = " << kfe << ", Before slidingCheckTolerance scaling, currentTau[kfe] = " << currentTau << std::endl;
-              }
-
               real64 dLimitTangentialTractionNorm_dTraction = 0.0;
               real64 const limitTau =
-                contactWrapper.computeLimitTangentialTractionNorm( traction[kfe][0],
-                                                                   dLimitTangentialTractionNorm_dTraction );
+                frictionWrapper.computeLimitTangentialTractionNorm( traction[kfe][0],
+                                                                    dLimitTangentialTractionNorm_dTraction );
 
               if( originalFractureState == FractureState::Stick && currentTau >= limitTau )
               {
@@ -2625,18 +2587,8 @@
               {
                 currentTau *= (1.0 + m_slidingCheckTolerance);
               }
-
-              if ( kfe == 0 || kfe == 106 || kfe == 164 )
-              {
-                std::cout << "kfe = " << kfe <<", After slidingCheckTolerance scaling, currentTau[kfe] = " << currentTau << ", limitTau[kfe] = " << limitTau << std::endl;
-              }
-
               if( currentTau > limitTau )
               {
-=======
-              if( currentTau > limitTau )
-              {
->>>>>>> 1dc1c139
                 if( originalFractureState == FractureState::Stick )
                 {
                   fractureState[kfe] = FractureState::NewSlip;
