/*
 * ------------------------------------------------------------------------------------------------------------
 * SPDX-License-Identifier: LGPL-2.1-only
 *
 * Copyright (c) 2018-2020 Lawrence Livermore National Security LLC
 * Copyright (c) 2018-2020 The Board of Trustees of the Leland Stanford Junior University
 * Copyright (c) 2018-2020 TotalEnergies
 * Copyright (c) 2019-     GEOSX Contributors
 * All rights reserved
 *
 * See top level LICENSE, COPYRIGHT, CONTRIBUTORS, NOTICE, and ACKNOWLEDGEMENTS files for details.
 * ------------------------------------------------------------------------------------------------------------
 */

/**
 * @file LagrangianContactSolver.cpp
 *
 */

#include "LagrangianContactSolver.hpp"

#include "common/TimingMacros.hpp"
#include "constitutive/ConstitutiveManager.hpp"
#include "constitutive/contact/ContactSelector.hpp"
#include "constitutive/fluid/SingleFluidBase.hpp"
#include "finiteVolume/FiniteVolumeManager.hpp"
#include "finiteVolume/FluxApproximationBase.hpp"
#include "mesh/DomainPartition.hpp"
#include "discretizationMethods/NumericalMethodsManager.hpp"
#include "mainInterface/ProblemManager.hpp"
#include "mesh/SurfaceElementRegion.hpp"
#include "mesh/MeshForLoopInterface.hpp"
#include "mesh/mpiCommunications/NeighborCommunicator.hpp"
#include "physicsSolvers/fluidFlow/FlowSolverBaseFields.hpp" // needed to register pressure(_n)
#include "physicsSolvers/solidMechanics/SolidMechanicsLagrangianFEM.hpp"
#include "physicsSolvers/surfaceGeneration/SurfaceGenerator.hpp"
#include "physicsSolvers/contact/ContactFields.hpp"
#include "common/GEOS_RAJA_Interface.hpp"
#include "linearAlgebra/utilities/LAIHelperFunctions.hpp"
#include "linearAlgebra/solvers/PreconditionerJacobi.hpp"
#include "linearAlgebra/solvers/PreconditionerBlockJacobi.hpp"
#include "linearAlgebra/solvers/BlockPreconditioner.hpp"
#include "linearAlgebra/solvers/SeparateComponentPreconditioner.hpp"
#include "finiteElement/elementFormulations/H1_TriangleFace_Lagrange1_Gauss1.hpp"
#include "finiteElement/elementFormulations/H1_QuadrilateralFace_Lagrange1_GaussLegendre2.hpp"

#if defined( __INTEL_COMPILER )
#pragma GCC optimize "O0"
#endif

namespace geosx
{

using namespace constitutive;
using namespace dataRepository;
using namespace fields;
using namespace finiteElement;

LagrangianContactSolver::LagrangianContactSolver( const string & name,
                                                  Group * const parent ):
  ContactSolverBase( name, parent )
{
  registerWrapper( viewKeyStruct::stabilizationNameString(), &m_stabilizationName ).
    setInputFlag( InputFlags::REQUIRED ).
    setDescription( "Name of the stabilization to use in the lagrangian contact solver" );

  m_linearSolverParameters.get().mgr.strategy = LinearSolverParameters::MGR::StrategyType::lagrangianContactMechanics;
  m_linearSolverParameters.get().mgr.separateComponents = true;
  m_linearSolverParameters.get().mgr.displacementFieldName = solidMechanics::totalDisplacement::key();
  m_linearSolverParameters.get().dofsPerNode = 3;
}

void LagrangianContactSolver::registerDataOnMesh( Group & meshBodies )
{
  ContactSolverBase::registerDataOnMesh( meshBodies );

  using namespace fields::contact;

  forDiscretizationOnMeshTargets( meshBodies, [&] ( string const &,
                                                    MeshLevel & mesh,
                                                    arrayView1d< string const > const & regionNames )
  {
    ElementRegionManager & elemManager = mesh.getElemManager();
    elemManager.forElementSubRegions< FaceElementSubRegion >( regionNames, [&] ( localIndex const,
                                                                                 SurfaceElementSubRegion & subRegion )
    {
      subRegion.registerWrapper< array3d< real64 > >( viewKeyStruct::rotationMatrixString() ).
        setPlotLevel( PlotLevel::NOPLOT ).
        setRegisteringObjects( this->getName()).
        setDescription( "An array that holds the rotation matrices on the fracture." ).
        reference().resizeDimension< 1, 2 >( 3, 3 );

      subRegion.registerField< deltaTraction >( getName() ).
        reference().resizeDimension< 1 >( 3 );

      subRegion.registerWrapper< array1d< real64 > >( viewKeyStruct::normalTractionToleranceString() ).
        setPlotLevel( PlotLevel::NOPLOT ).
        setRegisteringObjects( this->getName()).
        setDescription( "An array that holds the normal traction tolerance." );

      subRegion.registerWrapper< array1d< real64 > >( viewKeyStruct::normalDisplacementToleranceString() ).
        setPlotLevel( PlotLevel::NOPLOT ).
        setRegisteringObjects( this->getName()).
        setDescription( "An array that holds the normal displacement tolerance." );

      subRegion.registerWrapper< array1d< real64 > >( viewKeyStruct::slidingToleranceString() ).
        setPlotLevel( PlotLevel::NOPLOT ).
        setRegisteringObjects( this->getName()).
        setDescription( "An array that holds the sliding tolerance." );

      // Needed just because SurfaceGenerator initialize the field "pressure" (NEEDED!!!)
      // It is used in "TwoPointFluxApproximation.cpp", called by "SurfaceGenerator.cpp"
      subRegion.registerField< flow::pressure >( getName() ).
        setPlotLevel( PlotLevel::NOPLOT ).
        setRegisteringObjects( this->getName());
      subRegion.registerField< flow::pressure_n >( getName() ).
        setPlotLevel( PlotLevel::NOPLOT ).
        setRegisteringObjects( this->getName());

    } );

    FaceManager & faceManager = mesh.getFaceManager();
    faceManager.registerWrapper< array1d< real64 > >( viewKeyStruct::transMultiplierString() ).
      setApplyDefaultValue( 1.0 ).
      setPlotLevel( PlotLevel::LEVEL_0 ).
      setRegisteringObjects( this->getName() ).
      setDescription( "An array that holds the permeability transmissibility multipliers" );

  } );
}

void LagrangianContactSolver::setConstitutiveNames( ElementSubRegionBase & subRegion ) const
{
  subRegion.registerWrapper< string >( viewKeyStruct::contactRelationNameString() ).
    setPlotLevel( PlotLevel::NOPLOT ).
    setRestartFlags( RestartFlags::NO_WRITE ).
    setSizedFromParent( 0 );

  string & contactRelationName = subRegion.getReference< string >( viewKeyStruct::contactRelationNameString() );
  contactRelationName = this->m_contactRelationName;
  GEOSX_ERROR_IF( contactRelationName.empty(), GEOSX_FMT( "Solid model not found on subregion {}", subRegion.getName() ) );
}


void LagrangianContactSolver::initializePreSubGroups()
{
  SolverBase::initializePreSubGroups();

  DomainPartition & domain = this->getGroupByPath< DomainPartition >( "/Problem/domain" );
  ConstitutiveManager const & cm = domain.getConstitutiveManager();

  ConstitutiveBase const & contactRelation = cm.getConstitutiveRelation< ConstitutiveBase >( m_contactRelationName );
  m_contactRelationFullIndex = contactRelation.getIndexInParent();


  // fill stencil targetRegions
  NumericalMethodsManager & numericalMethodManager = domain.getNumericalMethodManager();
  FiniteVolumeManager & fvManager = numericalMethodManager.getFiniteVolumeManager();

  if( fvManager.hasGroup< FluxApproximationBase >( m_stabilizationName ) )
  {

    FluxApproximationBase & fluxApprox = fvManager.getFluxApproximation( m_stabilizationName );
    fluxApprox.setFieldName( contact::traction::key() );
    fluxApprox.setCoeffName( "penaltyStiffness" );

    forDiscretizationOnMeshTargets( domain.getMeshBodies(), [&] ( string const & meshBodyName,
                                                                  MeshLevel &,
                                                                  arrayView1d< string const > const & regionNames )
    {
      array1d< string > & stencilTargetRegions = fluxApprox.targetRegions( meshBodyName );
      std::set< string > stencilTargetRegionsSet( stencilTargetRegions.begin(), stencilTargetRegions.end() );
      stencilTargetRegionsSet.insert( regionNames.begin(), regionNames.end() );
      stencilTargetRegions.clear();
      for( auto const & targetRegion: stencilTargetRegionsSet )
      {
        stencilTargetRegions.emplace_back( targetRegion );
      }
    } );
  }

}

void LagrangianContactSolver::setupSystem( DomainPartition & domain,
                                           DofManager & dofManager,
                                           CRSMatrix< real64, globalIndex > & localMatrix,
                                           ParallelVector & rhs,
                                           ParallelVector & solution,
                                           bool const setSparsity )
{
  if( m_precond )
  {
    m_precond->clear();
  }

  // setup monolithic coupled system
  SolverBase::setupSystem( domain, dofManager, localMatrix, rhs, solution, setSparsity );

  if( !m_precond && m_linearSolverParameters.get().solverType != LinearSolverParameters::SolverType::direct )
  {
    createPreconditioner( domain );
  }
}

void LagrangianContactSolver::implicitStepSetup( real64 const & time_n,
                                                 real64 const & dt,
                                                 DomainPartition & domain )
{
  computeRotationMatrices( domain );
  computeTolerances( domain );
  computeFaceDisplacementJump( domain );

  m_solidSolver->implicitStepSetup( time_n, dt, domain );
}

void LagrangianContactSolver::implicitStepComplete( real64 const & time_n,
                                                    real64 const & dt,
                                                    DomainPartition & domain )
{
  m_solidSolver->implicitStepComplete( time_n, dt, domain );

  forDiscretizationOnMeshTargets( domain.getMeshBodies(), [&] ( string const &,
                                                                MeshLevel & mesh,
                                                                arrayView1d< string const > const & )
  {
    mesh.getElemManager().forElementSubRegions< FaceElementSubRegion >( [&]( FaceElementSubRegion & subRegion )
    {
      arrayView2d< real64 > const & deltaTraction = subRegion.getField< contact::deltaTraction >();
      arrayView2d< real64 const > const & dispJump = subRegion.getField< contact::dispJump >();
      arrayView2d< real64 > const & oldDispJump = subRegion.getField< contact::oldDispJump >();
      arrayView1d< integer const > const & fractureState = subRegion.getField< contact::fractureState >();
      arrayView1d< integer > const & oldFractureState = subRegion.getField< contact::oldFractureState >();

      forAll< parallelHostPolicy >( subRegion.size(), [=] ( localIndex const kfe )
      {
        for( localIndex i = 0; i < 3; ++i )
        {
          deltaTraction[kfe][i] = 0.0;
          oldDispJump[kfe][i] = dispJump[kfe][i];
        }
        oldFractureState[kfe] = fractureState[kfe];
      } );

      // Laura print
      arrayView2d< real64 > const & traction = subRegion.getExtrinsicData< extrinsicMeshData::contact::traction >();
      arrayView1d< real64 const > const & faceArea = subRegion.getElementArea().toViewConst();
      real64 maxNorm   = 0.0;
      real64 maxNormFT = 0.0;
      real64 maxNormFN = 0.0;
      real64 Jmean = 0.0;
      real64 FTmean = 0.0;
      real64 FNmean = 0.0;
      real64 sumarea = 0.0;
      real64 area_slip = 0.0;
      forAll< parallelHostPolicy >( subRegion.size(), [&] ( localIndex const kfe )
      {
        real64 const normD = sqrt( dispJump[kfe][1]*dispJump[kfe][1]+dispJump[kfe][2]*dispJump[kfe][2] );
        if( normD > maxNorm )
        {
          maxNorm = normD;
        }
        real64 const normForceT = sqrt( traction[kfe][1]*traction[kfe][1]+traction[kfe][2]*traction[kfe][2] );
        if( normForceT > maxNormFT )
        {
          maxNormFT = normForceT;
        }
        if( maxNormFN < std::abs( traction[kfe][0] ) )
        {
          maxNormFN = std::abs( traction[kfe][0] );
        }
        real64 const area = faceArea[kfe];
        sumarea += area;
        //if( fractureState[kfe] == 1 || fractureState[kfe] == 2 )
        if( std::abs( normD ) > 1.e-4 )
        {
          area_slip += area;
          Jmean += normD*area;
        }
        FTmean += normForceT*area;
        FNmean += std::abs( traction[kfe][0] )*area;
      } );
      if( std::abs( area_slip ) > 0 )
      {
        Jmean /= area_slip;
      }
      if( std::abs( sumarea ) > 0 )
      {
        FTmean /= sumarea;
        FNmean /= sumarea;
      }
      GEOSX_LOG_RANK_0( GEOSX_FMT( "LagrangianContactSolver::implicitStepComplete -- [frac] max disp jump {:15.6e}", maxNorm ) );
      GEOSX_LOG_RANK_0( GEOSX_FMT( "LagrangianContactSolver::implicitStepComplete -- [frac] max total force T {:15.6e}", maxNormFT ) );
      GEOSX_LOG_RANK_0( GEOSX_FMT( "LagrangianContactSolver::implicitStepComplete -- [frac] max total force N {:15.6e}", maxNormFN ) );
      GEOSX_LOG_RANK_0( GEOSX_FMT( "mean disp jump {:15.6e}", Jmean ) );
      GEOSX_LOG_RANK_0( GEOSX_FMT( "mean force T {:15.6e}", FTmean ) );
      GEOSX_LOG_RANK_0( GEOSX_FMT( "mean force N {:15.6e}", FNmean ) );
      // end Laura
    } );

    // Need a synchronization of deltaTraction as will be used in AssembleStabilization
    FieldIdentifiers fieldsToBeSync;
    fieldsToBeSync.addElementFields( { contact::deltaTraction::key() },
                                     { getFractureRegionName() } );

    CommunicationTools::getInstance().synchronizeFields( fieldsToBeSync,
                                                         mesh,
                                                         domain.getNeighbors(),
                                                         true );

  } );

  GEOSX_LOG_LEVEL_RANK_0( 1, " ***** ImplicitStepComplete *****" );
}

void LagrangianContactSolver::postProcessInput()
{
  m_solidSolver = &this->getParent().getGroup< SolidMechanicsLagrangianFEM >( m_solidSolverName );
  SolverBase::postProcessInput();
}

LagrangianContactSolver::~LagrangianContactSolver()
{
  // TODO Auto-generated destructor stub
}

void LagrangianContactSolver::computeTolerances( DomainPartition & domain ) const
{
  GEOSX_MARK_FUNCTION;

  forDiscretizationOnMeshTargets( domain.getMeshBodies(), [&] ( string const &,
                                                                MeshLevel & mesh,
                                                                arrayView1d< string const > const & )
  {
    FaceManager const & faceManager = mesh.getFaceManager();
    NodeManager const & nodeManager = mesh.getNodeManager();
    ElementRegionManager & elemManager = mesh.getElemManager();

    // Get the "face to element" map (valid for the entire mesh)
    FaceManager::ElemMapType const & faceToElem = faceManager.toElementRelation();
    arrayView2d< localIndex const > const & faceToElemRegion = faceToElem.m_toElementRegion;
    arrayView2d< localIndex const > const & faceToElemSubRegion = faceToElem.m_toElementSubRegion;
    arrayView2d< localIndex const > const & faceToElemIndex = faceToElem.m_toElementIndex;

    // Get the volume for all elements
    ElementRegionManager::ElementViewAccessor< arrayView1d< real64 const > > const elemVolume =
      elemManager.constructViewAccessor< array1d< real64 >, arrayView1d< real64 const > >( ElementSubRegionBase::viewKeyStruct::elementVolumeString() );

    // Get the coordinates for all nodes
    arrayView2d< real64 const, nodes::REFERENCE_POSITION_USD > const & nodePosition = nodeManager.referencePosition();

    // Bulk modulus accessor
    ElementRegionManager::ElementViewAccessor< arrayView1d< real64 const > > const bulkModulus =
      elemManager.constructMaterialViewAccessor< ElasticIsotropic, array1d< real64 >, arrayView1d< real64 const > >( ElasticIsotropic::viewKeyStruct::bulkModulusString() );
    // Shear modulus accessor
    ElementRegionManager::ElementViewAccessor< arrayView1d< real64 const > > const shearModulus =
      elemManager.constructMaterialViewAccessor< ElasticIsotropic, array1d< real64 >, arrayView1d< real64 const > >( ElasticIsotropic::viewKeyStruct::shearModulusString() );

    using NodeMapViewType = arrayView2d< localIndex const, cells::NODE_MAP_USD >;
    ElementRegionManager::ElementViewAccessor< NodeMapViewType > const elemToNode =
      elemManager.constructViewAccessor< CellElementSubRegion::NodeMapType, NodeMapViewType >( ElementSubRegionBase::viewKeyStruct::nodeListString() );
    ElementRegionManager::ElementViewConst< NodeMapViewType > const elemToNodeView = elemToNode.toNestedViewConst();

    elemManager.forElementSubRegions< FaceElementSubRegion >( [&]( FaceElementSubRegion & subRegion )
    {
      if( subRegion.hasField< contact::traction >() )
      {
        arrayView1d< integer const > const & ghostRank = subRegion.ghostRank();
        arrayView1d< real64 const > const & faceArea = subRegion.getElementArea().toViewConst();
        arrayView3d< real64 const > const &
        faceRotationMatrix = subRegion.getReference< array3d< real64 > >( viewKeyStruct::rotationMatrixString() );
        arrayView2d< localIndex const > const & elemsToFaces = subRegion.faceList();

        arrayView1d< real64 > const & normalTractionTolerance =
          subRegion.getReference< array1d< real64 > >( viewKeyStruct::normalTractionToleranceString() );
        arrayView1d< real64 > const & normalDisplacementTolerance =
          subRegion.getReference< array1d< real64 > >( viewKeyStruct::normalDisplacementToleranceString() );
        arrayView1d< real64 > const & slidingTolerance =
          subRegion.getReference< array1d< real64 > >( viewKeyStruct::slidingToleranceString() );

        forAll< parallelHostPolicy >( subRegion.size(), [=] ( localIndex const kfe )
        {
          if( ghostRank[kfe] < 0 )
          {
            real64 const area = faceArea[kfe];
            // approximation of the stiffness along coordinate directions
            // ( first, second ) index -> ( element index, direction )
            // 1. T -> top (index 0), B -> bottom (index 1)
            // 2. the coordinate direction (x, y, z)
            real64 stiffDiagApprox[ 2 ][ 3 ];
            real64 averageYoungModulus = 0.0;
            real64 averageConstrainedModulus = 0.0;
            real64 averageBoxSize0 = 0.0;

            for( localIndex i = 0; i < 2; ++i )
            {
              localIndex const faceIndex = elemsToFaces[kfe][i];
              localIndex const er = faceToElemRegion[faceIndex][0];
              localIndex const esr = faceToElemSubRegion[faceIndex][0];
              localIndex const ei = faceToElemIndex[faceIndex][0];

              real64 const volume = elemVolume[er][esr][ei];

              // Get the "element to node" map for the specific region/subregion
              NodeMapViewType const & cellElemsToNodes = elemToNodeView[er][esr];
              localIndex const numNodesPerElem = cellElemsToNodes.size( 1 );

              // Compute the box size
              real64 maxSize[3];
              real64 minSize[3];
              for( localIndex j = 0; j < 3; ++j )
              {
                maxSize[j] = nodePosition[cellElemsToNodes[ei][0]][j];
                minSize[j] = nodePosition[cellElemsToNodes[ei][0]][j];
              }
              for( localIndex a = 1; a < numNodesPerElem; ++a )
              {
                for( localIndex j = 0; j < 3; ++j )
                {
                  maxSize[j] = fmax( maxSize[j], nodePosition[cellElemsToNodes[ei][a]][j] );
                  minSize[j] = fmin( minSize[j], nodePosition[cellElemsToNodes[ei][a]][j] );
                }
              }

              real64 boxSize[3];
              for( localIndex j = 0; j < 3; ++j )
              {
                boxSize[j] = maxSize[j] - minSize[j];
              }

              // Get linear elastic isotropic constitutive parameters for the element
              real64 const K = bulkModulus[er][esr][ei];
              real64 const G = shearModulus[er][esr][ei];
              real64 const E = 9.0 * K * G / ( 3.0 * K + G );
              real64 const nu = ( 3.0 * K - 2.0 * G ) / ( 2.0 * ( 3.0 * K + G ) );
              real64 const M = K + 4.0 / 3.0 * G;

              // Combine E and nu to obtain a stiffness approximation (like it was an hexahedron)
              for( localIndex j = 0; j < 3; ++j )
              {
                stiffDiagApprox[ i ][ j ] = E / ( ( 1.0 + nu )*( 1.0 - 2.0*nu ) ) * 4.0 / 9.0 * ( 2.0 - 3.0 * nu ) * volume / ( boxSize[j]*boxSize[j] );
              }

              averageYoungModulus += 0.5*E;
              averageConstrainedModulus += 0.5*M;
              averageBoxSize0 += 0.5*boxSize[0];
            }

            // Average the stiffness and compute the inverse
            real64 invStiffApprox[ 3 ][ 3 ] = { { 0 } };
            for( localIndex j = 0; j < 3; ++j )
            {
              invStiffApprox[ j ][ j ] = ( stiffDiagApprox[ 0 ][ j ] + stiffDiagApprox[ 1 ][ j ] ) / ( stiffDiagApprox[ 0 ][ j ] * stiffDiagApprox[ 1 ][ j ] );
            }

            // Rotate in the local reference system, computing R^T * (invK) * R
            real64 temp[ 3 ][ 3 ];
            LvArray::tensorOps::Rij_eq_AkiBkj< 3, 3, 3 >( temp, faceRotationMatrix[ kfe ], invStiffApprox );
            real64 rotatedInvStiffApprox[ 3 ][ 3 ];
            LvArray::tensorOps::Rij_eq_AikBkj< 3, 3, 3 >( rotatedInvStiffApprox, temp, faceRotationMatrix[ kfe ] );
            LvArray::tensorOps::scale< 3, 3 >( rotatedInvStiffApprox, area );

            // Finally, compute tolerances for the given fracture element
            normalDisplacementTolerance[kfe] = rotatedInvStiffApprox[ 0 ][ 0 ] * averageYoungModulus / 2.e+7;
            slidingTolerance[kfe] = sqrt( rotatedInvStiffApprox[ 1 ][ 1 ] * rotatedInvStiffApprox[ 1 ][ 1 ] +
                                          rotatedInvStiffApprox[ 2 ][ 2 ] * rotatedInvStiffApprox[ 2 ][ 2 ] ) * averageYoungModulus / 2.e+7;
            normalTractionTolerance[kfe] = 1.0 / 2.0 * averageConstrainedModulus / averageBoxSize0 * normalDisplacementTolerance[kfe] / 1.e+3;

          }
        } );
      }
    } );
  } );
}

void LagrangianContactSolver::resetStateToBeginningOfStep( DomainPartition & domain )
{
  m_solidSolver->resetStateToBeginningOfStep( domain );

  forDiscretizationOnMeshTargets( domain.getMeshBodies(), [&] ( string const &,
                                                                MeshLevel & mesh,
                                                                arrayView1d< string const > const & )
  {
    ElementRegionManager & elemManager = mesh.getElemManager();

    elemManager.forElementSubRegions< FaceElementSubRegion >( [&]( FaceElementSubRegion & subRegion )
    {
      arrayView2d< real64 > const & traction = subRegion.getField< contact::traction >();
      arrayView2d< real64 > const & deltaTraction = subRegion.getField< contact::deltaTraction >();
      arrayView2d< real64 > const & dispJump = subRegion.getField< contact::dispJump >();
      arrayView2d< real64 const > const & oldDispJump = subRegion.getField< contact::oldDispJump >();

      arrayView1d< integer > const & fractureState = subRegion.getField< contact::fractureState >();
      arrayView1d< integer const > const & oldFractureState = subRegion.getField< contact::oldFractureState >();

      forAll< parallelHostPolicy >( subRegion.size(), [=] ( localIndex const kfe )
      {
        for( localIndex i = 0; i < 3; ++i )
        {
          traction[kfe][i] -= deltaTraction[kfe][i];
          deltaTraction[kfe][i] = 0.0;

          dispJump[kfe][i] = oldDispJump[kfe][i];
        }
        fractureState[kfe] = oldFractureState[kfe];
      } );
    } );
  } );
}

void LagrangianContactSolver::computeFaceDisplacementJump( DomainPartition & domain )
{
  forDiscretizationOnMeshTargets( domain.getMeshBodies(), [&] ( string const &,
                                                                MeshLevel & mesh,
                                                                arrayView1d< string const > const & regionNames )
  {
    NodeManager const & nodeManager = mesh.getNodeManager();
    FaceManager & faceManager = mesh.getFaceManager();
    ElementRegionManager & elemManager = mesh.getElemManager();

    // Get the coordinates for all nodes
    arrayView2d< real64 const, nodes::REFERENCE_POSITION_USD > const & nodePosition = nodeManager.referencePosition();

    ArrayOfArraysView< localIndex const > const faceToNodeMap = faceManager.nodeList().toViewConst();

    arrayView2d< real64 const, nodes::TOTAL_DISPLACEMENT_USD > const & u =
      nodeManager.getField< solidMechanics::totalDisplacement >();

    elemManager.forElementSubRegions< FaceElementSubRegion >( regionNames,
                                                              [&]( localIndex const,
                                                                   FaceElementSubRegion & subRegion )
    {
      if( subRegion.hasField< contact::traction >() )
      {
        arrayView3d< real64 > const &
        rotationMatrix = subRegion.getReference< array3d< real64 > >( viewKeyStruct::rotationMatrixString() );
        arrayView2d< localIndex const > const & elemsToFaces = subRegion.faceList();
        arrayView2d< real64 > const & dispJump = subRegion.getField< contact::dispJump >();
        arrayView1d< real64 const > const & area = subRegion.getElementArea().toViewConst();

        forAll< parallelHostPolicy >( subRegion.size(), [=] ( localIndex const kfe )
        {
          // Contact constraints
          localIndex const numNodesPerFace = faceToNodeMap.sizeOfArray( elemsToFaces[kfe][0] );

          array1d< real64 > nodalArea0, nodalArea1;
          computeFaceNodalArea( nodePosition, faceToNodeMap, elemsToFaces[kfe][0], nodalArea0 );
          computeFaceNodalArea( nodePosition, faceToNodeMap, elemsToFaces[kfe][1], nodalArea1 );

          real64 globalJumpTemp[ 3 ] = { 0 };
          for( localIndex a = 0; a < numNodesPerFace; ++a )
          {
            for( localIndex i = 0; i < 3; ++i )
            {
              globalJumpTemp[ i ] +=
                ( -u[faceToNodeMap( elemsToFaces[kfe][0], a )][i] * nodalArea0[a]
                  +u[faceToNodeMap( elemsToFaces[kfe][1], a )][i] * nodalArea1[a] ) / area[kfe];
            }
          }

          real64 dispJumpTemp[ 3 ];
          LvArray::tensorOps::Ri_eq_AjiBj< 3, 3 >( dispJumpTemp, rotationMatrix[ kfe ], globalJumpTemp );
          LvArray::tensorOps::copy< 3 >( dispJump[ kfe ], dispJumpTemp );
        } );
      }
    } );
  } );
  return;
}

void LagrangianContactSolver::setupDofs( DomainPartition const & domain,
                                         DofManager & dofManager ) const
{
  GEOSX_MARK_FUNCTION;
  m_solidSolver->setupDofs( domain, dofManager );

  // restrict coupling to fracture regions only
  map< std::pair< string, string >, array1d< string > > meshTargets;
  forDiscretizationOnMeshTargets( domain.getMeshBodies(), [&] ( string const & meshBodyName,
                                                                MeshLevel const & meshLevel,
                                                                arrayView1d< string const > const & regionNames )
  {
    array1d< string > regions;
    ElementRegionManager const & elementRegionManager = meshLevel.getElemManager();
    elementRegionManager.forElementRegions< SurfaceElementRegion >( regionNames,
                                                                    [&]( localIndex const,
                                                                         SurfaceElementRegion const & region )
    {
      regions.emplace_back( region.getName() );
    } );
    meshTargets[std::make_pair( meshBodyName, meshLevel.getName())] = std::move( regions );
  } );

  dofManager.addField( contact::traction::key(),
                       FieldLocation::Elem,
                       3,
                       meshTargets );
  dofManager.addCoupling( contact::traction::key(),
                          contact::traction::key(),
                          DofManager::Connector::Face,
                          meshTargets );
  dofManager.addCoupling( solidMechanics::totalDisplacement::key(),
                          contact::traction::key(),
                          DofManager::Connector::Elem,
                          meshTargets );
}

void LagrangianContactSolver::assembleSystem( real64 const time,
                                              real64 const dt,
                                              DomainPartition & domain,
                                              DofManager const & dofManager,
                                              CRSMatrixView< real64, globalIndex const > const & localMatrix,
                                              arrayView1d< real64 > const & localRhs )
{
  GEOSX_MARK_FUNCTION;

  synchronizeFractureState( domain );

  m_solidSolver->assembleSystem( time,
                                 dt,
                                 domain,
                                 dofManager,
                                 localMatrix,
                                 localRhs );

  assembleForceResidualDerivativeWrtTraction( domain, dofManager, localMatrix, localRhs );
  assembleTractionResidualDerivativeWrtDisplacementAndTraction( domain, dofManager, localMatrix, localRhs );
  assembleStabilization( domain, dofManager, localMatrix, localRhs );
}


real64 LagrangianContactSolver::calculateResidualNorm( DomainPartition const & domain,
                                                       DofManager const & dofManager,
                                                       arrayView1d< real64 const > const & localRhs )
{
  GEOSX_MARK_FUNCTION;
  real64 momentumR2 = 0.0;
  real64 contactR2 = 0.0;

  forDiscretizationOnMeshTargets( domain.getMeshBodies(), [&] ( string const &,
                                                                MeshLevel const & mesh,
                                                                arrayView1d< string const > const & regionNames )
  {
    NodeManager const & nodeManager = mesh.getNodeManager();
    arrayView1d< globalIndex const > const & dispDofNumber =
      nodeManager.getReference< array1d< globalIndex > >( dofManager.getKey( solidMechanics::totalDisplacement::key() ) );

    string const & dofKey = dofManager.getKey( contact::traction::key() );
    globalIndex const rankOffset = dofManager.rankOffset();

    arrayView1d< integer const > const & elemGhostRank = nodeManager.ghostRank();

    RAJA::ReduceSum< parallelDeviceReduce, real64 > localSum0( 0.0 );
    forAll< parallelDevicePolicy<> >( nodeManager.size(),
                                      [localRhs, localSum0, dispDofNumber, rankOffset, elemGhostRank] GEOSX_HOST_DEVICE ( localIndex const k )
    {
      if( elemGhostRank[k] < 0 )
      {
        localIndex const localRow = LvArray::integerConversion< localIndex >( dispDofNumber[k] - rankOffset );
        for( localIndex dim = 0; dim < 3; ++dim )
        {
          localSum0 += localRhs[localRow + dim] * localRhs[localRow + dim];
        }
      }
    } );
    momentumR2 += localSum0.get();

    mesh.getElemManager().forElementSubRegions< FaceElementSubRegion >( regionNames,
                                                                        [&]( localIndex const, FaceElementSubRegion const & subRegion )
    {
      arrayView1d< globalIndex const > const & dofNumber = subRegion.getReference< array1d< globalIndex > >( dofKey );
      arrayView1d< integer const > const & ghostRank = subRegion.ghostRank();

      RAJA::ReduceSum< parallelHostReduce, real64 > localSum( 0.0 );
      forAll< parallelHostPolicy >( subRegion.size(), [=] ( localIndex const k )
      {
        if( ghostRank[k] < 0 )
        {
          localIndex const localRow = LvArray::integerConversion< localIndex >( dofNumber[k] - rankOffset );
          for( localIndex dim = 0; dim < 3; ++dim )
          {
            localSum += localRhs[localRow + dim] * localRhs[localRow + dim];
          }
        }
      } );
      contactR2 += localSum.get();
    } );
  } );
  real64 localR2[2] = { momentumR2, contactR2 };
  real64 globalResidualNorm[3]{};

  int const rank = MpiWrapper::commRank( MPI_COMM_GEOSX );
  int const size = MpiWrapper::commSize( MPI_COMM_GEOSX );
  array1d< real64 > globalR2( 2 * size );
  globalR2.zero();

  // Everything is done on rank 0
  MpiWrapper::gather( localR2,
                      2,
                      globalR2.data(),
                      2,
                      0,
                      MPI_COMM_GEOSX );

  if( rank==0 )
  {
    globalResidualNorm[0] = 0.0;
    globalResidualNorm[1] = 0.0;
    for( int r=0; r<size; ++r )
    {
      // sum across all ranks
      globalResidualNorm[0] += globalR2[2 * r + 0];
      globalResidualNorm[1] += globalR2[2 * r + 1];
    }
    globalResidualNorm[2] = globalResidualNorm[0] + globalResidualNorm[1];
    globalResidualNorm[0] = sqrt( globalResidualNorm[0] );
    globalResidualNorm[1] = sqrt( globalResidualNorm[1] );
    globalResidualNorm[2] = sqrt( globalResidualNorm[2] );
  }

  MpiWrapper::bcast( globalResidualNorm, 3, 0, MPI_COMM_GEOSX );

  real64 const res = globalResidualNorm[2];

  if( m_nonlinearSolverParameters.m_numNewtonIterations == 0 )
  {
    m_initialResidual[0] = globalResidualNorm[0];
    m_initialResidual[1] = globalResidualNorm[1];
    m_initialResidual[2] = globalResidualNorm[2];
    globalResidualNorm[0] = 1.0;
    globalResidualNorm[1] = 1.0;
    globalResidualNorm[2] = 1.0;
  }
  else
  {
    globalResidualNorm[0] /= (m_initialResidual[0]+1.0);
    globalResidualNorm[1] /= (m_initialResidual[1]+1.0);
    // Add 0 just to match Matlab code results
    globalResidualNorm[2] /= (m_initialResidual[2]+1.0);
  }
  GEOSX_LOG_LEVEL_RANK_0( 1, GEOSX_FMT( "    ( Rdisplacement, Rtraction, Rtotal ) = ( {:15.6e}, {:15.6e}, {:15.6e} );",
                                        globalResidualNorm[0],
                                        globalResidualNorm[1],
                                        globalResidualNorm[2] ) );
  //return globalResidualNorm[2];
  return res;
}

void LagrangianContactSolver::createPreconditioner( DomainPartition const & domain )
{
  if( m_linearSolverParameters.get().preconditionerType == LinearSolverParameters::PreconditionerType::block )
  {
    // TODO: move among inputs (xml)
    string const leadingBlockApproximation = "blockJacobi";

    LinearSolverParameters mechParams = m_solidSolver->getLinearSolverParameters();
    // Because of boundary conditions
    mechParams.isSymmetric = false;

    std::unique_ptr< BlockPreconditioner< LAInterface > > precond;
    std::unique_ptr< PreconditionerBase< LAInterface > > tracPrecond;

    if( leadingBlockApproximation == "jacobi" )
    {
      precond = std::make_unique< BlockPreconditioner< LAInterface > >( BlockShapeOption::LowerUpperTriangular,
                                                                        SchurComplementOption::FirstBlockDiagonal,
                                                                        BlockScalingOption::UserProvided );
      // Using GEOSX implementation of Jacobi preconditioner
      // tracPrecond = std::make_unique< PreconditionerJacobi< LAInterface > >();

      // Using LAI implementation of Jacobi preconditioner
      LinearSolverParameters tracParams;
      tracParams.preconditionerType = LinearSolverParameters::PreconditionerType::jacobi;
      tracPrecond = LAInterface::createPreconditioner( tracParams );
    }
    else if( leadingBlockApproximation == "blockJacobi" )
    {
      precond = std::make_unique< BlockPreconditioner< LAInterface > >( BlockShapeOption::LowerUpperTriangular,
                                                                        SchurComplementOption::FirstBlockUserDefined,
                                                                        BlockScalingOption::UserProvided );
      tracPrecond = std::make_unique< PreconditionerBlockJacobi< LAInterface > >( mechParams.dofsPerNode );
    }
    else
    {
      GEOSX_ERROR( "LagrangianContactSolver::CreatePreconditioner leadingBlockApproximation option " << leadingBlockApproximation << " not supported" );
    }

    // Preconditioner for the leading block: tracPrecond
    precond->setupBlock( 0,
                         { { contact::traction::key(), { 3, true } } },
                         std::move( tracPrecond ) );

    if( mechParams.amg.nullSpaceType == LinearSolverParameters::AMG::NullSpaceType::rigidBodyModes )
    {
      if( m_solidSolver->getRigidBodyModes().empty() )
      {
        MeshLevel const & mesh = domain.getMeshBody( 0 ).getBaseDiscretization();
        LAIHelperFunctions::computeRigidBodyModes( mesh,
                                                   m_dofManager,
                                                   { solidMechanics::totalDisplacement::key() },
                                                   m_solidSolver->getRigidBodyModes() );
      }
    }

    // Preconditioner for the Schur complement: mechPrecond
    std::unique_ptr< PreconditionerBase< LAInterface > > mechPrecond = LAInterface::createPreconditioner( mechParams, m_solidSolver->getRigidBodyModes() );
    precond->setupBlock( 1,
                         { { solidMechanics::totalDisplacement::key(), { 3, true } } },
                         std::move( mechPrecond ) );

    m_precond = std::move( precond );
  }
  else
  {
    //TODO: Revisit this part such that is coherent across physics solver
    //m_precond = LAInterface::createPreconditioner( m_linearSolverParameters.get() );
  }
}

void LagrangianContactSolver::computeRotationMatrices( DomainPartition & domain ) const
{
  GEOSX_MARK_FUNCTION;
  forDiscretizationOnMeshTargets( domain.getMeshBodies(), [&] ( string const &,
                                                                MeshLevel & mesh,
                                                                arrayView1d< string const > const & regionNames )
  {
    FaceManager const & faceManager = mesh.getFaceManager();
    ElementRegionManager & elemManager = mesh.getElemManager();

    arrayView2d< real64 const > const & faceNormal = faceManager.faceNormal();

    elemManager.forElementSubRegions< FaceElementSubRegion >( regionNames,
                                                              [&]( localIndex const,
                                                                   FaceElementSubRegion & subRegion )
    {
      arrayView2d< localIndex const > const & elemsToFaces = subRegion.faceList();

      arrayView3d< real64 > const &
      rotationMatrix = subRegion.getReference< array3d< real64 > >( viewKeyStruct::rotationMatrixString() );

      forAll< parallelHostPolicy >( subRegion.size(), [=]( localIndex const kfe )
      {
        stackArray1d< real64, 3 > Nbar( 3 );
        Nbar[ 0 ] = faceNormal[elemsToFaces[kfe][0]][0] - faceNormal[elemsToFaces[kfe][1]][0];
        Nbar[ 1 ] = faceNormal[elemsToFaces[kfe][0]][1] - faceNormal[elemsToFaces[kfe][1]][1];
        Nbar[ 2 ] = faceNormal[elemsToFaces[kfe][0]][2] - faceNormal[elemsToFaces[kfe][1]][2];
        LvArray::tensorOps::normalize< 3 >( Nbar );

        computationalGeometry::RotationMatrix_3D( Nbar.toSliceConst(), rotationMatrix[kfe] );
      } );
    } );
  } );
}

void LagrangianContactSolver::computeFaceNodalArea( arrayView2d< real64 const, nodes::REFERENCE_POSITION_USD > const & nodePosition,
                                                    ArrayOfArraysView< localIndex const > const & faceToNodeMap,
                                                    localIndex const kf0,
                                                    array1d< real64 > & nodalArea ) const
{
  // I've tried to access the finiteElement::dispatch3D with
  // finiteElement::FiniteElementBase const &
  // fe = fractureSubRegion->getReference< finiteElement::FiniteElementBase >( surfaceGenerator->getDiscretizationName() );
  // but it's either empty (unknown discretization) or for 3D only (e.g., hexahedra)
  GEOSX_MARK_FUNCTION;

  localIndex const TriangularPermutation[3] = { 0, 1, 2 };
  localIndex const QuadrilateralPermutation[4] = { 0, 1, 3, 2 };

  localIndex const numNodesPerFace = faceToNodeMap.sizeOfArray( kf0 );

  nodalArea.resize( numNodesPerFace );
  for( localIndex a = 0; a < numNodesPerFace; ++a )
  {
    nodalArea[a] = 0.0;
  }
  localIndex const * const permutation = ( numNodesPerFace == 3 ) ? TriangularPermutation : QuadrilateralPermutation;
  if( numNodesPerFace == 3 )
  {
    real64 xLocal[3][3];
    for( localIndex a = 0; a < numNodesPerFace; ++a )
    {
      for( localIndex j = 0; j < 3; ++j )
      {
        xLocal[a][j] = nodePosition[faceToNodeMap( kf0, permutation[a] )][j];
      }
    }
    real64 N[3];
    for( localIndex q=0; q<H1_TriangleFace_Lagrange1_Gauss1::numQuadraturePoints; ++q )
    {
      real64 const detJ = H1_TriangleFace_Lagrange1_Gauss1::transformedQuadratureWeight( q, xLocal );
      H1_TriangleFace_Lagrange1_Gauss1::calcN( q, N );
      for( localIndex a = 0; a < numNodesPerFace; ++a )
      {
        nodalArea[a] += detJ * N[permutation[a]];
      }
    }
  }
  else if( numNodesPerFace == 4 )
  {
    real64 xLocal[4][3];
    for( localIndex a = 0; a < numNodesPerFace; ++a )
    {
      for( localIndex j = 0; j < 3; ++j )
      {
        xLocal[a][j] = nodePosition[faceToNodeMap( kf0, permutation[a] )][j];
      }
    }
    real64 N[4];
    for( localIndex q=0; q<H1_QuadrilateralFace_Lagrange1_GaussLegendre2::numQuadraturePoints; ++q )
    {
      real64 const detJ = H1_QuadrilateralFace_Lagrange1_GaussLegendre2::transformedQuadratureWeight( q, xLocal );
      H1_QuadrilateralFace_Lagrange1_GaussLegendre2::calcN( q, N );
      for( localIndex a = 0; a < numNodesPerFace; ++a )
      {
        nodalArea[a] += detJ * N[permutation[a]];
      }
    }
  }
  else
  {
    GEOSX_ERROR( "LagrangianContactSolver: face with " << numNodesPerFace << " nodes. Only triangles and quadrilaterals are supported." );
  }
}

void LagrangianContactSolver::
  assembleForceResidualDerivativeWrtTraction( DomainPartition & domain,
                                              DofManager const & dofManager,
                                              CRSMatrixView< real64, globalIndex const > const & localMatrix,
                                              arrayView1d< real64 > const & localRhs )
{
  GEOSX_MARK_FUNCTION;

  forDiscretizationOnMeshTargets( domain.getMeshBodies(), [&] ( string const &,
                                                                MeshLevel & mesh,
                                                                arrayView1d< string const > const & regionNames )
  {

    FaceManager const & faceManager = mesh.getFaceManager();
    NodeManager & nodeManager = mesh.getNodeManager();
    ElementRegionManager const & elemManager = mesh.getElemManager();

    ArrayOfArraysView< localIndex const > const faceToNodeMap = faceManager.nodeList().toViewConst();

    string const & tracDofKey = dofManager.getKey( contact::traction::key() );
    string const & dispDofKey = dofManager.getKey( solidMechanics::totalDisplacement::key() );

    arrayView1d< globalIndex const > const & dispDofNumber = nodeManager.getReference< globalIndex_array >( dispDofKey );
    globalIndex const rankOffset = dofManager.rankOffset();

    // Get the coordinates for all nodes
    arrayView2d< real64 const, nodes::REFERENCE_POSITION_USD > const & nodePosition = nodeManager.referencePosition();

    elemManager.forElementSubRegions< FaceElementSubRegion >( regionNames,
                                                              [&]( localIndex const,
                                                                   FaceElementSubRegion const & subRegion )
    {
      arrayView1d< globalIndex const > const & tracDofNumber = subRegion.getReference< globalIndex_array >( tracDofKey );
      arrayView2d< real64 const > const & traction = subRegion.getReference< array2d< real64 > >( contact::traction::key() );
      arrayView3d< real64 const > const & rotationMatrix = subRegion.getReference< array3d< real64 > >( viewKeyStruct::rotationMatrixString() );
      arrayView2d< localIndex const > const & elemsToFaces = subRegion.faceList();

      constexpr localIndex TriangularPermutation[3] = { 0, 1, 2 };
      constexpr localIndex QuadrilateralPermutation[4] = { 0, 1, 3, 2 };

      forAll< parallelHostPolicy >( subRegion.size(), [=] ( localIndex const kfe )
      {
        localIndex const numNodesPerFace = faceToNodeMap.sizeOfArray( elemsToFaces[kfe][0] );
        localIndex const numQuadraturePointsPerElem = numNodesPerFace==3 ? 1 : 4;

        globalIndex rowDOF[12];
        real64 nodeRHS[12];
        stackArray2d< real64, 3*4*3 > dRdT( 3*numNodesPerFace, 3 );
        globalIndex colDOF[3];
        for( localIndex i = 0; i < 3; ++i )
        {
          colDOF[i] = tracDofNumber[kfe] + i;
        }

        localIndex const * const permutation = ( numNodesPerFace == 3 ) ? TriangularPermutation : QuadrilateralPermutation;
        real64 xLocal[2][4][3];
        for( localIndex kf = 0; kf < 2; ++kf )
        {
          localIndex const faceIndex = elemsToFaces[kfe][kf];
          for( localIndex a = 0; a < numNodesPerFace; ++a )
          {
            for( localIndex j = 0; j < 3; ++j )
            {
              xLocal[kf][a][j] = nodePosition[ faceToNodeMap( faceIndex, permutation[a] ) ][j];
            }
          }
        }

        real64 N[4];

        for( localIndex q=0; q<numQuadraturePointsPerElem; ++q )
        {
          if( numNodesPerFace==3 )
          {
            using NT = real64[3];
            H1_TriangleFace_Lagrange1_Gauss1::calcN( q, reinterpret_cast< NT & >(N) );
          }
          else if( numNodesPerFace==4 )
          {
            H1_QuadrilateralFace_Lagrange1_GaussLegendre2::calcN( q, N );
          }

          constexpr int normalSign[2] = { 1, -1 };
          for( localIndex kf = 0; kf < 2; ++kf )
          {
            localIndex const faceIndex = elemsToFaces[kfe][kf];
            using xLocalTriangle = real64[3][3];
            real64 const detJxW = numNodesPerFace==3 ?
                                  H1_TriangleFace_Lagrange1_Gauss1::transformedQuadratureWeight( q, reinterpret_cast< xLocalTriangle & >( xLocal[kf] ) ) :
                                  H1_QuadrilateralFace_Lagrange1_GaussLegendre2::transformedQuadratureWeight( q, xLocal[kf] );

            for( localIndex a = 0; a < numNodesPerFace; ++a )
            {
              real64 const NaDetJxQ = N[permutation[a]] * detJxW;
              real64 const localNodalForce[ 3 ] = { traction( kfe, 0 ) * NaDetJxQ,
                                                    traction( kfe, 1 ) * NaDetJxQ,
                                                    traction( kfe, 2 ) * NaDetJxQ };
              real64 globalNodalForce[ 3 ];
              LvArray::tensorOps::Ri_eq_AijBj< 3, 3 >( globalNodalForce, rotationMatrix[ kfe ], localNodalForce );

              for( localIndex i = 0; i < 3; ++i )
              {
                rowDOF[3*a+i] = dispDofNumber[faceToNodeMap( faceIndex, a )] + i;
                // Opposite sign w.r.t. to formulation presented in
                // Algebraically Stabilized Lagrange Multiplier Method for Frictional Contact Mechanics with
                // Hydraulically Active Fractures
                // Franceschini, A., Castelletto, N., White, J. A., Tchelepi, H. A.
                // Computer Methods in Applied Mechanics and Engineering (2020) 368, 113161
                // doi: 10.1016/j.cma.2020.113161
                nodeRHS[3*a+i] = +globalNodalForce[i] * normalSign[ kf ];

                // Opposite sign w.r.t. to the same formulation as above
                dRdT( 3*a+i, 0 ) = rotationMatrix( kfe, i, 0 ) * normalSign[ kf ] * NaDetJxQ;
                dRdT( 3*a+i, 1 ) = rotationMatrix( kfe, i, 1 ) * normalSign[ kf ] * NaDetJxQ;
                dRdT( 3*a+i, 2 ) = rotationMatrix( kfe, i, 2 ) * normalSign[ kf ] * NaDetJxQ;
              }
            }

            for( localIndex idof = 0; idof < numNodesPerFace * 3; ++idof )
            {
              localIndex const localRow = LvArray::integerConversion< localIndex >( rowDOF[idof] - rankOffset );

              if( localRow >= 0 && localRow < localMatrix.numRows() )
              {
                localMatrix.addToRow< parallelHostAtomic >( localRow,
                                                            colDOF,
                                                            dRdT[idof].dataIfContiguous(),
                                                            3 );
                RAJA::atomicAdd( parallelHostAtomic{}, &localRhs[localRow], nodeRHS[idof] );
              }
            }
          }
        }
      } );
    } );
  } );
}

void LagrangianContactSolver::
  assembleTractionResidualDerivativeWrtDisplacementAndTraction( DomainPartition const & domain,
                                                                DofManager const & dofManager,
                                                                CRSMatrixView< real64, globalIndex const > const & localMatrix,
                                                                arrayView1d< real64 > const & localRhs )
{
  GEOSX_MARK_FUNCTION;
  forDiscretizationOnMeshTargets( domain.getMeshBodies(), [&] ( string const &,
                                                                MeshLevel const & mesh,
                                                                arrayView1d< string const > const & regionNames )
  {
    FaceManager const & faceManager = mesh.getFaceManager();
    NodeManager const & nodeManager = mesh.getNodeManager();
    ElementRegionManager const & elemManager = mesh.getElemManager();

    ArrayOfArraysView< localIndex const > const faceToNodeMap = faceManager.nodeList().toViewConst();

    string const & tracDofKey = dofManager.getKey( contact::traction::key() );
    string const & dispDofKey = dofManager.getKey( solidMechanics::totalDisplacement::key() );

    arrayView1d< globalIndex const > const & dispDofNumber = nodeManager.getReference< globalIndex_array >( dispDofKey );
    globalIndex const rankOffset = dofManager.rankOffset();

    // Get the coordinates for all nodes
    arrayView2d< real64 const, nodes::REFERENCE_POSITION_USD > const & nodePosition = nodeManager.referencePosition();

    elemManager.forElementSubRegions< FaceElementSubRegion >( regionNames,
                                                              [&]( localIndex const,
                                                                   FaceElementSubRegion const & subRegion )
    {
      ContactBase const & contact = getConstitutiveModel< ContactBase >( subRegion, m_contactRelationName );

      arrayView1d< globalIndex const > const & tracDofNumber = subRegion.getReference< globalIndex_array >( tracDofKey );
      arrayView1d< integer const > const & ghostRank = subRegion.ghostRank();
      arrayView1d< real64 const > const & area = subRegion.getElementArea();
      arrayView3d< real64 const > const &
      rotationMatrix = subRegion.getReference< array3d< real64 > >( viewKeyStruct::rotationMatrixString() );
      arrayView2d< localIndex const > const & elemsToFaces = subRegion.faceList();
      arrayView2d< real64 const > const & traction = subRegion.getField< contact::traction >();
      arrayView1d< integer const > const & fractureState = subRegion.getField< contact::fractureState >();
      arrayView2d< real64 const > const & dispJump = subRegion.getField< contact::dispJump >();
      arrayView2d< real64 const > const & previousDispJump = subRegion.getField< contact::oldDispJump >();
      arrayView1d< real64 const > const & slidingTolerance = subRegion.getReference< array1d< real64 > >( viewKeyStruct::slidingToleranceString() );

      constitutiveUpdatePassThru( contact, [&] ( auto & castedContact )
      {
        using ContactType = TYPEOFREF( castedContact );
        typename ContactType::KernelWrapper contactWrapper = castedContact.createKernelWrapper();

        forAll< parallelHostPolicy >( subRegion.size(), [=] ( localIndex const kfe )
        {
          if( ghostRank[kfe] < 0 )
          {
            localIndex const numNodesPerFace = faceToNodeMap.sizeOfArray( elemsToFaces[kfe][0] );
            globalIndex nodeDOF[24];
            globalIndex elemDOF[3];
            for( localIndex i = 0; i < 3; ++i )
            {
              elemDOF[i] = tracDofNumber[kfe] + i;
            }

            real64 elemRHS[3] = {0.0, 0.0, 0.0};
            real64 const Ja = area[kfe];

            stackArray2d< real64, 2 * 3 * 4 * 3 > dRdU( 3, 2 * 3 * numNodesPerFace );
            stackArray2d< real64, 3 * 3 > dRdT( 3, 3 );

            switch( fractureState[kfe] )
            {
              case contact::FractureState::Stick:
                {
                  for( localIndex i = 0; i < 3; ++i )
                  {
                    if( i == 0 )
                    {
                      elemRHS[i] = +Ja * dispJump[kfe][i];
                    }
                    else
                    {
                      elemRHS[i] = +Ja * ( dispJump[kfe][i] - previousDispJump[kfe][i] );
                    }
                  }

                  for( localIndex kf = 0; kf < 2; ++kf )
                  {
                    // Compute local area contribution for each node
                    array1d< real64 > nodalArea;
                    computeFaceNodalArea( nodePosition, faceToNodeMap, elemsToFaces[kfe][kf], nodalArea );

                    for( localIndex a = 0; a < numNodesPerFace; ++a )
                    {
                      for( localIndex i = 0; i < 3; ++i )
                      {
                        nodeDOF[kf * 3 * numNodesPerFace + 3 * a + i] = dispDofNumber[faceToNodeMap( elemsToFaces[kfe][kf], a )] + i;

                        dRdU( 0, kf * 3 * numNodesPerFace + 3 * a + i ) = -nodalArea[a] * rotationMatrix( kfe, i, 0 ) * pow( -1, kf );
                        dRdU( 1, kf * 3 * numNodesPerFace + 3 * a + i ) = -nodalArea[a] * rotationMatrix( kfe, i, 1 ) * pow( -1, kf );
                        dRdU( 2, kf * 3 * numNodesPerFace + 3 * a + i ) = -nodalArea[a] * rotationMatrix( kfe, i, 2 ) * pow( -1, kf );
                      }
                    }
                  }
                  break;
                }
              case contact::FractureState::Slip:
              case contact::FractureState::NewSlip:
                {
                  elemRHS[0] = +Ja * dispJump[kfe][0];

                  for( localIndex kf = 0; kf < 2; ++kf )
                  {
                    // Compute local area contribution for each node
                    array1d< real64 > nodalArea;
                    computeFaceNodalArea( nodePosition, faceToNodeMap, elemsToFaces[kfe][kf], nodalArea );

                    for( localIndex a = 0; a < numNodesPerFace; ++a )
                    {
                      for( localIndex i = 0; i < 3; ++i )
                      {
                        nodeDOF[kf * 3 * numNodesPerFace + 3 * a + i] = dispDofNumber[faceToNodeMap( elemsToFaces[kfe][kf], a )] +
                                                                        LvArray::integerConversion< globalIndex >( i );
                        dRdU( 0, kf * 3 * numNodesPerFace + 3 * a + i ) = -nodalArea[a] * rotationMatrix( kfe, i, 0 ) * pow( -1, kf );
                      }
                    }
                  }

                  real64 dLimitTau_dNormalTraction = 0;
                  real64 const limitTau = contactWrapper.computeLimitTangentialTractionNorm( traction[kfe][0],
                                                                                             dLimitTau_dNormalTraction );

                  real64 sliding[ 2 ] = { dispJump[kfe][1] - previousDispJump[kfe][1], dispJump[kfe][2] - previousDispJump[kfe][2] };
                  real64 slidingNorm = sqrt( sliding[ 0 ]*sliding[ 0 ] + sliding[ 1 ]*sliding[ 1 ] );

//                GEOSX_LOG_LEVEL_BY_RANK( 3, "element: " << kfe << " sliding: " << sliding[0] << " " << sliding[1] );

                  if( !( ( m_nonlinearSolverParameters.m_numNewtonIterations == 0 ) && ( fractureState[kfe] == contact::FractureState::NewSlip ) )
                      && slidingNorm > slidingTolerance[kfe] )
                  {
                    for( localIndex i = 1; i < 3; ++i )
                    {
                      elemRHS[i] = +Ja * ( traction[kfe][i] - limitTau * sliding[ i-1 ] / slidingNorm );
                    }

                    // A symmetric 2x2 matrix.
                    real64 dUdgT[ 3 ];
                    dUdgT[ 0 ] = (slidingNorm * slidingNorm - sliding[ 0 ] * sliding[ 0 ]) * limitTau / std::pow( slidingNorm, 3 );
                    dUdgT[ 1 ] = (slidingNorm * slidingNorm - sliding[ 1 ] * sliding[ 1 ]) * limitTau / std::pow( slidingNorm, 3 );
                    dUdgT[ 2 ] = -sliding[ 0 ] * sliding[ 1 ] * limitTau / std::pow( slidingNorm, 3 );

                    for( localIndex kf = 0; kf < 2; ++kf )
                    {
                      // Compute local area contribution for each node
                      array1d< real64 > nodalArea;
                      computeFaceNodalArea( nodePosition, faceToNodeMap, elemsToFaces[kfe][kf], nodalArea );

                      for( localIndex a = 0; a < numNodesPerFace; ++a )
                      {
                        for( localIndex i = 0; i < 3; ++i )
                        {
                          real64 const localRowB[ 2 ] = { rotationMatrix( kfe, i, 1 ), rotationMatrix( kfe, i, 2 ) };
                          real64 localRowE[ 2 ];
                          LvArray::tensorOps::Ri_eq_symAijBj< 2 >( localRowE, dUdgT, localRowB );

                          dRdU( 1, kf * 3 * numNodesPerFace + 3 * a + i ) = nodalArea[a] * localRowE[ 0 ] * pow( -1, kf );
                          dRdU( 2, kf * 3 * numNodesPerFace + 3 * a + i ) = nodalArea[a] * localRowE[ 1 ] * pow( -1, kf );
                        }
                      }
                    }
                    for( localIndex i = 1; i < 3; ++i )
                    {
                      dRdT( i, 0 ) = Ja * dLimitTau_dNormalTraction * sliding[ i-1 ] / slidingNorm;
                      dRdT( i, i ) = Ja;
                    }
                  }
                  else
                  {
                    real64 vaux[ 2 ] = { traction[kfe][1], traction[kfe][2] };
                    real64 vauxNorm = sqrt( vaux[ 0 ]*vaux[ 0 ] + vaux[ 1 ]*vaux[ 1 ] );
                    if( vauxNorm > 0.0 )
                    {
                      for( localIndex i = 1; i < 3; ++i )
                      {
                        elemRHS[i] = +Ja * ( traction[kfe][i] - limitTau * vaux[ i-1 ] / vauxNorm );
                      }
                      for( localIndex i = 1; i < 3; ++i )
                      {
                        dRdT( i, i ) = Ja;
                      }
                    }
                    else
                    {
                      for( localIndex i = 1; i < 3; ++i )
                      {
                        elemRHS[i] = 0.0;
                      }
                      for( localIndex i = 1; i < 3; ++i )
                      {
                        dRdT( i, i ) = Ja;
                      }
                    }
                  }
                  break;
                }
              case contact::FractureState::Open:
                {
//                GEOSX_LOG_LEVEL_BY_RANK( 3, "element: " << kfe << " opening: " << dispJump[kfe][0] );

                  for( localIndex i = 0; i < 3; ++i )
                  {
                    elemRHS[i] = +Ja * traction[kfe][i];
                  }

                  for( localIndex i = 0; i < 3; ++i )
                  {
                    dRdT( i, i ) = Ja;
                  }
                  break;
                }
            }

            localIndex const localRow = LvArray::integerConversion< localIndex >( elemDOF[0] - rankOffset );

            for( localIndex idof = 0; idof < 3; ++idof )
            {
              localRhs[localRow + idof] += elemRHS[idof];

              if( fractureState[kfe] != contact::FractureState::Open )
              {
                localMatrix.addToRowBinarySearchUnsorted< serialAtomic >( localRow + idof,
                                                                          nodeDOF,
                                                                          dRdU[idof].dataIfContiguous(),
                                                                          2 * 3 * numNodesPerFace );
              }

              if( fractureState[kfe] != contact::FractureState::Stick )
              {
                localMatrix.addToRow< serialAtomic >( localRow + idof,
                                                      elemDOF,
                                                      dRdT[idof].dataIfContiguous(),
                                                      3 );
              }
            }
          }
        } );
      } );
    } );
  } );
}

void LagrangianContactSolver::assembleStabilization( DomainPartition const & domain,
                                                     DofManager const & dofManager,
                                                     CRSMatrixView< real64, globalIndex const > const & localMatrix,
                                                     arrayView1d< real64 > const & localRhs )
{
  GEOSX_MARK_FUNCTION;

  forDiscretizationOnMeshTargets( domain.getMeshBodies(), [&] ( string const &,
                                                                MeshLevel const & mesh,
                                                                arrayView1d< string const > const & )
  {

    FaceManager const & faceManager = mesh.getFaceManager();
    NodeManager const & nodeManager = mesh.getNodeManager();
    ElementRegionManager const & elemManager = mesh.getElemManager();

    string const & tracDofKey = dofManager.getKey( contact::traction::key() );
    globalIndex const rankOffset = dofManager.rankOffset();

    // Get the finite volume method used to compute the stabilization
    NumericalMethodsManager const & numericalMethodManager = domain.getNumericalMethodManager();
    FiniteVolumeManager const & fvManager = numericalMethodManager.getFiniteVolumeManager();
    FluxApproximationBase const & stabilizationMethod = fvManager.getFluxApproximation( m_stabilizationName );

    // Get the "face to element" map (valid for the entire mesh)
    FaceManager::ElemMapType const & faceToElem = faceManager.toElementRelation();
    arrayView2d< localIndex const > const & faceToElemRegion = faceToElem.m_toElementRegion.toViewConst();
    arrayView2d< localIndex const > const & faceToElemSubRegion = faceToElem.m_toElementSubRegion.toViewConst();
    arrayView2d< localIndex const > const & faceToElemIndex = faceToElem.m_toElementIndex.toViewConst();

    // Form the SurfaceGenerator, get the fracture name and use it to retrieve the faceMap (from fracture element to face)
    SurfaceGenerator const & surfaceGenerator = this->getParent().getGroup< SurfaceGenerator >( "SurfaceGen" );
    SurfaceElementRegion const & fractureRegion = elemManager.getRegion< SurfaceElementRegion >( surfaceGenerator.getFractureRegionName() );
    FaceElementSubRegion const & fractureSubRegion = fractureRegion.getUniqueSubRegion< FaceElementSubRegion >();
    GEOSX_ERROR_IF( !fractureSubRegion.hasField< contact::traction >(), "The fracture subregion must contain traction field." );
    arrayView2d< localIndex const > const faceMap = fractureSubRegion.faceList();
    GEOSX_ERROR_IF( faceMap.size( 1 ) != 2, "A fracture face has to be shared by two cells." );

    // Get the state of fracture elements
    arrayView1d< integer const > const & fractureState =
      fractureSubRegion.getReference< array1d< integer > >( viewKeyStruct::fractureStateString() );

    // Get the tractions and stabilization contribution to the local jump
    arrayView2d< real64 const > const & traction = fractureSubRegion.getField< contact::traction >();
    arrayView2d< real64 const > const & deltaTraction = fractureSubRegion.getField< contact::deltaTraction >();

    // Get the volume for all elements
    ElementRegionManager::ElementViewAccessor< arrayView1d< real64 const > > const elemVolume =
      elemManager.constructViewAccessor< real64_array, arrayView1d< real64 const > >( ElementSubRegionBase::viewKeyStruct::elementVolumeString() );

    // Get the coordinates for all nodes
    arrayView2d< real64 const, nodes::REFERENCE_POSITION_USD > const & nodePosition = nodeManager.referencePosition();

    // Get area and rotation matrix for all faces
    ArrayOfArraysView< localIndex const > const & faceToNodeMap = faceManager.nodeList().toViewConst();
    arrayView1d< real64 const > const & faceArea = faceManager.faceArea();
    arrayView3d< real64 const > const &
    faceRotationMatrix = fractureSubRegion.getReference< array3d< real64 > >( viewKeyStruct::rotationMatrixString() );

    // Bulk modulus accessor
    ElementRegionManager::ElementViewAccessor< arrayView1d< real64 const > > const bulkModulus =
      elemManager.constructMaterialViewAccessor< ElasticIsotropic, array1d< real64 >, arrayView1d< real64 const > >( ElasticIsotropic::viewKeyStruct::bulkModulusString() );
    // Shear modulus accessor
    ElementRegionManager::ElementViewAccessor< arrayView1d< real64 const > > const shearModulus =
      elemManager.constructMaterialViewAccessor< ElasticIsotropic, array1d< real64 >, arrayView1d< real64 const > >( ElasticIsotropic::viewKeyStruct::shearModulusString() );

    using NodeMapViewType = arrayView2d< localIndex const, cells::NODE_MAP_USD >;
    ElementRegionManager::ElementViewAccessor< NodeMapViewType > const elemToNode =
      elemManager.constructViewAccessor< CellElementSubRegion::NodeMapType, NodeMapViewType >( ElementSubRegionBase::viewKeyStruct::nodeListString() );
    ElementRegionManager::ElementViewConst< NodeMapViewType > const elemToNodeView = elemToNode.toNestedViewConst();

    arrayView1d< globalIndex const > const & tracDofNumber = fractureSubRegion.getReference< globalIndex_array >( tracDofKey );

    stabilizationMethod.forStencils< SurfaceElementStencil >( mesh, [&]( SurfaceElementStencil const & stencil )
    {
      typename SurfaceElementStencil::IndexContainerViewConstType const & sei = stencil.getElementIndices();

      forAll< serialPolicy >( stencil.size(), [=] ( localIndex const iconn )
      {
        localIndex const numFluxElems = sei.sizeOfArray( iconn );

        // A fracture connector has to be an edge shared by two faces
        if( numFluxElems == 2 )
        {
          // Find shared edge (pair of nodes)
          array1d< real64 > Nbar0( 3 ), Nbar1( 3 );
          Nbar0[ 0 ] = faceRotationMatrix[ sei[iconn][0] ][0][0];
          Nbar0[ 1 ] = faceRotationMatrix[ sei[iconn][0] ][1][0];
          Nbar0[ 2 ] = faceRotationMatrix[ sei[iconn][0] ][2][0];
          Nbar1[ 0 ] = faceRotationMatrix[ sei[iconn][1] ][0][0];
          Nbar1[ 1 ] = faceRotationMatrix[ sei[iconn][1] ][1][0];
          Nbar1[ 2 ] = faceRotationMatrix[ sei[iconn][1] ][2][0];

          real64 normalProduct = LvArray::tensorOps::AiBi< 3 >( Nbar0, Nbar1 );

          localIndex const id1 = ( normalProduct > 0.0 ) ? 0 : 1;

          localIndex const numNodesPerFace0 = faceToNodeMap.sizeOfArray( faceMap[sei[iconn][0]][0] );
          array1d< localIndex > nodes0( numNodesPerFace0 );
          for( localIndex i = 0; i < numNodesPerFace0; ++i )
          {
            nodes0[i] = faceToNodeMap( faceMap[sei[iconn][0]][0], i );
          }
          localIndex const numNodesPerFace1 = faceToNodeMap.sizeOfArray( faceMap[sei[iconn][1]][0] );
          array1d< localIndex > nodes1( numNodesPerFace1 );
          for( localIndex i = 0; i < numNodesPerFace1; ++i )
          {
            nodes1[i] = faceToNodeMap( faceMap[sei[iconn][1]][id1], i );
          }
          std::sort( nodes0.begin(), nodes0.end() );
          std::sort( nodes1.begin(), nodes1.end() );
          array1d< localIndex > edge( std::max( numNodesPerFace0, numNodesPerFace1 ) );
          edge.setValues< serialPolicy >( -1 );
          std::set_intersection( nodes0.begin(), nodes0.end(), nodes1.begin(), nodes1.end(), edge.begin() );
          localIndex realNodes = 0;
          for( localIndex i = 0; i < edge.size(); ++i )
          {
            if( edge[i] > -1 )
            {
              realNodes++;
            }
          }
          GEOSX_ERROR_IF( realNodes != 2, "An edge shared by two fracture elements must have 2 nodes." );
          edge.resize( realNodes );

          // Compute nodal area factor
          localIndex node0index0 = -1;
          localIndex node1index0 = -1;
          for( localIndex i = 0; i < numNodesPerFace0; ++i )
          {
            if( edge[0] == faceToNodeMap( faceMap[sei[iconn][0]][0], i ) )
            {
              node0index0 = i;
            }
            if( edge[1] == faceToNodeMap( faceMap[sei[iconn][0]][0], i ) )
            {
              node1index0 = i;
            }
          }
          localIndex node0index1 = -1;
          localIndex node1index1 = -1;
          for( localIndex i = 0; i < numNodesPerFace1; ++i )
          {
            if( edge[0] == faceToNodeMap( faceMap[sei[iconn][1]][id1], i ) )
            {
              node0index1 = i;
            }
            if( edge[1] == faceToNodeMap( faceMap[sei[iconn][1]][id1], i ) )
            {
              node1index1 = i;
            }
          }
          array1d< real64 > nodalArea0, nodalArea1;
          computeFaceNodalArea( nodePosition, faceToNodeMap, faceMap[sei[iconn][0]][0], nodalArea0 );
          computeFaceNodalArea( nodePosition, faceToNodeMap, faceMap[sei[iconn][1]][id1], nodalArea1 );
          real64 const areafac = nodalArea0[node0index0] * nodalArea1[node0index1] + nodalArea0[node1index0] * nodalArea1[node1index1];

          // first index: face, second index: element (T/B), third index: dof (x, y, z)
          real64 stiffDiagApprox[ 2 ][ 2 ][ 3 ];
          for( localIndex kf = 0; kf < 2; ++kf )
          {
            // Get fracture, face and region/subregion/element indices (for elements on both sides)
            localIndex const fractureIndex = sei[iconn][kf];

            for( localIndex i = 0; i < 2; ++i )
            {
              localIndex const faceIndex = ( kf == 0 || id1 == 0 ) ? faceMap[fractureIndex][i] : faceMap[fractureIndex][1-i];
              localIndex const ke = faceToElemIndex[faceIndex][0] >= 0 ? 0 : 1;

              localIndex const er  = faceToElemRegion[faceIndex][ke];
              localIndex const esr = faceToElemSubRegion[faceIndex][ke];
              localIndex const ei  = faceToElemIndex[faceIndex][ke];

              real64 const volume = elemVolume[er][esr][ei];

              // Get the "element to node" map for the specific region/subregion
              NodeMapViewType const & cellElemsToNodes = elemToNodeView[er][esr];
              localIndex const numNodesPerElem = cellElemsToNodes.size( 1 );

              // Compute the box size
              real64 maxSize[3];
              real64 minSize[3];
              for( localIndex j = 0; j < 3; ++j )
              {
                maxSize[j] = nodePosition[cellElemsToNodes[ei][0]][j];
                minSize[j] = nodePosition[cellElemsToNodes[ei][0]][j];
              }
              for( localIndex a = 1; a < numNodesPerElem; ++a )
              {
                for( localIndex j = 0; j < 3; ++j )
                {
                  maxSize[j] = fmax( maxSize[j], nodePosition[cellElemsToNodes[ei][a]][j] );
                  minSize[j] = fmin( minSize[j], nodePosition[cellElemsToNodes[ei][a]][j] );
                }
              }
              real64 boxSize[3];
              for( localIndex j = 0; j < 3; ++j )
              {
                boxSize[j] = maxSize[j] - minSize[j];
              }

              // Get linear elastic isotropic constitutive parameters for the element
              real64 const K = bulkModulus[er][esr][ei];
              real64 const G = shearModulus[er][esr][ei];
              real64 const E = 9.0 * K * G / ( 3.0 * K + G );
              real64 const nu = ( 3.0 * K - 2.0 * G ) / ( 2.0 * ( 3.0 * K + G ) );

              // Combine E and nu to obtain a stiffness approximation (like it was an hexahedron)
              for( localIndex j = 0; j < 3; ++j )
              {
                stiffDiagApprox[ kf ][ i ][ j ] = E / ( ( 1.0 + nu )*( 1.0 - 2.0*nu ) ) * 2.0 / 9.0 * ( 2.0 - 3.0 * nu ) * volume / ( boxSize[j]*boxSize[j] );
              }
            }
          }
          real64 invTotStiffApprox[ 3 ][ 3 ] = { { 0 } };
          for( localIndex i = 0; i < 3; ++i )
          {
            // K(i,i)^-1 = Ka(i,i)^-1 + Kb(i,i)^-1
            // T -> top (index 0), B -> bottom (index 1)
            // Ka(i,i) = KT(i,i) + KB(i,i)
            // Kb(i,i) = KT(i,i) + KB(i,i)
            invTotStiffApprox[ i ][ i ] = 1.0 / ( stiffDiagApprox[ 0 ][ 0 ][ i ] + stiffDiagApprox[ 1 ][ 0 ][ i ] )
                                          + 1.0 / ( stiffDiagApprox[ 0 ][ 1 ][ i ] + stiffDiagApprox[ 1 ][ 1 ][ i ] );
          }

          array2d< real64 > avgRotationMatrix( 3, 3 );

          // To be able to compute an average rotation matrix, normal has to point in the same direction.
          if( normalProduct < 0.0 )
          {
            LvArray::tensorOps::scale< 3 >( Nbar1, -1.0 );
            normalProduct *= -1.0;
          }
          // If the surfaces are co-planar, then use the first rotation matrix
          if( std::abs( normalProduct - 1.0 ) < 1.e+2*machinePrecision )
          {
            LvArray::tensorOps::copy< 3, 3 >( avgRotationMatrix, faceRotationMatrix[ sei[iconn][0] ] );
          }
          // otherwise, compute the average rotation matrix
          else
          {
            array1d< real64 > avgNbar( 3 );
            avgNbar[ 0 ] = faceArea[faceMap[ sei[iconn][0] ][0]] * Nbar0[0] + faceArea[faceMap[ sei[iconn][1] ][0]] * Nbar1[0];
            avgNbar[ 1 ] = faceArea[faceMap[ sei[iconn][0] ][0]] * Nbar0[1] + faceArea[faceMap[ sei[iconn][1] ][0]] * Nbar1[1];
            avgNbar[ 2 ] = faceArea[faceMap[ sei[iconn][0] ][0]] * Nbar0[2] + faceArea[faceMap[ sei[iconn][1] ][0]] * Nbar1[2];
            LvArray::tensorOps::normalize< 3 >( avgNbar );

            computationalGeometry::RotationMatrix_3D( avgNbar.toSliceConst(), avgRotationMatrix );
          }

          // Compute R^T * (invK) * R
          real64 temp[ 3 ][ 3 ];
          real64 rotatedInvStiffApprox[ 3 ][ 3 ];
          LvArray::tensorOps::Rij_eq_AkiBkj< 3, 3, 3 >( temp, avgRotationMatrix, invTotStiffApprox );
          LvArray::tensorOps::Rij_eq_AikBkj< 3, 3, 3 >( rotatedInvStiffApprox, temp, avgRotationMatrix );

          // Add nodal area contribution
          stackArray2d< real64, 3*3 > totalInvStiffApprox( 3, 3 );
          for( localIndex i = 0; i < 3; ++i )
          {
            for( localIndex j = 0; j < 3; ++j )
            {
              totalInvStiffApprox( i, j ) = -rotatedInvStiffApprox[ i ][ j ] * areafac;
            }
          }

          // Get DOF numbering
          localIndex fractureIndex[2];
          localIndex nDof[2];
          globalIndex elemDOF[2][3];
          for( localIndex kf = 0; kf < 2; ++kf )
          {
            fractureIndex[kf] = sei[iconn][kf];
            for( localIndex i = 0; i < 3; ++i )
            {
              elemDOF[kf][i] = tracDofNumber[fractureIndex[kf]] + i;
            }
            nDof[kf] = 0;
            switch( fractureState[fractureIndex[kf]] )
            {
              case ( contact::FractureState::Stick ):
                {
                  nDof[kf] = 3;
                  break;
                }
              case ( contact::FractureState::NewSlip ):
              case ( contact::FractureState::Slip ):
                {
                  nDof[kf] = 1;
                  break;
                }
              case ( contact::FractureState::Open ):
                {
                  nDof[kf] = 0;
                  break;
                }
            }
          }

          // Define local "transmissibility" matrices
          stackArray2d< real64, 3*3 > totalInvStiffApprox00( nDof[0], nDof[0] );
          stackArray2d< real64, 3*3 > totalInvStiffApprox01( nDof[0], nDof[1] );
          stackArray2d< real64, 3*3 > totalInvStiffApprox10( nDof[1], nDof[0] );
          stackArray2d< real64, 3*3 > totalInvStiffApprox11( nDof[1], nDof[1] );
          for( localIndex i = 0; i < nDof[0]; ++i )
          {
            for( localIndex j = 0; j < nDof[0]; ++j )
            {
              totalInvStiffApprox00( i, j ) = totalInvStiffApprox( i, j );
            }
            for( localIndex j = 0; j < nDof[1]; ++j )
            {
              totalInvStiffApprox01( i, j ) = -totalInvStiffApprox( i, j );
            }
          }

          for( localIndex i = 0; i < nDof[1]; ++i )
          {
            for( localIndex j = 0; j < nDof[0]; ++j )
            {
              totalInvStiffApprox10( i, j ) = -totalInvStiffApprox( i, j );
            }
            for( localIndex j = 0; j < nDof[1]; ++j )
            {
              totalInvStiffApprox11( i, j ) = totalInvStiffApprox( i, j );
            }
          }

          // Compute rhs
          stackArray1d< real64, 3 > rhs0( 3 );
          if( nDof[0] > 0 )
          {
            for( localIndex j = 0; j < nDof[0]; ++j )
            {
              rhs0( 0 ) += totalInvStiffApprox00( 0, j ) * ( traction[fractureIndex[0]][j] );
            }
            for( localIndex j = 0; j < nDof[1]; ++j )
            {
              rhs0( 0 ) += totalInvStiffApprox01( 0, j ) * ( traction[fractureIndex[1]][j] );
            }
            for( localIndex i = 1; i < nDof[0]; ++i )
            {
              for( localIndex j = 0; j < nDof[0]; ++j )
              {
                rhs0( i ) += totalInvStiffApprox00( i, j ) * ( deltaTraction[fractureIndex[0]][j] );
              }
              for( localIndex j = 0; j < nDof[1]; ++j )
              {
                rhs0( i ) += totalInvStiffApprox01( i, j ) * ( deltaTraction[fractureIndex[1]][j] );
              }
            }
          }

          stackArray1d< real64, 3 > rhs1( 3 );
          if( nDof[1] > 0 )
          {
            for( localIndex j = 0; j < nDof[0]; ++j )
            {
              rhs1( 0 ) += totalInvStiffApprox10( 0, j ) * ( traction[fractureIndex[0]][j] );
            }
            for( localIndex j = 0; j < nDof[1]; ++j )
            {
              rhs1( 0 ) += totalInvStiffApprox11( 0, j ) * ( traction[fractureIndex[1]][j] );
            }
            for( localIndex i = 1; i < nDof[1]; ++i )
            {
              for( localIndex j = 0; j < nDof[0]; ++j )
              {
                rhs1( i ) += totalInvStiffApprox10( i, j ) * ( deltaTraction[fractureIndex[0]][j] );
              }
              for( localIndex j = 0; j < nDof[1]; ++j )
              {
                rhs1( i ) += totalInvStiffApprox11( i, j ) * ( deltaTraction[fractureIndex[1]][j] );
              }
            }
          }

          // Global matrix and rhs assembly
          for( localIndex kf = 0; kf < 2; ++kf )
          {
            localIndex const localRow = LvArray::integerConversion< localIndex >( elemDOF[kf][0] - rankOffset );

            stackArray2d< real64, 3*3 > const & totalInvStiffApproxDiag = ( kf == 0 ) ? totalInvStiffApprox00 : totalInvStiffApprox11;
            stackArray2d< real64, 3*3 > const & totalInvStiffApproxOffDiag = ( kf == 0 ) ? totalInvStiffApprox01 : totalInvStiffApprox10;
            stackArray1d< real64, 3 > const & rhs = ( kf == 0 ) ? rhs0 : rhs1;

            // Only assemble contribution if "row" fracture element is local
            // TODO: use parallel atomics
            if( localRow >= 0 && localRow < localMatrix.numRows() )
            {
              for( localIndex idof = 0; idof < nDof[kf]; ++idof )
              {
                // (i,i)-block
                localMatrix.addToRowBinarySearchUnsorted< parallelHostAtomic >( localRow + idof,
                                                                                elemDOF[kf],
                                                                                totalInvStiffApproxDiag[idof].dataIfContiguous(),
                                                                                nDof[kf] );
                // (i,j)-block
                if( nDof[1-kf] > 0 )
                {
                  localMatrix.addToRowBinarySearchUnsorted< parallelHostAtomic >( localRow + idof,
                                                                                  elemDOF[1 - kf],
                                                                                  totalInvStiffApproxOffDiag[idof].dataIfContiguous(),
                                                                                  nDof[1 - kf] );
                }

                // residual
                RAJA::atomicAdd( parallelHostAtomic{}, &localRhs[localRow + idof], rhs[idof] );
              }
            }
          }
        }
      } );
    } );
  } );
}

void LagrangianContactSolver::applySystemSolution( DofManager const & dofManager,
                                                   arrayView1d< real64 const > const & localSolution,
                                                   real64 const scalingFactor,
                                                   DomainPartition & domain )
{
  GEOSX_MARK_FUNCTION;

  m_solidSolver->applySystemSolution( dofManager, localSolution, scalingFactor, domain );

  dofManager.addVectorToField( localSolution,
                               contact::traction::key(),
                               contact::deltaTraction::key(),
                               scalingFactor );

  dofManager.addVectorToField( localSolution,
                               contact::traction::key(),
                               contact::traction::key(),
                               scalingFactor );

  // fractureStateString is synchronized in UpdateFractureState
  // oldFractureStateString and oldDispJumpString used locally only

  forDiscretizationOnMeshTargets( domain.getMeshBodies(), [&] ( string const &,
                                                                MeshLevel & mesh,
                                                                arrayView1d< string const > const & )
  {
    FieldIdentifiers fieldsToBeSync;

    fieldsToBeSync.addElementFields( { contact::traction::key(),
                                       contact::deltaTraction::key(),
                                       contact::dispJump::key() },
                                     { getFractureRegionName() } );

    CommunicationTools::getInstance().synchronizeFields( fieldsToBeSync,
                                                         mesh,
                                                         domain.getNeighbors(),
                                                         true );
  } );
}

void LagrangianContactSolver::updateState( DomainPartition & domain )
{
  computeFaceDisplacementJump( domain );
}

bool LagrangianContactSolver::resetConfigurationToDefault( DomainPartition & domain ) const
{
  GEOSX_MARK_FUNCTION;

  using namespace fields::contact;

  forDiscretizationOnMeshTargets( domain.getMeshBodies(), [&] ( string const &,
                                                                MeshLevel & mesh,
                                                                arrayView1d< string const > const & regionNames )
  {
    ElementRegionManager & elemManager = mesh.getElemManager();

    elemManager.forElementSubRegions< FaceElementSubRegion >( regionNames, [&]( localIndex const,
                                                                                FaceElementSubRegion & subRegion )
    {
      if( subRegion.hasField< contact::traction >() )
      {
        arrayView1d< integer > const & fractureState = subRegion.getField< contact::fractureState >();
        forAll< parallelHostPolicy >( subRegion.size(), [=] ( localIndex const kfe )
        {
          if( fractureState[kfe] != FractureState::Open )
          {
            fractureState[kfe] = FractureState::Stick;
          }
        } );
      }
    } );
  } );
  return false;
}

bool LagrangianContactSolver::updateConfiguration( DomainPartition & domain )
{
  GEOSX_MARK_FUNCTION;

<<<<<<< HEAD
  /////////////////////////// LAURA  ////////////////////////////////
  /////////////////////////// LAURA  ////////////////////////////////
  /////////////////////////// LAURA  ////////////////////////////////
  outputConfigurationStatistics( domain );
  /////////////////////////// LAURA  ////////////////////////////////
  /////////////////////////// LAURA  ////////////////////////////////
  /////////////////////////// LAURA  ////////////////////////////////

  using namespace extrinsicMeshData::contact;
=======
  using namespace fields::contact;
>>>>>>> 15de98b7

  int hasConfigurationConverged = true;

  forDiscretizationOnMeshTargets( domain.getMeshBodies(), [&] ( string const &,
                                                                MeshLevel & mesh,
                                                                arrayView1d< string const > const & regionNames )
  {
    ElementRegionManager & elemManager = mesh.getElemManager();

    elemManager.forElementSubRegions< FaceElementSubRegion >( regionNames, [&]( localIndex const,
                                                                                FaceElementSubRegion & subRegion )
    {
      ContactBase const & contact = getConstitutiveModel< ContactBase >( subRegion, m_contactRelationName );

      arrayView1d< integer const > const & ghostRank = subRegion.ghostRank();
      arrayView2d< real64 const > const & traction = subRegion.getField< contact::traction >();
      arrayView2d< real64 const > const & dispJump = subRegion.getField< contact::dispJump >();
      arrayView1d< integer > const & fractureState = subRegion.getField< contact::fractureState >();

      arrayView1d< real64 const > const & normalTractionTolerance =
        subRegion.getReference< array1d< real64 > >( viewKeyStruct::normalTractionToleranceString() );
      arrayView1d< real64 const > const & normalDisplacementTolerance =
        subRegion.getReference< array1d< real64 > >( viewKeyStruct::normalDisplacementToleranceString() );

      RAJA::ReduceMin< parallelHostReduce, integer > checkActiveSetSub( 1 );

      constitutiveUpdatePassThru( contact, [&] ( auto & castedContact )
      {
        using ContactType = TYPEOFREF( castedContact );
        typename ContactType::KernelWrapper contactWrapper = castedContact.createKernelWrapper();

        forAll< parallelHostPolicy >( subRegion.size(), [=] ( localIndex const kfe )
        {
          if( ghostRank[kfe] < 0 )
          {
            integer const originalFractureState = fractureState[kfe];
            if( originalFractureState == contact::FractureState::Open )
            {
              if( dispJump[kfe][0] > -normalDisplacementTolerance[kfe] )
              {
                fractureState[kfe] = contact::FractureState::Open;
              }
              else
              {
                fractureState[kfe] = contact::FractureState::Stick;
              }
            }
            else if( traction[kfe][0] > normalTractionTolerance[kfe] )
            {
              fractureState[kfe] = contact::FractureState::Open;
            }
            else
            {
              real64 currentTau = sqrt( traction[kfe][1]*traction[kfe][1] + traction[kfe][2]*traction[kfe][2] );

              real64 dLimitTangentialTractionNorm_dTraction = 0.0;
              real64 const limitTau =
                contactWrapper.computeLimitTangentialTractionNorm( traction[kfe][0],
                                                                   dLimitTangentialTractionNorm_dTraction );

              if( originalFractureState == contact::FractureState::Stick && currentTau >= limitTau )
              {
                currentTau *= (1.0 - m_slidingCheckTolerance);
              }
              else if( originalFractureState != contact::FractureState::Stick && currentTau <= limitTau )
              {
                currentTau *= (1.0 + m_slidingCheckTolerance);
              }
              if( currentTau > limitTau )
              {
                if( originalFractureState == contact::FractureState::Stick )
                {
                  fractureState[kfe] = contact::FractureState::NewSlip;
                }
                else
                {
                  fractureState[kfe] = contact::FractureState::Slip;
                }
              }
              else
              {
                fractureState[kfe] = contact::FractureState::Stick;
              }
            }
            checkActiveSetSub.min( compareFractureStates( originalFractureState, fractureState[kfe] ) );

            if( !compareFractureStates( originalFractureState, fractureState[kfe] ) )
            {
              std::cout << "element " << kfe << " traction: " << traction[kfe]
                        << " previous state <"
                        << ( originalFractureState )
                        << "> current state <"
                        << ( fractureState[kfe] )
                        << ">\n";
            }
            //            GEOSX_LOG_LEVEL_BY_RANK( 3, "element " << kfe << " traction: " << traction[kfe]
            //                                                   << " previous state <"
            //                                                   << FractureStateToString( originalFractureState )
            //                                                   << "> current state <"
            //                                                   << FractureStateToString( fractureState[kfe] )
            //                                                   << ">" );
          }
        } );
      } );

      hasConfigurationConverged &= checkActiveSetSub.get();
    } );
  } );
  // Need to synchronize the fracture state due to the use will be made of in AssemblyStabilization
  synchronizeFractureState( domain );

  // Compute if globally the fracture state has changed
  int hasConfigurationConvergedGlobally;
  MpiWrapper::allReduce( &hasConfigurationConverged,
                         &hasConfigurationConvergedGlobally,
                         1,
                         MPI_LAND,
                         MPI_COMM_GEOSX );

  return hasConfigurationConvergedGlobally;
}

bool LagrangianContactSolver::isFractureAllInStickCondition( DomainPartition const & domain ) const
{
  globalIndex numStick, numSlip, numOpen;
  forDiscretizationOnMeshTargets( domain.getMeshBodies(), [&] ( string const &,
                                                                MeshLevel const & mesh,
                                                                arrayView1d< string const > const & )
  {
    computeFractureStateStatistics( mesh, numStick, numSlip, numOpen );
  } );

  return ( ( numSlip + numOpen ) == 0 );
}

bool LagrangianContactSolver::isElementInOpenState( FaceElementSubRegion const & subRegion,
                                                    localIndex const kfe ) const
{
  GEOSX_MARK_FUNCTION;

  using namespace extrinsicMeshData::contact;

  // It can be used only thanks to the global synchronization in AssembleSystem (SynchronizeFractureState)
  bool res = false;
  if( subRegion.hasWrapper( extrinsicMeshData::contact::traction::key() ) )
  {
    arrayView1d< integer const > const & fractureState = subRegion.getReference< array1d< integer > >( viewKeyStruct::fractureStateString() );
    if( kfe >= 0 && kfe < subRegion.size() )
    {
      res = ( fractureState[kfe] == FractureState::Open );
    }
    else
    {
      GEOSX_ERROR( "isElementInOpenState called with index out of range: " << kfe << " not in [0," << subRegion.size() << "]" );
    }
  }
  return res;
}

real64 LagrangianContactSolver::setNextDt( real64 const & currentDt,
                                           DomainPartition & domain )
{
  GEOSX_UNUSED_VAR( domain );
  return currentDt;
}

REGISTER_CATALOG_ENTRY( SolverBase, LagrangianContactSolver, string const &, Group * const )

} /* namespace geosx */<|MERGE_RESOLUTION|>--- conflicted
+++ resolved
@@ -242,7 +242,7 @@
       } );
 
       // Laura print
-      arrayView2d< real64 > const & traction = subRegion.getExtrinsicData< extrinsicMeshData::contact::traction >();
+      arrayView2d< real64 > const & traction = subRegion.getField< contact::traction >();
       arrayView1d< real64 const > const & faceArea = subRegion.getElementArea().toViewConst();
       real64 maxNorm   = 0.0;
       real64 maxNormFT = 0.0;
@@ -1804,7 +1804,6 @@
 {
   GEOSX_MARK_FUNCTION;
 
-<<<<<<< HEAD
   /////////////////////////// LAURA  ////////////////////////////////
   /////////////////////////// LAURA  ////////////////////////////////
   /////////////////////////// LAURA  ////////////////////////////////
@@ -1813,10 +1812,7 @@
   /////////////////////////// LAURA  ////////////////////////////////
   /////////////////////////// LAURA  ////////////////////////////////
 
-  using namespace extrinsicMeshData::contact;
-=======
   using namespace fields::contact;
->>>>>>> 15de98b7
 
   int hasConfigurationConverged = true;
 
@@ -1957,11 +1953,11 @@
 {
   GEOSX_MARK_FUNCTION;
 
-  using namespace extrinsicMeshData::contact;
+  using namespace fields::contact;
 
   // It can be used only thanks to the global synchronization in AssembleSystem (SynchronizeFractureState)
   bool res = false;
-  if( subRegion.hasWrapper( extrinsicMeshData::contact::traction::key() ) )
+  if( subRegion.hasWrapper( contact::traction::key() ) )
   {
     arrayView1d< integer const > const & fractureState = subRegion.getReference< array1d< integer > >( viewKeyStruct::fractureStateString() );
     if( kfe >= 0 && kfe < subRegion.size() )
