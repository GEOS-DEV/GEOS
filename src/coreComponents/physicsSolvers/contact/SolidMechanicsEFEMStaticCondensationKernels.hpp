/*
 * ------------------------------------------------------------------------------------------------------------
 * SPDX-License-Identifier: LGPL-2.1-only
 *
 * Copyright (c) 2018-2020 Lawrence Livermore National Security LLC
 * Copyright (c) 2018-2020 The Board of Trustees of the Leland Stanford Junior University
 * Copyright (c) 2018-2020 Total, S.A
 * Copyright (c) 2019-     GEOSX Contributors
 * All rights reserved
 *
 * See top level LICENSE, COPYRIGHT, CONTRIBUTORS, NOTICE, and ACKNOWLEDGEMENTS files for details.
 * ------------------------------------------------------------------------------------------------------------
 */


/**
 * @file SolidMechanicsEFEMKernels.hpp
 */

#ifndef GEOS_PHYSICSSOLVERS_CONTACT_SOLIDMECHANICSEFEMSTATICCONDENSATIONKERNELS_HPP_
#define GEOS_PHYSICSSOLVERS_CONTACT_SOLIDMECHANICSEFEMSTATICCONDENSATIONKERNELS_HPP_

#include "SolidMechanicsEFEMKernelsBase.hpp"

namespace geos
{

namespace solidMechanicsEFEMKernels
{

/**
 * @brief Implements kernels for solving quasi-static equilibrium.
 * @copydoc geos::finiteElement::ImplicitKernelBase
 * @tparam NUM_NODES_PER_ELEM The number of nodes per element for the
 *                            @p SUBREGION_TYPE.
 * @tparam UNUSED An unused parameter since we are assuming that the test and
 *                trial space have the same number of support points.
 *
 */
template< typename SUBREGION_TYPE,
          typename CONSTITUTIVE_TYPE,
          typename FE_TYPE >
class EFEMStaticCondensation :
  public EFEMKernelsBase< SUBREGION_TYPE,
                          CONSTITUTIVE_TYPE,
                          FE_TYPE >
{
public:
  /// Alias for the base class;
  using Base = EFEMKernelsBase< SUBREGION_TYPE,
                                CONSTITUTIVE_TYPE,
                                FE_TYPE >;

  /// Number of nodes per element...which is equal to the
  /// numTestSupportPointPerElem and numTrialSupportPointPerElem by definition.
  static constexpr int numNodesPerElem = Base::maxNumTestSupportPointsPerElem;
  /// Compile time value for the number of quadrature points per element.
  static constexpr int numQuadraturePointsPerElem = FE_TYPE::numQuadraturePoints;
  using Base::numDofPerTestSupportPoint;
  using Base::numDofPerTrialSupportPoint;
  using Base::m_dofNumber;
  using Base::m_dofRankOffset;
  using Base::m_matrix;
  using Base::m_rhs;
  using Base::m_elemsToNodes;
  using Base::m_constitutiveUpdate;
  using Base::m_finiteElementSpace;
  using Base::m_X;
  using Base::m_disp;
  using Base::m_uhat;
  using Base::m_w;
  using Base::m_tractionVec;
  using Base::m_dTraction_dJump;
  using Base::m_nVec;
  using Base::m_tVec1;
  using Base::m_tVec2;
  using Base::m_surfaceCenter;
  using Base::m_surfaceArea;
  using Base::m_elementVolume;
  using Base::m_fracturedElems;
  using Base::m_cellsToEmbeddedSurfaces;

  /**
   * @brief Constructor
   * @copydoc geos::finiteElement::ImplicitKernelBase::ImplicitKernelBase
   * @param inputGravityVector The gravity vector.
   */
  EFEMStaticCondensation( NodeManager const & nodeManager,
                          EdgeManager const & edgeManager,
                          FaceManager const & faceManager,
                          localIndex const targetRegionIndex,
                          SUBREGION_TYPE const & elementSubRegion,
                          FE_TYPE const & finiteElementSpace,
                          CONSTITUTIVE_TYPE & inputConstitutiveType,
                          EmbeddedSurfaceSubRegion & embeddedSurfSubRegion,
                          arrayView1d< globalIndex const > const uDofNumber,
                          globalIndex const rankOffset,
                          CRSMatrixView< real64, globalIndex const > const inputMatrix,
                          arrayView1d< real64 > const inputRhs,
                          real64 const (&inputGravityVector)[3] ):
    Base( nodeManager,
          edgeManager,
          faceManager,
          targetRegionIndex,
          elementSubRegion,
          finiteElementSpace,
          inputConstitutiveType,
          embeddedSurfSubRegion,
          uDofNumber,
          rankOffset,
          inputMatrix,
          inputRhs,
          inputGravityVector )
  {}

  //***************************************************************************
  /**
   * @copydoc finiteElement::KernelBase::StackVariables
   */
  struct StackVariables : public Base::StackVariables
  {};
  //***************************************************************************

  /**
   * @copydoc ::geos::finiteElement::KernelBase::kernelLaunch
   *
   */
  //START_kernelLauncher
  template< typename POLICY,
            typename KERNEL_TYPE >
  static
  real64
  kernelLaunch( localIndex const numElems,
                KERNEL_TYPE const & kernelComponent )
  {
    return Base::template kernelLaunch< POLICY, KERNEL_TYPE >( numElems, kernelComponent );
  }


  /**
   * @brief Copy global values from primary field to a local stack array.
   * @copydoc ::geos::finiteElement::ImplicitKernelBase::setup
   */
<<<<<<< HEAD
  GEOSX_HOST_DEVICE
  inline
=======
  GEOS_HOST_DEVICE
  GEOS_FORCE_INLINE
>>>>>>> 478ff4e8
  void setup( localIndex const k,
              StackVariables & stack ) const
  {

    localIndex const embSurfIndex = m_cellsToEmbeddedSurfaces[k][0];

    stack.hInv = m_surfaceArea[embSurfIndex] / m_elementVolume[k];
    for( localIndex a=0; a<numNodesPerElem; ++a )
    {
      localIndex const localNodeIndex = m_elemsToNodes( k, a );

      for( int i=0; i<3; ++i )
      {
        stack.dispEqnRowIndices[a*3+i] = m_dofNumber[localNodeIndex]+i-m_dofRankOffset;
        stack.dispColIndices[a*3+i]    = m_dofNumber[localNodeIndex]+i;
        stack.X[ a ][ i ] = m_X[ localNodeIndex ][ i ];
        stack.uLocal[ a*3 + i ] = m_disp[localNodeIndex][i];
      }
    }

    for( int i=0; i<3; ++i )
    {
      stack.wLocal[ i ] = m_w[ embSurfIndex ][i];
      stack.tractionVec[ i ] = m_tractionVec[ embSurfIndex ][i] * m_surfaceArea[embSurfIndex];
      for( int ii=0; ii < 3; ++ii )
      {
        stack.dTractiondw[ i ][ ii ] = m_dTraction_dJump[embSurfIndex][i][ii] * m_surfaceArea[embSurfIndex];
      }
    }
  }

  /**
   * @copydoc geos::finiteElement::ImplicitKernelBase::complete
   */
<<<<<<< HEAD
  GEOSX_HOST_DEVICE
  inline
=======
  GEOS_HOST_DEVICE
  GEOS_FORCE_INLINE
>>>>>>> 478ff4e8
  real64 complete( localIndex const k,
                   StackVariables & stack ) const
  {
    GEOS_UNUSED_VAR( k );
    real64 maxForce = 0;
    constexpr int nUdof = numNodesPerElem*3;

    // Compute the local residuals
    LvArray::tensorOps::Ri_add_AijBj< 3, 3 >( stack.localRw, stack.localKww, stack.wLocal );
    LvArray::tensorOps::Ri_add_AijBj< 3, nUdof >( stack.localRw, stack.localKwu, stack.uLocal );
    LvArray::tensorOps::Ri_add_AijBj< nUdof, 3 >( stack.localRu, stack.localKuw, stack.wLocal );

    // Add traction contribution tranction
    LvArray::tensorOps::scaledAdd< 3 >( stack.localRw, stack.tractionVec, -1 );
    LvArray::tensorOps::scaledAdd< 3, 3 >( stack.localKww, stack.dTractiondw, -1 );

    // Apply static condensation
    real64 localJacobian[nUdof][nUdof];

    real64 InvKww[3][3];
    LvArray::tensorOps::invert< 3 >( InvKww, stack.localKww );

    // Residual (Ru -= Kuw * Inv(Kww)Rw)
    real64 KuwInvKww[nUdof][3], Ruw[nUdof];
    LvArray::tensorOps::Rij_eq_AikBkj< nUdof, 3, 3 >( KuwInvKww, stack.localKuw, InvKww );
    LvArray::tensorOps::Ri_eq_AijBj< nUdof, 3 >( Ruw, KuwInvKww, stack.localRw );
    LvArray::tensorOps::scaledAdd< nUdof >( stack.localRu, Ruw, -1 );

    // Jacobian to add to Kuu block  ( Kuu -= Kuw * Inv(Kww) * Kwu )
    real64 InvKwwKwu[3][nUdof];
    LvArray::tensorOps::Rij_eq_AikBkj< 3, nUdof, 3 >( InvKwwKwu, InvKww, stack.localKwu );
    LvArray::tensorOps::Rij_eq_AikBkj< nUdof, nUdof, 3 >( localJacobian, stack.localKuw, InvKwwKwu );
    LvArray::tensorOps::scale< nUdof, nUdof >( localJacobian, -1 );

    for( localIndex i = 0; i < nUdof; ++i )
    {
      localIndex const dof = LvArray::integerConversion< localIndex >( stack.dispEqnRowIndices[ i ] );
      if( dof < 0 || dof >= m_matrix.numRows() ) continue;

      RAJA::atomicAdd< parallelDeviceAtomic >( &m_rhs[dof], stack.localRu[i] );

      m_matrix.template addToRowBinarySearchUnsorted< parallelDeviceAtomic >( dof,
                                                                              stack.dispColIndices,
                                                                              localJacobian[i],
                                                                              nUdof );

    }

    return maxForce;

  }

};

/// The factory used to construct a QuasiStatic kernel.
using EFEMStaticCondensationFactory = finiteElement::KernelFactory< EFEMStaticCondensation,
                                                                    EmbeddedSurfaceSubRegion &,
                                                                    arrayView1d< globalIndex const > const,
                                                                    globalIndex const,
                                                                    CRSMatrixView< real64, globalIndex const > const,
                                                                    arrayView1d< real64 > const,
                                                                    real64 const (&) [3] >;

} // namespace SolidMechanicsEFEMKernels

} // namespace geos


#endif /* GEOS_PHYSICSSOLVERS_CONTACT_SOLIDMECHANICSEFEMSTATICCONDENSATIONKERNELS_HPP_ */<|MERGE_RESOLUTION|>--- conflicted
+++ resolved
@@ -141,13 +141,8 @@
    * @brief Copy global values from primary field to a local stack array.
    * @copydoc ::geos::finiteElement::ImplicitKernelBase::setup
    */
-<<<<<<< HEAD
-  GEOSX_HOST_DEVICE
+  GEOS_HOST_DEVICE
   inline
-=======
-  GEOS_HOST_DEVICE
-  GEOS_FORCE_INLINE
->>>>>>> 478ff4e8
   void setup( localIndex const k,
               StackVariables & stack ) const
   {
@@ -182,13 +177,8 @@
   /**
    * @copydoc geos::finiteElement::ImplicitKernelBase::complete
    */
-<<<<<<< HEAD
-  GEOSX_HOST_DEVICE
+  GEOS_HOST_DEVICE
   inline
-=======
-  GEOS_HOST_DEVICE
-  GEOS_FORCE_INLINE
->>>>>>> 478ff4e8
   real64 complete( localIndex const k,
                    StackVariables & stack ) const
   {
