--- conflicted
+++ resolved
@@ -35,13 +35,8 @@
 {
 
 template< int NUM_NODES >
-<<<<<<< HEAD
-GEOSX_HOST_DEVICE
+GEOS_HOST_DEVICE
 inline
-=======
-GEOS_HOST_DEVICE
-GEOS_FORCE_INLINE
->>>>>>> 478ff4e8
 void computeHeavisideFunction( integer (& heaviside)[NUM_NODES],
                                real64 (& X)[NUM_NODES][3],
                                arraySlice1d< real64 const > const normalVector,
@@ -63,13 +58,8 @@
 template< int I_SIZE,
           int J_SIZE,
           int NUM_NODES >
-<<<<<<< HEAD
-GEOSX_HOST_DEVICE
+GEOS_HOST_DEVICE
 inline
-=======
-GEOS_HOST_DEVICE
-GEOS_FORCE_INLINE
->>>>>>> 478ff4e8
 void assembleStrainOperator( real64 ( & strainMatrix )[I_SIZE][J_SIZE],
                              real64 ( & dNdX )[NUM_NODES][3] )
 {
@@ -93,13 +83,8 @@
 }
 
 template< int NUM_NODES >
-<<<<<<< HEAD
-GEOSX_HOST_DEVICE
+GEOS_HOST_DEVICE
 inline
-=======
-GEOS_HOST_DEVICE
-GEOS_FORCE_INLINE
->>>>>>> 478ff4e8
 void assembleCompatibilityOperator( real64 ( & compMatrix )[3][6],
                                     arraySlice1d< real64 const > const & nVec,
                                     arraySlice1d< real64 const > const & tVec1,
@@ -138,13 +123,8 @@
 
 }
 
-<<<<<<< HEAD
-GEOSX_HOST_DEVICE
+GEOS_HOST_DEVICE
 inline
-=======
-GEOS_HOST_DEVICE
-GEOS_FORCE_INLINE
->>>>>>> 478ff4e8
 void assembleEquilibriumOperator( real64 ( & eqMatrix )[3][6],
                                   arraySlice1d< real64 const > const nVec,
                                   arraySlice1d< real64 const > const tVec1,
