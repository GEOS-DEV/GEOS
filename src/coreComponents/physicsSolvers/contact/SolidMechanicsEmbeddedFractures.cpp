/*
 * ------------------------------------------------------------------------------------------------------------
 * SPDX-License-Identifier: LGPL-2.1-only
 *
 * Copyright (c) 2018-2020 Lawrence Livermore National Security LLC
 * Copyright (c) 2018-2020 The Board of Trustees of the Leland Stanford Junior University
 * Copyright (c) 2018-2020 TotalEnergies
 * Copyright (c) 2019-     GEOSX Contributors
 * All rights reserved
 *
 * See top level LICENSE, COPYRIGHT, CONTRIBUTORS, NOTICE, and ACKNOWLEDGEMENTS files for details.
 * ------------------------------------------------------------------------------------------------------------
 */

/*
 * SolidMechanicsEmbeddedFractures.cpp
 */

#include "SolidMechanicsEmbeddedFractures.hpp"

#include "common/TimingMacros.hpp"
#include "common/GEOS_RAJA_Interface.hpp"
#include "constitutive/ConstitutiveManager.hpp"
#include "constitutive/contact/ContactSelector.hpp"
#include "constitutive/solid/ElasticIsotropic.hpp"
#include "finiteElement/elementFormulations/FiniteElementBase.hpp"
#include "linearAlgebra/utilities/LAIHelperFunctions.hpp"
#include "mesh/DomainPartition.hpp"
#include "fieldSpecification/FieldSpecificationManager.hpp"
#include "mesh/NodeManager.hpp"
#include "mesh/SurfaceElementRegion.hpp"
#include "physicsSolvers/solidMechanics/SolidMechanicsLagrangianFEM.hpp"
#include "common/GEOS_RAJA_Interface.hpp"
#include "physicsSolvers/contact/SolidMechanicsEFEMKernels.hpp"
#include "physicsSolvers/contact/SolidMechanicsEFEMStaticCondensationKernels.hpp"
#include "physicsSolvers/contact/SolidMechanicsEFEMJumpUpdateKernels.hpp"

namespace geosx
{

using namespace dataRepository;
using namespace constitutive;

SolidMechanicsEmbeddedFractures::SolidMechanicsEmbeddedFractures( const string & name,
                                                                  Group * const parent ):
  ContactSolverBase( name, parent )
{
  registerWrapper( viewKeyStruct::useStaticCondensationString(), &m_useStaticCondensation ).
    setInputFlag( InputFlags::OPTIONAL ).
    setApplyDefaultValue( 0 ).
    setDescription( "Defines whether to use static condensation or not." );
}

SolidMechanicsEmbeddedFractures::~SolidMechanicsEmbeddedFractures()
{
  // TODO Auto-generated destructor stub
}

void SolidMechanicsEmbeddedFractures::postProcessInput()
{
  m_solidSolver = &this->getParent().getGroup< SolidMechanicsLagrangianFEM >( m_solidSolverName );

  LinearSolverParameters & linParams = m_linearSolverParameters.get();
  linParams.dofsPerNode = 3;

  if( m_useStaticCondensation )
  {
    linParams.isSymmetric = true;
    linParams.amg.separateComponents = true;
  }
  else
  {
    linParams.mgr.strategy = LinearSolverParameters::MGR::StrategyType::solidMechanicsEmbeddedFractures;
    linParams.mgr.separateComponents = true;
    linParams.mgr.displacementFieldName = keys::TotalDisplacement;
  }
}

void SolidMechanicsEmbeddedFractures::registerDataOnMesh( dataRepository::Group & meshBodies )
{
  ContactSolverBase::registerDataOnMesh( meshBodies );

  using namespace extrinsicMeshData::contact;

  forMeshTargets( meshBodies, [&] ( string const &,
                                    MeshLevel & mesh,
                                    arrayView1d< string const > const & regionNames )
  {
    ElementRegionManager & elemManager = mesh.getElemManager();
    elemManager.forElementSubRegions< EmbeddedSurfaceSubRegion >( regionNames, [&] ( localIndex const, EmbeddedSurfaceSubRegion & subRegion )
    {
      subRegion.registerExtrinsicData< dTraction_dJump >( getName() ).
        reference().resizeDimension< 1, 2 >( 3, 3 );
    } );
  } );
}

void SolidMechanicsEmbeddedFractures::initializePostInitialConditionsPreSubGroups()
{
  updateState( this->getGroupByPath< DomainPartition >( "/Problem/domain" ) );
}


void SolidMechanicsEmbeddedFractures::resetStateToBeginningOfStep( DomainPartition & domain )
{
  m_solidSolver->resetStateToBeginningOfStep( domain );

  // reset displacementJump
  forMeshTargets( domain.getMeshBodies(), [&] ( string const &,
                                                MeshLevel & mesh,
                                                arrayView1d< string const > const & regionNames )
  {
    ElementRegionManager & elemManager = mesh.getElemManager();

    elemManager.forElementSubRegions< EmbeddedSurfaceSubRegion >( regionNames, [&]( localIndex const,
                                                                                    EmbeddedSurfaceSubRegion & subRegion )
    {
      arrayView2d< real64 > const & jump  =
        subRegion.getExtrinsicData< extrinsicMeshData::contact::dispJump >();

      arrayView2d< real64 const > const & oldJump  =
        subRegion.getExtrinsicData< extrinsicMeshData::contact::oldDispJump >();

      arrayView2d< real64 > const & deltaJump  =
        subRegion.getExtrinsicData< extrinsicMeshData::contact::deltaDispJump >();


      forAll< parallelDevicePolicy<> >( subRegion.size(), [=] GEOSX_HOST_DEVICE ( localIndex const kfe )
      {
        for( localIndex i = 0; i < 3; ++i )
        {
          jump( kfe, i ) = oldJump( kfe, i );
          deltaJump( kfe, i ) = 0.0;
        }
      } );
    } );
  } );

  updateState( domain );
}

void SolidMechanicsEmbeddedFractures::implicitStepSetup( real64 const & time_n,
                                                         real64 const & dt,
                                                         DomainPartition & domain )
{
  m_solidSolver->implicitStepSetup( time_n, dt, domain );
}

void SolidMechanicsEmbeddedFractures::implicitStepComplete( real64 const & time_n,
                                                            real64 const & dt,
                                                            DomainPartition & domain )
{
  m_solidSolver->implicitStepComplete( time_n, dt, domain );

  forMeshTargets( domain.getMeshBodies(), [&] ( string const &,
                                                MeshLevel & mesh,
                                                arrayView1d< string const > const & )
  {

    ElementRegionManager & elemManager = mesh.getElemManager();
    SurfaceElementRegion & region = elemManager.getRegion< SurfaceElementRegion >( m_fractureRegionName );
    EmbeddedSurfaceSubRegion & subRegion = region.getSubRegion< EmbeddedSurfaceSubRegion >( 0 );

    arrayView2d< real64 > oldDispJump = subRegion.getExtrinsicData< extrinsicMeshData::contact::oldDispJump >();
    arrayView2d< real64 const > const dispJump = subRegion.getExtrinsicData< extrinsicMeshData::contact::dispJump >();

    forAll< parallelDevicePolicy<> >( subRegion.size(),
                                      [=] GEOSX_HOST_DEVICE ( localIndex const k )
    {
      LvArray::tensorOps::copy< 3 >( oldDispJump[k], dispJump[k] );
    } );
  } );
}

void SolidMechanicsEmbeddedFractures::setupDofs( DomainPartition const & domain,
                                                 DofManager & dofManager ) const
{
  GEOSX_MARK_FUNCTION;
  m_solidSolver->setupDofs( domain, dofManager );

  if( !m_useStaticCondensation )
  {
    map< string, array1d< string > > meshTargets;
    forMeshTargets( domain.getMeshBodies(), [&] ( string const & meshBodyName,
                                                  MeshLevel const & meshLevel,
                                                  arrayView1d< string const > const & regionNames )
    {
      array1d< string > regions;
      ElementRegionManager const & elementRegionManager = meshLevel.getElemManager();
      elementRegionManager.forElementRegions< SurfaceElementRegion >( regionNames,
                                                                      [&]( localIndex const,
                                                                           SurfaceElementRegion const & region )
      {
        regions.emplace_back( region.getName() );
      } );
      meshTargets[meshBodyName] = std::move( regions );
    } );

    dofManager.addField( extrinsicMeshData::contact::dispJump::key(),
                         FieldLocation::Elem,
                         3,
                         meshTargets );

    dofManager.addCoupling( extrinsicMeshData::contact::dispJump::key(),
                            extrinsicMeshData::contact::dispJump::key(),
                            DofManager::Connector::Elem );
  }
}
void SolidMechanicsEmbeddedFractures::setupSystem( DomainPartition & domain,
                                                   DofManager & dofManager,
                                                   CRSMatrix< real64, globalIndex > & localMatrix,
                                                   ParallelVector & rhs,
                                                   ParallelVector & solution,
                                                   bool const setSparsity )
{
  GEOSX_MARK_FUNCTION;

  if( !m_useStaticCondensation )
  {

    GEOSX_UNUSED_VAR( setSparsity );

    dofManager.setDomain( domain );
    setupDofs( domain, dofManager );
    dofManager.reorderByRank();

    // Set the sparsity pattern without the Kwu and Kuw blocks.
    SparsityPattern< globalIndex > patternDiag;
    dofManager.setSparsityPattern( patternDiag );

    // Get the original row lengths (diagonal blocks only)
    array1d< localIndex > rowLengths( patternDiag.numRows() );
    for( localIndex localRow = 0; localRow < patternDiag.numRows(); ++localRow )
    {
      rowLengths[localRow] = patternDiag.numNonZeros( localRow );
    }

    // Add the number of nonzeros induced by coupling
    addCouplingNumNonzeros( domain, dofManager, rowLengths.toView() );

    // Create a new pattern with enough capacity for coupled matrix
    SparsityPattern< globalIndex > pattern;
    pattern.resizeFromRowCapacities< parallelHostPolicy >( patternDiag.numRows(), patternDiag.numColumns(), rowLengths.data() );

    // Copy the original nonzeros
    for( localIndex localRow = 0; localRow < patternDiag.numRows(); ++localRow )
    {
      globalIndex const * cols = patternDiag.getColumns( localRow ).dataIfContiguous();
      pattern.insertNonZeros( localRow, cols, cols + patternDiag.numNonZeros( localRow ) );
    }

    // Add the nonzeros from coupling
    addCouplingSparsityPattern( domain, dofManager, pattern.toView() );

    // Finally, steal the pattern into a CRS matrix
    localMatrix.assimilate< parallelDevicePolicy<> >( std::move( pattern ) );
    localMatrix.setName( this->getName() + "/localMatrix" );

    rhs.setName( this->getName() + "/rhs" );
    rhs.create( dofManager.numLocalDofs(), MPI_COMM_GEOSX );

    solution.setName( this->getName() + "/solution" );
    solution.create( dofManager.numLocalDofs(), MPI_COMM_GEOSX );
  }
  else
  {
    m_solidSolver->setupSystem( domain, dofManager, localMatrix, rhs, solution, setSparsity );
  }
}

void SolidMechanicsEmbeddedFractures::assembleSystem( real64 const time,
                                                      real64 const dt,
                                                      DomainPartition & domain,
                                                      DofManager const & dofManager,
                                                      CRSMatrixView< real64, globalIndex const > const & localMatrix,
                                                      arrayView1d< real64 > const & localRhs )
{
  GEOSX_MARK_FUNCTION;

  m_solidSolver->assembleSystem( time,
                                 dt,
                                 domain,
                                 dofManager,
                                 localMatrix,
                                 localRhs );

  // If specified as a b.c. apply traction
  applyTractionBC( time, dt, domain );

  forMeshTargets( domain.getMeshBodies(), [&] ( string const &,
                                                MeshLevel & mesh,
                                                arrayView1d< string const > const & regionNames )
  {
    NodeManager const & nodeManager = mesh.getNodeManager();
    ElementRegionManager & elemManager = mesh.getElemManager();
    SurfaceElementRegion & region = elemManager.getRegion< SurfaceElementRegion >( m_fractureRegionName );
    EmbeddedSurfaceSubRegion & subRegion = region.getSubRegion< EmbeddedSurfaceSubRegion >( 0 );

    string const dispDofKey = dofManager.getKey( dataRepository::keys::TotalDisplacement );

    arrayView1d< globalIndex const > const dispDofNumber = nodeManager.getReference< globalIndex_array >( dispDofKey );

    real64 const gravityVectorData[3] = LVARRAY_TENSOROPS_INIT_LOCAL_3( gravityVector() );

    if( !m_useStaticCondensation )
    {
      string const jumpDofKey = dofManager.getKey( extrinsicMeshData::contact::dispJump::key() );
      arrayView1d< globalIndex const > const jumpDofNumber = subRegion.getReference< globalIndex_array >( jumpDofKey );

      solidMechanicsEFEMKernels::EFEMFactory kernelFactory( subRegion,
                                                            dispDofNumber,
                                                            jumpDofNumber,
                                                            dofManager.rankOffset(),
                                                            localMatrix,
                                                            localRhs,
                                                            gravityVectorData );

      real64 maxTraction = finiteElement::
                             regionBasedKernelApplication
                           < parallelDevicePolicy< 32 >,
                             constitutive::SolidBase,
                             CellElementSubRegion >( mesh,
                                                     regionNames,
                                                     m_solidSolver->getDiscretizationName(),
                                                     SolidMechanicsLagrangianFEM::viewKeyStruct::solidMaterialNamesString(),
                                                     kernelFactory );

      GEOSX_UNUSED_VAR( maxTraction );

    }
    else
    {
      solidMechanicsEFEMKernels::EFEMStaticCondensationFactory kernelFactory( subRegion,
                                                                              dispDofNumber,
                                                                              dofManager.rankOffset(),
                                                                              localMatrix,
                                                                              localRhs,
                                                                              gravityVectorData );
      real64 maxTraction = finiteElement::
                             regionBasedKernelApplication
                           < parallelDevicePolicy< 32 >,
                             constitutive::SolidBase,
                             CellElementSubRegion >( mesh,
                                                     regionNames,
                                                     m_solidSolver->getDiscretizationName(),
                                                     SolidMechanicsLagrangianFEM::viewKeyStruct::solidMaterialNamesString(),
                                                     kernelFactory );

      GEOSX_UNUSED_VAR( maxTraction );


    }

  } );
}

void SolidMechanicsEmbeddedFractures::addCouplingNumNonzeros( DomainPartition & domain,
                                                              DofManager & dofManager,
                                                              arrayView1d< localIndex > const & rowLengths ) const
{
  forMeshTargets( domain.getMeshBodies(), [&] ( string const &,
                                                MeshLevel const & mesh,
                                                arrayView1d< string const > const & regionNames )
  {
    NodeManager const & nodeManager          = mesh.getNodeManager();
    ElementRegionManager const & elemManager = mesh.getElemManager();

    string const jumpDofKey = dofManager.getKey( extrinsicMeshData::contact::dispJump::key() );
    string const dispDofKey = dofManager.getKey( keys::TotalDisplacement );

    arrayView1d< globalIndex const > const &
    dispDofNumber =  nodeManager.getReference< globalIndex_array >( dispDofKey );

    globalIndex const rankOffset = dofManager.rankOffset();

    SurfaceElementRegion const & fractureRegion = elemManager.getRegion< SurfaceElementRegion >( getFractureRegionName() );

    EmbeddedSurfaceSubRegion const & embeddedSurfaceSubRegion = fractureRegion.getSubRegion< EmbeddedSurfaceSubRegion >( 0 );

    arrayView1d< globalIndex const > const &
    jumpDofNumber = embeddedSurfaceSubRegion.getReference< array1d< globalIndex > >( jumpDofKey );

    elemManager.forElementSubRegions< CellElementSubRegion >( regionNames, [&]( localIndex const, CellElementSubRegion const & cellElementSubRegion )
    {

      SortedArrayView< localIndex const > const fracturedElements = cellElementSubRegion.fracturedElementsList();

      ArrayOfArraysView< localIndex const > const cellsToEmbeddedSurfaces = cellElementSubRegion.embeddedSurfacesList().toViewConst();

      localIndex const numDispDof = 3*cellElementSubRegion.numNodesPerElement();

      for( localIndex ei=0; ei<fracturedElements.size(); ++ei )
      {
        localIndex const cellIndex = fracturedElements[ei];

        localIndex k = cellsToEmbeddedSurfaces[cellIndex][0];
        localIndex const localRow = LvArray::integerConversion< localIndex >( jumpDofNumber[k] - rankOffset );
        if( localRow >= 0 && localRow < rowLengths.size() )
        {
          for( localIndex i=0; i<3; ++i )
          {
            rowLengths[localRow + i] += numDispDof;
          }
        }

        for( localIndex a=0; a<cellElementSubRegion.numNodesPerElement(); ++a )
        {
          const localIndex & node = cellElementSubRegion.nodeList( cellIndex, a );
          localIndex const localDispRow = LvArray::integerConversion< localIndex >( dispDofNumber[node] - rankOffset );

          if( localDispRow >= 0 && localDispRow < rowLengths.size() )
          {
            for( int d=0; d<3; ++d )
            {
              rowLengths[localDispRow + d] += 3;
            }
          }
        }
      }

    } );
  } );
}

void SolidMechanicsEmbeddedFractures::addCouplingSparsityPattern( DomainPartition const & domain,
                                                                  DofManager const & dofManager,
                                                                  SparsityPatternView< globalIndex > const & pattern ) const
{
  forMeshTargets( domain.getMeshBodies(), [&] ( string const &,
                                                MeshLevel const & mesh,
                                                arrayView1d< string const > const & regionNames )
  {
    NodeManager const & nodeManager          = mesh.getNodeManager();
    ElementRegionManager const & elemManager = mesh.getElemManager();

    string const jumpDofKey = dofManager.getKey( extrinsicMeshData::contact::dispJump::key() );
    string const dispDofKey = dofManager.getKey( keys::TotalDisplacement );

    arrayView1d< globalIndex const > const &
    dispDofNumber =  nodeManager.getReference< globalIndex_array >( dispDofKey );

    globalIndex const rankOffset = dofManager.rankOffset();

    SurfaceElementRegion const & fractureRegion = elemManager.getRegion< SurfaceElementRegion >( getFractureRegionName() );

    EmbeddedSurfaceSubRegion const & embeddedSurfaceSubRegion = fractureRegion.getSubRegion< EmbeddedSurfaceSubRegion >( 0 );

    arrayView1d< globalIndex const > const &
    jumpDofNumber = embeddedSurfaceSubRegion.getReference< array1d< globalIndex > >( jumpDofKey );

    static constexpr int maxNumDispDof = 3 * 8;

    elemManager.forElementSubRegions< CellElementSubRegion >( regionNames, [&]( localIndex const,
                                                                                CellElementSubRegion const & cellElementSubRegion )
    {

      SortedArrayView< localIndex const > const fracturedElements = cellElementSubRegion.fracturedElementsList();

      ArrayOfArraysView< localIndex const > const cellsToEmbeddedSurfaces = cellElementSubRegion.embeddedSurfacesList().toViewConst();

      localIndex const numDispDof = 3*cellElementSubRegion.numNodesPerElement();

      for( localIndex ei=0; ei<fracturedElements.size(); ++ei )
      {
        localIndex const cellIndex = fracturedElements[ei];
        localIndex const k = cellsToEmbeddedSurfaces[cellIndex][0];

        // working arrays
        stackArray1d< globalIndex, maxNumDispDof > eqnRowIndicesDisp ( numDispDof );
        stackArray1d< globalIndex, 3 > eqnRowIndicesJump( 3 );
        stackArray1d< globalIndex, maxNumDispDof > dofColIndicesDisp ( numDispDof );
        stackArray1d< globalIndex, 3 > dofColIndicesJump( 3 );

        for( localIndex idof = 0; idof < 3; ++idof )
        {
          eqnRowIndicesJump[idof] = jumpDofNumber[k] + idof - rankOffset;
          dofColIndicesJump[idof] = jumpDofNumber[k] + idof;
        }

        for( localIndex a=0; a<cellElementSubRegion.numNodesPerElement(); ++a )
        {
          const localIndex & node = cellElementSubRegion.nodeList( cellIndex, a );
          for( localIndex idof = 0; idof < 3; ++idof )
          {
            eqnRowIndicesDisp[3*a + idof] = dispDofNumber[node] + idof - rankOffset;
            dofColIndicesDisp[3*a + idof] = dispDofNumber[node] + idof;
          }
        }

        for( localIndex i = 0; i < eqnRowIndicesDisp.size(); ++i )
        {
          if( eqnRowIndicesDisp[i] >= 0 && eqnRowIndicesDisp[i] < pattern.numRows() )
          {
            for( localIndex j = 0; j < dofColIndicesJump.size(); ++j )
            {
              pattern.insertNonZero( eqnRowIndicesDisp[i], dofColIndicesJump[j] );
            }
          }
        }

        for( localIndex i = 0; i < eqnRowIndicesJump.size(); ++i )
        {
          if( eqnRowIndicesJump[i] >= 0 && eqnRowIndicesJump[i] < pattern.numRows() )
          {
            for( localIndex j=0; j < dofColIndicesDisp.size(); ++j )
            {
              pattern.insertNonZero( eqnRowIndicesJump[i], dofColIndicesDisp[j] );
            }
          }
        }
      }

    } );
  } );

}

void SolidMechanicsEmbeddedFractures::applyTractionBC( real64 const time_n,
                                                       real64 const dt,
                                                       DomainPartition & domain )
{
  FieldSpecificationManager & fsManager = FieldSpecificationManager::getInstance();

  forMeshTargets( domain.getMeshBodies(), [&]( string const &,
                                               MeshLevel & mesh,
                                               arrayView1d< string const > const & )
  {

    fsManager.apply< ElementSubRegionBase >( time_n+ dt,
                                             mesh,
                                             extrinsicMeshData::contact::traction::key(),
                                             [&] ( FieldSpecificationBase const & fs,
                                                   string const &,
                                                   SortedArrayView< localIndex const > const & targetSet,
                                                   ElementSubRegionBase & subRegion,
                                                   string const & )
    {
      fs.applyFieldValue< FieldSpecificationEqual, parallelHostPolicy >( targetSet,
                                                                         time_n+dt,
                                                                         subRegion,
                                                                         extrinsicMeshData::contact::traction::key() );
    } );
  } );
}

real64 SolidMechanicsEmbeddedFractures::calculateResidualNorm( DomainPartition const & domain,
                                                               DofManager const & dofManager,
                                                               arrayView1d< real64 const > const & localRhs )
{
  GEOSX_MARK_FUNCTION;

  // Matrix residual
  real64 const solidResidualNorm = m_solidSolver->calculateResidualNorm( domain, dofManager, localRhs );

  if( !m_useStaticCondensation )
  {

    string const jumpDofKey = dofManager.getKey( extrinsicMeshData::contact::dispJump::key() );

    globalIndex const rankOffset = dofManager.rankOffset();

    RAJA::ReduceSum< parallelDeviceReduce, real64 > localSum( 0.0 );

    // globalResidualNorm[0]: the sum of all the local sum(rhs^2).
    // globalResidualNorm[1]: max of max force of each rank. Basically max force globally
    real64 globalResidualNorm[2] = {0, 0};

    // Fracture residual
    forMeshTargets( domain.getMeshBodies(), [&] ( string const &,
                                                  MeshLevel const & mesh,
                                                  arrayView1d< string const > const & regionNames )
    {
      mesh.getElemManager().forElementSubRegions< EmbeddedSurfaceSubRegion >( regionNames, [&]( localIndex const,
                                                                                                EmbeddedSurfaceSubRegion const & subRegion )
      {
        arrayView1d< globalIndex const > const &
        dofNumber = subRegion.getReference< array1d< globalIndex > >( jumpDofKey );
        arrayView1d< integer const > const & ghostRank = subRegion.ghostRank();

        forAll< parallelDevicePolicy<> >( subRegion.size(),
                                          [localRhs, localSum, dofNumber, rankOffset, ghostRank] GEOSX_HOST_DEVICE ( localIndex const k )
        {
          if( ghostRank[k] < 0 )
          {
            localIndex const localRow = LvArray::integerConversion< localIndex >( dofNumber[k] - rankOffset );
            for( localIndex i = 0; i < 3; ++i )
            {
              localSum += localRhs[localRow + i] * localRhs[localRow + i];
            }
          }
        } );

      } );

      real64 const localResidualNorm[2] = { localSum.get(), m_solidSolver->getMaxForce() };


      int const rank     = MpiWrapper::commRank( MPI_COMM_GEOSX );
      int const numRanks = MpiWrapper::commSize( MPI_COMM_GEOSX );
      array1d< real64 > globalValues( numRanks * 2 );

      // Everything is done on rank 0
      MpiWrapper::gather( localResidualNorm,
                          2,
                          globalValues.data(),
                          2,
                          0,
                          MPI_COMM_GEOSX );

      if( rank==0 )
      {
        for( int r=0; r<numRanks; ++r )
        {
          // sum/max across all ranks
          globalResidualNorm[0] += globalValues[r*2];
          globalResidualNorm[1] = std::max( globalResidualNorm[1], globalValues[r*2+1] );
        }
      }

      MpiWrapper::bcast( globalResidualNorm, 2, 0, MPI_COMM_GEOSX );
    } );

    real64 const fractureResidualNorm = sqrt( globalResidualNorm[0] )/(globalResidualNorm[1]+1);  // the + 1 is for the first
    // time-step when maxForce = 0;

    if( getLogLevel() >= 1 && logger::internal::rank==0 )
    {
      std::cout << GEOSX_FMT( "( RFracture ) = ( {:4.2e} ) ; ", fractureResidualNorm );
    }

    return sqrt( solidResidualNorm * solidResidualNorm + fractureResidualNorm * fractureResidualNorm );
  }
  else
  {
    return solidResidualNorm;
  }
}

void SolidMechanicsEmbeddedFractures::applySystemSolution( DofManager const & dofManager,
                                                           arrayView1d< real64 const > const & localSolution,
                                                           real64 const scalingFactor,
                                                           DomainPartition & domain )
{
  GEOSX_MARK_FUNCTION;

  m_solidSolver->applySystemSolution( dofManager,
                                      localSolution,
                                      scalingFactor,
                                      domain );

  if( !m_useStaticCondensation )
  {
    dofManager.addVectorToField( localSolution, extrinsicMeshData::contact::dispJump::key(), extrinsicMeshData::contact::deltaDispJump::key(), scalingFactor );

    dofManager.addVectorToField( localSolution, extrinsicMeshData::contact::dispJump::key(), extrinsicMeshData::contact::dispJump::key(), scalingFactor );
  }
  else
  {
    updateJump( dofManager, domain );
  }

  forMeshTargets( domain.getMeshBodies(), [&] ( string const &,
                                                MeshLevel & mesh,
                                                arrayView1d< string const > const & )
  {
    FieldIdentifiers fieldsToBeSync;

    fieldsToBeSync.addElementFields( { extrinsicMeshData::contact::dispJump::key(),
                                       extrinsicMeshData::contact::deltaDispJump::key() },
                                     { getFractureRegionName() } );

    CommunicationTools::getInstance().synchronizeFields( fieldsToBeSync,
                                                         mesh,
                                                         domain.getNeighbors(),
                                                         true );
  } );
}

void SolidMechanicsEmbeddedFractures::updateJump( DofManager const & dofManager,
                                                  DomainPartition & domain )
{
  forMeshTargets( domain.getMeshBodies(), [&] ( string const &,
                                                MeshLevel & mesh,
                                                arrayView1d< string const > const & regionNames )
  {
    NodeManager const & nodeManager = mesh.getNodeManager();
    ElementRegionManager & elemManager = mesh.getElemManager();
    SurfaceElementRegion & region = elemManager.getRegion< SurfaceElementRegion >( m_fractureRegionName );
    EmbeddedSurfaceSubRegion & subRegion = region.getSubRegion< EmbeddedSurfaceSubRegion >( 0 );

    string const dispDofKey = dofManager.getKey( dataRepository::keys::TotalDisplacement );

    arrayView1d< globalIndex const > const dispDofNumber = nodeManager.getReference< globalIndex_array >( dispDofKey );

    real64 const gravityVectorData[3] = LVARRAY_TENSOROPS_INIT_LOCAL_3( gravityVector() );

    CRSMatrix< real64, globalIndex >  voidMatrix;
    array1d< real64 > voidRhs;

    solidMechanicsEFEMKernels::EFEMJumpUpdateFactory kernelFactory( subRegion,
                                                                    dispDofNumber,
                                                                    dofManager.rankOffset(),
                                                                    voidMatrix.toViewConstSizes(),
                                                                    voidRhs.toView(),
                                                                    gravityVectorData );

    real64 maxTraction = finiteElement::
                           regionBasedKernelApplication
                         < parallelDevicePolicy< 32 >,
                           constitutive::SolidBase,
                           CellElementSubRegion >( mesh,
                                                   regionNames,
                                                   m_solidSolver->getDiscretizationName(),
                                                   SolidMechanicsLagrangianFEM::viewKeyStruct::solidMaterialNamesString(),
                                                   kernelFactory );

    GEOSX_UNUSED_VAR( maxTraction );
  } );
}

void SolidMechanicsEmbeddedFractures::updateState( DomainPartition & domain )
{

  forMeshTargets( domain.getMeshBodies(), [&] ( string const &,
                                                MeshLevel & mesh,
                                                arrayView1d< string const > const & regionNames )
  {

    ElementRegionManager & elemManager = mesh.getElemManager();


    elemManager.forElementSubRegions< EmbeddedSurfaceSubRegion >( regionNames, [&]( localIndex const,
                                                                                    EmbeddedSurfaceSubRegion & subRegion )
    {
      ContactBase const & contact = getConstitutiveModel< ContactBase >( subRegion, m_contactRelationName );

      arrayView2d< real64 const > const & jump = subRegion.getExtrinsicData< extrinsicMeshData::contact::dispJump >();

      arrayView2d< real64 const > const & oldJump = subRegion.getExtrinsicData< extrinsicMeshData::contact::oldDispJump >();
<<<<<<< HEAD

      arrayView2d< real64 > const & fractureTraction = subRegion.getExtrinsicData< extrinsicMeshData::contact::traction >();

      arrayView3d< real64 > const & dFractureTraction_dJump = subRegion.getExtrinsicData< extrinsicMeshData::contact::dTraction_dJump >();

=======

      arrayView2d< real64 > const & fractureTraction = subRegion.getExtrinsicData< extrinsicMeshData::contact::traction >();

      arrayView3d< real64 > const & dFractureTraction_dJump = subRegion.getExtrinsicData< extrinsicMeshData::contact::dTraction_dJump >();

>>>>>>> 14e30d15
      arrayView1d< integer const > const & fractureState = subRegion.getExtrinsicData< extrinsicMeshData::contact::fractureState >();

      constitutiveUpdatePassThru( contact, [&] ( auto & castedContact )
      {
        using ContactType = TYPEOFREF( castedContact );
        typename ContactType::KernelWrapper contactWrapper = castedContact.createKernelWrapper();

        solidMechanicsEFEMKernels::StateUpdateKernel::
          launch< parallelDevicePolicy<> >( subRegion.size(),
                                            contactWrapper,
                                            oldJump,
                                            jump,
                                            fractureTraction,
                                            dFractureTraction_dJump,
                                            fractureState );
      } );
    } );
  } );
}

bool SolidMechanicsEmbeddedFractures::updateConfiguration( DomainPartition & domain )
{
  bool hasConfigurationConverged = true;
<<<<<<< HEAD

  using namespace extrinsicMeshData::contact;

  forMeshTargets( domain.getMeshBodies(), [&] ( string const &,
                                                MeshLevel & mesh,
                                                arrayView1d< string const > const & regionNames )
  {
    ElementRegionManager & elemManager = mesh.getElemManager();


    // We want to update the configuration (fracture state in this case) and check if it has changed. If it hasn't changed
    // then we know the configuartion loop has converged and we can return true.
    elemManager.forElementSubRegions< EmbeddedSurfaceSubRegion >( regionNames, [&]( localIndex const,
                                                                                    EmbeddedSurfaceSubRegion & subRegion )
    {
      arrayView1d< integer const > const & ghostRank = subRegion.ghostRank();
      arrayView2d< real64 const > const & dispJump = subRegion.getExtrinsicData< extrinsicMeshData::contact::dispJump >();
      arrayView2d< real64 const > const & traction = subRegion.getExtrinsicData< extrinsicMeshData::contact::traction >();
      arrayView1d< integer > const & fractureState = subRegion.getExtrinsicData< extrinsicMeshData::contact::fractureState >();

      ContactBase const & contact = getConstitutiveModel< ContactBase >( subRegion, m_contactRelationName );

      constitutiveUpdatePassThru( contact, [&] ( auto & castedContact )
      {
        using ContactType = TYPEOFREF( castedContact );
        typename ContactType::KernelWrapper contactWrapper = castedContact.createKernelWrapper();

=======

  using namespace extrinsicMeshData::contact;

  forMeshTargets( domain.getMeshBodies(), [&] ( string const &,
                                                MeshLevel & mesh,
                                                arrayView1d< string const > const & regionNames )
  {
    ElementRegionManager & elemManager = mesh.getElemManager();


    // We want to update the configuration (fracture state in this case) and check if it has changed. If it hasn't changed
    // then we know the configuartion loop has converged and we can return true.
    elemManager.forElementSubRegions< EmbeddedSurfaceSubRegion >( regionNames, [&]( localIndex const,
                                                                                    EmbeddedSurfaceSubRegion & subRegion )
    {
      arrayView1d< integer const > const & ghostRank = subRegion.ghostRank();
      arrayView2d< real64 const > const & dispJump = subRegion.getExtrinsicData< extrinsicMeshData::contact::dispJump >();
      arrayView2d< real64 const > const & traction = subRegion.getExtrinsicData< extrinsicMeshData::contact::traction >();
      arrayView1d< integer > const & fractureState = subRegion.getExtrinsicData< extrinsicMeshData::contact::fractureState >();

      ContactBase const & contact = getConstitutiveModel< ContactBase >( subRegion, m_contactRelationName );

      constitutiveUpdatePassThru( contact, [&] ( auto & castedContact )
      {
        using ContactType = TYPEOFREF( castedContact );
        typename ContactType::KernelWrapper contactWrapper = castedContact.createKernelWrapper();

>>>>>>> 14e30d15
        RAJA::ReduceMin< parallelHostReduce, integer > checkActiveSetSub( 1 );

        forAll< parallelHostPolicy >( subRegion.size(), [=] ( localIndex const kfe )
        {
          if( ghostRank[kfe] < 0 )
          {
            integer const originalFractureState = fractureState[kfe];
            contactWrapper.updateFractureState( kfe, dispJump[kfe], traction[kfe], fractureState[kfe] );
            checkActiveSetSub.min( compareFractureStates( originalFractureState, fractureState[kfe] ) );
          }
        } );
        hasConfigurationConverged &= checkActiveSetSub.get();
      } );
    } );
  } );
  // Need to synchronize the fracture state due to the use will be made of in AssemblyStabilization
  synchronizeFractureState( domain );

  // Compute if globally the fracture state has changed
  bool hasConfigurationConvergedGlobally;
  MpiWrapper::allReduce( &hasConfigurationConverged,
                         &hasConfigurationConvergedGlobally,
                         1,
                         MPI_LAND,
                         MPI_COMM_GEOSX );

  // for this solver it makes sense to reset the state.
  // if( !hasConfigurationConvergedGlobally )
  //   resetStateToBeginningOfStep( domain );

  return hasConfigurationConvergedGlobally;
}

REGISTER_CATALOG_ENTRY( SolverBase, SolidMechanicsEmbeddedFractures, string const &, Group * const )
} /* namespace geosx */<|MERGE_RESOLUTION|>--- conflicted
+++ resolved
@@ -737,19 +737,11 @@
       arrayView2d< real64 const > const & jump = subRegion.getExtrinsicData< extrinsicMeshData::contact::dispJump >();
 
       arrayView2d< real64 const > const & oldJump = subRegion.getExtrinsicData< extrinsicMeshData::contact::oldDispJump >();
-<<<<<<< HEAD
 
       arrayView2d< real64 > const & fractureTraction = subRegion.getExtrinsicData< extrinsicMeshData::contact::traction >();
 
       arrayView3d< real64 > const & dFractureTraction_dJump = subRegion.getExtrinsicData< extrinsicMeshData::contact::dTraction_dJump >();
 
-=======
-
-      arrayView2d< real64 > const & fractureTraction = subRegion.getExtrinsicData< extrinsicMeshData::contact::traction >();
-
-      arrayView3d< real64 > const & dFractureTraction_dJump = subRegion.getExtrinsicData< extrinsicMeshData::contact::dTraction_dJump >();
-
->>>>>>> 14e30d15
       arrayView1d< integer const > const & fractureState = subRegion.getExtrinsicData< extrinsicMeshData::contact::fractureState >();
 
       constitutiveUpdatePassThru( contact, [&] ( auto & castedContact )
@@ -773,8 +765,7 @@
 bool SolidMechanicsEmbeddedFractures::updateConfiguration( DomainPartition & domain )
 {
   bool hasConfigurationConverged = true;
-<<<<<<< HEAD
-
+  
   using namespace extrinsicMeshData::contact;
 
   forMeshTargets( domain.getMeshBodies(), [&] ( string const &,
@@ -801,35 +792,6 @@
         using ContactType = TYPEOFREF( castedContact );
         typename ContactType::KernelWrapper contactWrapper = castedContact.createKernelWrapper();
 
-=======
-
-  using namespace extrinsicMeshData::contact;
-
-  forMeshTargets( domain.getMeshBodies(), [&] ( string const &,
-                                                MeshLevel & mesh,
-                                                arrayView1d< string const > const & regionNames )
-  {
-    ElementRegionManager & elemManager = mesh.getElemManager();
-
-
-    // We want to update the configuration (fracture state in this case) and check if it has changed. If it hasn't changed
-    // then we know the configuartion loop has converged and we can return true.
-    elemManager.forElementSubRegions< EmbeddedSurfaceSubRegion >( regionNames, [&]( localIndex const,
-                                                                                    EmbeddedSurfaceSubRegion & subRegion )
-    {
-      arrayView1d< integer const > const & ghostRank = subRegion.ghostRank();
-      arrayView2d< real64 const > const & dispJump = subRegion.getExtrinsicData< extrinsicMeshData::contact::dispJump >();
-      arrayView2d< real64 const > const & traction = subRegion.getExtrinsicData< extrinsicMeshData::contact::traction >();
-      arrayView1d< integer > const & fractureState = subRegion.getExtrinsicData< extrinsicMeshData::contact::fractureState >();
-
-      ContactBase const & contact = getConstitutiveModel< ContactBase >( subRegion, m_contactRelationName );
-
-      constitutiveUpdatePassThru( contact, [&] ( auto & castedContact )
-      {
-        using ContactType = TYPEOFREF( castedContact );
-        typename ContactType::KernelWrapper contactWrapper = castedContact.createKernelWrapper();
-
->>>>>>> 14e30d15
         RAJA::ReduceMin< parallelHostReduce, integer > checkActiveSetSub( 1 );
 
         forAll< parallelHostPolicy >( subRegion.size(), [=] ( localIndex const kfe )
