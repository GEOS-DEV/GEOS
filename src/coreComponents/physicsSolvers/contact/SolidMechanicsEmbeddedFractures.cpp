--- conflicted
+++ resolved
@@ -784,17 +784,8 @@
       arrayView2d< real64 const > const & traction = subRegion.getField< fields::contact::traction >();
       arrayView1d< integer > const & fractureState = subRegion.getField< fields::contact::fractureState >();
 
-<<<<<<< HEAD
-      arrayView1d< real64 const > const & pressure = subRegion.template getField< fields::flow::pressure >();
-
-      std::cout << "In SolidMechanicsEmbeddedFractures::updateConfiguration << size of pres = " << pressure.size() << std::endl;
-
-      string const & contactRelationName = subRegion.template getReference< string >( viewKeyStruct::contactRelationNameString() );
-      ContactBase const & contact = getConstitutiveModel< ContactBase >( subRegion, contactRelationName );
-=======
       string const & frictionLawName = subRegion.template getReference< string >( viewKeyStruct::frictionLawNameString() );
       FrictionBase const & frictionLaw = getConstitutiveModel< FrictionBase >( subRegion, frictionLawName );
->>>>>>> f9a64bb2
 
       constitutiveUpdatePassThru( frictionLaw, [&] ( auto & castedFrictionLaw )
       {
@@ -808,11 +799,7 @@
           if( ghostRank[kfe] < 0 )
           {
             integer const originalFractureState = fractureState[kfe];
-<<<<<<< HEAD
-            contactWrapper.updateFractureState( kfe, dispJump[kfe], oldJump[kfe], traction[kfe], fractureState[kfe], pressure[kfe] );
-=======
-            frictionWrapper.updateFractureState( kfe, dispJump[kfe], traction[kfe], fractureState[kfe] );
->>>>>>> f9a64bb2
+            frictionWrapper.updateFractureState( kfe, dispJump[kfe], oldJump[kfe], traction[kfe], fractureState[kfe], pressure[kfe] );
             checkActiveSetSub.min( compareFractureStates( originalFractureState, fractureState[kfe] ) );
           }
         } );
