--- conflicted
+++ resolved
@@ -616,18 +616,7 @@
   real64 const fractureResidualNorm = sqrt( globalResidualNorm[0] )/(globalResidualNorm[1]+1);  // the + 1 is for the first
                                                                                                 // time-step when maxForce = 0;
 
-<<<<<<< HEAD
-    if( getLogLevel() >= 1 && logger.rank==0 )
-    {
-      std::cout << GEOS_FMT( "( RFracture ) = ( {:4.2e} ) ; ", fractureResidualNorm );
-    }
-
-    return sqrt( solidResidualNorm * solidResidualNorm + fractureResidualNorm * fractureResidualNorm );
-  }
-  else
-=======
   if( getLogLevel() >= 1 && logger::internal::rank==0 )
->>>>>>> fcc3389c
   {
     std::cout << GEOS_FMT( "        ( RFracture ) = ( {:4.2e} )", fractureResidualNorm );
   }
