--- conflicted
+++ resolved
@@ -704,15 +704,9 @@
 
 void SolidMechanicsEmbeddedFractures::updateState( DomainPartition & domain )
 {
-<<<<<<< HEAD
+  GEOS_MARK_FUNCTION;
+
   forFractureRegionOnMeshTargets( domain.getMeshBodies(), [&] ( SurfaceElementRegion & fractureRegion )
-=======
-  GEOS_MARK_FUNCTION;
-
-  forDiscretizationOnMeshTargets( domain.getMeshBodies(), [&] ( string const &,
-                                                                MeshLevel & mesh,
-                                                                arrayView1d< string const > const & regionNames )
->>>>>>> c11ad8ec
   {
     fractureRegion.forElementSubRegions< SurfaceElementSubRegion >( [&]( SurfaceElementSubRegion & subRegion )
     {
