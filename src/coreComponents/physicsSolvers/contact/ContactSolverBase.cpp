/*
 * ------------------------------------------------------------------------------------------------------------
 * SPDX-License-Identifier: LGPL-2.1-only
 *
 * Copyright (c) 2018-2020 Lawrence Livermore National Security LLC
 * Copyright (c) 2018-2020 The Board of Trustees of the Leland Stanford Junior University
 * Copyright (c) 2018-2020 TotalEnergies
 * Copyright (c) 2019-     GEOSX Contributors
 * All rights reserved
 *
 * See top level LICENSE, COPYRIGHT, CONTRIBUTORS, NOTICE, and ACKNOWLEDGEMENTS files for details.
 * ------------------------------------------------------------------------------------------------------------
 */

/*
 * ContactSolverBase.cpp
 */

#include "ContactSolverBase.hpp"

#include "common/TimingMacros.hpp"
#include "constitutive/ConstitutiveManager.hpp"
#include "constitutive/contact/ContactSelector.hpp"
#include "constitutive/solid/ElasticIsotropic.hpp"
#include "finiteElement/elementFormulations/FiniteElementBase.hpp"
#include "linearAlgebra/utilities/LAIHelperFunctions.hpp"
#include "mesh/DomainPartition.hpp"
#include "fieldSpecification/FieldSpecificationManager.hpp"
#include "mesh/NodeManager.hpp"
#include "mesh/SurfaceElementRegion.hpp"
#include "physicsSolvers/solidMechanics/SolidMechanicsLagrangianFEM.hpp"
#include "common/GEOS_RAJA_Interface.hpp"

namespace geos
{

using namespace dataRepository;
using namespace constitutive;
using namespace fields::contact;

ContactSolverBase::ContactSolverBase( const string & name,
                                      Group * const parent ):
  SolidMechanicsLagrangianFEM( name, parent )
{
  this->getWrapper< string >( viewKeyStruct::contactRelationNameString() ).
    setInputFlag( dataRepository::InputFlags::FALSE );

<<<<<<< HEAD
  this->getWrapper< string >( SolverBase::viewKeyStruct::discretizationString() ).
    setInputFlag( dataRepository::InputFlags::FALSE );    

=======
  this->getWrapper< string >( viewKeyStruct::surfaceGeneratorNameString() ).
    setInputFlag( dataRepository::InputFlags::FALSE );
>>>>>>> 63ad3e91
}

void ContactSolverBase::postProcessInput()
{
  SolidMechanicsLagrangianFEM::postProcessInput();

  GEOS_THROW_IF( m_timeIntegrationOption != TimeIntegrationOption::QuasiStatic,
                 GEOS_FMT( "{} {}: The attribute `{}` must be `{}`",
                           this->getCatalogName(), this->getName(),
                           viewKeyStruct::timeIntegrationOptionString(),
                           EnumStrings< TimeIntegrationOption >::toString( TimeIntegrationOption::QuasiStatic ) ),
                 InputError );
}

void ContactSolverBase::registerDataOnMesh( dataRepository::Group & meshBodies )
{
  SolidMechanicsLagrangianFEM::registerDataOnMesh( meshBodies );

  setFractureRegions( meshBodies );

  forFractureRegionOnMeshTargets( meshBodies, [&] ( SurfaceElementRegion & fractureRegion )
  {
    string const labels[3] = { "normal", "tangent1", "tangent2" };

    fractureRegion.forElementSubRegions< SurfaceElementSubRegion >( [&]( SurfaceElementSubRegion & subRegion )
    {
      setConstitutiveNamesCallSuper( subRegion );

      subRegion.registerField< fields::contact::dispJump >( getName() ).
        setDimLabels( 1, labels ).
        reference().resizeDimension< 1 >( 3 );

      subRegion.registerField< fields::contact::deltaDispJump >( getName() ).
        setDimLabels( 1, labels ).
        reference().resizeDimension< 1 >( 3 );

      subRegion.registerField< fields::contact::oldDispJump >( getName() ).
        setDimLabels( 1, labels ).
        reference().resizeDimension< 1 >( 3 );

      subRegion.registerField< fields::contact::traction >( getName() ).
        setDimLabels( 1, labels ).
        reference().resizeDimension< 1 >( 3 );

      subRegion.registerField< fields::contact::fractureState >( getName() );

      subRegion.registerField< fields::contact::oldFractureState >( getName() );
    } );

  } );
}

void ContactSolverBase::setFractureRegions( dataRepository::Group const & meshBodies )
{
  forDiscretizationOnMeshTargets( meshBodies, [&] ( string const &,
                                                    MeshLevel const & mesh,
                                                    arrayView1d< string const > const & regionNames )
  {
    mesh.getElemManager().forElementRegions< SurfaceElementRegion >( regionNames, [&] ( localIndex const, SurfaceElementRegion const & region )
    {
      m_fractureRegionNames.push_back( region.getName() );
    } );
  } );

  // TODO remove once multiple regions are fully supported
  GEOS_THROW_IF( m_fractureRegionNames.size() > 1,
                 GEOS_FMT( "{} {}: The number of fracture regions can not be more than one",
                           this->getCatalogName(), this->getName() ),
                 InputError );
}

void ContactSolverBase::computeFractureStateStatistics( MeshLevel const & mesh,
                                                        globalIndex & numStick,
                                                        globalIndex & numSlip,
                                                        globalIndex & numOpen ) const
{
  ElementRegionManager const & elemManager = mesh.getElemManager();

  array1d< globalIndex > localCounter( 3 );

  elemManager.forElementSubRegions< SurfaceElementSubRegion >( [&]( SurfaceElementSubRegion const & subRegion )
  {
    arrayView1d< integer const > const & ghostRank = subRegion.ghostRank();
    arrayView1d< integer const > const & fractureState = subRegion.getField< fields::contact::fractureState >();

    RAJA::ReduceSum< parallelHostReduce, localIndex > stickCount( 0 ), slipCount( 0 ), openCount( 0 );
    forAll< parallelHostPolicy >( subRegion.size(), [=] ( localIndex const kfe )
    {
      if( ghostRank[kfe] < 0 )
      {
        switch( fractureState[kfe] )
        {
          case FractureState::Stick:
            {
              stickCount += 1;
              break;
            }
          case FractureState::NewSlip:
          case FractureState::Slip:
            {
              slipCount += 1;
              break;
            }
          case FractureState::Open:
            {
              openCount += 1;
              break;
            }
        }
      }
    } );

    localCounter[0] += stickCount.get();
    localCounter[1] += slipCount.get();
    localCounter[2] += openCount.get();
  } );

  array1d< globalIndex > totalCounter( 3 );

  MpiWrapper::allReduce( localCounter.data(),
                         totalCounter.data(),
                         3,
                         MPI_SUM,
                         MPI_COMM_GEOSX );

  numStick = totalCounter[0];
  numSlip  = totalCounter[1];
  numOpen  = totalCounter[2];
}

void ContactSolverBase::outputConfigurationStatistics( DomainPartition const & domain ) const
{
  if( getLogLevel() >=1 )
  {
    globalIndex numStick = 0;
    globalIndex numSlip  = 0;
    globalIndex numOpen  = 0;

    forDiscretizationOnMeshTargets( domain.getMeshBodies(), [&]( string const &,
                                                                 MeshLevel const & mesh,
                                                                 arrayView1d< string const > const & )
    {
      computeFractureStateStatistics( mesh, numStick, numSlip, numOpen );

      GEOS_LOG_RANK_0( GEOS_FMT( "  Number of element for each fracture state:"
                                 " stick: {:12} | slip:  {:12} | open:  {:12}",
                                 numStick, numSlip, numOpen ) );
    } );
  }
}

real64 ContactSolverBase::explicitStep( real64 const & GEOS_UNUSED_PARAM( time_n ),
                                        real64 const & dt,
                                        const int GEOS_UNUSED_PARAM( cycleNumber ),
                                        DomainPartition & GEOS_UNUSED_PARAM( domain ) )
{
  GEOS_MARK_FUNCTION;
  GEOS_ERROR( getDataContext() << ": ExplicitStep non available for contact solvers." );
  return dt;
}

void ContactSolverBase::synchronizeFractureState( DomainPartition & domain ) const
{
  forDiscretizationOnMeshTargets( domain.getMeshBodies(), [&] ( string const &,
                                                                MeshLevel & mesh,
                                                                arrayView1d< string const > const & )
  {
    FieldIdentifiers fieldsToBeSync;

    fieldsToBeSync.addElementFields( { fields::contact::fractureState::key() }, { getUniqueFractureRegionName() } );

    CommunicationTools::getInstance().synchronizeFields( fieldsToBeSync,
                                                         mesh,
                                                         domain.getNeighbors(),
                                                         true );
  } );
}

void ContactSolverBase::setConstitutiveNamesCallSuper( ElementSubRegionBase & subRegion ) const
{
  if( dynamic_cast< CellElementSubRegion * >( &subRegion ) )
  {
    SolidMechanicsLagrangianFEM::setConstitutiveNamesCallSuper( subRegion );
  }
  else if( dynamic_cast< SurfaceElementSubRegion * >( &subRegion ) )
  {
    subRegion.registerWrapper< string >( viewKeyStruct::contactRelationNameString() ).
      setPlotLevel( PlotLevel::NOPLOT ).
      setRestartFlags( RestartFlags::NO_WRITE ).
      setSizedFromParent( 0 );

    string & contactRelationName = subRegion.getReference< string >( viewKeyStruct::contactRelationNameString() );
    contactRelationName = SolverBase::getConstitutiveName< ContactBase >( subRegion );
    GEOS_ERROR_IF( contactRelationName.empty(), GEOS_FMT( "{}: ContactBase model not found on subregion {}",
                                                          getDataContext(), subRegion.getDataContext() ) );
  }
}

} /* namespace geos */<|MERGE_RESOLUTION|>--- conflicted
+++ resolved
@@ -45,14 +45,8 @@
   this->getWrapper< string >( viewKeyStruct::contactRelationNameString() ).
     setInputFlag( dataRepository::InputFlags::FALSE );
 
-<<<<<<< HEAD
-  this->getWrapper< string >( SolverBase::viewKeyStruct::discretizationString() ).
-    setInputFlag( dataRepository::InputFlags::FALSE );    
-
-=======
   this->getWrapper< string >( viewKeyStruct::surfaceGeneratorNameString() ).
     setInputFlag( dataRepository::InputFlags::FALSE );
->>>>>>> 63ad3e91
 }
 
 void ContactSolverBase::postProcessInput()
