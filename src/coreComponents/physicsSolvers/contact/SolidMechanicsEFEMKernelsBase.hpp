--- conflicted
+++ resolved
@@ -205,14 +205,8 @@
   kernelLaunch( localIndex const numElems,
                 KERNEL_TYPE const & kernelComponent )
   {
-<<<<<<< HEAD
-    GEOSX_MARK_FUNCTION;
-    GEOSX_UNUSED_VAR( numElems );
-=======
     GEOS_MARK_FUNCTION;
-
     GEOS_UNUSED_VAR( numElems );
->>>>>>> 478ff4e8
 
     // Define a RAJA reduction variable to get the maximum residual contribution.
     RAJA::ReduceMax< ReducePolicy< POLICY >, real64 > maxResidual( 0 );
@@ -235,13 +229,8 @@
   }
   //END_kernelLauncher
 
-<<<<<<< HEAD
-  GEOSX_HOST_DEVICE
+  GEOS_HOST_DEVICE
   inline
-=======
-  GEOS_HOST_DEVICE
-  GEOS_FORCE_INLINE
->>>>>>> 478ff4e8
   void quadraturePointKernel( localIndex const k,
                               localIndex const q,
                               StackVariables & stack ) const
