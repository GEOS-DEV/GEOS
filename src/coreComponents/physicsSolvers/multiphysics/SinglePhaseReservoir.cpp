/*
 * ------------------------------------------------------------------------------------------------------------
 * SPDX-License-Identifier: LGPL-2.1-only
 *
 * Copyright (c) 2018-2020 Lawrence Livermore National Security LLC
 * Copyright (c) 2018-2020 The Board of Trustees of the Leland Stanford Junior University
 * Copyright (c) 2018-2020 TotalEnergies
 * Copyright (c) 2019-     GEOSX Contributors
 * All rights reserved
 *
 * See top level LICENSE, COPYRIGHT, CONTRIBUTORS, NOTICE, and ACKNOWLEDGEMENTS files for details.
 * ------------------------------------------------------------------------------------------------------------
 */

/**
 * @file SinglePhaseReservoir.cpp
 *
 */

#include "SinglePhaseReservoir.hpp"

#include "common/TimingMacros.hpp"
#include "physicsSolvers/fluidFlow/SinglePhaseBase.hpp"
#include "physicsSolvers/fluidFlow/SinglePhaseFVM.hpp"
#include "physicsSolvers/fluidFlow/wells/SinglePhaseWell.hpp"
#include "physicsSolvers/fluidFlow/wells/SinglePhaseWellExtrinsicData.hpp"
#include "physicsSolvers/fluidFlow/wells/SinglePhaseWellKernels.hpp"
#include "physicsSolvers/fluidFlow/wells/WellControls.hpp"

namespace geosx
{

using namespace dataRepository;
using namespace constitutive;

SinglePhaseReservoir::SinglePhaseReservoir( const string & name,
                                            Group * const parent ):
  ReservoirSolverBase( name, parent )
{
  m_linearSolverParameters.get().mgr.strategy = LinearSolverParameters::MGR::StrategyType::singlePhaseReservoirFVM;
}

SinglePhaseReservoir::~SinglePhaseReservoir()
{}

void SinglePhaseReservoir::initializePostInitialConditionsPreSubGroups()
{
  ReservoirSolverBase::initializePostInitialConditionsPreSubGroups();

  if( m_flowSolver->getLinearSolverParameters().mgr.strategy == LinearSolverParameters::MGR::StrategyType::singlePhaseHybridFVM )
  {
    m_linearSolverParameters.get().mgr.strategy = LinearSolverParameters::MGR::StrategyType::singlePhaseReservoirHybridFVM;
  }
}

void SinglePhaseReservoir::addCouplingSparsityPattern( DomainPartition const & domain,
                                                       DofManager const & dofManager,
                                                       SparsityPatternView< globalIndex > const & pattern ) const
{
  GEOSX_MARK_FUNCTION;

  forMeshTargets( domain.getMeshBodies(), [&] ( string const &,
                                                MeshLevel const & mesh,
                                                arrayView1d< string const > const & regionNames )
  {
    ElementRegionManager const & elemManager = mesh.getElemManager();

    // TODO: remove this and just call SolverBase::setupSystem when DofManager can handle the coupling

    // Populate off-diagonal sparsity between well and reservoir

    string const resDofKey  = dofManager.getKey( m_wellSolver->resElementDofName() );
    string const wellDofKey = dofManager.getKey( m_wellSolver->wellElementDofName() );

    localIndex const wellNDOF = m_wellSolver->numDofPerWellElement();

    ElementRegionManager::ElementViewAccessor< arrayView1d< globalIndex const > > const & resDofNumber =
      elemManager.constructArrayViewAccessor< globalIndex, 1 >( resDofKey );

    globalIndex const rankOffset = dofManager.rankOffset();

    elemManager.forElementSubRegions< WellElementSubRegion >( regionNames, [&]( localIndex const,
                                                                                WellElementSubRegion const & subRegion )
    {
      PerforationData const * const perforationData = subRegion.getPerforationData();

      // get the well degrees of freedom and ghosting info
      arrayView1d< globalIndex const > const & wellElemDofNumber =
        subRegion.getReference< array1d< globalIndex > >( wellDofKey );

      // get the well element indices corresponding to each perforation
      arrayView1d< localIndex const > const & perfWellElemIndex =
        perforationData->getReference< array1d< localIndex > >( PerforationData::viewKeyStruct::wellElementIndexString() );

      // get the element region, subregion, index
      arrayView1d< localIndex const > const & resElementRegion =
        perforationData->getReference< array1d< localIndex > >( PerforationData::viewKeyStruct::reservoirElementRegionString() );
      arrayView1d< localIndex const > const & resElementSubRegion =
        perforationData->getReference< array1d< localIndex > >( PerforationData::viewKeyStruct::reservoirElementSubregionString() );
      arrayView1d< localIndex const > const & resElementIndex =
        perforationData->getReference< array1d< localIndex > >( PerforationData::viewKeyStruct::reservoirElementIndexString() );

      // Insert the entries corresponding to reservoir-well perforations
      // This will fill J_WR, and J_RW
      forAll< serialPolicy >( perforationData->size(), [=] ( localIndex const iperf )
      {
        // Get the reservoir (sub)region and element indices
        localIndex const er = resElementRegion[iperf];
        localIndex const esr = resElementSubRegion[iperf];
        localIndex const ei = resElementIndex[iperf];
        localIndex const iwelem = perfWellElemIndex[iperf];

        globalIndex const eqnRowIndexRes = resDofNumber[er][esr][ei] - rankOffset;
        globalIndex const dofColIndexRes = resDofNumber[er][esr][ei];

        // working arrays
        stackArray1d< globalIndex, 2 > eqnRowIndicesWell( wellNDOF );
        stackArray1d< globalIndex, 2 > dofColIndicesWell( wellNDOF );

        for( localIndex idof = 0; idof < wellNDOF; ++idof )
        {
          eqnRowIndicesWell[idof] = wellElemDofNumber[iwelem] + idof - rankOffset;
          dofColIndicesWell[idof] = wellElemDofNumber[iwelem] + idof;
        }

        if( eqnRowIndexRes >= 0 && eqnRowIndexRes < pattern.numRows() )
        {
          for( localIndex j = 0; j < dofColIndicesWell.size(); ++j )
          {
            pattern.insertNonZero( eqnRowIndexRes, dofColIndicesWell[j] );
          }
        }

        for( localIndex i = 0; i < eqnRowIndicesWell.size(); ++i )
        {
          if( eqnRowIndicesWell[i] >= 0 && eqnRowIndicesWell[i] < pattern.numRows() )
          {
            pattern.insertNonZero( eqnRowIndicesWell[i], dofColIndexRes );
          }
        }
      } );
    } );
  } );
}

void SinglePhaseReservoir::assembleCouplingTerms( real64 const GEOSX_UNUSED_PARAM( time_n ),
                                                  real64 const dt,
                                                  DomainPartition const & domain,
                                                  DofManager const & dofManager,
                                                  CRSMatrixView< real64, globalIndex const > const & localMatrix,
                                                  arrayView1d< real64 > const & localRhs )
{
<<<<<<< HEAD
  using TAG = SinglePhaseWellKernels::SubRegionTag;
  using ROFFSET = SinglePhaseWellKernels::RowOffset;
  using COFFSET = SinglePhaseWellKernels::ColOffset;

  forMeshTargets( domain.getMeshBodies(), [&] ( string const &,
                                                MeshLevel const & mesh,
                                                arrayView1d< string const > const & regionNames )
  {
    ElementRegionManager const & elemManager = mesh.getElemManager();

    string const resDofKey = dofManager.getKey( m_wellSolver->resElementDofName() );
    ElementRegionManager::ElementViewAccessor< arrayView1d< globalIndex const > > const resDofNumberAccessor =
      elemManager.constructArrayViewAccessor< globalIndex, 1 >( resDofKey );
    ElementRegionManager::ElementViewConst< arrayView1d< globalIndex const > > const resDofNumber =
      resDofNumberAccessor.toNestedViewConst();
    globalIndex const rankOffset = dofManager.rankOffset();

    // loop over the wells
    elemManager.forElementSubRegions< WellElementSubRegion >( regionNames, [&]( localIndex const,
                                                                                WellElementSubRegion const & subRegion )
    {

      // if the well is shut, we neglect reservoir-well flow that may occur despite the zero rate
      // therefore, we do not want to compute perforation rates and we simply assume they are zero
      WellControls const & wellControls = m_wellSolver->getWellControls( subRegion );
      if( !wellControls.wellIsOpen( time_n + dt ) )
      {
        return;
      }

      PerforationData const * const perforationData = subRegion.getPerforationData();

      // get the degrees of freedom
      string const wellDofKey = dofManager.getKey( m_wellSolver->wellElementDofName() );
      arrayView1d< globalIndex const > const wellElemDofNumber =
        subRegion.getReference< array1d< globalIndex > >( wellDofKey );

      // get well variables on perforations
      arrayView1d< real64 const > const perfRate =
        perforationData->getExtrinsicData< extrinsicMeshData::well::perforationRate >();
      arrayView2d< real64 const > const dPerfRate_dPres =
        perforationData->getExtrinsicData< extrinsicMeshData::well::dPerforationRate_dPres >();

      arrayView1d< localIndex const > const perfWellElemIndex =
        perforationData->getReference< array1d< localIndex > >( PerforationData::viewKeyStruct::wellElementIndexString() );

      // get the element region, subregion, index
      arrayView1d< localIndex const > const resElementRegion =
        perforationData->getReference< array1d< localIndex > >( PerforationData::viewKeyStruct::reservoirElementRegionString() );
      arrayView1d< localIndex const > const resElementSubRegion =
        perforationData->getReference< array1d< localIndex > >( PerforationData::viewKeyStruct::reservoirElementSubregionString() );
      arrayView1d< localIndex const > const resElementIndex =
        perforationData->getReference< array1d< localIndex > >( PerforationData::viewKeyStruct::reservoirElementIndexString() );

      // loop over the perforations and add the rates to the residual and jacobian
      forAll< parallelDevicePolicy<> >( perforationData->size(), [=] GEOSX_HOST_DEVICE ( localIndex const iperf )
      {
        // local working variables and arrays
        localIndex eqnRowIndices[ 2 ] = { -1 };
        globalIndex dofColIndices[ 2 ] = { -1 };


        real64 localPerf[ 2 ] = { 0.0 };
        real64 localPerfJacobian[ 2 ][ 2 ] = {{ 0.0 }};

        // get the reservoir (sub)region and element indices
        localIndex const er = resElementRegion[iperf];
        localIndex const esr = resElementSubRegion[iperf];
        localIndex const ei = resElementIndex[iperf];

        // get the well element index for this perforation
        localIndex const iwelem = perfWellElemIndex[iperf];
        globalIndex const elemOffset = wellElemDofNumber[iwelem];

        // row index on reservoir side
        eqnRowIndices[TAG::RES] = resDofNumber[er][esr][ei] - rankOffset;
        // column index on reservoir side
        dofColIndices[TAG::RES] = resDofNumber[er][esr][ei];

=======
  using TAG = singlePhaseWellKernels::SubRegionTag;
  using ROFFSET = singlePhaseWellKernels::RowOffset;
  using COFFSET = singlePhaseWellKernels::ColOffset;

  forMeshTargets( domain.getMeshBodies(), [&] ( string const &,
                                                MeshLevel const & mesh,
                                                arrayView1d< string const > const & regionNames )
  {
    ElementRegionManager const & elemManager = mesh.getElemManager();

    string const resDofKey = dofManager.getKey( m_wellSolver->resElementDofName() );
    ElementRegionManager::ElementViewAccessor< arrayView1d< globalIndex const > > const resDofNumberAccessor =
      elemManager.constructArrayViewAccessor< globalIndex, 1 >( resDofKey );
    ElementRegionManager::ElementViewConst< arrayView1d< globalIndex const > > const resDofNumber =
      resDofNumberAccessor.toNestedViewConst();
    globalIndex const rankOffset = dofManager.rankOffset();

    // loop over the wells
    elemManager.forElementSubRegions< WellElementSubRegion >( regionNames, [&]( localIndex const,
                                                                                WellElementSubRegion const & subRegion )
    {

      PerforationData const * const perforationData = subRegion.getPerforationData();

      // get the degrees of freedom
      string const wellDofKey = dofManager.getKey( m_wellSolver->wellElementDofName() );
      arrayView1d< globalIndex const > const wellElemDofNumber =
        subRegion.getReference< array1d< globalIndex > >( wellDofKey );

      // get well variables on perforations
      arrayView1d< real64 const > const perfRate =
        perforationData->getExtrinsicData< extrinsicMeshData::well::perforationRate >();
      arrayView2d< real64 const > const dPerfRate_dPres =
        perforationData->getExtrinsicData< extrinsicMeshData::well::dPerforationRate_dPres >();

      arrayView1d< localIndex const > const perfWellElemIndex =
        perforationData->getReference< array1d< localIndex > >( PerforationData::viewKeyStruct::wellElementIndexString() );

      // get the element region, subregion, index
      arrayView1d< localIndex const > const resElementRegion =
        perforationData->getReference< array1d< localIndex > >( PerforationData::viewKeyStruct::reservoirElementRegionString() );
      arrayView1d< localIndex const > const resElementSubRegion =
        perforationData->getReference< array1d< localIndex > >( PerforationData::viewKeyStruct::reservoirElementSubregionString() );
      arrayView1d< localIndex const > const resElementIndex =
        perforationData->getReference< array1d< localIndex > >( PerforationData::viewKeyStruct::reservoirElementIndexString() );

      // loop over the perforations and add the rates to the residual and jacobian
      forAll< parallelDevicePolicy<> >( perforationData->size(), [=] GEOSX_HOST_DEVICE ( localIndex const iperf )
      {
        // local working variables and arrays
        localIndex eqnRowIndices[ 2 ] = { -1 };
        globalIndex dofColIndices[ 2 ] = { -1 };


        real64 localPerf[ 2 ] = { 0.0 };
        real64 localPerfJacobian[ 2 ][ 2 ] = {{ 0.0 }};

        // get the reservoir (sub)region and element indices
        localIndex const er = resElementRegion[iperf];
        localIndex const esr = resElementSubRegion[iperf];
        localIndex const ei = resElementIndex[iperf];

        // get the well element index for this perforation
        localIndex const iwelem = perfWellElemIndex[iperf];
        globalIndex const elemOffset = wellElemDofNumber[iwelem];

        // row index on reservoir side
        eqnRowIndices[TAG::RES] = resDofNumber[er][esr][ei] - rankOffset;
        // column index on reservoir side
        dofColIndices[TAG::RES] = resDofNumber[er][esr][ei];

>>>>>>> bb16d72e
        // row index on well side
        eqnRowIndices[TAG::WELL] = LvArray::integerConversion< localIndex >( elemOffset - rankOffset ) + ROFFSET::MASSBAL;
        // column index on well side
        dofColIndices[TAG::WELL] = elemOffset + COFFSET::DPRES;

        // populate local flux vector and derivatives
        localPerf[TAG::RES] = dt * perfRate[iperf];
        localPerf[TAG::WELL] = -localPerf[TAG::RES];

        for( localIndex ke = 0; ke < 2; ++ke )
<<<<<<< HEAD
        {
          localPerfJacobian[TAG::RES][ke] = dt * dPerfRate_dPres[iperf][ke];
          localPerfJacobian[TAG::WELL][ke] = -localPerfJacobian[TAG::RES][ke];
        }

        for( localIndex i = 0; i < 2; ++i )
        {
          if( eqnRowIndices[i] >= 0 && eqnRowIndices[i] < localMatrix.numRows() )
          {
            localMatrix.addToRowBinarySearchUnsorted< parallelDeviceAtomic >( eqnRowIndices[i],
                                                                              &dofColIndices[0],
                                                                              &localPerfJacobian[0][0] + 2 * i,
                                                                              2 );
            atomicAdd( parallelDeviceAtomic{}, &localRhs[eqnRowIndices[i]], localPerf[i] );
          }
        }
=======
        {
          localPerfJacobian[TAG::RES][ke] = dt * dPerfRate_dPres[iperf][ke];
          localPerfJacobian[TAG::WELL][ke] = -localPerfJacobian[TAG::RES][ke];
        }

        for( localIndex i = 0; i < 2; ++i )
        {
          if( eqnRowIndices[i] >= 0 && eqnRowIndices[i] < localMatrix.numRows() )
          {
            localMatrix.addToRowBinarySearchUnsorted< parallelDeviceAtomic >( eqnRowIndices[i],
                                                                              &dofColIndices[0],
                                                                              &localPerfJacobian[0][0] + 2 * i,
                                                                              2 );
            atomicAdd( parallelDeviceAtomic{}, &localRhs[eqnRowIndices[i]], localPerf[i] );
          }
        }
>>>>>>> bb16d72e
      } );
    } );
  } );

}

REGISTER_CATALOG_ENTRY( SolverBase, SinglePhaseReservoir, string const &, Group * const )

} /* namespace geosx */<|MERGE_RESOLUTION|>--- conflicted
+++ resolved
@@ -150,10 +150,9 @@
                                                   CRSMatrixView< real64, globalIndex const > const & localMatrix,
                                                   arrayView1d< real64 > const & localRhs )
 {
-<<<<<<< HEAD
-  using TAG = SinglePhaseWellKernels::SubRegionTag;
-  using ROFFSET = SinglePhaseWellKernels::RowOffset;
-  using COFFSET = SinglePhaseWellKernels::ColOffset;
+  using TAG = singlePhaseWellKernels::SubRegionTag;
+  using ROFFSET = singlePhaseWellKernels::RowOffset;
+  using COFFSET = singlePhaseWellKernels::ColOffset;
 
   forMeshTargets( domain.getMeshBodies(), [&] ( string const &,
                                                 MeshLevel const & mesh,
@@ -172,14 +171,6 @@
     elemManager.forElementSubRegions< WellElementSubRegion >( regionNames, [&]( localIndex const,
                                                                                 WellElementSubRegion const & subRegion )
     {
-
-      // if the well is shut, we neglect reservoir-well flow that may occur despite the zero rate
-      // therefore, we do not want to compute perforation rates and we simply assume they are zero
-      WellControls const & wellControls = m_wellSolver->getWellControls( subRegion );
-      if( !wellControls.wellIsOpen( time_n + dt ) )
-      {
-        return;
-      }
 
       PerforationData const * const perforationData = subRegion.getPerforationData();
 
@@ -230,79 +221,6 @@
         // column index on reservoir side
         dofColIndices[TAG::RES] = resDofNumber[er][esr][ei];
 
-=======
-  using TAG = singlePhaseWellKernels::SubRegionTag;
-  using ROFFSET = singlePhaseWellKernels::RowOffset;
-  using COFFSET = singlePhaseWellKernels::ColOffset;
-
-  forMeshTargets( domain.getMeshBodies(), [&] ( string const &,
-                                                MeshLevel const & mesh,
-                                                arrayView1d< string const > const & regionNames )
-  {
-    ElementRegionManager const & elemManager = mesh.getElemManager();
-
-    string const resDofKey = dofManager.getKey( m_wellSolver->resElementDofName() );
-    ElementRegionManager::ElementViewAccessor< arrayView1d< globalIndex const > > const resDofNumberAccessor =
-      elemManager.constructArrayViewAccessor< globalIndex, 1 >( resDofKey );
-    ElementRegionManager::ElementViewConst< arrayView1d< globalIndex const > > const resDofNumber =
-      resDofNumberAccessor.toNestedViewConst();
-    globalIndex const rankOffset = dofManager.rankOffset();
-
-    // loop over the wells
-    elemManager.forElementSubRegions< WellElementSubRegion >( regionNames, [&]( localIndex const,
-                                                                                WellElementSubRegion const & subRegion )
-    {
-
-      PerforationData const * const perforationData = subRegion.getPerforationData();
-
-      // get the degrees of freedom
-      string const wellDofKey = dofManager.getKey( m_wellSolver->wellElementDofName() );
-      arrayView1d< globalIndex const > const wellElemDofNumber =
-        subRegion.getReference< array1d< globalIndex > >( wellDofKey );
-
-      // get well variables on perforations
-      arrayView1d< real64 const > const perfRate =
-        perforationData->getExtrinsicData< extrinsicMeshData::well::perforationRate >();
-      arrayView2d< real64 const > const dPerfRate_dPres =
-        perforationData->getExtrinsicData< extrinsicMeshData::well::dPerforationRate_dPres >();
-
-      arrayView1d< localIndex const > const perfWellElemIndex =
-        perforationData->getReference< array1d< localIndex > >( PerforationData::viewKeyStruct::wellElementIndexString() );
-
-      // get the element region, subregion, index
-      arrayView1d< localIndex const > const resElementRegion =
-        perforationData->getReference< array1d< localIndex > >( PerforationData::viewKeyStruct::reservoirElementRegionString() );
-      arrayView1d< localIndex const > const resElementSubRegion =
-        perforationData->getReference< array1d< localIndex > >( PerforationData::viewKeyStruct::reservoirElementSubregionString() );
-      arrayView1d< localIndex const > const resElementIndex =
-        perforationData->getReference< array1d< localIndex > >( PerforationData::viewKeyStruct::reservoirElementIndexString() );
-
-      // loop over the perforations and add the rates to the residual and jacobian
-      forAll< parallelDevicePolicy<> >( perforationData->size(), [=] GEOSX_HOST_DEVICE ( localIndex const iperf )
-      {
-        // local working variables and arrays
-        localIndex eqnRowIndices[ 2 ] = { -1 };
-        globalIndex dofColIndices[ 2 ] = { -1 };
-
-
-        real64 localPerf[ 2 ] = { 0.0 };
-        real64 localPerfJacobian[ 2 ][ 2 ] = {{ 0.0 }};
-
-        // get the reservoir (sub)region and element indices
-        localIndex const er = resElementRegion[iperf];
-        localIndex const esr = resElementSubRegion[iperf];
-        localIndex const ei = resElementIndex[iperf];
-
-        // get the well element index for this perforation
-        localIndex const iwelem = perfWellElemIndex[iperf];
-        globalIndex const elemOffset = wellElemDofNumber[iwelem];
-
-        // row index on reservoir side
-        eqnRowIndices[TAG::RES] = resDofNumber[er][esr][ei] - rankOffset;
-        // column index on reservoir side
-        dofColIndices[TAG::RES] = resDofNumber[er][esr][ei];
-
->>>>>>> bb16d72e
         // row index on well side
         eqnRowIndices[TAG::WELL] = LvArray::integerConversion< localIndex >( elemOffset - rankOffset ) + ROFFSET::MASSBAL;
         // column index on well side
@@ -313,7 +231,6 @@
         localPerf[TAG::WELL] = -localPerf[TAG::RES];
 
         for( localIndex ke = 0; ke < 2; ++ke )
-<<<<<<< HEAD
         {
           localPerfJacobian[TAG::RES][ke] = dt * dPerfRate_dPres[iperf][ke];
           localPerfJacobian[TAG::WELL][ke] = -localPerfJacobian[TAG::RES][ke];
@@ -330,24 +247,6 @@
             atomicAdd( parallelDeviceAtomic{}, &localRhs[eqnRowIndices[i]], localPerf[i] );
           }
         }
-=======
-        {
-          localPerfJacobian[TAG::RES][ke] = dt * dPerfRate_dPres[iperf][ke];
-          localPerfJacobian[TAG::WELL][ke] = -localPerfJacobian[TAG::RES][ke];
-        }
-
-        for( localIndex i = 0; i < 2; ++i )
-        {
-          if( eqnRowIndices[i] >= 0 && eqnRowIndices[i] < localMatrix.numRows() )
-          {
-            localMatrix.addToRowBinarySearchUnsorted< parallelDeviceAtomic >( eqnRowIndices[i],
-                                                                              &dofColIndices[0],
-                                                                              &localPerfJacobian[0][0] + 2 * i,
-                                                                              2 );
-            atomicAdd( parallelDeviceAtomic{}, &localRhs[eqnRowIndices[i]], localPerf[i] );
-          }
-        }
->>>>>>> bb16d72e
       } );
     } );
   } );
