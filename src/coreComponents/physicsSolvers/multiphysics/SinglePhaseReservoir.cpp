--- conflicted
+++ resolved
@@ -175,27 +175,17 @@
       // if the well is shut, we neglect reservoir-well flow that may occur despite the zero rate
       // therefore, we do not want to compute perforation rates and we simply assume they are zero
       WellControls const & wellControls = m_wellSolver->getWellControls( subRegion );
-      if( !wellControls.wellIsOpen( time_n + dt ) )
+      if( !wellControls.isWellOpen( time_n + dt ) )
       {
         return;
       }
 
       PerforationData const * const perforationData = subRegion.getPerforationData();
 
-<<<<<<< HEAD
-    // if the well is shut, we neglect reservoir-well flow that may occur despite the zero rate
-    // therefore, we do not want to compute perforation rates and we simply assume they are zero
-    WellControls const & wellControls = m_wellSolver->getWellControls( subRegion );
-    if( !wellControls.isWellOpen( time_n + dt ) )
-    {
-      return;
-    }
-=======
       // get the degrees of freedom
       string const wellDofKey = dofManager.getKey( m_wellSolver->wellElementDofName() );
       arrayView1d< globalIndex const > const wellElemDofNumber =
         subRegion.getReference< array1d< globalIndex > >( wellDofKey );
->>>>>>> 71c695da
 
       // get well variables on perforations
       arrayView1d< real64 const > const perfRate =
