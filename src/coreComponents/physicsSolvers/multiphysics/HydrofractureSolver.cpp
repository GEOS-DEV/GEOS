/*
 * ------------------------------------------------------------------------------------------------------------
 * SPDX-License-Identifier: LGPL-2.1-only
 *
 * Copyright (c) 2016-2024 Lawrence Livermore National Security LLC
 * Copyright (c) 2018-2024 Total, S.A
 * Copyright (c) 2018-2024 The Board of Trustees of the Leland Stanford Junior University
 * Copyright (c) 2018-2024 Chevron
 * Copyright (c) 2019-     GEOS/GEOSX Contributors
 * All rights reserved
 *
 * See top level LICENSE, COPYRIGHT, CONTRIBUTORS, NOTICE, and ACKNOWLEDGEMENTS files for details.
 * ------------------------------------------------------------------------------------------------------------
 */

/**
 * @file HydrofractureSolver.cpp
 */


#include "HydrofractureSolver.hpp"

#include "constitutive/contact/ContactSelector.hpp"
#include "constitutive/fluid/singlefluid/SingleFluidBase.hpp"
#include "physicsSolvers/multiphysics/HydrofractureSolverKernels.hpp"
#include "physicsSolvers/solidMechanics/SolidMechanicsFields.hpp"
#include "physicsSolvers/multiphysics/SinglePhasePoromechanics.hpp"
#include "physicsSolvers/multiphysics/MultiphasePoromechanics.hpp"
#include "physicsSolvers/fluidFlow/SinglePhaseBase.hpp"
#include "mesh/MeshFields.hpp"
#include "constitutive/fluid/singlefluid/SingleFluidFields.hpp"

namespace geos
{

using namespace constitutive;
using namespace dataRepository;
using namespace fields;

template< typename POROMECHANICS_SOLVER >
HydrofractureSolver< POROMECHANICS_SOLVER >::HydrofractureSolver( const string & name,
                                                                  Group * const parent )
  : Base( name, parent ),
  m_contactRelationName(),
  m_surfaceGeneratorName(),
  m_surfaceGenerator( nullptr ),
  m_maxNumResolves( 10 ),
  m_isMatrixPoroelastic(),
  m_newFractureInitializationType()
{
  registerWrapper( viewKeyStruct::surfaceGeneratorNameString(), &m_surfaceGeneratorName ).
    setRTTypeName( rtTypes::CustomTypes::groupNameRef ).
    setInputFlag( InputFlags::REQUIRED ).
    setDescription( "Name of the surface generator to use in the hydrofracture solver" );

  registerWrapper( viewKeyStruct::contactRelationNameString(), &m_contactRelationName ).
    setRTTypeName( rtTypes::CustomTypes::groupNameRef ).
    setInputFlag( InputFlags::REQUIRED ).
    setDescription( "Name of contact relation to enforce constraints on fracture boundary." );

  registerWrapper( viewKeyStruct::maxNumResolvesString(), &m_maxNumResolves ).
    setApplyDefaultValue( 10 ).
    setInputFlag( InputFlags::OPTIONAL ).
    setDescription( "Value to indicate how many resolves may be executed to perform surface generation after the execution of flow and mechanics solver. " );

  registerWrapper( viewKeyStruct::isMatrixPoroelasticString(), &m_isMatrixPoroelastic ).
    setApplyDefaultValue( 0 ).
    setInputFlag( InputFlags::OPTIONAL );

  /// GEOS mainly initializes pressure in the new fracture elements.
  registerWrapper( viewKeyStruct::newFractureInitializationTypeString(), &m_newFractureInitializationType ).
    setInputFlag( InputFlags::OPTIONAL ).
    setApplyDefaultValue( InitializationType::Pressure ).
    setDescription( "Type of new fracture element initialization. Can be Pressure or Displacement. " );

  registerWrapper( viewKeyStruct::useQuasiNewtonString(), &m_useQuasiNewton ).
    setApplyDefaultValue( 0 ).
    setInputFlag( InputFlags::OPTIONAL );

  registerWrapper( viewKeyStruct::isLaggingFractureStencilWeightsUpdateString(), &m_isLaggingFractureStencilWeightsUpdate ).
    setApplyDefaultValue( 0 ).
    setInputFlag( InputFlags::OPTIONAL ).
    setDescription( "Flag to determine whether or not to apply lagging update for the fracture stencil weights. " );

  m_numResolves[0] = 0;

  // This may need to be different depending on whether poroelasticity is on or not.
  m_linearSolverParameters.get().mgr.strategy = LinearSolverParameters::MGR::StrategyType::hydrofracture;
  m_linearSolverParameters.get().mgr.separateComponents = false;
  m_linearSolverParameters.get().mgr.displacementFieldName = solidMechanics::totalDisplacement::key();
  m_linearSolverParameters.get().dofsPerNode = 3;

}

template< typename POROMECHANICS_SOLVER >
void HydrofractureSolver< POROMECHANICS_SOLVER >::registerDataOnMesh( dataRepository::Group & meshBodies )
{
  Base::registerDataOnMesh( meshBodies );

#ifdef GEOS_USE_SEPARATION_COEFFICIENT
  meshBodies.forSubGroups< MeshBody >( [&] ( MeshBody & meshBody )
  {
    MeshLevel & meshLevel = *meshBody.getBaseDiscretization();

    ElementRegionManager & elemManager = meshLevel.getElemManager();
    elemManager.forElementRegions< SurfaceElementRegion >( [&] ( SurfaceElementRegion * const region )
    {
      region->forElementSubRegions< FaceElementSubRegion >( [&]( FaceElementSubRegion * const subRegion )
      {
        subRegion->registerWrapper< array1d< real64 > >( viewKeyStruct::separationCoeff0String() ).
          setRestartFlags( RestartFlags::NO_WRITE );
        subRegion->registerWrapper< array1d< real64 > >( viewKeyStruct::apertureAtFailureString() ).
          setApplyDefaultValue( -1.0 ).
          setPlotLevel( PlotLevel::LEVEL_0 );

        subRegion->registerWrapper< array1d< real64 > >( FaceElementSubRegion::viewKeyStruct::dSeparationCoeffdAperString() ).
          setRestartFlags( RestartFlags::NO_WRITE );
      } );
    } );
  } );
#endif

  if( m_isLaggingFractureStencilWeightsUpdate )
  {
    flowSolver()->enableLaggingFractureStencilWeightsUpdate();
  }
}

template< typename POROMECHANICS_SOLVER >
void HydrofractureSolver< POROMECHANICS_SOLVER >::implicitStepSetup( real64 const & time_n,
                                                                     real64 const & dt,
                                                                     DomainPartition & domain )
{
  Base::implicitStepSetup( time_n, dt, domain );
  updateHydraulicApertureAndFracturePermeability( domain );

#ifdef GEOS_USE_SEPARATION_COEFFICIENT
  MeshLevel & mesh = domain.getMeshBody( 0 ).getBaseDiscretization();

  mesh.getElemManager().forElementRegions< SurfaceElementRegion >( [&]( SurfaceElementRegion & faceElemRegion )
  {
    faceElemRegion.forElementSubRegions< FaceElementSubRegion >( [&]( FaceElementSubRegion & subRegion )
    {
      arrayView1d< real64 > const &
      separationCoeff0 = subRegion.getReference< array1d< real64 > >( viewKeyStruct::separationCoeff0String() );
      arrayView1d< real64 const > const &
      separationCoeff = subRegion.getSeparationCoefficient();
      for( localIndex k=0; k<separationCoeff0.size(); ++k )
      {
        separationCoeff0[k] = separationCoeff[k];
      }
    } );
  } );
#endif

}

template< typename POROMECHANICS_SOLVER >
void HydrofractureSolver< POROMECHANICS_SOLVER >::postInputInitialization()
{
  Base::postInputInitialization();

  static const std::set< integer > binaryOptions = { 0, 1 };
  GEOS_ERROR_IF( binaryOptions.count( m_isMatrixPoroelastic ) == 0, viewKeyStruct::isMatrixPoroelasticString() << " option can be either 0 (false) or 1 (true)" );

  GEOS_ERROR_IF( m_newFractureInitializationType != InitializationType::Pressure && m_newFractureInitializationType != InitializationType::Displacement,
                 viewKeyStruct::newFractureInitializationTypeString() << " option can be either Pressure or Displacement" );

  m_surfaceGenerator = &this->getParent().template getGroup< SurfaceGenerator >( m_surfaceGeneratorName );

  flowSolver()->allowNegativePressure();

  GEOS_LOG_RANK_0_IF( m_useQuasiNewton, GEOS_FMT( "{}: activated Quasi-Newton", this->getName()));
}

template< typename POROMECHANICS_SOLVER >
real64 HydrofractureSolver< POROMECHANICS_SOLVER >::fullyCoupledSolverStep( real64 const & time_n,
                                                                            real64 const & dt,
                                                                            int const cycleNumber,
                                                                            DomainPartition & domain )
{
  if( cycleNumber == 0 && time_n <= 0 )
  {
    initializeNewFractureFields( domain );
  }

  real64 dtReturn = dt;

  implicitStepSetup( time_n, dt, domain );

  int const maxIter = m_maxNumResolves + 1;
  m_numResolves[1] = m_numResolves[0];
  int solveIter;
  for( solveIter=0; solveIter<maxIter; ++solveIter )
  {
    GEOS_LOG_RANK_0( GEOS_FMT( "  Fracture propagation iteration {}", solveIter ) );

    int locallyFractured = 0;
    int globallyFractured = 0;

    Timestamp const meshModificationTimestamp = getMeshModificationTimestamp( domain );

    // Only build the sparsity pattern if the mesh has changed
    if( meshModificationTimestamp > getSystemSetupTimestamp() )
    {
      setupSystem( domain,
                   m_dofManager,
                   m_localMatrix,
                   m_rhs,
                   m_solution );
      setSystemSetupTimestamp( meshModificationTimestamp );
    }

    // currently the only method is implicit time integration
    dtReturn = nonlinearImplicitStep( time_n, dt, cycleNumber, domain );


    if( !this->m_performStressInitialization && m_surfaceGenerator->solverStep( time_n, dt, cycleNumber, domain ) > 0 )
    {
      locallyFractured = 1;
    }
    MpiWrapper::allReduce( &locallyFractured,
                           &globallyFractured,
                           1,
                           MPI_MAX,
                           MPI_COMM_GEOSX );

    if( globallyFractured == 0 )
    {
      break;
    }
    else
    {
      // We initialize the fields for new fracture cells
      initializeNewFractureFields( domain );

      FieldIdentifiers fieldsToBeSync;

      fieldsToBeSync.addElementFields( { flow::pressure::key(),
                                         flow::pressure_n::key(),
                                         fields::elementAperture::key() },
                                       { m_surfaceGenerator->getFractureRegionName() } );

      fieldsToBeSync.addFields( FieldLocation::Node,
                                { solidMechanics::incrementalDisplacement::key(),
                                  solidMechanics::totalDisplacement::key() } );

      CommunicationTools::getInstance().synchronizeFields( fieldsToBeSync,
                                                           domain.getMeshBody( 0 ).getBaseDiscretization(),
                                                           domain.getNeighbors(),
                                                           false );

      this->updateState( domain );

      if( getLogLevel() >= 1 )
      {
        GEOS_LOG_RANK_0( "++ Fracture propagation. Re-entering Newton Solve." );
      }
    }
  }

  // final step for completion of timestep. typically secondary variable updates and cleanup.
  implicitStepComplete( time_n, dtReturn, domain );
  m_numResolves[1] = solveIter;

  return dtReturn;
}
template< typename POROMECHANICS_SOLVER >
void HydrofractureSolver< POROMECHANICS_SOLVER >::updateHydraulicApertureAndFracturePermeability( DomainPartition & domain )
{
  MeshLevel & meshLevel = domain.getMeshBody( 0 ).getBaseDiscretization();
  ElementRegionManager & elemManager = meshLevel.getElemManager();
  NodeManager const & nodeManager = meshLevel.getNodeManager();
  FaceManager & faceManager = meshLevel.getFaceManager();

  solidMechanics::arrayViewConst2dLayoutTotalDisplacement const u =
    nodeManager.getField< solidMechanics::totalDisplacement >();
  arrayView2d< real64 const > const faceNormal = faceManager.faceNormal();
  ArrayOfArraysView< localIndex const > const faceToNodeMap = faceManager.nodeList().toViewConst();

  real64 maxApertureChange( 0.0 );
  real64 maxHydraulicApertureChange( 0.0 );
  real64 minAperture( 1e10 );
  real64 maxAperture( -1e10 );
  real64 minHydraulicAperture( 1e10 );
  real64 maxHydraulicAperture( -1e10 );

  elemManager.forElementSubRegions< FaceElementSubRegion >( [&]( FaceElementSubRegion & subRegion )
  {

    ContactBase const & contact = this->template getConstitutiveModel< ContactBase >( subRegion, m_contactRelationName );

    arrayView1d< real64 > const aperture = subRegion.getElementAperture();
    arrayView1d< real64 > const hydraulicAperture = subRegion.getField< flow::hydraulicAperture >();
    arrayView1d< real64 const > const volume = subRegion.getElementVolume();
    arrayView1d< real64 > const deltaVolume = subRegion.getField< flow::deltaVolume >();
    arrayView1d< real64 const > const area = subRegion.getElementArea();
    ArrayOfArraysView< localIndex const > const elemsToFaces = subRegion.faceList().toViewConst();

    string const porousSolidName = subRegion.template getReference< string >( FlowSolverBase::viewKeyStruct::solidNamesString() );
    CoupledSolidBase const & porousSolid = subRegion.template getConstitutiveModel< CoupledSolidBase >( porousSolidName );

#ifdef GEOS_USE_SEPARATION_COEFFICIENT
    arrayView1d< real64 const > const &
    apertureF = subRegion.getReference< array1d< real64 > >( viewKeyStruct::apertureAtFailureString() );

    arrayView1d< real64 > const &
    separationCoeff = subRegion.getSeparationCoefficient();

    arrayView1d< real64 > const &
    dSeparationCoeff_dAper = subRegion.getReference< array1d< real64 > >( FaceElementSubRegion::viewKeyStruct::dSeparationCoeffdAperString() );
    arrayView1d< real64 const > const &
    separationCoeff0 = subRegion.getReference< array1d< real64 > >( viewKeyStruct::separationCoeff0String() );
#endif
    constitutive::ConstitutivePassThru< CompressibleSolidBase >::execute( porousSolid, [&] ( auto & castedPorousSolid )
    {
      typename TYPEOFREF( castedPorousSolid ) ::KernelWrapper porousMaterialWrapper = castedPorousSolid.createKernelUpdates();

      constitutiveUpdatePassThru( contact, [&] ( auto & castedContact )
      {
        using ContactType = TYPEOFREF( castedContact );
        typename ContactType::KernelWrapper contactWrapper = castedContact.createKernelWrapper();

        auto const statistics = hydrofractureSolverKernels::DeformationUpdateKernel
                                  ::launch< parallelDevicePolicy<> >( subRegion.size(),
                                                                      contactWrapper,
                                                                      porousMaterialWrapper,
                                                                      u,
                                                                      faceNormal,
                                                                      faceToNodeMap,
                                                                      elemsToFaces,
                                                                      area,
                                                                      volume,
                                                                      deltaVolume,
                                                                      aperture,
                                                                      hydraulicAperture
#ifdef GEOS_USE_SEPARATION_COEFFICIENT
                                                                      ,
                                                                      apertureF,
                                                                      separationCoeff,
                                                                      dSeparationCoeff_dAper,
                                                                      separationCoeff0
#endif
                                                                      );

        maxApertureChange = std::max( maxApertureChange, std::get< 0 >( statistics ));
        maxHydraulicApertureChange = std::max( maxHydraulicApertureChange, std::get< 1 >( statistics ));
        minAperture = std::min( minAperture, std::get< 2 >( statistics ));
        maxAperture = std::max( maxAperture, std::get< 3 >( statistics ));
        minHydraulicAperture = std::min( minHydraulicAperture, std::get< 4 >( statistics ));
        maxHydraulicAperture = std::max( maxHydraulicAperture, std::get< 5 >( statistics ));

      } );

    } );

//#if defined(USE_CUDA)
//    deltaVolume.move( parallelDeviceMemorySpace );
//    aperture.move( parallelDeviceMemorySpace );
//    hydraulicAperture.move( parallelDeviceMemorySpace );
//#endif
  } );

  maxApertureChange = MpiWrapper::max( maxApertureChange );
  maxHydraulicApertureChange = MpiWrapper::max( maxHydraulicApertureChange );
  minAperture  = MpiWrapper::min( minAperture );
  maxAperture  = MpiWrapper::max( maxAperture );
  minHydraulicAperture  = MpiWrapper::min( minHydraulicAperture );
  maxHydraulicAperture  = MpiWrapper::max( maxHydraulicAperture );

  GEOS_LOG_LEVEL_RANK_0( 1, GEOS_FMT( "        {}: Max aperture change: {} m, max hydraulic aperture change: {} m",
                                      this->getName(), fmt::format( "{:.{}f}", maxApertureChange, 6 ), fmt::format( "{:.{}f}", maxHydraulicApertureChange, 6 ) ) );
  GEOS_LOG_LEVEL_RANK_0( 1, GEOS_FMT( "        {}: Min aperture: {} m, max aperture: {} m",
                                      this->getName(), fmt::format( "{:.{}f}", minAperture, 6 ), fmt::format( "{:.{}f}", maxAperture, 6 ) ) );
  GEOS_LOG_LEVEL_RANK_0( 1, GEOS_FMT( "        {}: Min hydraulic aperture: {} m, max hydraulic aperture: {} m",
                                      this->getName(), fmt::format( "{:.{}f}", minHydraulicAperture, 6 ), fmt::format( "{:.{}f}", maxHydraulicAperture, 6 ) ) );

}
template< typename POROMECHANICS_SOLVER >
void HydrofractureSolver< POROMECHANICS_SOLVER >::setupCoupling( DomainPartition const & domain,
                                                                 DofManager & dofManager ) const
{
  if( m_isMatrixPoroelastic )
  {
    Base::setupCoupling( domain, dofManager );
  }
  else
  {
    string const solidDiscretizationName = solidMechanicsSolver()->getDiscretizationName();
    string const flowDiscretizationName = flowSolver()->getDiscretizationName();

    // restrict coupling to fracture regions only (as done originally in setupSystem)
    map< std::pair< string, string >, array1d< string > > dispMeshTargets;
    map< std::pair< string, string >, array1d< string > > presMeshTargets;

    forDiscretizationOnMeshTargets( domain.getMeshBodies(),
                                    [&] ( string const & meshBodyName,
                                          MeshLevel const & meshLevel,
                                          arrayView1d< string const > const & regionNames )
    {
      array1d< string > regions;
      ElementRegionManager const & elementRegionManager = meshLevel.getElemManager();
      elementRegionManager.forElementRegions< SurfaceElementRegion >( regionNames,
                                                                      [&]( localIndex const,
                                                                           SurfaceElementRegion const & region )
      {
        regions.emplace_back( region.getName() );
      } );

      dispMeshTargets[std::make_pair( meshBodyName, solidDiscretizationName )] = std::move( regions );
      presMeshTargets[std::make_pair( meshBodyName, flowDiscretizationName )] = std::move( regions );
    } );

    dofManager.addCoupling( solidMechanics::totalDisplacement::key(),
                            SinglePhaseBase::viewKeyStruct::elemDofFieldString(),
                            DofManager::Connector::Elem,
                            dispMeshTargets );
  }
}

template< typename POROMECHANICS_SOLVER >
void HydrofractureSolver< POROMECHANICS_SOLVER >::setupSystem( DomainPartition & domain,
                                                               DofManager & dofManager,
                                                               CRSMatrix< real64, globalIndex > & localMatrix,
                                                               ParallelVector & rhs,
                                                               ParallelVector & solution,
                                                               bool const setSparsity )
{
  GEOS_MARK_FUNCTION;

  GEOS_UNUSED_VAR( setSparsity );

  dofManager.setDomain( domain );

  setupDofs( domain, dofManager );
  dofManager.reorderByRank();

  localIndex const numLocalRows = dofManager.numLocalDofs();

  SparsityPattern< globalIndex > patternOriginal;
  dofManager.setSparsityPattern( patternOriginal );

  // Get the original row lengths (diagonal blocks only)
  array1d< localIndex > rowLengths( patternOriginal.numRows() );
  for( localIndex localRow = 0; localRow < patternOriginal.numRows(); ++localRow )
  {
    rowLengths[localRow] = patternOriginal.numNonZeros( localRow );
  }

  // Add the number of nonzeros induced by coupling
  addFluxApertureCouplingNNZ( domain, dofManager, rowLengths.toView() );

  // Create a new pattern with enough capacity for coupled matrix
  SparsityPattern< globalIndex > pattern;
  pattern.resizeFromRowCapacities< parallelHostPolicy >( patternOriginal.numRows(),
                                                         patternOriginal.numColumns(),
                                                         rowLengths.data() );

  // Copy the original nonzeros
  for( localIndex localRow = 0; localRow < patternOriginal.numRows(); ++localRow )
  {
    globalIndex const * cols = patternOriginal.getColumns( localRow ).dataIfContiguous();
    pattern.insertNonZeros( localRow, cols, cols + patternOriginal.numNonZeros( localRow ) );
  }

  // Add the nonzeros from coupling
  addFluxApertureCouplingSparsityPattern( domain, dofManager, pattern.toView() );

  localMatrix.assimilate< parallelDevicePolicy<> >( std::move( pattern ) );
  localMatrix.setName( this->getName() + "/matrix" );

  rhs.setName( this->getName() + "/rhs" );
  rhs.create( numLocalRows, MPI_COMM_GEOSX );

  solution.setName( this->getName() + "/solution" );
  solution.create( numLocalRows, MPI_COMM_GEOSX );

  setUpDflux_dApertureMatrix( domain, dofManager, localMatrix );
}

template< typename POROMECHANICS_SOLVER >
void HydrofractureSolver< POROMECHANICS_SOLVER >::addFluxApertureCouplingNNZ( DomainPartition & domain,
                                                                              DofManager & dofManager,
                                                                              arrayView1d< localIndex > const & rowLengths ) const
{
  GEOS_MARK_FUNCTION;

  MeshLevel & mesh = domain.getMeshBody( 0 ).getBaseDiscretization();

  ElementRegionManager const & elemManager = mesh.getElemManager();

  string const presDofKey = dofManager.getKey( SinglePhaseBase::viewKeyStruct::elemDofFieldString() );

  globalIndex const rankOffset = dofManager.rankOffset();

  NumericalMethodsManager const & numericalMethodManager = domain.getNumericalMethodManager();
  FiniteVolumeManager const & fvManager = numericalMethodManager.getFiniteVolumeManager();
  FluxApproximationBase const & fluxApprox = fvManager.getFluxApproximation( flowSolver()->getDiscretizationName() );

  fluxApprox.forStencils< SurfaceElementStencil >( mesh, [&]( SurfaceElementStencil const & stencil )
  {
    for( localIndex iconn=0; iconn<stencil.size(); ++iconn )
    {
      localIndex const numFluxElems = stencil.stencilSize( iconn );
      typename SurfaceElementStencil::IndexContainerViewConstType const & seri = stencil.getElementRegionIndices();
      typename SurfaceElementStencil::IndexContainerViewConstType const & sesri = stencil.getElementSubRegionIndices();
      typename SurfaceElementStencil::IndexContainerViewConstType const & sei = stencil.getElementIndices();

      FaceElementSubRegion const & elementSubRegion =
        elemManager.getRegion( seri[iconn][0] ).getSubRegion< FaceElementSubRegion >( sesri[iconn][0] );

      ArrayOfArraysView< localIndex const > const elemsToNodes = elementSubRegion.nodeList().toViewConst();

      arrayView1d< globalIndex const > const faceElementDofNumber =
        elementSubRegion.getReference< array1d< globalIndex > >( presDofKey );

      for( localIndex k0=0; k0<numFluxElems; ++k0 )
      {
        globalIndex const activeFlowDOF = faceElementDofNumber[sei[iconn][k0]];
        globalIndex const rowNumber = activeFlowDOF - rankOffset;

        if( rowNumber >= 0 && rowNumber < rowLengths.size() )
        {
          for( localIndex k1=0; k1<numFluxElems; ++k1 )
          {
            // The coupling with the nodal displacements of the cell itself has already been added by the dofManager
            // so we only add the coupling with the nodal displacements of the neighbours.
            if( k1 != k0 )
            {
              localIndex const numNodesPerElement = elemsToNodes[sei[iconn][k1]].size();
              rowLengths[rowNumber] += 3*numNodesPerElement;
            }
          }
        }
      }
    }
  } );

}
template< typename POROMECHANICS_SOLVER >
void HydrofractureSolver< POROMECHANICS_SOLVER >::addFluxApertureCouplingSparsityPattern( DomainPartition & domain,
                                                                                          DofManager & dofManager,
                                                                                          SparsityPatternView< globalIndex > const & pattern ) const
{
  GEOS_MARK_FUNCTION;

  MeshLevel & mesh = domain.getMeshBody( 0 ).getBaseDiscretization();

  NodeManager const & nodeManager = mesh.getNodeManager();
  ElementRegionManager const & elemManager = mesh.getElemManager();

  string const presDofKey = dofManager.getKey( SinglePhaseBase::viewKeyStruct::elemDofFieldString() );
  string const dispDofKey = dofManager.getKey( solidMechanics::totalDisplacement::key() );

  globalIndex const rankOffset = dofManager.rankOffset();

  arrayView1d< globalIndex const > const & dispDofNumber = nodeManager.getReference< globalIndex_array >( dispDofKey );

  NumericalMethodsManager const & numericalMethodManager = domain.getNumericalMethodManager();
  FiniteVolumeManager const & fvManager = numericalMethodManager.getFiniteVolumeManager();
  FluxApproximationBase const & fluxApprox = fvManager.getFluxApproximation( flowSolver()->getDiscretizationName() );

  fluxApprox.forStencils< SurfaceElementStencil >( mesh, [&]( SurfaceElementStencil const & stencil )
  {
    for( localIndex iconn=0; iconn<stencil.size(); ++iconn )
    {
      localIndex const numFluxElems = stencil.stencilSize( iconn );
      typename SurfaceElementStencil::IndexContainerViewConstType const & seri = stencil.getElementRegionIndices();
      typename SurfaceElementStencil::IndexContainerViewConstType const & sesri = stencil.getElementSubRegionIndices();
      typename SurfaceElementStencil::IndexContainerViewConstType const & sei = stencil.getElementIndices();

      FaceElementSubRegion const & elementSubRegion =
        elemManager.getRegion( seri[iconn][0] ).getSubRegion< FaceElementSubRegion >( sesri[iconn][0] );

      ArrayOfArraysView< localIndex const > const elemsToNodes = elementSubRegion.nodeList().toViewConst();

      arrayView1d< globalIndex const > const faceElementDofNumber =
        elementSubRegion.getReference< array1d< globalIndex > >( presDofKey );

      for( localIndex k0=0; k0<numFluxElems; ++k0 )
      {
        globalIndex const activeFlowDOF = faceElementDofNumber[sei[iconn][k0]];

        globalIndex const rowIndex = activeFlowDOF - rankOffset;

        if( rowIndex >= 0 && rowIndex < pattern.numRows() )
        {
          for( localIndex k1=0; k1<numFluxElems; ++k1 )
          {
            // The coupling with the nodal displacements of the cell itself has already been added by the dofManager
            // so we only add the coupling with the nodal displacements of the neighbours.
            if( k1 != k0 )
            {
              localIndex const numNodesPerElement = elemsToNodes[sei[iconn][k1]].size();

              for( localIndex a=0; a<numNodesPerElement; ++a )
              {
                for( int d=0; d<3; ++d )
                {
                  globalIndex const colIndex = dispDofNumber[elemsToNodes[sei[iconn][k1]][a]] + d;
                  pattern.insertNonZero( rowIndex, colIndex );
                }
              }
            }
          }
        }
      }
    }
  } );
}
template< typename POROMECHANICS_SOLVER >
void HydrofractureSolver< POROMECHANICS_SOLVER >::assembleSystem( real64 const time,
                                                                  real64 const dt,
                                                                  DomainPartition & domain,
                                                                  DofManager const & dofManager,
                                                                  CRSMatrixView< real64, globalIndex const > const & localMatrix,
                                                                  arrayView1d< real64 > const & localRhs )
{
  GEOS_MARK_FUNCTION;

  if( m_isMatrixPoroelastic )
  {
    assembleElementBasedTerms( time,
                               dt,
                               domain,
                               dofManager,
                               localMatrix,
                               localRhs );


    forDiscretizationOnMeshTargets( domain.getMeshBodies(), [&]( string const &,
                                                                 MeshLevel & mesh,
                                                                 arrayView1d< string const > const & regionNames )
    {
      mesh.getElemManager().forElementSubRegions< SurfaceElementSubRegion >( regionNames,
                                                                             [&]( localIndex const,
                                                                                  SurfaceElementSubRegion & subRegion )
      {
        flowSolver()->accumulationAssemblyLaunch( dofManager,
                                                  subRegion,
                                                  localMatrix,
                                                  localRhs );
      } );
    } );
  }
  else
  {

    solidMechanicsSolver()->assembleSystem( time,
                                            dt,
                                            domain,
                                            dofManager,
                                            localMatrix,
                                            localRhs );

    flowSolver()->assembleAccumulationTerms( domain,
                                             dofManager,
                                             localMatrix,
                                             localRhs );
  }

  flowSolver()->assembleHydrofracFluxTerms( time,
                                            dt,
                                            domain,
                                            dofManager,
                                            localMatrix,
                                            localRhs,
                                            getDerivativeFluxResidual_dNormalJump() );

  assembleForceResidualDerivativeWrtPressure( domain, localMatrix, localRhs );

  assembleFluidMassResidualDerivativeWrtDisplacement( domain, localMatrix );

  this->getRefDerivativeFluxResidual_dAperture()->zero();
}

template< typename POROMECHANICS_SOLVER >
void HydrofractureSolver< POROMECHANICS_SOLVER >::
assembleForceResidualDerivativeWrtPressure( DomainPartition & domain,
                                            CRSMatrixView< real64, globalIndex const > const & localMatrix,
                                            arrayView1d< real64 > const & localRhs )
{
  GEOS_MARK_FUNCTION;
  MeshLevel & mesh = domain.getMeshBody( 0 ).getBaseDiscretization();

  FaceManager const & faceManager = mesh.getFaceManager();
  NodeManager & nodeManager = mesh.getNodeManager();
  ElementRegionManager const & elemManager = mesh.getElemManager();

  arrayView2d< real64 const > const & faceNormal = faceManager.faceNormal();
  ArrayOfArraysView< localIndex const > const & faceToNodeMap = faceManager.nodeList().toViewConst();

  arrayView2d< real64 > const &
  fext = nodeManager.getField< solidMechanics::externalForce >();
  fext.zero();

  string const presDofKey = m_dofManager.getKey( SinglePhaseBase::viewKeyStruct::elemDofFieldString() );
  string const dispDofKey = m_dofManager.getKey( solidMechanics::totalDisplacement::key() );

  globalIndex const rankOffset = m_dofManager.rankOffset();
  arrayView1d< globalIndex const > const & dispDofNumber = nodeManager.getReference< globalIndex_array >( dispDofKey );

  elemManager.forElementSubRegions< FaceElementSubRegion >( [&]( FaceElementSubRegion const & subRegion )
  {

    arrayView1d< globalIndex const > const &
    pressureDofNumber = subRegion.getReference< array1d< globalIndex > >( presDofKey );

    if( subRegion.hasField< flow::pressure >() )
    {
      arrayView1d< real64 const > const & fluidPressure = subRegion.getField< flow::pressure >();
      arrayView1d< real64 const > const & area = subRegion.getElementArea();
      ArrayOfArraysView< localIndex const > const & elemsToFaces = subRegion.faceList().toViewConst();

      // if matching on lassen/crusher, move to device policy
      using execPolicy = serialPolicy;
      forAll< execPolicy >( subRegion.size(), [=] ( localIndex const kfe )
      {
        if( elemsToFaces.sizeOfArray( kfe ) != 2 )
        {
          return;
        }

        constexpr int kfSign[2] = { -1, 1 };

        real64 Nbar[3] = LVARRAY_TENSOROPS_INIT_LOCAL_3( faceNormal[elemsToFaces[kfe][0]] );
        LvArray::tensorOps::subtract< 3 >( Nbar, faceNormal[elemsToFaces[kfe][1]] );
        LvArray::tensorOps::normalize< 3 >( Nbar );

        localIndex const kf0 = elemsToFaces[kfe][0];
        localIndex const numNodesPerFace = faceToNodeMap.sizeOfArray( kf0 );

        // TODO make if work for any element type.
        globalIndex rowDOF[24];   // Here it assumes 8 nodes?
        real64 nodeRHS[24];   // Here it assumes 8 nodes?
        stackArray2d< real64, 12*12 > dRdP( numNodesPerFace*3, 1 );
        globalIndex colDOF = pressureDofNumber[kfe];

        real64 const Ja = area[kfe] / numNodesPerFace;

        real64 nodalForceMag = fluidPressure[kfe] * Ja;
        real64 nodalForce[3] = LVARRAY_TENSOROPS_INIT_LOCAL_3( Nbar );
        LvArray::tensorOps::scale< 3 >( nodalForce, nodalForceMag );

        for( localIndex kf=0; kf<2; ++kf )
        {
          localIndex const faceIndex = elemsToFaces[kfe][kf];

          for( localIndex a=0; a<numNodesPerFace; ++a )
          {

            for( int i=0; i<3; ++i )
            {
              rowDOF[3*a+i] = dispDofNumber[faceToNodeMap( faceIndex, a )] + i;
              nodeRHS[3*a+i] = nodalForce[i] * kfSign[kf];
              RAJA::atomicAdd( AtomicPolicy< execPolicy >{}, &(fext[faceToNodeMap( faceIndex, a )][i]), nodalForce[i] * kfSign[kf] );

              dRdP( 3*a+i, 0 ) = Ja * Nbar[i] * kfSign[kf];
            }
          }

          for( localIndex a=0; a<numNodesPerFace; ++a )
          {
            localIndex const localRow = LvArray::integerConversion< localIndex >( rowDOF[3*a] - rankOffset );
            if( localRow >= 0 && localRow < localMatrix.numRows() )
            {
              for( int i=0; i<3; ++i )
              {
                // TODO: use parallel atomic when loop is parallel
                RAJA::atomicAdd( AtomicPolicy< execPolicy >{}, &localRhs[localRow + i], nodeRHS[3*a+i] );
                localMatrix.addToRowBinarySearchUnsorted< AtomicPolicy< execPolicy > >( localRow + i,
                                                                                        &colDOF,
                                                                                        &dRdP[3*a+i][0],
                                                                                        1 );
              }
            }
          }

        }
      } );
    }
  } );
}

template< typename POROMECHANICS_SOLVER >
void HydrofractureSolver< POROMECHANICS_SOLVER >::
assembleFluidMassResidualDerivativeWrtDisplacement( DomainPartition const & domain,
                                                    CRSMatrixView< real64, globalIndex const > const & localMatrix )
{
  GEOS_MARK_FUNCTION;

  string const presDofKey = m_dofManager.getKey( SinglePhaseBase::viewKeyStruct::elemDofFieldString() );
  string const dispDofKey = m_dofManager.getKey( solidMechanics::totalDisplacement::key() );

  globalIndex const rankOffset = m_dofManager.rankOffset();

  CRSMatrixView< real64 const, localIndex const > const
  dFluxResidual_dNormalJump = getDerivativeFluxResidual_dNormalJump().toViewConst();

  forDiscretizationOnMeshTargets( domain.getMeshBodies(), [&] ( string const &,
                                                                MeshLevel const & mesh,
                                                                arrayView1d< string const > const & regionNames )
  {
    FaceManager const & faceManager = mesh.getFaceManager();
    NodeManager const & nodeManager = mesh.getNodeManager();
    ElementRegionManager const & elemManager = mesh.getElemManager();

    elemManager.forElementSubRegions< FaceElementSubRegion >( regionNames,
                                                              [&]( localIndex const,
                                                                   FaceElementSubRegion const & subRegion )
    {
      ContactBase const & contact = this->template getConstitutiveModel< ContactBase >( subRegion, m_contactRelationName );

      string const & fluidName = subRegion.getReference< string >( FlowSolverBase::viewKeyStruct::fluidNamesString() );
      SingleFluidBase const & fluid = this->template getConstitutiveModel< SingleFluidBase >( subRegion, fluidName );

      arrayView1d< globalIndex const > const presDofNumber = subRegion.getReference< array1d< globalIndex > >( presDofKey );
      arrayView1d< globalIndex const > const dispDofNumber = nodeManager.getReference< array1d< globalIndex > >( dispDofKey );

      arrayView2d< real64 const > const dens = fluid.density();

      arrayView1d< real64 const > const aperture = subRegion.getElementAperture();
      arrayView1d< real64 const > const area = subRegion.getElementArea();

      ArrayOfArraysView< localIndex const > const elemsToFaces = subRegion.faceList().toViewConst();
      ArrayOfArraysView< localIndex const > const faceToNodeMap = faceManager.nodeList().toViewConst();

      arrayView2d< real64 const > const faceNormal = faceManager.faceNormal();

      constitutiveUpdatePassThru( contact, [&] ( auto & castedContact )
      {
        using ContactType = TYPEOFREF( castedContact );
        typename ContactType::KernelWrapper contactWrapper = castedContact.createKernelWrapper();

        hydrofractureSolverKernels::FluidMassResidualDerivativeAssemblyKernel::
          launch< parallelDevicePolicy<> >( subRegion.size(),
                                            rankOffset,
                                            contactWrapper,
                                            m_useQuasiNewton,
                                            elemsToFaces,
                                            faceToNodeMap,
                                            faceNormal,
                                            area,
                                            aperture,
                                            presDofNumber,
                                            dispDofNumber,
                                            dens,
                                            dFluxResidual_dNormalJump,
                                            localMatrix );

      } );
    } );
  } );
}

template< typename POROMECHANICS_SOLVER >
void HydrofractureSolver< POROMECHANICS_SOLVER >::updateState( DomainPartition & domain )
{
  GEOS_MARK_FUNCTION;

  Base::updateState( domain );

  if( !m_isLaggingFractureStencilWeightsUpdate )
  {
    // remove the contribution of the hydraulic aperture from the stencil weights
    flowSolver()->prepareStencilWeights( domain );
  }

  updateHydraulicApertureAndFracturePermeability( domain );

  if( !m_isLaggingFractureStencilWeightsUpdate )
  {
    // update the stencil weights using the updated hydraulic aperture
    flowSolver()->updateStencilWeights( domain );
  }

  forDiscretizationOnMeshTargets( domain.getMeshBodies(), [&] ( string const &,
                                                                MeshLevel & mesh,
                                                                arrayView1d< string const > const & regionNames )
  {
    ElementRegionManager & elemManager = mesh.getElemManager();

    elemManager.forElementSubRegions< FaceElementSubRegion >( regionNames,
                                                              [&]( localIndex const,
                                                                   FaceElementSubRegion & subRegion )
    {
      // update fluid model
      flowSolver()->updateFluidState( subRegion );
    } );
  } );
}

template< typename POROMECHANICS_SOLVER >
void HydrofractureSolver< POROMECHANICS_SOLVER >::implicitStepComplete( real64 const & time_n,
                                                                        real64 const & dt,
                                                                        DomainPartition & domain )
{
  Base::implicitStepComplete( time_n, dt, domain );

  if( m_isLaggingFractureStencilWeightsUpdate )
  {
    // remove the contribution of the hydraulic aperture from the stencil weights
    flowSolver()->prepareStencilWeights( domain );

    // update the stencil weights using the updated hydraulic aperture
    flowSolver()->updateStencilWeights( domain );
  }
}

template< typename POROMECHANICS_SOLVER >
real64 HydrofractureSolver< POROMECHANICS_SOLVER >::setNextDt( real64 const & currentDt,
                                                               DomainPartition & domain )
{
  GEOS_UNUSED_VAR( domain );
  real64 nextDt = 0.0;

  if( m_numResolves[0] == 0 && m_numResolves[1] == 0 )
  {
    nextDt = this->setNextDtBasedOnNewtonIter( currentDt );
  }
  else
  {
    nextDt = m_surfaceGenerator->getTimestepRequest() < 1e99 ? m_surfaceGenerator->getTimestepRequest() : currentDt;
  }

  GEOS_LOG_LEVEL_RANK_0( 3, this->getName() << ": nextDt request is "  << nextDt );
  return nextDt;
}
template< typename POROMECHANICS_SOLVER >
void HydrofractureSolver< POROMECHANICS_SOLVER >::setUpDflux_dApertureMatrix( DomainPartition & domain,
                                                                              DofManager const & dofManager,
                                                                              CRSMatrix< real64, globalIndex > & localMatrix )
{
  std::unique_ptr< CRSMatrix< real64, localIndex > > &
  derivativeFluxResidual_dAperture = this->getRefDerivativeFluxResidual_dAperture();

  {
    localIndex numRows = 0;
    forDiscretizationOnMeshTargets( domain.getMeshBodies(), [&] ( string const &,
                                                                  MeshLevel & mesh,
                                                                  arrayView1d< string const > const & regionNames )
    {
      mesh.getElemManager().forElementSubRegions< FaceElementSubRegion >( regionNames, [&]( localIndex const,
                                                                                            FaceElementSubRegion const & elementSubRegion )
      {
        numRows += elementSubRegion.size();
      } );
    } );

    derivativeFluxResidual_dAperture = std::make_unique< CRSMatrix< real64, localIndex > >( numRows, numRows );
    derivativeFluxResidual_dAperture->setName( this->getName() + "/derivativeFluxResidual_dAperture" );

    derivativeFluxResidual_dAperture->reserveNonZeros( localMatrix.numNonZeros() );
    localIndex maxRowSize = -1;
    for( localIndex row = 0; row < localMatrix.numRows(); ++row )
    {
      localIndex const rowSize = localMatrix.numNonZeros( row );
      maxRowSize = maxRowSize > rowSize ? maxRowSize : rowSize;
    }
    // TODO This is way too much. The With the full system rowSize is not a good estimate for this.
    for( localIndex row = 0; row < numRows; ++row )
    {
      derivativeFluxResidual_dAperture->reserveNonZeros( row, maxRowSize );
    }
  }

  string const presDofKey = dofManager.getKey( SinglePhaseBase::viewKeyStruct::elemDofFieldString() );

  NumericalMethodsManager const & numericalMethodManager = domain.getNumericalMethodManager();
  FiniteVolumeManager const & fvManager = numericalMethodManager.getFiniteVolumeManager();
  FluxApproximationBase const & fluxApprox = fvManager.getFluxApproximation( flowSolver()->getDiscretizationName() );
  forDiscretizationOnMeshTargets( domain.getMeshBodies(), [&] ( string const &,
                                                                MeshLevel const & mesh,
                                                                arrayView1d< string const > const & )
  {
    fluxApprox.forStencils< SurfaceElementStencil >( mesh, [&]( SurfaceElementStencil const & stencil )
    {
      for( localIndex iconn = 0; iconn < stencil.size(); ++iconn )
      {
        localIndex const numFluxElems = stencil.stencilSize( iconn );
        typename SurfaceElementStencil::IndexContainerViewConstType const & sei = stencil.getElementIndices();

        for( localIndex k0 = 0; k0 < numFluxElems; ++k0 )
        {
          for( localIndex k1 = 0; k1 < numFluxElems; ++k1 )
          {
            derivativeFluxResidual_dAperture->insertNonZero( sei[iconn][k0], sei[iconn][k1], 0.0 );
          }
        }
      }
    } );
  } );
}

template< typename POROMECHANICS_SOLVER >
void HydrofractureSolver< POROMECHANICS_SOLVER >::initializeNewFractureFields( DomainPartition & domain )
{
  forDiscretizationOnMeshTargets( domain.getMeshBodies(), [&] ( string const &,
                                                                MeshLevel & meshLevel,
                                                                arrayView1d< string const > const & regionNames )
  {
    ElementRegionManager & elemManager = meshLevel.getElemManager();
    NodeManager & nodeManager = meshLevel.getNodeManager();
    FaceManager const & faceManager = meshLevel.getFaceManager();
    ArrayOfArraysView< localIndex const > const faceToNodesMap = faceManager.nodeList().toViewConst();
    arrayView2d< real64 const > faceNormal = faceManager.faceNormal();

    solidMechanics::arrayView2dLayoutIncrDisplacement const incrementalDisplacement =
      nodeManager.getField< fields::solidMechanics::incrementalDisplacement >();
    solidMechanics::arrayView2dLayoutTotalDisplacement const totalDisplacement =
      nodeManager.getField< fields::solidMechanics::totalDisplacement >();

    elemManager.forElementSubRegions< FaceElementSubRegion >( regionNames,
                                                              [=]( localIndex const,
                                                                   FaceElementSubRegion & subRegion )
    {
      ArrayOfArraysView< localIndex const > const facesToEdges = subRegion.edgeList().toViewConst();
      ArrayOfArraysView< localIndex const > const & fractureConnectorsToFaceElements = subRegion.m_2dFaceTo2dElems.toViewConst();
      map< localIndex, localIndex > const & edgesToConnectorEdges = subRegion.m_edgesTo2dFaces;

      ArrayOfArraysView< localIndex const > const faceMap = subRegion.faceList().toViewConst();

      arrayView1d< real64 > const fluidPressure_n = subRegion.getField< fields::flow::pressure_n >();
      arrayView1d< real64 > const fluidPressure = subRegion.getField< fields::flow::pressure >();
      string const & fluidName = subRegion.getReference< string >( FlowSolverBase::viewKeyStruct::fluidNamesString() );
      SingleFluidBase const & fluid = subRegion.getConstitutiveModel< SingleFluidBase >( fluidName );
      arrayView2d< real64 const > const fluidDensity_n = fluid.density_n();
      arrayView1d< real64 > const massCreated  = subRegion.getField< fields::flow::massCreated >();
      arrayView1d< real64 > const mass_n  = subRegion.getField< fields::flow::mass_n >();


      arrayView1d< real64 > const aperture = subRegion.getField< fields::elementAperture >();
      arrayView1d< real64 > const elementArea = subRegion.getElementArea();

      // Get the list of newFractureElements
      SortedArrayView< localIndex const > const newFractureElements = subRegion.m_newFaceElements.toViewConst();

  #ifdef GEOS_USE_SEPARATION_COEFFICIENT
      arrayView1d< real64 > const apertureF = subRegion.getReference< array1d< real64 > >( "apertureAtFailure" );
  #endif

      //     arrayView1d< real64 > const dens = subRegion.getReference< array1d< real64 > >( "density_n" ); // change it to make aperture
      // zero

      forAll< serialPolicy >( newFractureElements.size(), [&] ( localIndex const k )
      {
        localIndex const newElemIndex = newFractureElements[k];
        real64 initialPressure = 1.0e99;
        real64 initialAperture = 1.0e99;
<<<<<<< HEAD
        real64 initialDensity = 1.0e99;
  #ifdef GEOSX_USE_SEPARATION_COEFFICIENT
=======
  #ifdef GEOS_USE_SEPARATION_COEFFICIENT
>>>>>>> 18db0140
        apertureF[newElemIndex] = aperture[newElemIndex];
  #endif
        if( m_newFractureInitializationType == InitializationType::Displacement )
        {
          aperture[newElemIndex] = 1.0e99;
        }
        arraySlice1d< localIndex const > const faceToEdges = facesToEdges[newElemIndex];

        for( localIndex ke=0; ke<faceToEdges.size(); ++ke )
        {
          localIndex const edgeIndex = faceToEdges[ke];

          auto connIter = edgesToConnectorEdges.find( edgeIndex );
          if( connIter == edgesToConnectorEdges.end() )
          {
            return;
          }
          localIndex const connectorIndex = edgesToConnectorEdges.at( edgeIndex );
          localIndex const numElems = fractureConnectorsToFaceElements.sizeOfArray( connectorIndex );

          for( localIndex kfe=0; kfe<numElems; ++kfe )
          {
            localIndex const fractureElementIndex = fractureConnectorsToFaceElements[connectorIndex][kfe];

            if( newFractureElements.count( fractureElementIndex ) == 0 )
            {
              initialPressure = std::min( initialPressure, fluidPressure_n[fractureElementIndex] );
              initialAperture = std::min( initialAperture, aperture[fractureElementIndex] );
              initialDensity  = std::min( initialDensity, fluidDensity_n[fractureElementIndex][0] );
            }
          }
        }
        if( m_newFractureInitializationType == InitializationType::Pressure )
        {
          fluidPressure[newElemIndex] = initialPressure > 1.0e98? 0.0:initialPressure;
          fluidPressure_n[newElemIndex] = fluidPressure[newElemIndex];
          mass_n[newElemIndex] = initialDensity * initialAperture * elementArea[newElemIndex];
          massCreated[newElemIndex] = mass_n[newElemIndex]; 

        }
        else if( m_newFractureInitializationType == InitializationType::Displacement )
        {
          // Set the aperture/fluid pressure for the new face element to be the minimum
          // of the existing value, smallest aperture/pressure from a connected face element.
          // aperture[newElemIndex] = std::min(aperture[newElemIndex], initialAperture);

          localIndex const faceIndex0 = faceMap[newElemIndex][0];
          localIndex const faceIndex1 = faceMap[newElemIndex][1];

          localIndex const numNodesPerFace = faceToNodesMap.sizeOfArray( faceIndex0 );

          bool zeroDisp = true;

          for( localIndex a=0; a<numNodesPerFace; ++a )
          {
            localIndex const node0 = faceToNodesMap( faceIndex0, a );
            localIndex const node1 = faceToNodesMap( faceIndex1, a==0 ? a : numNodesPerFace-a );
            if( LvArray::math::abs( LvArray::tensorOps::l2Norm< 3 >( totalDisplacement[node0] ) ) > 1.0e-99 &&
                LvArray::math::abs( LvArray::tensorOps::l2Norm< 3 >( totalDisplacement[node1] ) ) > 1.0e-99 )
            {
              zeroDisp = false;
            }
          }
          if( zeroDisp )
          {
            aperture[newElemIndex] = 0;
          }
        }
        GEOS_LOG_LEVEL_RANK_0( 1, GEOS_FMT( "New elem index = {:4d} , init aper = {:4.2e}, init press = {:4.2e} ",
                                            newElemIndex, aperture[newElemIndex], fluidPressure[newElemIndex] ) );
      } );

      if( m_newFractureInitializationType == InitializationType::Displacement )
      {
        SortedArray< localIndex > touchedNodes;
        forAll< serialPolicy >( newFractureElements.size(), [ newFractureElements
                                                              , aperture
                                                              , faceMap
                                                              , faceNormal
                                                              , faceToNodesMap
                                                              , &touchedNodes
                                                              , incrementalDisplacement
                                                              , totalDisplacement ]( localIndex const k )
        {
          localIndex const newElemIndex = newFractureElements[k];

          if( aperture[newElemIndex] < 1e98 )
          {
            localIndex const faceIndex0 = faceMap( newElemIndex, 0 );
            localIndex const faceIndex1 = faceMap( newElemIndex, 1 );
            localIndex const numNodesPerFace = faceToNodesMap.sizeOfArray( faceIndex0 );

            real64 newDisp[3] = LVARRAY_TENSOROPS_INIT_LOCAL_3( faceNormal[ faceIndex0 ] );
            LvArray::tensorOps::scale< 3 >( newDisp, -aperture[newElemIndex] );
            for( localIndex a=0; a<numNodesPerFace; ++a )
            {
              localIndex const node0 = faceToNodesMap( faceIndex0, a );
              localIndex const node1 = faceToNodesMap( faceIndex1, a==0 ? a : numNodesPerFace-a );

              touchedNodes.insert( node0 );
              touchedNodes.insert( node1 );

              if( node0 != node1 && touchedNodes.count( node0 )==0 )
              {
                LvArray::tensorOps::add< 3 >( incrementalDisplacement[node0], newDisp );
                LvArray::tensorOps::add< 3 >( totalDisplacement[node0], newDisp );
                LvArray::tensorOps::subtract< 3 >( incrementalDisplacement[node1], newDisp );
                LvArray::tensorOps::subtract< 3 >( totalDisplacement[node1], newDisp );
              }
            }
          }
        } );
      }

      subRegion.m_recalculateConnectionsFor2dFaces.clear();
      subRegion.m_newFaceElements.clear();
    } );
  } );
}

namespace
{
typedef HydrofractureSolver<> SinglePhaseHydrofracture;
REGISTER_CATALOG_ENTRY( SolverBase, SinglePhaseHydrofracture, string const &, Group * const )
// typedef HydrofractureSolver< MultiphasePoromechanics<> > MultiphaseHydrofracture;
// REGISTER_CATALOG_ENTRY( SolverBase, MultiphaseHydrofracture, string const &, Group * const )
}

} /* namespace geos */<|MERGE_RESOLUTION|>--- conflicted
+++ resolved
@@ -1047,12 +1047,8 @@
         localIndex const newElemIndex = newFractureElements[k];
         real64 initialPressure = 1.0e99;
         real64 initialAperture = 1.0e99;
-<<<<<<< HEAD
         real64 initialDensity = 1.0e99;
   #ifdef GEOSX_USE_SEPARATION_COEFFICIENT
-=======
-  #ifdef GEOS_USE_SEPARATION_COEFFICIENT
->>>>>>> 18db0140
         apertureF[newElemIndex] = aperture[newElemIndex];
   #endif
         if( m_newFractureInitializationType == InitializationType::Displacement )
