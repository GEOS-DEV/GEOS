/*
 * ------------------------------------------------------------------------------------------------------------
 * SPDX-License-Identifier: LGPL-2.1-only
 *
 * Copyright (c) 2018-2020 Lawrence Livermore National Security LLC
 * Copyright (c) 2018-2020 The Board of Trustees of the Leland Stanford Junior University
 * Copyright (c) 2018-2020 TotalEnergies
 * Copyright (c) 2019-     GEOSX Contributors
 * All rights reserved
 *
 * See top level LICENSE, COPYRIGHT, CONTRIBUTORS, NOTICE, and ACKNOWLEDGEMENTS files for details.
 * ------------------------------------------------------------------------------------------------------------
 */

/**
 * @file HydrofractureSolver.cpp
 */


#include "HydrofractureSolver.hpp"

#include "constitutive/contact/ContactSelector.hpp"
#include "constitutive/fluid/singlefluid/SingleFluidBase.hpp"
#include "physicsSolvers/multiphysics/HydrofractureSolverKernels.hpp"
#include "physicsSolvers/solidMechanics/SolidMechanicsFields.hpp"
#include "physicsSolvers/multiphysics/SinglePhasePoromechanics.hpp"
#include "physicsSolvers/multiphysics/MultiphasePoromechanics.hpp"
#include "physicsSolvers/fluidFlow/SinglePhaseBase.hpp"
#include "mesh/MeshFields.hpp"

namespace geos
{

using namespace constitutive;
using namespace dataRepository;
using namespace fields;

template< typename POROMECHANICS_SOLVER >
HydrofractureSolver< POROMECHANICS_SOLVER >::HydrofractureSolver( const string & name,
                                                                  Group * const parent )
  : Base( name, parent ),
  m_contactRelationName(),
  m_surfaceGeneratorName(),
  m_surfaceGenerator( nullptr ),
  m_maxNumResolves( 10 ),
  m_isMatrixPoroelastic(),
  m_newFractureInitializationType()
{
    registerWrapper( viewKeyStruct::surfaceGeneratorNameString(), &m_surfaceGeneratorName ).
    setRTTypeName( rtTypes::CustomTypes::groupNameRef ).
    setInputFlag( InputFlags::REQUIRED ).
    setDescription( "Name of the surface generator to use in the hydrofracture solver" );

  registerWrapper( viewKeyStruct::contactRelationNameString(), &m_contactRelationName ).
    setRTTypeName( rtTypes::CustomTypes::groupNameRef ).
    setInputFlag( InputFlags::REQUIRED ).
    setDescription( "Name of contact relation to enforce constraints on fracture boundary." );

  registerWrapper( viewKeyStruct::maxNumResolvesString(), &m_maxNumResolves ).
    setApplyDefaultValue( 10 ).
    setInputFlag( InputFlags::OPTIONAL ).
    setDescription( "Value to indicate how many resolves may be executed to perform surface generation after the execution of flow and mechanics solver. " );

  registerWrapper( viewKeyStruct::isMatrixPoroelasticString(), &m_isMatrixPoroelastic ).
    setApplyDefaultValue( 0 ).
    setInputFlag( InputFlags::OPTIONAL );

  /// GEOS mainly initializes pressure in the new fracture elements.
  registerWrapper( viewKeyStruct::newFractureInitializationTypeString(), &m_newFractureInitializationType ).
    setInputFlag( InputFlags::OPTIONAL ).
    setApplyDefaultValue( InitializationType::Pressure ).
    setDescription( "Type of new fracture element initialization. Can be Pressure or Displacement. " );

  registerWrapper( viewKeyStruct::useQuasiNewtonString(), &m_useQuasiNewton ).
    setApplyDefaultValue( 0 ).
    setInputFlag( InputFlags::OPTIONAL );

<<<<<<< HEAD
  Base::addLogLevel( "logLevel >= 1", "Output whether or not we Re-entering Newton Solve" );
  Base::addLogLevel( "logLevel >= 1", "Information on aperture and hydraulic aperture" );
  Base::addLogLevel( "logLevel >= 3", "Print time stepping" );

=======
  registerWrapper( viewKeyStruct::isLaggingFractureStencilWeightsUpdateString(), &m_isLaggingFractureStencilWeightsUpdate ).
    setApplyDefaultValue( 0 ).
    setInputFlag( InputFlags::OPTIONAL ).
    setDescription( "Flag to determine whether or not to apply lagging update for the fracture stencil weights. " );
>>>>>>> a7ddc536

  m_numResolves[0] = 0;

  // This may need to be different depending on whether poroelasticity is on or not.
  m_linearSolverParameters.get().mgr.strategy = LinearSolverParameters::MGR::StrategyType::hydrofracture;
  m_linearSolverParameters.get().mgr.separateComponents = false;
  m_linearSolverParameters.get().mgr.displacementFieldName = solidMechanics::totalDisplacement::key();
  m_linearSolverParameters.get().dofsPerNode = 3;

}

template< typename POROMECHANICS_SOLVER >
void HydrofractureSolver< POROMECHANICS_SOLVER >::registerDataOnMesh( dataRepository::Group & meshBodies )
{
  Base::registerDataOnMesh( meshBodies );

#ifdef GEOSX_USE_SEPARATION_COEFFICIENT
  meshBodies.forSubGroups< MeshBody >( [&] ( MeshBody & meshBody )
  {
    MeshLevel & meshLevel = *meshBody.getBaseDiscretization();

    ElementRegionManager & elemManager = meshLevel.getElemManager();
    elemManager.forElementRegions< SurfaceElementRegion >( [&] ( SurfaceElementRegion * const region )
    {
      region->forElementSubRegions< FaceElementSubRegion >( [&]( FaceElementSubRegion * const subRegion )
      {
        subRegion->registerWrapper< array1d< real64 > >( viewKeyStruct::separationCoeff0String() ).
          setRestartFlags( RestartFlags::NO_WRITE );
        subRegion->registerWrapper< array1d< real64 > >( viewKeyStruct::apertureAtFailureString() ).
          setApplyDefaultValue( -1.0 ).
          setPlotLevel( PlotLevel::LEVEL_0 );

        subRegion->registerWrapper< array1d< real64 > >( FaceElementSubRegion::viewKeyStruct::dSeparationCoeffdAperString() ).
          setRestartFlags( RestartFlags::NO_WRITE );
      } );
    } );
  } );
#endif

  if( m_isLaggingFractureStencilWeightsUpdate )
  {
    flowSolver()->enableLaggingFractureStencilWeightsUpdate();
  }
}

template< typename POROMECHANICS_SOLVER >
void HydrofractureSolver< POROMECHANICS_SOLVER >::implicitStepSetup( real64 const & time_n,
                                                                     real64 const & dt,
                                                                     DomainPartition & domain )
{
  Base::implicitStepSetup( time_n, dt, domain );
  updateHydraulicApertureAndFracturePermeability( domain );

#ifdef GEOSX_USE_SEPARATION_COEFFICIENT
  MeshLevel & mesh = domain.getMeshBody( 0 ).getBaseDiscretization();

  mesh.getElemManager().forElementRegions< SurfaceElementRegion >( [&]( SurfaceElementRegion & faceElemRegion )
  {
    faceElemRegion.forElementSubRegions< FaceElementSubRegion >( [&]( FaceElementSubRegion & subRegion )
    {
      arrayView1d< real64 > const &
      separationCoeff0 = subRegion.getReference< array1d< real64 > >( viewKeyStruct::separationCoeff0String() );
      arrayView1d< real64 const > const &
      separationCoeff = subRegion.getSeparationCoefficient();
      for( localIndex k=0; k<separationCoeff0.size(); ++k )
      {
        separationCoeff0[k] = separationCoeff[k];
      }
    } );
  } );
#endif

}

template< typename POROMECHANICS_SOLVER >
void HydrofractureSolver< POROMECHANICS_SOLVER >::postInputInitialization()
{
  Base::postInputInitialization();

  static const std::set< integer > binaryOptions = { 0, 1 };
  GEOS_ERROR_IF( binaryOptions.count( m_isMatrixPoroelastic ) == 0, viewKeyStruct::isMatrixPoroelasticString() << " option can be either 0 (false) or 1 (true)" );

  GEOS_ERROR_IF( m_newFractureInitializationType != InitializationType::Pressure && m_newFractureInitializationType != InitializationType::Displacement,
                 viewKeyStruct::newFractureInitializationTypeString() << " option can be either Pressure or Displacement" );

  m_surfaceGenerator = &this->getParent().template getGroup< SurfaceGenerator >( m_surfaceGeneratorName );

  flowSolver()->allowNegativePressure();

  GEOS_LOG_RANK_0_IF( m_useQuasiNewton, GEOS_FMT( "{}: activated Quasi-Newton", this->getName()));
}

template< typename POROMECHANICS_SOLVER >
real64 HydrofractureSolver< POROMECHANICS_SOLVER >::fullyCoupledSolverStep( real64 const & time_n,
                                                                            real64 const & dt,
                                                                            int const cycleNumber,
                                                                            DomainPartition & domain )
{
  if( cycleNumber == 0 && time_n <= 0 )
  {
    initializeNewFractureFields( domain );
  }

  real64 dtReturn = dt;

  implicitStepSetup( time_n, dt, domain );

  int const maxIter = m_maxNumResolves + 1;
  m_numResolves[1] = m_numResolves[0];
  int solveIter;
  for( solveIter=0; solveIter<maxIter; ++solveIter )
  {
    GEOS_LOG_RANK_0( GEOS_FMT( "  Fracture propagation iteration {}", solveIter ) );

    int locallyFractured = 0;
    int globallyFractured = 0;

    Timestamp const meshModificationTimestamp = getMeshModificationTimestamp( domain );

    // Only build the sparsity pattern if the mesh has changed
    if( meshModificationTimestamp > getSystemSetupTimestamp() )
    {
      setupSystem( domain,
                   m_dofManager,
                   m_localMatrix,
                   m_rhs,
                   m_solution );
      setSystemSetupTimestamp( meshModificationTimestamp );
    }

    // currently the only method is implicit time integration
    dtReturn = nonlinearImplicitStep( time_n, dt, cycleNumber, domain );


    if( !this->m_performStressInitialization && m_surfaceGenerator->solverStep( time_n, dt, cycleNumber, domain ) > 0 )
    {
      locallyFractured = 1;
    }
    MpiWrapper::allReduce( &locallyFractured,
                           &globallyFractured,
                           1,
                           MPI_MAX,
                           MPI_COMM_GEOSX );

    if( globallyFractured == 0 )
    {
      break;
    }
    else
    {
      // We initialize the fields for new fracture cells
      initializeNewFractureFields( domain );

      FieldIdentifiers fieldsToBeSync;

      fieldsToBeSync.addElementFields( { flow::pressure::key(),
                                         flow::pressure_n::key(),
                                         fields::elementAperture::key() },
                                       { m_surfaceGenerator->getFractureRegionName() } );

      fieldsToBeSync.addFields( FieldLocation::Node,
                                { solidMechanics::incrementalDisplacement::key(),
                                  solidMechanics::totalDisplacement::key() } );

      CommunicationTools::getInstance().synchronizeFields( fieldsToBeSync,
                                                           domain.getMeshBody( 0 ).getBaseDiscretization(),
                                                           domain.getNeighbors(),
                                                           false );

      this->updateState( domain );

      if( getLogLevel() >= 1 )
      {
        GEOS_LOG_RANK_0( "++ Fracture propagation. Re-entering Newton Solve." );
      }
    }
  }

  // final step for completion of timestep. typically secondary variable updates and cleanup.
  implicitStepComplete( time_n, dtReturn, domain );
  m_numResolves[1] = solveIter;

  return dtReturn;
}
template< typename POROMECHANICS_SOLVER >
void HydrofractureSolver< POROMECHANICS_SOLVER >::updateHydraulicApertureAndFracturePermeability( DomainPartition & domain )
{
  MeshLevel & meshLevel = domain.getMeshBody( 0 ).getBaseDiscretization();
  ElementRegionManager & elemManager = meshLevel.getElemManager();
  NodeManager const & nodeManager = meshLevel.getNodeManager();
  FaceManager & faceManager = meshLevel.getFaceManager();

  solidMechanics::arrayViewConst2dLayoutTotalDisplacement const u =
    nodeManager.getField< solidMechanics::totalDisplacement >();
  arrayView2d< real64 const > const faceNormal = faceManager.faceNormal();
  ArrayOfArraysView< localIndex const > const faceToNodeMap = faceManager.nodeList().toViewConst();

  real64 maxApertureChange( 0.0 );
  real64 maxHydraulicApertureChange( 0.0 );
  real64 minAperture( 1e10 );
  real64 maxAperture( -1e10 );
  real64 minHydraulicAperture( 1e10 );
  real64 maxHydraulicAperture( -1e10 );

  elemManager.forElementSubRegions< FaceElementSubRegion >( [&]( FaceElementSubRegion & subRegion )
  {

    ContactBase const & contact = this->template getConstitutiveModel< ContactBase >( subRegion, m_contactRelationName );

    arrayView1d< real64 > const aperture = subRegion.getElementAperture();
    arrayView1d< real64 > const hydraulicAperture = subRegion.getField< flow::hydraulicAperture >();
    arrayView1d< real64 const > const volume = subRegion.getElementVolume();
    arrayView1d< real64 > const deltaVolume = subRegion.getField< flow::deltaVolume >();
    arrayView1d< real64 const > const area = subRegion.getElementArea();
    ArrayOfArraysView< localIndex const > const elemsToFaces = subRegion.faceList().toViewConst();

    string const porousSolidName = subRegion.template getReference< string >( FlowSolverBase::viewKeyStruct::solidNamesString() );
    CoupledSolidBase const & porousSolid = subRegion.template getConstitutiveModel< CoupledSolidBase >( porousSolidName );

#ifdef GEOSX_USE_SEPARATION_COEFFICIENT
    arrayView1d< real64 const > const &
    apertureF = subRegion.getReference< array1d< real64 > >( viewKeyStruct::apertureAtFailureString() );

    arrayView1d< real64 > const &
    separationCoeff = subRegion.getSeparationCoefficient();

    arrayView1d< real64 > const &
    dSeparationCoeff_dAper = subRegion.getReference< array1d< real64 > >( FaceElementSubRegion::viewKeyStruct::dSeparationCoeffdAperString() );
    arrayView1d< real64 const > const &
    separationCoeff0 = subRegion.getReference< array1d< real64 > >( viewKeyStruct::separationCoeff0String() );
#endif
    constitutive::ConstitutivePassThru< CompressibleSolidBase >::execute( porousSolid, [&] ( auto & castedPorousSolid )
    {
      typename TYPEOFREF( castedPorousSolid ) ::KernelWrapper porousMaterialWrapper = castedPorousSolid.createKernelUpdates();

      constitutiveUpdatePassThru( contact, [&] ( auto & castedContact )
      {
        using ContactType = TYPEOFREF( castedContact );
        typename ContactType::KernelWrapper contactWrapper = castedContact.createKernelWrapper();

        auto const statistics = hydrofractureSolverKernels::DeformationUpdateKernel
                                  ::launch< parallelDevicePolicy<> >( subRegion.size(),
                                                                      contactWrapper,
                                                                      porousMaterialWrapper,
                                                                      u,
                                                                      faceNormal,
                                                                      faceToNodeMap,
                                                                      elemsToFaces,
                                                                      area,
                                                                      volume,
                                                                      deltaVolume,
                                                                      aperture,
                                                                      hydraulicAperture
#ifdef GEOSX_USE_SEPARATION_COEFFICIENT
                                                                      ,
                                                                      apertureF,
                                                                      separationCoeff,
                                                                      dSeparationCoeff_dAper,
                                                                      separationCoeff0
#endif
                                                                      );

        maxApertureChange = std::max( maxApertureChange, std::get< 0 >( statistics ));
        maxHydraulicApertureChange = std::max( maxHydraulicApertureChange, std::get< 1 >( statistics ));
        minAperture = std::min( minAperture, std::get< 2 >( statistics ));
        maxAperture = std::max( maxAperture, std::get< 3 >( statistics ));
        minHydraulicAperture = std::min( minHydraulicAperture, std::get< 4 >( statistics ));
        maxHydraulicAperture = std::max( maxHydraulicAperture, std::get< 5 >( statistics ));

      } );

    } );

//#if defined(USE_CUDA)
//    deltaVolume.move( parallelDeviceMemorySpace );
//    aperture.move( parallelDeviceMemorySpace );
//    hydraulicAperture.move( parallelDeviceMemorySpace );
//#endif
  } );

  maxApertureChange = MpiWrapper::max( maxApertureChange );
  maxHydraulicApertureChange = MpiWrapper::max( maxHydraulicApertureChange );
  minAperture  = MpiWrapper::min( minAperture );
  maxAperture  = MpiWrapper::max( maxAperture );
  minHydraulicAperture  = MpiWrapper::min( minHydraulicAperture );
  maxHydraulicAperture  = MpiWrapper::max( maxHydraulicAperture );

  GEOS_LOG_LEVEL_RANK_0( 1, GEOS_FMT( "        {}: Max aperture change: {} m, max hydraulic aperture change: {} m",
                                      this->getName(), fmt::format( "{:.{}f}", maxApertureChange, 6 ), fmt::format( "{:.{}f}", maxHydraulicApertureChange, 6 ) ) );
  GEOS_LOG_LEVEL_RANK_0( 1, GEOS_FMT( "        {}: Min aperture: {} m, max aperture: {} m",
                                      this->getName(), fmt::format( "{:.{}f}", minAperture, 6 ), fmt::format( "{:.{}f}", maxAperture, 6 ) ) );
  GEOS_LOG_LEVEL_RANK_0( 1, GEOS_FMT( "        {}: Min hydraulic aperture: {} m, max hydraulic aperture: {} m",
                                      this->getName(), fmt::format( "{:.{}f}", minHydraulicAperture, 6 ), fmt::format( "{:.{}f}", maxHydraulicAperture, 6 ) ) );

}
template< typename POROMECHANICS_SOLVER >
void HydrofractureSolver< POROMECHANICS_SOLVER >::setupCoupling( DomainPartition const & domain,
                                                                 DofManager & dofManager ) const
{
  if( m_isMatrixPoroelastic )
  {
    Base::setupCoupling( domain, dofManager );
  }
  else
  {
    string const solidDiscretizationName = solidMechanicsSolver()->getDiscretizationName();
    string const flowDiscretizationName = flowSolver()->getDiscretizationName();

    // restrict coupling to fracture regions only (as done originally in setupSystem)
    map< std::pair< string, string >, array1d< string > > dispMeshTargets;
    map< std::pair< string, string >, array1d< string > > presMeshTargets;

    forDiscretizationOnMeshTargets( domain.getMeshBodies(),
                                    [&] ( string const & meshBodyName,
                                          MeshLevel const & meshLevel,
                                          arrayView1d< string const > const & regionNames )
    {
      array1d< string > regions;
      ElementRegionManager const & elementRegionManager = meshLevel.getElemManager();
      elementRegionManager.forElementRegions< SurfaceElementRegion >( regionNames,
                                                                      [&]( localIndex const,
                                                                           SurfaceElementRegion const & region )
      {
        regions.emplace_back( region.getName() );
      } );

      dispMeshTargets[std::make_pair( meshBodyName, solidDiscretizationName )] = std::move( regions );
      presMeshTargets[std::make_pair( meshBodyName, flowDiscretizationName )] = std::move( regions );
    } );

    dofManager.addCoupling( solidMechanics::totalDisplacement::key(),
                            SinglePhaseBase::viewKeyStruct::elemDofFieldString(),
                            DofManager::Connector::Elem,
                            dispMeshTargets );
  }
}

template< typename POROMECHANICS_SOLVER >
void HydrofractureSolver< POROMECHANICS_SOLVER >::setupSystem( DomainPartition & domain,
                                                               DofManager & dofManager,
                                                               CRSMatrix< real64, globalIndex > & localMatrix,
                                                               ParallelVector & rhs,
                                                               ParallelVector & solution,
                                                               bool const setSparsity )
{
  GEOS_MARK_FUNCTION;

  GEOS_UNUSED_VAR( setSparsity );

  dofManager.setDomain( domain );

  setupDofs( domain, dofManager );
  dofManager.reorderByRank();

  localIndex const numLocalRows = dofManager.numLocalDofs();

  SparsityPattern< globalIndex > patternOriginal;
  dofManager.setSparsityPattern( patternOriginal );

  // Get the original row lengths (diagonal blocks only)
  array1d< localIndex > rowLengths( patternOriginal.numRows() );
  for( localIndex localRow = 0; localRow < patternOriginal.numRows(); ++localRow )
  {
    rowLengths[localRow] = patternOriginal.numNonZeros( localRow );
  }

  // Add the number of nonzeros induced by coupling
  addFluxApertureCouplingNNZ( domain, dofManager, rowLengths.toView() );

  // Create a new pattern with enough capacity for coupled matrix
  SparsityPattern< globalIndex > pattern;
  pattern.resizeFromRowCapacities< parallelHostPolicy >( patternOriginal.numRows(),
                                                         patternOriginal.numColumns(),
                                                         rowLengths.data() );

  // Copy the original nonzeros
  for( localIndex localRow = 0; localRow < patternOriginal.numRows(); ++localRow )
  {
    globalIndex const * cols = patternOriginal.getColumns( localRow ).dataIfContiguous();
    pattern.insertNonZeros( localRow, cols, cols + patternOriginal.numNonZeros( localRow ) );
  }

  // Add the nonzeros from coupling
  addFluxApertureCouplingSparsityPattern( domain, dofManager, pattern.toView() );

  localMatrix.assimilate< parallelDevicePolicy<> >( std::move( pattern ) );
  localMatrix.setName( this->getName() + "/matrix" );

  rhs.setName( this->getName() + "/rhs" );
  rhs.create( numLocalRows, MPI_COMM_GEOSX );

  solution.setName( this->getName() + "/solution" );
  solution.create( numLocalRows, MPI_COMM_GEOSX );

  setUpDflux_dApertureMatrix( domain, dofManager, localMatrix );
}

template< typename POROMECHANICS_SOLVER >
void HydrofractureSolver< POROMECHANICS_SOLVER >::addFluxApertureCouplingNNZ( DomainPartition & domain,
                                                                              DofManager & dofManager,
                                                                              arrayView1d< localIndex > const & rowLengths ) const
{
  GEOS_MARK_FUNCTION;

  MeshLevel & mesh = domain.getMeshBody( 0 ).getBaseDiscretization();

  ElementRegionManager const & elemManager = mesh.getElemManager();

  string const presDofKey = dofManager.getKey( SinglePhaseBase::viewKeyStruct::elemDofFieldString() );

  globalIndex const rankOffset = dofManager.rankOffset();

  NumericalMethodsManager const & numericalMethodManager = domain.getNumericalMethodManager();
  FiniteVolumeManager const & fvManager = numericalMethodManager.getFiniteVolumeManager();
  FluxApproximationBase const & fluxApprox = fvManager.getFluxApproximation( flowSolver()->getDiscretizationName() );

  fluxApprox.forStencils< SurfaceElementStencil >( mesh, [&]( SurfaceElementStencil const & stencil )
  {
    for( localIndex iconn=0; iconn<stencil.size(); ++iconn )
    {
      localIndex const numFluxElems = stencil.stencilSize( iconn );
      typename SurfaceElementStencil::IndexContainerViewConstType const & seri = stencil.getElementRegionIndices();
      typename SurfaceElementStencil::IndexContainerViewConstType const & sesri = stencil.getElementSubRegionIndices();
      typename SurfaceElementStencil::IndexContainerViewConstType const & sei = stencil.getElementIndices();

      FaceElementSubRegion const & elementSubRegion =
        elemManager.getRegion( seri[iconn][0] ).getSubRegion< FaceElementSubRegion >( sesri[iconn][0] );

      ArrayOfArraysView< localIndex const > const elemsToNodes = elementSubRegion.nodeList().toViewConst();

      arrayView1d< globalIndex const > const faceElementDofNumber =
        elementSubRegion.getReference< array1d< globalIndex > >( presDofKey );

      for( localIndex k0=0; k0<numFluxElems; ++k0 )
      {
        globalIndex const activeFlowDOF = faceElementDofNumber[sei[iconn][k0]];
        globalIndex const rowNumber = activeFlowDOF - rankOffset;

        if( rowNumber >= 0 && rowNumber < rowLengths.size() )
        {
          for( localIndex k1=0; k1<numFluxElems; ++k1 )
          {
            // The coupling with the nodal displacements of the cell itself has already been added by the dofManager
            // so we only add the coupling with the nodal displacements of the neighbours.
            if( k1 != k0 )
            {
              localIndex const numNodesPerElement = elemsToNodes[sei[iconn][k1]].size();
              rowLengths[rowNumber] += 3*numNodesPerElement;
            }
          }
        }
      }
    }
  } );

}
template< typename POROMECHANICS_SOLVER >
void HydrofractureSolver< POROMECHANICS_SOLVER >::addFluxApertureCouplingSparsityPattern( DomainPartition & domain,
                                                                                          DofManager & dofManager,
                                                                                          SparsityPatternView< globalIndex > const & pattern ) const
{
  GEOS_MARK_FUNCTION;

  MeshLevel & mesh = domain.getMeshBody( 0 ).getBaseDiscretization();

  NodeManager const & nodeManager = mesh.getNodeManager();
  ElementRegionManager const & elemManager = mesh.getElemManager();

  string const presDofKey = dofManager.getKey( SinglePhaseBase::viewKeyStruct::elemDofFieldString() );
  string const dispDofKey = dofManager.getKey( solidMechanics::totalDisplacement::key() );

  globalIndex const rankOffset = dofManager.rankOffset();

  arrayView1d< globalIndex const > const & dispDofNumber = nodeManager.getReference< globalIndex_array >( dispDofKey );

  NumericalMethodsManager const & numericalMethodManager = domain.getNumericalMethodManager();
  FiniteVolumeManager const & fvManager = numericalMethodManager.getFiniteVolumeManager();
  FluxApproximationBase const & fluxApprox = fvManager.getFluxApproximation( flowSolver()->getDiscretizationName() );

  fluxApprox.forStencils< SurfaceElementStencil >( mesh, [&]( SurfaceElementStencil const & stencil )
  {
    for( localIndex iconn=0; iconn<stencil.size(); ++iconn )
    {
      localIndex const numFluxElems = stencil.stencilSize( iconn );
      typename SurfaceElementStencil::IndexContainerViewConstType const & seri = stencil.getElementRegionIndices();
      typename SurfaceElementStencil::IndexContainerViewConstType const & sesri = stencil.getElementSubRegionIndices();
      typename SurfaceElementStencil::IndexContainerViewConstType const & sei = stencil.getElementIndices();

      FaceElementSubRegion const & elementSubRegion =
        elemManager.getRegion( seri[iconn][0] ).getSubRegion< FaceElementSubRegion >( sesri[iconn][0] );

      ArrayOfArraysView< localIndex const > const elemsToNodes = elementSubRegion.nodeList().toViewConst();

      arrayView1d< globalIndex const > const faceElementDofNumber =
        elementSubRegion.getReference< array1d< globalIndex > >( presDofKey );

      for( localIndex k0=0; k0<numFluxElems; ++k0 )
      {
        globalIndex const activeFlowDOF = faceElementDofNumber[sei[iconn][k0]];

        globalIndex const rowIndex = activeFlowDOF - rankOffset;

        if( rowIndex >= 0 && rowIndex < pattern.numRows() )
        {
          for( localIndex k1=0; k1<numFluxElems; ++k1 )
          {
            // The coupling with the nodal displacements of the cell itself has already been added by the dofManager
            // so we only add the coupling with the nodal displacements of the neighbours.
            if( k1 != k0 )
            {
              localIndex const numNodesPerElement = elemsToNodes[sei[iconn][k1]].size();

              for( localIndex a=0; a<numNodesPerElement; ++a )
              {
                for( int d=0; d<3; ++d )
                {
                  globalIndex const colIndex = dispDofNumber[elemsToNodes[sei[iconn][k1]][a]] + d;
                  pattern.insertNonZero( rowIndex, colIndex );
                }
              }
            }
          }
        }
      }
    }
  } );
}
template< typename POROMECHANICS_SOLVER >
void HydrofractureSolver< POROMECHANICS_SOLVER >::assembleSystem( real64 const time,
                                                                  real64 const dt,
                                                                  DomainPartition & domain,
                                                                  DofManager const & dofManager,
                                                                  CRSMatrixView< real64, globalIndex const > const & localMatrix,
                                                                  arrayView1d< real64 > const & localRhs )
{
  GEOS_MARK_FUNCTION;

  if( m_isMatrixPoroelastic )
  {
    assembleElementBasedTerms( time,
                               dt,
                               domain,
                               dofManager,
                               localMatrix,
                               localRhs );


    forDiscretizationOnMeshTargets( domain.getMeshBodies(), [&]( string const &,
                                                                 MeshLevel & mesh,
                                                                 arrayView1d< string const > const & regionNames )
    {
      mesh.getElemManager().forElementSubRegions< SurfaceElementSubRegion >( regionNames,
                                                                             [&]( localIndex const,
                                                                                  SurfaceElementSubRegion & subRegion )
      {
        flowSolver()->accumulationAssemblyLaunch( dofManager,
                                                  subRegion,
                                                  localMatrix,
                                                  localRhs );
      } );
    } );
  }
  else
  {

    solidMechanicsSolver()->assembleSystem( time,
                                            dt,
                                            domain,
                                            dofManager,
                                            localMatrix,
                                            localRhs );

    flowSolver()->assembleAccumulationTerms( domain,
                                             dofManager,
                                             localMatrix,
                                             localRhs );
  }

  flowSolver()->assembleHydrofracFluxTerms( time,
                                            dt,
                                            domain,
                                            dofManager,
                                            localMatrix,
                                            localRhs,
                                            getDerivativeFluxResidual_dNormalJump() );

  assembleForceResidualDerivativeWrtPressure( domain, localMatrix, localRhs );

  assembleFluidMassResidualDerivativeWrtDisplacement( domain, localMatrix );

  this->getRefDerivativeFluxResidual_dAperture()->zero();
}

template< typename POROMECHANICS_SOLVER >
void HydrofractureSolver< POROMECHANICS_SOLVER >::
assembleForceResidualDerivativeWrtPressure( DomainPartition & domain,
                                            CRSMatrixView< real64, globalIndex const > const & localMatrix,
                                            arrayView1d< real64 > const & localRhs )
{
  GEOS_MARK_FUNCTION;
  MeshLevel & mesh = domain.getMeshBody( 0 ).getBaseDiscretization();

  FaceManager const & faceManager = mesh.getFaceManager();
  NodeManager & nodeManager = mesh.getNodeManager();
  ElementRegionManager const & elemManager = mesh.getElemManager();

  arrayView2d< real64 const > const & faceNormal = faceManager.faceNormal();
  ArrayOfArraysView< localIndex const > const & faceToNodeMap = faceManager.nodeList().toViewConst();

  arrayView2d< real64 > const &
  fext = nodeManager.getField< solidMechanics::externalForce >();
  fext.zero();

  string const presDofKey = m_dofManager.getKey( SinglePhaseBase::viewKeyStruct::elemDofFieldString() );
  string const dispDofKey = m_dofManager.getKey( solidMechanics::totalDisplacement::key() );

  globalIndex const rankOffset = m_dofManager.rankOffset();
  arrayView1d< globalIndex const > const & dispDofNumber = nodeManager.getReference< globalIndex_array >( dispDofKey );

  elemManager.forElementSubRegions< FaceElementSubRegion >( [&]( FaceElementSubRegion const & subRegion )
  {

    arrayView1d< globalIndex const > const &
    pressureDofNumber = subRegion.getReference< array1d< globalIndex > >( presDofKey );

    if( subRegion.hasField< flow::pressure >() )
    {
      arrayView1d< real64 const > const & fluidPressure = subRegion.getField< flow::pressure >();
      arrayView1d< real64 const > const & area = subRegion.getElementArea();
      ArrayOfArraysView< localIndex const > const & elemsToFaces = subRegion.faceList().toViewConst();

      // if matching on lassen/crusher, move to device policy
      using execPolicy = serialPolicy;
      forAll< execPolicy >( subRegion.size(), [=] ( localIndex const kfe )
      {
        if( elemsToFaces.sizeOfArray( kfe ) != 2 )
        {
          return;
        }

        constexpr int kfSign[2] = { -1, 1 };

        real64 Nbar[3] = LVARRAY_TENSOROPS_INIT_LOCAL_3( faceNormal[elemsToFaces[kfe][0]] );
        LvArray::tensorOps::subtract< 3 >( Nbar, faceNormal[elemsToFaces[kfe][1]] );
        LvArray::tensorOps::normalize< 3 >( Nbar );

        localIndex const kf0 = elemsToFaces[kfe][0];
        localIndex const numNodesPerFace = faceToNodeMap.sizeOfArray( kf0 );

        // TODO make if work for any element type.
        globalIndex rowDOF[24];   // Here it assumes 8 nodes?
        real64 nodeRHS[24];   // Here it assumes 8 nodes?
        stackArray2d< real64, 12*12 > dRdP( numNodesPerFace*3, 1 );
        globalIndex colDOF = pressureDofNumber[kfe];

        real64 const Ja = area[kfe] / numNodesPerFace;

        real64 nodalForceMag = fluidPressure[kfe] * Ja;
        real64 nodalForce[3] = LVARRAY_TENSOROPS_INIT_LOCAL_3( Nbar );
        LvArray::tensorOps::scale< 3 >( nodalForce, nodalForceMag );

        for( localIndex kf=0; kf<2; ++kf )
        {
          localIndex const faceIndex = elemsToFaces[kfe][kf];

          for( localIndex a=0; a<numNodesPerFace; ++a )
          {

            for( int i=0; i<3; ++i )
            {
              rowDOF[3*a+i] = dispDofNumber[faceToNodeMap( faceIndex, a )] + i;
              nodeRHS[3*a+i] = nodalForce[i] * kfSign[kf];
              RAJA::atomicAdd( AtomicPolicy< execPolicy >{}, &(fext[faceToNodeMap( faceIndex, a )][i]), nodalForce[i] * kfSign[kf] );

              dRdP( 3*a+i, 0 ) = Ja * Nbar[i] * kfSign[kf];
            }
          }

          for( localIndex a=0; a<numNodesPerFace; ++a )
          {
            localIndex const localRow = LvArray::integerConversion< localIndex >( rowDOF[3*a] - rankOffset );
            if( localRow >= 0 && localRow < localMatrix.numRows() )
            {
              for( int i=0; i<3; ++i )
              {
                // TODO: use parallel atomic when loop is parallel
                RAJA::atomicAdd( AtomicPolicy< execPolicy >{}, &localRhs[localRow + i], nodeRHS[3*a+i] );
                localMatrix.addToRowBinarySearchUnsorted< AtomicPolicy< execPolicy > >( localRow + i,
                                                                                        &colDOF,
                                                                                        &dRdP[3*a+i][0],
                                                                                        1 );
              }
            }
          }

        }
      } );
    }
  } );
}

template< typename POROMECHANICS_SOLVER >
void HydrofractureSolver< POROMECHANICS_SOLVER >::
assembleFluidMassResidualDerivativeWrtDisplacement( DomainPartition const & domain,
                                                    CRSMatrixView< real64, globalIndex const > const & localMatrix )
{
  GEOS_MARK_FUNCTION;

  string const presDofKey = m_dofManager.getKey( SinglePhaseBase::viewKeyStruct::elemDofFieldString() );
  string const dispDofKey = m_dofManager.getKey( solidMechanics::totalDisplacement::key() );

  globalIndex const rankOffset = m_dofManager.rankOffset();

  CRSMatrixView< real64 const, localIndex const > const
  dFluxResidual_dNormalJump = getDerivativeFluxResidual_dNormalJump().toViewConst();

  forDiscretizationOnMeshTargets( domain.getMeshBodies(), [&] ( string const &,
                                                                MeshLevel const & mesh,
                                                                arrayView1d< string const > const & regionNames )
  {
    FaceManager const & faceManager = mesh.getFaceManager();
    NodeManager const & nodeManager = mesh.getNodeManager();
    ElementRegionManager const & elemManager = mesh.getElemManager();

    elemManager.forElementSubRegions< FaceElementSubRegion >( regionNames,
                                                              [&]( localIndex const,
                                                                   FaceElementSubRegion const & subRegion )
    {
      ContactBase const & contact = this->template getConstitutiveModel< ContactBase >( subRegion, m_contactRelationName );

      string const & fluidName = subRegion.getReference< string >( FlowSolverBase::viewKeyStruct::fluidNamesString() );
      SingleFluidBase const & fluid = this->template getConstitutiveModel< SingleFluidBase >( subRegion, fluidName );

      arrayView1d< globalIndex const > const presDofNumber = subRegion.getReference< array1d< globalIndex > >( presDofKey );
      arrayView1d< globalIndex const > const dispDofNumber = nodeManager.getReference< array1d< globalIndex > >( dispDofKey );

      arrayView2d< real64 const > const dens = fluid.density();

      arrayView1d< real64 const > const aperture = subRegion.getElementAperture();
      arrayView1d< real64 const > const area = subRegion.getElementArea();

      ArrayOfArraysView< localIndex const > const elemsToFaces = subRegion.faceList().toViewConst();
      ArrayOfArraysView< localIndex const > const faceToNodeMap = faceManager.nodeList().toViewConst();

      arrayView2d< real64 const > const faceNormal = faceManager.faceNormal();

      constitutiveUpdatePassThru( contact, [&] ( auto & castedContact )
      {
        using ContactType = TYPEOFREF( castedContact );
        typename ContactType::KernelWrapper contactWrapper = castedContact.createKernelWrapper();

        hydrofractureSolverKernels::FluidMassResidualDerivativeAssemblyKernel::
          launch< parallelDevicePolicy<> >( subRegion.size(),
                                            rankOffset,
                                            contactWrapper,
                                            m_useQuasiNewton,
                                            elemsToFaces,
                                            faceToNodeMap,
                                            faceNormal,
                                            area,
                                            aperture,
                                            presDofNumber,
                                            dispDofNumber,
                                            dens,
                                            dFluxResidual_dNormalJump,
                                            localMatrix );

      } );
    } );
  } );
}

template< typename POROMECHANICS_SOLVER >
void HydrofractureSolver< POROMECHANICS_SOLVER >::updateState( DomainPartition & domain )
{
  GEOS_MARK_FUNCTION;

  Base::updateState( domain );

  if( !m_isLaggingFractureStencilWeightsUpdate )
  {
    // remove the contribution of the hydraulic aperture from the stencil weights
    flowSolver()->prepareStencilWeights( domain );
  }

  updateHydraulicApertureAndFracturePermeability( domain );

  if( !m_isLaggingFractureStencilWeightsUpdate )
  {
    // update the stencil weights using the updated hydraulic aperture
    flowSolver()->updateStencilWeights( domain );
  }

  forDiscretizationOnMeshTargets( domain.getMeshBodies(), [&] ( string const &,
                                                                MeshLevel & mesh,
                                                                arrayView1d< string const > const & regionNames )
  {
    ElementRegionManager & elemManager = mesh.getElemManager();

    elemManager.forElementSubRegions< FaceElementSubRegion >( regionNames,
                                                              [&]( localIndex const,
                                                                   FaceElementSubRegion & subRegion )
    {
      // update fluid model
      flowSolver()->updateFluidState( subRegion );
    } );
  } );
}

template< typename POROMECHANICS_SOLVER >
void HydrofractureSolver< POROMECHANICS_SOLVER >::implicitStepComplete( real64 const & time_n,
                                                                        real64 const & dt,
                                                                        DomainPartition & domain )
{
  Base::implicitStepComplete( time_n, dt, domain );

  if( m_isLaggingFractureStencilWeightsUpdate )
  {
    // remove the contribution of the hydraulic aperture from the stencil weights
    flowSolver()->prepareStencilWeights( domain );

    // update the stencil weights using the updated hydraulic aperture
    flowSolver()->updateStencilWeights( domain );
  }
}

template< typename POROMECHANICS_SOLVER >
real64 HydrofractureSolver< POROMECHANICS_SOLVER >::setNextDt( real64 const & currentDt,
                                                               DomainPartition & domain )
{
  GEOS_UNUSED_VAR( domain );
  real64 nextDt = 0.0;

  if( m_numResolves[0] == 0 && m_numResolves[1] == 0 )
  {
    nextDt = this->setNextDtBasedOnNewtonIter( currentDt );
  }
  else
  {
    nextDt = m_surfaceGenerator->getTimestepRequest() < 1e99 ? m_surfaceGenerator->getTimestepRequest() : currentDt;
  }
  GEOS_LOG_LEVEL_RANK_0( 3, this->getName() << ": nextDt request is "  << nextDt );
  return nextDt;
}
template< typename POROMECHANICS_SOLVER >
void HydrofractureSolver< POROMECHANICS_SOLVER >::setUpDflux_dApertureMatrix( DomainPartition & domain,
                                                                              DofManager const & dofManager,
                                                                              CRSMatrix< real64, globalIndex > & localMatrix )
{
  std::unique_ptr< CRSMatrix< real64, localIndex > > &
  derivativeFluxResidual_dAperture = this->getRefDerivativeFluxResidual_dAperture();

  {
    localIndex numRows = 0;
    forDiscretizationOnMeshTargets( domain.getMeshBodies(), [&] ( string const &,
                                                                  MeshLevel & mesh,
                                                                  arrayView1d< string const > const & regionNames )
    {
      mesh.getElemManager().forElementSubRegions< FaceElementSubRegion >( regionNames, [&]( localIndex const,
                                                                                            FaceElementSubRegion const & elementSubRegion )
      {
        numRows += elementSubRegion.size();
      } );
    } );

    derivativeFluxResidual_dAperture = std::make_unique< CRSMatrix< real64, localIndex > >( numRows, numRows );
    derivativeFluxResidual_dAperture->setName( this->getName() + "/derivativeFluxResidual_dAperture" );

    derivativeFluxResidual_dAperture->reserveNonZeros( localMatrix.numNonZeros() );
    localIndex maxRowSize = -1;
    for( localIndex row = 0; row < localMatrix.numRows(); ++row )
    {
      localIndex const rowSize = localMatrix.numNonZeros( row );
      maxRowSize = maxRowSize > rowSize ? maxRowSize : rowSize;
    }
    // TODO This is way too much. The With the full system rowSize is not a good estimate for this.
    for( localIndex row = 0; row < numRows; ++row )
    {
      derivativeFluxResidual_dAperture->reserveNonZeros( row, maxRowSize );
    }
  }

  string const presDofKey = dofManager.getKey( SinglePhaseBase::viewKeyStruct::elemDofFieldString() );

  NumericalMethodsManager const & numericalMethodManager = domain.getNumericalMethodManager();
  FiniteVolumeManager const & fvManager = numericalMethodManager.getFiniteVolumeManager();
  FluxApproximationBase const & fluxApprox = fvManager.getFluxApproximation( flowSolver()->getDiscretizationName() );
  forDiscretizationOnMeshTargets( domain.getMeshBodies(), [&] ( string const &,
                                                                MeshLevel const & mesh,
                                                                arrayView1d< string const > const & )
  {
    fluxApprox.forStencils< SurfaceElementStencil >( mesh, [&]( SurfaceElementStencil const & stencil )
    {
      for( localIndex iconn = 0; iconn < stencil.size(); ++iconn )
      {
        localIndex const numFluxElems = stencil.stencilSize( iconn );
        typename SurfaceElementStencil::IndexContainerViewConstType const & sei = stencil.getElementIndices();

        for( localIndex k0 = 0; k0 < numFluxElems; ++k0 )
        {
          for( localIndex k1 = 0; k1 < numFluxElems; ++k1 )
          {
            derivativeFluxResidual_dAperture->insertNonZero( sei[iconn][k0], sei[iconn][k1], 0.0 );
          }
        }
      }
    } );
  } );
}

template< typename POROMECHANICS_SOLVER >
void HydrofractureSolver< POROMECHANICS_SOLVER >::initializeNewFractureFields( DomainPartition & domain )
{
  forDiscretizationOnMeshTargets( domain.getMeshBodies(), [&] ( string const &,
                                                                MeshLevel & meshLevel,
                                                                arrayView1d< string const > const & regionNames )
  {
    ElementRegionManager & elemManager = meshLevel.getElemManager();
    NodeManager & nodeManager = meshLevel.getNodeManager();
    FaceManager const & faceManager = meshLevel.getFaceManager();
    ArrayOfArraysView< localIndex const > const faceToNodesMap = faceManager.nodeList().toViewConst();
    arrayView2d< real64 const > faceNormal = faceManager.faceNormal();

    solidMechanics::arrayView2dLayoutIncrDisplacement const incrementalDisplacement =
      nodeManager.getField< fields::solidMechanics::incrementalDisplacement >();
    solidMechanics::arrayView2dLayoutTotalDisplacement const totalDisplacement =
      nodeManager.getField< fields::solidMechanics::totalDisplacement >();

    elemManager.forElementSubRegions< FaceElementSubRegion >( regionNames,
                                                              [=]( localIndex const,
                                                                   FaceElementSubRegion & subRegion )
    {
      ArrayOfArraysView< localIndex const > const facesToEdges = subRegion.edgeList().toViewConst();
      ArrayOfArraysView< localIndex const > const & fractureConnectorsToFaceElements = subRegion.m_2dFaceTo2dElems.toViewConst();
      map< localIndex, localIndex > const & edgesToConnectorEdges = subRegion.m_edgesTo2dFaces;

      ArrayOfArraysView< localIndex const > const faceMap = subRegion.faceList().toViewConst();

      arrayView1d< real64 > const fluidPressure_n = subRegion.getField< fields::flow::pressure_n >();
      arrayView1d< real64 > const fluidPressure = subRegion.getField< fields::flow::pressure >();

      arrayView1d< real64 > const aperture = subRegion.getField< fields::elementAperture >();

      // Get the list of newFractureElements
      SortedArrayView< localIndex const > const newFractureElements = subRegion.m_newFaceElements.toViewConst();

  #ifdef GEOSX_USE_SEPARATION_COEFFICIENT
      arrayView1d< real64 > const apertureF = subRegion.getReference< array1d< real64 > >( "apertureAtFailure" );
  #endif

      //     arrayView1d< real64 > const dens = subRegion.getReference< array1d< real64 > >( "density_n" ); // change it to make aperture
      // zero

      forAll< serialPolicy >( newFractureElements.size(), [&] ( localIndex const k )
      {
        localIndex const newElemIndex = newFractureElements[k];
        real64 initialPressure = 1.0e99;
        real64 initialAperture = 1.0e99;
  #ifdef GEOSX_USE_SEPARATION_COEFFICIENT
        apertureF[newElemIndex] = aperture[newElemIndex];
  #endif
        if( m_newFractureInitializationType == InitializationType::Displacement )
        {
          aperture[newElemIndex] = 1.0e99;
        }
        arraySlice1d< localIndex const > const faceToEdges = facesToEdges[newElemIndex];

        for( localIndex ke=0; ke<faceToEdges.size(); ++ke )
        {
          localIndex const edgeIndex = faceToEdges[ke];

          auto connIter = edgesToConnectorEdges.find( edgeIndex );
          if( connIter == edgesToConnectorEdges.end() )
          {
            return;
          }
          localIndex const connectorIndex = edgesToConnectorEdges.at( edgeIndex );
          localIndex const numElems = fractureConnectorsToFaceElements.sizeOfArray( connectorIndex );

          for( localIndex kfe=0; kfe<numElems; ++kfe )
          {
            localIndex const fractureElementIndex = fractureConnectorsToFaceElements[connectorIndex][kfe];

            if( newFractureElements.count( fractureElementIndex ) == 0 )
            {
              initialPressure = std::min( initialPressure, fluidPressure_n[fractureElementIndex] );
              initialAperture = std::min( initialAperture, aperture[fractureElementIndex] );
            }
          }
        }
        if( m_newFractureInitializationType == InitializationType::Pressure )
        {
          fluidPressure[newElemIndex] = initialPressure > 1.0e98? 0.0:initialPressure;
          fluidPressure_n[newElemIndex] = fluidPressure[newElemIndex];
        }
        else if( m_newFractureInitializationType == InitializationType::Displacement )
        {
          // Set the aperture/fluid pressure for the new face element to be the minimum
          // of the existing value, smallest aperture/pressure from a connected face element.
          // aperture[newElemIndex] = std::min(aperture[newElemIndex], initialAperture);

          localIndex const faceIndex0 = faceMap[newElemIndex][0];
          localIndex const faceIndex1 = faceMap[newElemIndex][1];

          localIndex const numNodesPerFace = faceToNodesMap.sizeOfArray( faceIndex0 );

          bool zeroDisp = true;

          for( localIndex a=0; a<numNodesPerFace; ++a )
          {
            localIndex const node0 = faceToNodesMap( faceIndex0, a );
            localIndex const node1 = faceToNodesMap( faceIndex1, a==0 ? a : numNodesPerFace-a );
            if( LvArray::math::abs( LvArray::tensorOps::l2Norm< 3 >( totalDisplacement[node0] ) ) > 1.0e-99 &&
                LvArray::math::abs( LvArray::tensorOps::l2Norm< 3 >( totalDisplacement[node1] ) ) > 1.0e-99 )
            {
              zeroDisp = false;
            }
          }
          if( zeroDisp )
          {
            aperture[newElemIndex] = 0;
          }
        }
        GEOS_LOG_LEVEL_RANK_0( 1, GEOS_FMT( "New elem index = {:4d} , init aper = {:4.2e}, init press = {:4.2e} ",
                                            newElemIndex, aperture[newElemIndex], fluidPressure[newElemIndex] ) );
      } );

      if( m_newFractureInitializationType == InitializationType::Displacement )
      {
        SortedArray< localIndex > touchedNodes;
        forAll< serialPolicy >( newFractureElements.size(), [ newFractureElements
                                                              , aperture
                                                              , faceMap
                                                              , faceNormal
                                                              , faceToNodesMap
                                                              , &touchedNodes
                                                              , incrementalDisplacement
                                                              , totalDisplacement ]( localIndex const k )
        {
          localIndex const newElemIndex = newFractureElements[k];

          if( aperture[newElemIndex] < 1e98 )
          {
            localIndex const faceIndex0 = faceMap( newElemIndex, 0 );
            localIndex const faceIndex1 = faceMap( newElemIndex, 1 );
            localIndex const numNodesPerFace = faceToNodesMap.sizeOfArray( faceIndex0 );

            real64 newDisp[3] = LVARRAY_TENSOROPS_INIT_LOCAL_3( faceNormal[ faceIndex0 ] );
            LvArray::tensorOps::scale< 3 >( newDisp, -aperture[newElemIndex] );
            for( localIndex a=0; a<numNodesPerFace; ++a )
            {
              localIndex const node0 = faceToNodesMap( faceIndex0, a );
              localIndex const node1 = faceToNodesMap( faceIndex1, a==0 ? a : numNodesPerFace-a );

              touchedNodes.insert( node0 );
              touchedNodes.insert( node1 );

              if( node0 != node1 && touchedNodes.count( node0 )==0 )
              {
                LvArray::tensorOps::add< 3 >( incrementalDisplacement[node0], newDisp );
                LvArray::tensorOps::add< 3 >( totalDisplacement[node0], newDisp );
                LvArray::tensorOps::subtract< 3 >( incrementalDisplacement[node1], newDisp );
                LvArray::tensorOps::subtract< 3 >( totalDisplacement[node1], newDisp );
              }
            }
          }
        } );
      }

      subRegion.m_recalculateConnectionsFor2dFaces.clear();
      subRegion.m_newFaceElements.clear();
    } );
  } );
}

namespace
{
typedef HydrofractureSolver<> SinglePhaseHydrofracture;
REGISTER_CATALOG_ENTRY( SolverBase, SinglePhaseHydrofracture, string const &, Group * const )
// typedef HydrofractureSolver< MultiphasePoromechanics<> > MultiphaseHydrofracture;
// REGISTER_CATALOG_ENTRY( SolverBase, MultiphaseHydrofracture, string const &, Group * const )
}

} /* namespace geos */<|MERGE_RESOLUTION|>--- conflicted
+++ resolved
@@ -75,17 +75,15 @@
     setApplyDefaultValue( 0 ).
     setInputFlag( InputFlags::OPTIONAL );
 
-<<<<<<< HEAD
-  Base::addLogLevel( "logLevel >= 1", "Output whether or not we Re-entering Newton Solve" );
-  Base::addLogLevel( "logLevel >= 1", "Information on aperture and hydraulic aperture" );
-  Base::addLogLevel( "logLevel >= 3", "Print time stepping" );
-
-=======
   registerWrapper( viewKeyStruct::isLaggingFractureStencilWeightsUpdateString(), &m_isLaggingFractureStencilWeightsUpdate ).
     setApplyDefaultValue( 0 ).
     setInputFlag( InputFlags::OPTIONAL ).
     setDescription( "Flag to determine whether or not to apply lagging update for the fracture stencil weights. " );
->>>>>>> a7ddc536
+
+  Base::addLogLevel( "logLevel >= 1", "Output whether or not we Re-entering Newton Solve" );
+  Base::addLogLevel( "logLevel >= 1", "Information on aperture and hydraulic aperture" );
+  Base::addLogLevel( "logLevel >= 3", "Print time stepping" );
+
 
   m_numResolves[0] = 0;
 
