--- conflicted
+++ resolved
@@ -1156,10 +1156,6 @@
         // Accumulation derivative
         if( elemGhostRank[ei] < 0 )
         {
-<<<<<<< HEAD
-          //GEOSX_LOG_RANK( "dAccumulationResidualdAperture("<<ei<<") = "<<dAccumulationResidualdAperture );
-=======
->>>>>>> 181c7587
           for( localIndex kf = 0; kf < 2; ++kf )
           {
             for( localIndex a = 0; a < numNodesPerFace; ++a )
@@ -1188,10 +1184,6 @@
         {
           real64 dRdAper = values[kfe2];
           localIndex const ei2 = columns[kfe2];
-<<<<<<< HEAD
-//          GEOSX_LOG_RANK( "dRdAper("<<ei<<", "<<ei2<<") = "<<dRdAper );
-=======
->>>>>>> 181c7587
 
           for( localIndex kf = 0; kf < 2; ++kf )
           {
