--- conflicted
+++ resolved
@@ -132,39 +132,10 @@
 #endif
 }
 
-<<<<<<< HEAD
-void HydrofractureSolver::initializePreSubGroups()
-{
-  CoupledSolver::initializePreSubGroups();
-
-  DomainPartition & domain = this->getGroupByPath< DomainPartition >( "/Problem/domain" );
-
-  forDiscretizationOnMeshTargets( domain.getMeshBodies(), [&] ( string const &,
-                                                                MeshLevel & mesh,
-                                                                arrayView1d< string const > const & regionNames )
-  {
-    ElementRegionManager & elementRegionManager = mesh.getElemManager();
-    elementRegionManager.forElementSubRegions< ElementSubRegionBase >( regionNames,
-                                                                       [&]( localIndex const,
-                                                                            ElementSubRegionBase & subRegion )
-    {
-      string & porousName = subRegion.getReference< string >( viewKeyStruct::porousMaterialNamesString() );
-      porousName = getConstitutiveName< CoupledSolidBase >( subRegion );
-      GEOS_ERROR_IF( porousName.empty(), GEOS_FMT( "{}: Solid model not found on subregion {}",
-                                                   getDataContext(), subRegion.getName() ) );
-    } );
-  } );
-}
-
-void HydrofractureSolver::implicitStepSetup( real64 const & time_n,
-                                             real64 const & dt,
-                                             DomainPartition & domain )
-=======
 template< typename POROMECHANICS_SOLVER >
 void HydrofractureSolver< POROMECHANICS_SOLVER >::implicitStepSetup( real64 const & time_n,
                                                                      real64 const & dt,
                                                                      DomainPartition & domain )
->>>>>>> 285b2c24
 {
   updateDeformationForCoupling( domain );
   Base::implicitStepSetup( time_n, dt, domain );
