--- conflicted
+++ resolved
@@ -35,21 +35,6 @@
 using namespace dataRepository;
 using namespace fields;
 
-<<<<<<< HEAD
-// provide a definition for catalogName()
-template<>
-string HydrofractureSolver< SinglePhasePoromechanics<> >::catalogName()
-{
-  return "Hydrofracture";
-}
-//template<>
-//string HydrofractureSolver< MultiphasePoromechanics<> >::catalogName()
-//{
-//  return "MultiphaseHydrofracture";
-//}
-
-=======
->>>>>>> 29c649bb
 template< typename POROMECHANICS_SOLVER >
 HydrofractureSolver< POROMECHANICS_SOLVER >::HydrofractureSolver( const string & name,
                                                                   Group * const parent )
