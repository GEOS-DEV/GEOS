--- conflicted
+++ resolved
@@ -1598,14 +1598,11 @@
     p_solution[1]->Print( std::cout );
 
   }
-<<<<<<< HEAD
 
   m_solidSolver->getSystemSolution().extract( m_solidSolver->getLocalSolution() );
   m_flowSolver->getSystemSolution().extract( m_flowSolver->getLocalSolution() );
-=======
 #else
   GEOSX_ERROR( "Only implemented for trilinos." );
->>>>>>> fb64cbfc
 #endif
 }
 
