/*
 * ------------------------------------------------------------------------------------------------------------
 * SPDX-License-Identifier: LGPL-2.1-only
 *
 * Copyright (c) 2018-2020 Lawrence Livermore National Security LLC
 * Copyright (c) 2018-2020 The Board of Trustees of the Leland Stanford Junior University
 * Copyright (c) 2018-2020 TotalEnergies
 * Copyright (c) 2019-     GEOSX Contributors
 * All rights reserved
 *
 * See top level LICENSE, COPYRIGHT, CONTRIBUTORS, NOTICE, and ACKNOWLEDGEMENTS files for details.
 * ------------------------------------------------------------------------------------------------------------
 */

/**
 * @file SinglePhasePoromechanicsKernel.hpp
 */

#ifndef GEOSX_PHYSICSSOLVERS_MULTIPHYSICS_SINGLEPHASEPOROMECHANICSEFEMKERNEL_HPP_
#define GEOSX_PHYSICSSOLVERS_MULTIPHYSICS_SINGLEPHASEPOROMECHANICSEFEMKERNEL_HPP_

#include "finiteElement/kernelInterface/ImplicitKernelBase.hpp"
#include "SinglePhasePoromechanicsKernel.hpp"
#include "physicsSolvers/fluidFlow/FlowSolverBaseExtrinsicData.hpp"
#include "physicsSolvers/fluidFlow/SinglePhaseBaseExtrinsicData.hpp"
#include "physicsSolvers/contact/ContactExtrinsicData.hpp"


namespace geosx
{

namespace poromechanicsEFEMKernels
{

/**
 * @brief Implements kernels for solving quasi-static single-phase poromechanics.
 * @copydoc geosx::finiteElement::ImplicitKernelBase
 * @tparam NUM_NODES_PER_ELEM The number of nodes per element for the
 *                            @p SUBREGION_TYPE.
 * @tparam UNUSED An unused parameter since we are assuming that the test and
 *                trial space have the same number of support points.
 *
 * ### SinglePhasePoromechanics Description
 * Implements the KernelBase interface functions required for solving the
 * quasi-static single-phase poromechanics problem using one of the
 * "finite element kernel application" functions such as
 * geosx::finiteElement::RegionBasedKernelApplication.
 *
 */
template< typename SUBREGION_TYPE,
          typename CONSTITUTIVE_TYPE,
          typename FE_TYPE >
class SinglePhase :
  public finiteElement::ImplicitKernelBase< SUBREGION_TYPE,
                                            CONSTITUTIVE_TYPE,
                                            FE_TYPE,
                                            3,
                                            3 >
{
public:
  /// Alias for the base class;
  using Base = finiteElement::ImplicitKernelBase< SUBREGION_TYPE,
                                                  CONSTITUTIVE_TYPE,
                                                  FE_TYPE,
                                                  3,
                                                  3 >;

  /// Maximum number of nodes per element, which is equal to the maxNumTestSupportPointPerElem and
  /// maxNumTrialSupportPointPerElem by definition. When the FE_TYPE is not a Virtual Element, this
  /// will be the actual number of nodes per element.
  static constexpr int numNodesPerElem = Base::maxNumTestSupportPointsPerElem;
  /// Compile time value for the number of quadrature points per element.
  static constexpr int numQuadraturePointsPerElem = FE_TYPE::numQuadraturePoints;
  using Base::numDofPerTestSupportPoint;
  using Base::numDofPerTrialSupportPoint;
  using Base::m_dofNumber;
  using Base::m_dofRankOffset;
  using Base::m_matrix;
  using Base::m_rhs;
  using Base::m_elemsToNodes;
  using Base::m_constitutiveUpdate;
  using Base::m_finiteElementSpace;


  SinglePhase( NodeManager const & nodeManager,
               EdgeManager const & edgeManager,
               FaceManager const & faceManager,
               localIndex const targetRegionIndex,
               SUBREGION_TYPE const & elementSubRegion,
               FE_TYPE const & finiteElementSpace,
               CONSTITUTIVE_TYPE & inputConstitutiveType,
               EmbeddedSurfaceSubRegion const & embeddedSurfSubRegion,
               arrayView1d< globalIndex const > const dispDofNumber,
               arrayView1d< globalIndex const > const jumpDofNumber,
               string const inputFlowDofKey,
               globalIndex const rankOffset,
               CRSMatrixView< real64, globalIndex const > const inputMatrix,
               arrayView1d< real64 > const inputRhs,
               real64 const (&inputGravityVector)[3],
               string const fluidModelKey ):
    Base( nodeManager,
          edgeManager,
          faceManager,
          targetRegionIndex,
          elementSubRegion,
          finiteElementSpace,
          inputConstitutiveType,
          dispDofNumber,
          rankOffset,
          inputMatrix,
          inputRhs ),
    m_X( nodeManager.referencePosition()),
    m_disp( nodeManager.totalDisplacement()),
    m_deltaDisp( nodeManager.incrementalDisplacement()),
    m_w( embeddedSurfSubRegion.getExtrinsicData< extrinsicMeshData::contact::dispJump >() ),
    m_matrixPresDofNumber( elementSubRegion.template getReference< array1d< globalIndex > >( inputFlowDofKey ) ),
    m_fracturePresDofNumber( embeddedSurfSubRegion.template getReference< array1d< globalIndex > >( inputFlowDofKey ) ),
    m_wDofNumber( jumpDofNumber ),
    m_solidDensity( inputConstitutiveType.getDensity() ),
    m_fluidDensity( embeddedSurfSubRegion.template getConstitutiveModel< constitutive::SingleFluidBase >( elementSubRegion.template getReference< string >( fluidModelKey ) ).density() ),
    m_fluidDensity_n( embeddedSurfSubRegion.template getConstitutiveModel< constitutive::SingleFluidBase >( elementSubRegion.template getReference< string >( fluidModelKey ) ).density_n() ),
    m_dFluidDensity_dPressure( embeddedSurfSubRegion.template getConstitutiveModel< constitutive::SingleFluidBase >( elementSubRegion.template getReference< string >(
                                                                                                                       fluidModelKey ) ).dDensity_dPressure() ),
    m_matrixPressure( elementSubRegion.template getExtrinsicData< extrinsicMeshData::flow::pressure >() ),
    m_porosity_n( inputConstitutiveType.getPorosity_n() ),
    m_tractionVec( embeddedSurfSubRegion.getExtrinsicData< extrinsicMeshData::contact::traction >() ),
    m_dTraction_dJump( embeddedSurfSubRegion.getExtrinsicData< extrinsicMeshData::contact::dTraction_dJump >() ),
    m_dTraction_dPressure( embeddedSurfSubRegion.getExtrinsicData< extrinsicMeshData::contact::dTraction_dPressure >() ),
    m_nVec( embeddedSurfSubRegion.getNormalVector() ),
    m_tVec1( embeddedSurfSubRegion.getTangentVector1() ),
    m_tVec2( embeddedSurfSubRegion.getTangentVector2() ),
    m_surfaceCenter( embeddedSurfSubRegion.getElementCenter() ),
    m_surfaceArea( embeddedSurfSubRegion.getElementArea() ),
    m_elementVolume( elementSubRegion.getElementVolume() ),
    m_deltaVolume( elementSubRegion.template getExtrinsicData< extrinsicMeshData::flow::deltaVolume >() ),
    m_fracturedElems( elementSubRegion.fracturedElementsList() ),
    m_cellsToEmbeddedSurfaces( elementSubRegion.embeddedSurfacesList().toViewConst() ),
    m_gravityVector{ inputGravityVector[0], inputGravityVector[1], inputGravityVector[2] },
    m_gravityAcceleration( LvArray::tensorOps::l2Norm< 3 >( inputGravityVector ) )
  {}

  //*****************************************************************************
  /**
   * @class StackVariables
   * @copydoc geosx::finiteElement::ImplicitKernelBase::StackVariables
   *
   * Adds a stack array for the displacement, incremental displacement, and the
   * constitutive stiffness.
   */
  struct StackVariables : public Base::StackVariables
  {
public:

    /// The number of displacement dofs per element.
    static constexpr int numUdofs = numNodesPerElem * 3;


    /// The number of jump dofs per element.
    static constexpr int numWdofs = 3;

    /// Constructor.
    GEOSX_HOST_DEVICE
    StackVariables():
      Base::StackVariables(),
            dispEqnRowIndices{ 0 },
      dispColIndices{ 0 },
      jumpEqnRowIndices{ 0 },
      jumpColIndices{ 0 },
      localDispResidual{ 0.0 },
      localJumpResidual{ 0.0 },
      localKww{ { 0.0 } },
      localKwu{ { 0.0 } },
      localKuw{ { 0.0 } },
      localKwpm{ 0.0 },
      localKwpf( 0.0 ),
      wLocal(),
      dispLocal(),
      deltaDispLocal(),
      hInv(),
      xLocal(),
      tractionVec(),
      dTractiondw{ { 0.0 } },
      constitutiveStiffness()
    {}

    /// C-array storage for the element local row degrees of freedom.
    globalIndex dispEqnRowIndices[numUdofs];

    /// C-array storage for the element local column degrees of freedom.
    globalIndex dispColIndices[numUdofs];

    /// C-array storage for the element local row degrees of freedom.
    globalIndex jumpEqnRowIndices[numWdofs];

    /// C-array storage for the element local column degrees of freedom.
    globalIndex jumpColIndices[numWdofs];

    /// C-array storage for the element local Ru residual vector.
    real64 localDispResidual[numUdofs];

    /// C-array storage for the element local Rw residual vector.
    real64 localJumpResidual[numWdofs];

    /// C-array storage for the element local Kww matrix.
    real64 localKww[numWdofs][numWdofs];

    /// C-array storage for the element local Kwu matrix.
    real64 localKwu[numWdofs][numUdofs];

    /// C-array storage for the element local Kuw matrix.
    real64 localKuw[numUdofs][numWdofs];

    /// C-array storage for the element local Kwpm matrix.
    real64 localKwpm[numWdofs];

    /// C-array storage for the element local Kwpf matrix.
    real64 localKwpf;

    /// Stack storage for the element local jump vector
    real64 wLocal[3];

    /// Stack storage for the element displacement vector.
    real64 dispLocal[numUdofs];

    // Stack storage for incremental displacement
    real64 deltaDispLocal[numNodesPerElem][numDofPerTrialSupportPoint];

    /// Stack storage for Area/Volume
    real64 hInv;

    /// local nodal coordinates
    real64 xLocal[ numNodesPerElem ][ 3 ];

    /// Stack storage for the traction
    real64 tractionVec[3];

    /// Stack storage for the derivative of the traction
    real64 dTractiondw[3][3];

    /// Stack storage for the constitutive stiffness at a quadrature point.
    real64 constitutiveStiffness[ 6 ][ 6 ];
  };
  //*****************************************************************************

  //START_kernelLauncher
  template< typename POLICY,
            typename KERNEL_TYPE >
  static
  real64
  kernelLaunch( localIndex const numElems,
                KERNEL_TYPE const & kernelComponent )
  {
    GEOSX_MARK_FUNCTION;

    GEOSX_UNUSED_VAR( numElems );

    // Define a RAJA reduction variable to get the maximum residual contribution.
    RAJA::ReduceMax< ReducePolicy< POLICY >, real64 > maxResidual( 0 );

    forAll< POLICY >( kernelComponent.m_fracturedElems.size(),
                      [=] GEOSX_HOST_DEVICE ( localIndex const i )
    {
      localIndex k = kernelComponent.m_fracturedElems[i];
      typename KERNEL_TYPE::StackVariables stack;

      kernelComponent.setup( k, stack );
      for( integer q=0; q<numQuadraturePointsPerElem; ++q )
      {
        kernelComponent.quadraturePointKernel( k, q, stack );
      }
      maxResidual.max( kernelComponent.complete( k, stack ) );
    } );

    return maxResidual.get();
  }
  //END_kernelLauncher


  /**
   * @brief Copy global values from primary field to a local stack array.
   * @copydoc ::geosx::finiteElement::ImplicitKernelBase::setup
   *
   * For the SinglePhase implementation, global values from the displacement,
   * incremental displacement, and degree of freedom numbers are placed into
   * element local stack storage.
   */
  GEOSX_HOST_DEVICE
  GEOSX_FORCE_INLINE
  void setup( localIndex const k,
              StackVariables & stack ) const
  {
    localIndex const embSurfIndex = m_cellsToEmbeddedSurfaces[k][0];

    stack.hInv = m_surfaceArea[embSurfIndex] / m_elementVolume[k];
    for( localIndex a=0; a<numNodesPerElem; ++a )
    {
      localIndex const localNodeIndex = m_elemsToNodes( k, a );

      for( int i=0; i<3; ++i )
      {
        stack.dispEqnRowIndices[a*3+i] = m_dofNumber[localNodeIndex]+i-m_dofRankOffset;
        stack.dispColIndices[a*3+i]    = m_dofNumber[localNodeIndex]+i;
        stack.xLocal[ a ][ i ] = m_X[ localNodeIndex ][ i ];
        stack.dispLocal[ a*3 + i ] = m_disp[ localNodeIndex ][ i ];
        stack.deltaDispLocal[ a ][ i ] = m_deltaDisp[ localNodeIndex ][ i ];
      }
    }

    for( int i=0; i<3; ++i )
    {
      // need to grab the index.
      stack.jumpEqnRowIndices[i] = m_wDofNumber[embSurfIndex] + i - m_dofRankOffset;
      stack.jumpColIndices[i]    = m_wDofNumber[embSurfIndex] + i;
      stack.wLocal[ i ] = m_w[ embSurfIndex ][i];
      stack.tractionVec[ i ] = m_tractionVec[ embSurfIndex ][i] * m_surfaceArea[embSurfIndex];
      for( int ii=0; ii < 3; ++ii )
      {
        stack.dTractiondw[ i ][ ii ] = m_dTraction_dJump[embSurfIndex][i][ii] * m_surfaceArea[embSurfIndex];
      }
    }
  }

  GEOSX_HOST_DEVICE
  GEOSX_FORCE_INLINE
  void quadraturePointKernel( localIndex const k,
                              localIndex const q,
                              StackVariables & stack ) const
  {

    localIndex const embSurfIndex = m_cellsToEmbeddedSurfaces[k][0];

    // Get displacement: (i) basis functions (N), (ii) basis function
    // derivatives (dNdX), and (iii) determinant of the Jacobian transformation
    // matrix times the quadrature weight (detJxW)
    real64 dNdX[numNodesPerElem][3];
    real64 const detJ = m_finiteElementSpace.template getGradN< FE_TYPE >( k, q, stack.xLocal, dNdX );

    // EFEM part starts here
    constexpr int nUdof = numNodesPerElem*3;

    // Gauss contribution to Kww, Kwu and Kuw blocks
    real64 Kww_gauss[3][3], Kwu_gauss[3][nUdof], Kuw_gauss[nUdof][3], Kwpm_gauss[3];

    //  Compatibility, equilibrium and strain operators. The compatibility operator is constructed as
    //  a 3 x 6 because it is more convenient for construction purposes (reduces number of local var).
    real64 compMatrix[3][6], strainMatrix[6][nUdof], eqMatrix[3][6];
    real64 matBD[nUdof][6], matED[3][6];
    real64 const biotCoefficient = 1.0;

    int Heaviside[ numNodesPerElem ];

    // TODO: asking for the stiffness here will only work for elastic models.  most other models
    //       need to know the strain increment to compute the current stiffness value.
    m_constitutiveUpdate.getElasticStiffness( k, q, stack.constitutiveStiffness );

    solidMechanicsEFEMKernelsHelper::computeHeavisideFunction< numNodesPerElem >( Heaviside,
                                                                                  stack.xLocal,
                                                                                  m_nVec[embSurfIndex],
                                                                                  m_surfaceCenter[embSurfIndex] );


    solidMechanicsEFEMKernelsHelper::assembleEquilibriumOperator( eqMatrix,
                                                                  m_nVec[embSurfIndex],
                                                                  m_tVec1[embSurfIndex],
                                                                  m_tVec2[embSurfIndex],
                                                                  stack.hInv );

    solidMechanicsEFEMKernelsHelper::assembleCompatibilityOperator< numNodesPerElem >( compMatrix,
                                                                                       m_nVec[embSurfIndex],
                                                                                       m_tVec1[embSurfIndex],
                                                                                       m_tVec2[embSurfIndex],
                                                                                       Heaviside,
                                                                                       dNdX );

    solidMechanicsEFEMKernelsHelper::assembleStrainOperator< 6, nUdof, numNodesPerElem >( strainMatrix, dNdX );

    // transp(B)D
    LvArray::tensorOps::Rij_eq_AkiBkj< nUdof, 6, 6 >( matBD, strainMatrix, stack.constitutiveStiffness );
    // ED
    LvArray::tensorOps::Rij_eq_AikBkj< 3, 6, 6 >( matED, eqMatrix, stack.constitutiveStiffness );
    // EDC
    LvArray::tensorOps::Rij_eq_AikBjk< 3, 3, 6 >( Kww_gauss, matED, compMatrix );
    // EDB
    LvArray::tensorOps::Rij_eq_AikBkj< 3, nUdof, 6 >( Kwu_gauss, matED, strainMatrix );
    // transp(B)DB
    LvArray::tensorOps::Rij_eq_AikBjk< nUdof, 3, 6 >( Kuw_gauss, matBD, compMatrix );

    LvArray::tensorOps::fill< 3 >( Kwpm_gauss, 0 );
    for( int i=0; i < 3; ++i )
    {
      Kwpm_gauss[0] += eqMatrix[0][i];
      Kwpm_gauss[1] += eqMatrix[1][i];
      Kwpm_gauss[2] += eqMatrix[2][i];
    }

    // multiply by determinant and add to element matrix
    LvArray::tensorOps::scaledAdd< 3, 3 >( stack.localKww, Kww_gauss, -detJ );
    LvArray::tensorOps::scaledAdd< 3, nUdof >( stack.localKwu, Kwu_gauss, -detJ );
    LvArray::tensorOps::scaledAdd< nUdof, 3 >( stack.localKuw, Kuw_gauss, -detJ );
    // No neg coz the effective stress is total stress - porePressure
    // and all signs are flipped here.
    LvArray::tensorOps::scaledAdd< 3 >( stack.localKwpm, Kwpm_gauss, detJ*biotCoefficient );
  }

  /**
   * @copydoc geosx::finiteElement::ImplicitKernelBase::complete
   */
  GEOSX_HOST_DEVICE
  GEOSX_FORCE_INLINE
  real64 complete( localIndex const k,
                   StackVariables & stack ) const
  {
    real64 maxForce = 0;
    constexpr int nUdof = numNodesPerElem*3;

    globalIndex matrixPressureColIndex = m_matrixPresDofNumber[k];

    // Compute the local residuals
    LvArray::tensorOps::Ri_add_AijBj< 3, 3 >( stack.localJumpResidual, stack.localKww, stack.wLocal );
    LvArray::tensorOps::Ri_add_AijBj< 3, nUdof >( stack.localJumpResidual, stack.localKwu, stack.dispLocal );
    LvArray::tensorOps::Ri_add_AijBj< nUdof, 3 >( stack.localDispResidual, stack.localKuw, stack.wLocal );

    // add pore pressure contribution
    LvArray::tensorOps::scaledAdd< 3 >( stack.localJumpResidual, stack.localKwpm, m_matrixPressure[ k ] );

    localIndex const embSurfIndex = m_cellsToEmbeddedSurfaces[k][0];

    // Add traction contribution tranction
    LvArray::tensorOps::scaledAdd< 3 >( stack.localJumpResidual, stack.tractionVec, -1 );
    LvArray::tensorOps::scaledAdd< 3, 3 >( stack.localKww, stack.dTractiondw, -1 );

    // JumpFractureFlowJacobian
    real64 const localJumpFracPressureJacobian = -m_dTraction_dPressure[embSurfIndex] * m_surfaceArea[embSurfIndex];

    // Mass balance accumulation
    real64 const newVolume = m_elementVolume( embSurfIndex ) + m_deltaVolume( embSurfIndex );
    real64 const newMass =  m_fluidDensity( embSurfIndex, 0 ) * newVolume;
    real64 const oldMass =  m_fluidDensity_n( embSurfIndex, 0 ) * m_elementVolume( embSurfIndex );
    real64 const localFlowResidual = ( newMass - oldMass );
    real64 const localFlowJumpJacobian = m_fluidDensity( embSurfIndex, 0 ) * m_surfaceArea[ embSurfIndex ];
    real64 const localFlowFlowJacobian = m_dFluidDensity_dPressure( embSurfIndex, 0 ) * newVolume;

    for( localIndex i = 0; i < nUdof; ++i )
    {
      localIndex const uDof = LvArray::integerConversion< localIndex >( stack.dispEqnRowIndices[ i ] );
      if( uDof < 0 || uDof >= m_matrix.numRows() ) continue;

      RAJA::atomicAdd< parallelDeviceAtomic >( &m_rhs[uDof], stack.localDispResidual[i] );

      m_matrix.template addToRowBinarySearchUnsorted< parallelDeviceAtomic >( uDof,
                                                                              stack.jumpColIndices,
                                                                              stack.localKuw[i],
                                                                              3 );

    }

    for( localIndex i=0; i < 3; ++i )
    {
      localIndex const dof = LvArray::integerConversion< localIndex >( stack.jumpEqnRowIndices[ i ] );

      if( dof < 0 || dof >= m_matrix.numRows() ) continue;

      RAJA::atomicAdd< parallelDeviceAtomic >( &m_rhs[dof], stack.localJumpResidual[i] );

      // fill in matrix
      m_matrix.template addToRowBinarySearchUnsorted< parallelDeviceAtomic >( dof,
                                                                              stack.jumpColIndices,
                                                                              stack.localKww[i],
                                                                              3 );
      m_matrix.template addToRowBinarySearchUnsorted< parallelDeviceAtomic >( dof,
                                                                              stack.dispColIndices,
                                                                              stack.localKwu[i],
                                                                              numNodesPerElem*3 );

      m_matrix.template addToRowBinarySearchUnsorted< parallelDeviceAtomic >( dof,
                                                                              &matrixPressureColIndex,
                                                                              &stack.localKwpm[i],
                                                                              1 );
    }

//    // it only affects the normal jump

    if( stack.jumpEqnRowIndices[0] >= 0 && stack.jumpEqnRowIndices[0] < m_matrix.numRows() )
    {

      m_matrix.template addToRowBinarySearchUnsorted< parallelDeviceAtomic >( stack.jumpEqnRowIndices[0],
                                                                              &m_fracturePresDofNumber[ embSurfIndex ],
                                                                              &localJumpFracPressureJacobian,
                                                                              1 );
    }

    localIndex const fracturePressureDof = m_fracturePresDofNumber[ embSurfIndex ] - m_dofRankOffset;
    if( fracturePressureDof >= 0 && fracturePressureDof < m_matrix.numRows() )
    {

      m_matrix.template addToRowBinarySearchUnsorted< parallelDeviceAtomic >( fracturePressureDof,
                                                                              &stack.jumpColIndices[0],
                                                                              &localFlowJumpJacobian,
                                                                              1 );

      m_matrix.template addToRowBinarySearchUnsorted< parallelDeviceAtomic >( fracturePressureDof,
                                                                              &m_fracturePresDofNumber[ embSurfIndex ],
                                                                              &localFlowFlowJacobian,
                                                                              1 );

      RAJA::atomicAdd< serialAtomic >( &m_rhs[ fracturePressureDof ], localFlowResidual );
    }

    return maxForce;
  }



protected:
  /// The array containing the nodal position array.
  arrayView2d< real64 const, nodes::REFERENCE_POSITION_USD > const m_X;

  /// The rank-global displacement array.
  arrayView2d< real64 const, nodes::TOTAL_DISPLACEMENT_USD > const m_disp;

  /// The rank-global incremental displacement array.
  arrayView2d< real64 const, nodes::INCR_DISPLACEMENT_USD > const m_deltaDisp;

  arrayView2d< real64 const > const m_w;

  /// The global degree of freedom number
  arrayView1d< globalIndex const > const m_matrixPresDofNumber;

  arrayView1d< globalIndex const > const m_fracturePresDofNumber;

  arrayView1d< globalIndex const > const m_wDofNumber;

  /// The rank global densities
  arrayView2d< real64 const > const m_solidDensity;
  arrayView2d< real64 const > const m_fluidDensity;
  arrayView2d< real64 const > const m_fluidDensity_n;
  arrayView2d< real64 const > const m_dFluidDensity_dPressure;

  /// The rank-global fluid pressure array.
  arrayView1d< real64 const > const m_matrixPressure;

  /// The rank-global delta-fluid pressure array.
  arrayView2d< real64 const > const m_porosity_n;

  arrayView2d< real64 const > const m_tractionVec;

  arrayView3d< real64 const > const m_dTraction_dJump;

  arrayView1d< real64 const > const m_dTraction_dPressure;

  arrayView2d< real64 const > const m_nVec;

  arrayView2d< real64 const > const m_tVec1;

  arrayView2d< real64 const > const m_tVec2;

  arrayView2d< real64 const > const m_surfaceCenter;

  arrayView1d< real64 const > const m_surfaceArea;

  arrayView1d< real64 const > const m_elementVolume;

  arrayView1d< real64 const > const m_deltaVolume;

  SortedArrayView< localIndex const > const m_fracturedElems;

  ArrayOfArraysView< localIndex const > const m_cellsToEmbeddedSurfaces;

  /// The gravity vector.
  real64 const m_gravityVector[3];
  real64 const m_gravityAcceleration;

};


using SinglePhaseKernelFactory = finiteElement::KernelFactory< SinglePhase,
                                                               EmbeddedSurfaceSubRegion const &,
                                                               arrayView1d< globalIndex const > const,
                                                               arrayView1d< globalIndex const > const,
                                                               string const,
                                                               globalIndex const,
                                                               CRSMatrixView< real64, globalIndex const > const,
                                                               arrayView1d< real64 > const,
                                                               real64 const (&)[3],
                                                               string const >;

/**
 * @brief A struct to perform volume, aperture and fracture traction updates
 */
struct StateUpdateKernel
{

  /**
   * @brief Launch the kernel function doing volume, aperture and fracture traction updates
   * @tparam POLICY the type of policy used in the kernel launch
   * @tparam CONTACT_WRAPPER the type of contact wrapper doing the fracture traction updates
   * @param[in] size the size of the subregion
   * @param[in] contactWrapper the wrapper implementing the contact relationship
   * @param[in] dispJump the displacement jump
   * @param[in] pressure the pressure
   * @param[in] area the area
   * @param[in] volume the volume
   * @param[out] deltaVolume the change in volume
   * @param[out] aperture the aperture
   * @param[out] hydraulicAperture the effecture aperture
   * @param[out] fractureTraction the fracture traction
   * @param[out] dFractureTraction_dPressure the derivative of the fracture traction wrt pressure
   */
  template< typename POLICY, typename POROUS_WRAPPER >
  static void
  launch( localIndex const size,
          ContactBase::KernelWrapper const & contactWrapper,
          POROUS_WRAPPER const & porousMaterialWrapper,
          arrayView2d< real64 const > const & dispJump,
          arrayView1d< real64 const > const & pressure,
          arrayView1d< real64 const > const & area,
          arrayView1d< real64 const > const & volume,
          arrayView1d< real64 > const & deltaVolume,
          arrayView1d< real64 > const & aperture,
          arrayView1d< real64 const > const & oldHydraulicAperture,
          arrayView1d< real64 > const & hydraulicAperture,
          arrayView2d< real64 > const & fractureTraction,
          arrayView1d< real64 > const & dFractureTraction_dPressure )
  {
    forAll< POLICY >( size, [=] GEOSX_HOST_DEVICE ( localIndex const k )
    {
      // update aperture to be equal to the normal displacement jump
      aperture[k] = dispJump[k][0]; // the first component of the jump is the normal one.

      real64 dHydraulicAperture_dAperture = 0;
      hydraulicAperture[k] = contactWrapper.computeHydraulicAperture( aperture[k],
                                                                      dHydraulicAperture_dAperture );

      deltaVolume[k] = hydraulicAperture[k] * area[k] - volume[k];

      real64 const jump[3] = LVARRAY_TENSOROPS_INIT_LOCAL_3 ( dispJump[k] );
      real64 const traction[3] = LVARRAY_TENSOROPS_INIT_LOCAL_3 ( fractureTraction[k] );

<<<<<<< HEAD
      porousMaterialWrapper.updateStateFromPressureApertureJumpAndTraction( k, 0, pressure[k], deltaPressure[k],
                                                                            oldHydraulicAperture[k], hydraulicAperture[k],
                                                                            jump, traction );
=======
      porousMaterialWrapper.updateStateFromPressureApertureAndJump( k, 0, pressure[k], oldHydraulicAperture[k], hydraulicAperture[k], jump );
>>>>>>> 7f0d291e

      // traction on the fracture to include the pressure contribution
      contactWrapper.addPressureToTraction( pressure[k],
                                            fractureTraction[k],
                                            dFractureTraction_dPressure[k] );
    } );
  }
};

} // namespace poromechanicsEFEMKernels

} /* namespace geosx */

#include "finiteElement/kernelInterface/SparsityKernelBase.hpp"

#endif // GEOSX_PHYSICSSOLVERS_MULTIPHYSICS_SINGLEPHASEPOROMECHANICSKERNEL_HPP_<|MERGE_RESOLUTION|>--- conflicted
+++ resolved
@@ -636,13 +636,9 @@
       real64 const jump[3] = LVARRAY_TENSOROPS_INIT_LOCAL_3 ( dispJump[k] );
       real64 const traction[3] = LVARRAY_TENSOROPS_INIT_LOCAL_3 ( fractureTraction[k] );
 
-<<<<<<< HEAD
       porousMaterialWrapper.updateStateFromPressureApertureJumpAndTraction( k, 0, pressure[k], deltaPressure[k],
                                                                             oldHydraulicAperture[k], hydraulicAperture[k],
                                                                             jump, traction );
-=======
-      porousMaterialWrapper.updateStateFromPressureApertureAndJump( k, 0, pressure[k], oldHydraulicAperture[k], hydraulicAperture[k], jump );
->>>>>>> 7f0d291e
 
       // traction on the fracture to include the pressure contribution
       contactWrapper.addPressureToTraction( pressure[k],
