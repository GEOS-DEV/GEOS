/*
 * ------------------------------------------------------------------------------------------------------------
 * SPDX-License-Identifier: LGPL-2.1-only
 *
 * Copyright (c) 2018-2020 Lawrence Livermore National Security LLC
 * Copyright (c) 2018-2020 The Board of Trustees of the Leland Stanford Junior University
 * Copyright (c) 2018-2020 TotalEnergies
 * Copyright (c) 2019-     GEOSX Contributors
 * All rights reserved
 *
 * See top level LICENSE, COPYRIGHT, CONTRIBUTORS, NOTICE, and ACKNOWLEDGEMENTS files for details.
 * ------------------------------------------------------------------------------------------------------------
 */

/**
 * @file SinglePhaseReservoirAndWells.hpp
 *
 */

#ifndef GEOS_PHYSICSSOLVERS_MULTIPHYSICS_SINGLEPHASERESERVOIRANDWELLS_HPP_
#define GEOS_PHYSICSSOLVERS_MULTIPHYSICS_SINGLEPHASERESERVOIRANDWELLS_HPP_

#include "physicsSolvers/multiphysics/CoupledReservoirAndWellsBase.hpp"
#include "physicsSolvers/fluidFlow/wells/SinglePhaseWell.hpp"

namespace geos
{

template< typename SINGLEPHASE_RESERVOIR_SOLVER = SinglePhaseBase >
class SinglePhaseReservoirAndWells : public CoupledReservoirAndWellsBase< SINGLEPHASE_RESERVOIR_SOLVER,
                                                                          SinglePhaseWell >
{
public:

  using Base = CoupledReservoirAndWellsBase< SINGLEPHASE_RESERVOIR_SOLVER,
                                             SinglePhaseWell >;
  using Base::m_solvers;
  using Base::m_linearSolverParameters;

  /**
   * @brief main constructor for ManagedGroup Objects
   * @param name the name of this instantiation of ManagedGroup in the repository
   * @param parent the parent group of this instantiation of ManagedGroup
   */
  SinglePhaseReservoirAndWells( const string & name,
                                dataRepository::Group * const parent );

  /**
   * @brief default destructor
   */
  virtual ~SinglePhaseReservoirAndWells() override;

  /**
   * @brief name of the node manager in the object catalog
   * @return string that contains the catalog name to generate a new NodeManager object through the object catalog.
   */
  static string catalogName();
  /**
   * @copydoc SolverBase::getCatalogName()
   */
  string getCatalogName() const override { return catalogName(); }

  virtual void addCouplingSparsityPattern( DomainPartition const & domain,
                                           DofManager const & dofManager,
                                           SparsityPatternView< globalIndex > const & pattern ) const override;

  virtual void assembleCouplingTerms( real64 const time_n,
                                      real64 const dt,
                                      DomainPartition const & domain,
                                      DofManager const & dofManager,
                                      CRSMatrixView< real64, globalIndex const > const & localMatrix,
                                      arrayView1d< real64 > const & localRhs ) override;

  void
  assembleFluxTerms( real64 const dt,
                     DomainPartition const & domain,
                     DofManager const & dofManager,
                     CRSMatrixView< real64, globalIndex const > const & localMatrix,
                     arrayView1d< real64 > const & localRhs ) const
  { flowSolver()->assembleFluxTerms( dt, domain, dofManager, localMatrix, localRhs );  }
<<<<<<< HEAD
  void
  assembleHydrofracFluxTerms( real64 const time_n,
                              real64 const dt,
                              DomainPartition const & domain,
                              DofManager const & dofManager,
                              CRSMatrixView< real64, globalIndex const > const & localMatrix,
                              arrayView1d< real64 > const & localRhs,
                              CRSMatrixView< real64, localIndex const > const & dR_dAper )
  { flowSolver()->assembleHydrofracFluxTerms( time_n, dt, domain, dofManager, localMatrix, localRhs, dR_dAper ); }

  template< typename SUBREGION_TYPE >
  void accumulationAssemblyLaunch( DofManager const & dofManager,
                                   SUBREGION_TYPE const & subRegion,
                                   CRSMatrixView< real64, globalIndex const > const & localMatrix,
                                   arrayView1d< real64 > const & localRhs )
  { flowSolver()->accumulationAssemblyLaunch( dofManager, subRegion, localMatrix, localRhs ); }

  void setKeepFlowVariablesConstantDuringInitStep( bool const keepFlowVariablesConstantDuringInitStep )
  { flowSolver()->setKeepFlowVariablesConstantDuringInitStep( keepFlowVariablesConstantDuringInitStep ); }
=======

  void keepFlowVariablesConstantDuringInitStep( bool const keepFlowVariablesConstantDuringInitStep )
  { flowSolver()->keepFlowVariablesConstantDuringInitStep( keepFlowVariablesConstantDuringInitStep ); }
>>>>>>> 39becd01

  void updateFluidState( ElementSubRegionBase & subRegion ) const
  { flowSolver()->updateFluidState( subRegion ); }
  void updatePorosityAndPermeability( CellElementSubRegion & subRegion ) const
  { flowSolver()->updatePorosityAndPermeability( subRegion ); }
  void updateSolidInternalEnergyModel( ObjectManagerBase & dataGroup ) const
  { flowSolver()->updateSolidInternalEnergyModel( dataGroup ); }

  integer & isThermal() { return flowSolver()->isThermal(); }

  void enableFixedStressPoromechanicsUpdate() { flowSolver()->enableFixedStressPoromechanicsUpdate(); }

  virtual void saveSequentialIterationState( DomainPartition & domain ) override { flowSolver()->saveSequentialIterationState( domain ); }

  void prepareStencilWeights( DomainPartition & domain ) const
  { flowSolver()->prepareStencilWeights( domain ); }
  void updateStencilWeights( DomainPartition & domain ) const
  { flowSolver()->updateStencilWeights( domain ); }

protected:

  virtual void initializePreSubGroups() override;

  virtual void initializePostInitialConditionsPreSubGroups() override;

private:

  SinglePhaseBase * flowSolver() const;

  void setMGRStrategy();

};

} /* namespace geos */

#endif /* GEOS_PHYSICSSOLVERS_MULTIPHYSICS_SINGLEPHASERESERVOIRANDWELLS_HPP_ */<|MERGE_RESOLUTION|>--- conflicted
+++ resolved
@@ -78,7 +78,7 @@
                      CRSMatrixView< real64, globalIndex const > const & localMatrix,
                      arrayView1d< real64 > const & localRhs ) const
   { flowSolver()->assembleFluxTerms( dt, domain, dofManager, localMatrix, localRhs );  }
-<<<<<<< HEAD
+
   void
   assembleHydrofracFluxTerms( real64 const time_n,
                               real64 const dt,
@@ -98,11 +98,6 @@
 
   void setKeepFlowVariablesConstantDuringInitStep( bool const keepFlowVariablesConstantDuringInitStep )
   { flowSolver()->setKeepFlowVariablesConstantDuringInitStep( keepFlowVariablesConstantDuringInitStep ); }
-=======
-
-  void keepFlowVariablesConstantDuringInitStep( bool const keepFlowVariablesConstantDuringInitStep )
-  { flowSolver()->keepFlowVariablesConstantDuringInitStep( keepFlowVariablesConstantDuringInitStep ); }
->>>>>>> 39becd01
 
   void updateFluidState( ElementSubRegionBase & subRegion ) const
   { flowSolver()->updateFluidState( subRegion ); }
