--- conflicted
+++ resolved
@@ -492,14 +492,11 @@
 
       if( isConverged )
       {
-<<<<<<< HEAD
-=======
         // Save time step statistics for the subsolvers
         forEachArgInTuple( m_solvers, [&]( auto & solver, auto )
         {
           solver->getSolverStatistics().saveTimeStepStatistics();
         } );
->>>>>>> 86934096
         // get out of the time loop
         break;
       }
