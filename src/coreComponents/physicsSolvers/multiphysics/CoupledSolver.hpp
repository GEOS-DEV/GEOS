--- conflicted
+++ resolved
@@ -427,37 +427,19 @@
     integer & iter = solverParams.m_numNewtonIterations;
     iter = 0;
     bool isConverged = false;
-<<<<<<< HEAD
     real64 dtReturn = dt;
+
+    // Reset the states of all solvers if any of them had to restart
+    forEachArgInTuple( m_solvers, [&]( auto & solver, auto )
+    {
+      solver->resetStateToBeginningOfStep( domain );
+      solver->getSolverStatistics().initializeTimeStepStatistics();     // initialize counters for subsolvers
+    } );
+    resetStateToBeginningOfStep( domain );
+
     /// Sequential coupling loop
     while( iter < solverParams.m_maxIterNewton )
     {
-      if( iter == 0 )
-      {
-        // Reset the states of all solvers if any of them had to restart
-        forEachArgInTuple( m_solvers, [&]( auto & solver,
-                                           auto )
-        {
-          solver->resetStateToBeginningOfStep( domain );
-          solver->getSolverStatistics().initializeTimeStepStatistics(); // initialize counters for subsolvers
-        } );
-        resetStateToBeginningOfStep( domain );
-      }
-
-=======
-
-    // Reset the states of all solvers if any of them had to restart
-    forEachArgInTuple( m_solvers, [&]( auto & solver, auto )
-    {
-      solver->resetStateToBeginningOfStep( domain );
-      solver->getSolverStatistics().initializeTimeStepStatistics();     // initialize counters for subsolvers
-    } );
-    resetStateToBeginningOfStep( domain );
-
-    /// Sequential coupling loop
-    while( iter < solverParams.m_maxIterNewton )
-    {
->>>>>>> b65466dd
       // Increment the solver statistics for reporting purposes
       // Pass a "0" as argument (0 linear iteration) to skip the output of linear iteration stats at the end
       m_solverStatistics.logNonlinearIteration( 0 );
@@ -503,15 +485,11 @@
         } );
         break;
       }
-<<<<<<< HEAD
-
-=======
       else
       {
         finishSequentialIteration( iter, domain );
       }
->>>>>>> b65466dd
-      // Add convergence check:
+
       ++iter;
     }
 
