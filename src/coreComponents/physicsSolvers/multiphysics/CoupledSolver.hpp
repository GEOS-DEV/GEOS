/*
 * ------------------------------------------------------------------------------------------------------------
 * SPDX-License-Identifier: LGPL-2.1-only
 *
 * Copyright (c) 2016-2024 Lawrence Livermore National Security LLC
 * Copyright (c) 2018-2024 Total, S.A
 * Copyright (c) 2018-2024 The Board of Trustees of the Leland Stanford Junior University
 * Copyright (c) 2023-2024 Chevron
 * Copyright (c) 2019-     GEOS/GEOSX Contributors
 * All rights reserved
 *
 * See top level LICENSE, COPYRIGHT, CONTRIBUTORS, NOTICE, and ACKNOWLEDGEMENTS files for details.
 * ------------------------------------------------------------------------------------------------------------
 */

/**
 * @file CoupledSolver.hpp
 *
 */

#ifndef GEOS_PHYSICSSOLVERS_MULTIPHYSICS_COUPLEDSOLVER_HPP_
#define GEOS_PHYSICSSOLVERS_MULTIPHYSICS_COUPLEDSOLVER_HPP_

#include "physicsSolvers/SolverBase.hpp"

#include <tuple>

namespace geos
{

template< typename ... SOLVERS >
class CoupledSolver : public SolverBase
{

public:

  /**
   * @brief main constructor for CoupledSolver Objects
   * @param name the name of this instantiation of CoupledSolver in the repository
   * @param parent the parent group of this instantiation of CoupledSolver
   */
  CoupledSolver( const string & name,
                 Group * const parent )
    : SolverBase( name, parent )
  {
    forEachArgInTuple( m_solvers, [&]( auto solver, auto idx )
    {
      using SolverType = TYPEOFPTR( solver );
      string const key = SolverType::coupledSolverAttributePrefix() + "SolverName";
      registerWrapper( key, &m_names[idx()] ).
        setRTTypeName( rtTypes::CustomTypes::groupNameRef ).
        setInputFlag( dataRepository::InputFlags::REQUIRED ).
        setDescription( "Name of the " + SolverType::coupledSolverAttributePrefix() + " solver used by the coupled solver" );
    } );

    this->getWrapper< string >( SolverBase::viewKeyStruct::discretizationString() ).
      setInputFlag( dataRepository::InputFlags::FALSE );
  }

  /// deleted copy constructor
  CoupledSolver( CoupledSolver const & ) = delete;

  /// default move constructor
  CoupledSolver( CoupledSolver && ) = default;

  /// deleted assignment operator
  CoupledSolver & operator=( CoupledSolver const & ) = delete;

  /// deleted move operator
  CoupledSolver & operator=( CoupledSolver && ) = delete;


  /**
   * @brief Utility function to set the subsolvers pointers using the names provided by the user
   */
  void
  setSubSolvers()
  {
    forEachArgInTuple( m_solvers, [&]( auto & solver, auto idx )
    {
      using SolverPtr = TYPEOFREF( solver );
      using SolverType = TYPEOFPTR( SolverPtr {} );
      auto const & solverName = m_names[idx()];
      auto const & solverType = LvArray::system::demangleType< SolverType >();
      solver = this->getParent().template getGroupPointer< SolverType >( solverName );
      GEOS_THROW_IF( solver == nullptr,
                     GEOS_FMT( "{}: Could not find solver '{}' of type {}",
                               getDataContext(),
                               solverName, solverType ),
                     InputError );
      GEOS_LOG_LEVEL_RANK_0( 1, GEOS_FMT( "{}: found {} solver named {}", getName(), solver->getCatalogName(), solverName ) );
    } );
  }


  /**
   * @brief Utility function to set the coupling between degrees of freedom
   * @param[in] domain the domain partition
   * @param[in] dofManager the dof manager
   */
  virtual void
  setupCoupling( DomainPartition const & domain,
                 DofManager & dofManager ) const
  { GEOS_UNUSED_VAR( domain, dofManager ); }

  /**
   * @brief Utility function to compute coupling terms
   * @param[in] time_n the time at the beginning of the time step
   * @param[in] dt the time step size
   * @param[in] domain the domain partition
   * @paran[in] dofManager the degree of freedom manager
   * @param[in] localMatrix the local matrix
   * @param[in] localRhs the local rhs
   */
  virtual void
  assembleCouplingTerms( real64 const time_n,
                         real64 const dt,
                         DomainPartition const & domain,
                         DofManager const & dofManager,
                         CRSMatrixView< real64, globalIndex const > const & localMatrix,
                         arrayView1d< real64 > const & localRhs )
  { GEOS_UNUSED_VAR( time_n, dt, domain, dofManager, localMatrix, localRhs ); }

  /**
   * @defgroup Solver Interface Functions
   *
   * These functions provide the primary interface that is required for derived classes
   */
  /**@{*/

  void
  setupDofs( DomainPartition const & domain,
             DofManager & dofManager ) const override
  {
    forEachArgInTuple( m_solvers, [&]( auto & solver, auto )
    {
      solver->setupDofs( domain, dofManager );
    } );

    setupCoupling( domain, dofManager );
  }

  virtual void
  implicitStepSetup( real64 const & time_n,
                     real64 const & dt,
                     DomainPartition & domain ) override
  {
<<<<<<< HEAD
    // std::cout << "In CoupledSolver::implicitStepSetup: " << std::endl;

=======
>>>>>>> 1dc1c139
    forEachArgInTuple( m_solvers, [&]( auto & solver, auto )
    {
      solver->implicitStepSetup( time_n, dt, domain );
    } );
  }

  virtual void
  implicitStepComplete( real64 const & time_n,
                        real64 const & dt,
                        DomainPartition & domain ) override
  {
<<<<<<< HEAD
    // std::cout << "In CoupledSolver::implicitStepComplete:" << std::endl;
    
=======
>>>>>>> 1dc1c139
    forEachArgInTuple( m_solvers, [&]( auto & solver, auto )
    {
      solver->implicitStepComplete( time_n, dt, domain );
    } );
  }

  // general version of assembleSystem function, keep in mind many solvers will override it
  virtual void
  assembleSystem( real64 const time_n,
                  real64 const dt,
                  DomainPartition & domain,
                  DofManager const & dofManager,
                  CRSMatrixView< real64, globalIndex const > const & localMatrix,
                  arrayView1d< real64 > const & localRhs ) override
  {
    /// Fully-coupled assembly.

    // 1. Assemble matrix blocks of each individual solver
    forEachArgInTuple( m_solvers, [&]( auto & solver, auto )
    {
      solver->assembleSystem( time_n, dt, domain, dofManager, localMatrix, localRhs );
    } );

    // 2. Assemble coupling blocks
    assembleCouplingTerms( time_n, dt, domain, dofManager, localMatrix, localRhs );
  }

  virtual void
  applySystemSolution( DofManager const & dofManager,
                       arrayView1d< real64 const > const & localSolution,
                       real64 const scalingFactor,
                       real64 const dt,
                       DomainPartition & domain ) override
  {
    forEachArgInTuple( m_solvers, [&]( auto & solver, auto )
    {
      solver->applySystemSolution( dofManager, localSolution, scalingFactor, dt, domain );
    } );
  }

  virtual void
  updateState( DomainPartition & domain ) override
  {
<<<<<<< HEAD
    // std::cout << "In CoupledSolver::updateState: " << std::endl;

=======
>>>>>>> 1dc1c139
    forEachArgInTuple( m_solvers, [&]( auto & solver, auto )
    {
      solver->updateState( domain );
    } );
  }

  virtual void
  resetStateToBeginningOfStep( DomainPartition & domain ) override
  {
    forEachArgInTuple( m_solvers, [&]( auto & solver, auto )
    {
      solver->resetStateToBeginningOfStep( domain );
    } );
  }

  /// This method is meant to be kept final. Derived CoupledSolvers are expected, if needed,
  /// to override fullyCoupledSolverStep and/or sequentiallyCoupledSolverStep.
  real64
  solverStep( real64 const & time_n,
              real64 const & dt,
              int const cycleNumber,
              DomainPartition & domain ) override final
  {
    GEOS_MARK_FUNCTION;

    if( getNonlinearSolverParameters().couplingType() == NonlinearSolverParameters::CouplingType::FullyImplicit )
    {
      return fullyCoupledSolverStep( time_n, dt, cycleNumber, domain );
    }
    else if( getNonlinearSolverParameters().couplingType() == NonlinearSolverParameters::CouplingType::Sequential )
    {
      return sequentiallyCoupledSolverStep( time_n, dt, cycleNumber, domain );
    }
    else
    {
      GEOS_ERROR( getDataContext() << ": Invalid coupling type option." );
      return 0;
    }

  }


  virtual real64
  calculateResidualNorm( real64 const & time_n,
                         real64 const & dt,
                         DomainPartition const & domain,
                         DofManager const & dofManager,
                         arrayView1d< real64 const > const & localRhs ) override
  {
    real64 norm = 0.0;
    forEachArgInTuple( m_solvers, [&]( auto & solver, auto )
    {
      real64 const singlePhysicsNorm = solver->calculateResidualNorm( time_n, dt, domain, dofManager, localRhs );
      norm += singlePhysicsNorm * singlePhysicsNorm;
    } );

    return sqrt( norm );
  }

  virtual void
  applyBoundaryConditions( real64 const time_n,
                           real64 const dt,
                           DomainPartition & domain,
                           DofManager const & dofManager,
                           CRSMatrixView< real64, globalIndex const > const & localMatrix,
                           arrayView1d< real64 > const & localRhs ) override
  {
    forEachArgInTuple( m_solvers, [&]( auto & solver, auto )
    {
      solver->applyBoundaryConditions( time_n, dt, domain, dofManager, localMatrix, localRhs );
    } );
  }

  virtual bool
  checkSystemSolution( DomainPartition & domain,
                       DofManager const & dofManager,
                       arrayView1d< real64 const > const & localSolution,
                       real64 const scalingFactor ) override
  {
    bool validSolution = true;
    forEachArgInTuple( m_solvers, [&]( auto & solver, auto )
    {
      bool const validSinglePhysicsSolution = solver->checkSystemSolution( domain, dofManager, localSolution, scalingFactor );
      validSolution = validSolution && validSinglePhysicsSolution;
    } );
    return validSolution;
  }

  virtual real64
  scalingForSystemSolution( DomainPartition & domain,
                            DofManager const & dofManager,
                            arrayView1d< real64 const > const & localSolution ) override
  {
    real64 scalingFactor = 1e9;
    forEachArgInTuple( m_solvers, [&]( auto & solver, auto )
    {
      real64 const singlePhysicsScalingFactor = solver->scalingForSystemSolution( domain, dofManager, localSolution );
      scalingFactor = LvArray::math::min( scalingFactor, singlePhysicsScalingFactor );
    } );
    return scalingFactor;
  }

  virtual real64
  setNextDtBasedOnStateChange( real64 const & currentDt,
                               DomainPartition & domain ) override
  {
    real64 nextDt = LvArray::NumericLimits< real64 >::max;
    forEachArgInTuple( m_solvers, [&]( auto & solver, auto )
    {
      real64 const singlePhysicsNextDt =
        solver->setNextDtBasedOnStateChange( currentDt, domain );
      nextDt = LvArray::math::min( singlePhysicsNextDt, nextDt );
    } );
    return nextDt;
  }

  virtual real64 setNextDtBasedOnNewtonIter( real64 const & currentDt ) override
  {
    real64 nextDt = SolverBase::setNextDtBasedOnNewtonIter( currentDt );
    forEachArgInTuple( m_solvers, [&]( auto & solver, auto )
    {
      real64 const singlePhysicsNextDt =
        solver->setNextDtBasedOnNewtonIter( currentDt );
      nextDt = LvArray::math::min( singlePhysicsNextDt, nextDt );
    } );
    return nextDt;
  }

  virtual void cleanup( real64 const time_n,
                        integer const cycleNumber,
                        integer const eventCounter,
                        real64 const eventProgress,
                        DomainPartition & domain ) override
  {
    forEachArgInTuple( m_solvers, [&]( auto & solver, auto )
    {
      solver->cleanup( time_n, cycleNumber, eventCounter, eventProgress, domain );
    } );
    SolverBase::cleanup( time_n, cycleNumber, eventCounter, eventProgress, domain );
  }

  /**@}*/

  virtual bool checkSequentialSolutionIncrements( DomainPartition & domain ) const override
  {
    bool isConverged = true;
    forEachArgInTuple( m_solvers, [&]( auto & solver, auto )
    {
      isConverged &= solver->checkSequentialSolutionIncrements( domain );
    } );
    return isConverged;
  }

  virtual bool updateConfiguration( DomainPartition & domain ) override
  {
    std::cout << "In CoupledSolver::updateConfiguration: " << std::endl;
    
    bool result = true;
    forEachArgInTuple( m_solvers, [&]( auto & solver, auto )
    {
      result &= solver->updateConfiguration( domain );
    } );
    return result;
  }

  virtual void outputConfigurationStatistics( DomainPartition const & domain ) const override
  {
    forEachArgInTuple( m_solvers, [&]( auto & solver, auto )
    {
      solver->outputConfigurationStatistics( domain );
    } );
  }

  virtual void resetConfigurationToBeginningOfStep( DomainPartition & domain ) override
  {
    forEachArgInTuple( m_solvers, [&]( auto & solver, auto )
    {
      solver->resetConfigurationToBeginningOfStep( domain );
    } );
  }

  virtual bool resetConfigurationToDefault( DomainPartition & domain ) const override
  {
    bool result = true;
    forEachArgInTuple( m_solvers, [&]( auto & solver, auto )
    {
      result &= solver->resetConfigurationToDefault( domain );
    } );
    return result;
  }

protected:

  /**
   * @brief Fully coupled solution approach solution step.
   *
   * @param time_n the current time
   * @param dt timestep size
   * @param cycleNumber
   * @param domain the domain partition
   * @return real64 size of the accepted timestep
   */
  virtual real64 fullyCoupledSolverStep( real64 const & time_n,
                                         real64 const & dt,
                                         int const cycleNumber,
                                         DomainPartition & domain )
  {
    return SolverBase::solverStep( time_n, dt, cycleNumber, domain );
  }

  /**
   * @brief Sequentially coupled solver step. It solves a nonlinear system of
   * equations using a sequential approach.
   *
   * @param time_n the current time
   * @param dt timestep size
   * @param cycleNumber
   * @param domain the domain partition
   * @return real64 size of the accepted timestep
   */
  virtual real64 sequentiallyCoupledSolverStep( real64 const & time_n,
                                                real64 const & dt,
                                                int const cycleNumber,
                                                DomainPartition & domain )
  {
    GEOS_MARK_FUNCTION;

    // Only build the sparsity pattern if the mesh has changed
    Timestamp const meshModificationTimestamp = getMeshModificationTimestamp( domain );
    forEachArgInTuple( m_solvers, [&]( auto & solver, auto )
    {
      if( meshModificationTimestamp > solver->getSystemSetupTimestamp() )
      {
        solver->setupSystem( domain,
                             solver->getDofManager(),
                             solver->getLocalMatrix(),
                             solver->getSystemRhs(),
                             solver->getSystemSolution() );
        solver->setSystemSetupTimestamp( meshModificationTimestamp );
      }
    } );

    implicitStepSetup( time_n, dt, domain );

    NonlinearSolverParameters & solverParams = getNonlinearSolverParameters();
    integer const maxNumberDtCuts = solverParams.m_maxTimeStepCuts;
    real64 const dtCutFactor = solverParams.m_timeStepCutFactor;
    integer & dtAttempt = solverParams.m_numTimeStepAttempts;

    bool isConverged = false;
    // dt may be cut during the course of this step, so we are keeping a local
    // value to track the achieved dt for this step.
    real64 stepDt = dt;

    // outer loop attempts to apply full timestep, and managed the cutting of the timestep if
    // required.
    for( dtAttempt = 0; dtAttempt < maxNumberDtCuts; ++dtAttempt )
    {
      // TODO configuration loop

      // Reset the states of all solvers if any of them had to restart
      forEachArgInTuple( m_solvers, [&]( auto & solver, auto )
      {
        solver->resetStateToBeginningOfStep( domain );
        solver->getSolverStatistics().initializeTimeStepStatistics();     // initialize counters for subsolvers
      } );
      resetStateToBeginningOfStep( domain );

      integer & iter = solverParams.m_numNewtonIterations;

      /// Sequential coupling loop
      for( iter = 0; iter < solverParams.m_maxIterNewton; iter++ )
      {
        // Increment the solver statistics for reporting purposes
        // Pass a "0" as argument (0 linear iteration) to skip the output of linear iteration stats at the end
        m_solverStatistics.logNonlinearIteration( 0 );

        startSequentialIteration( iter, domain );

        // Solve the subproblems nonlinearly
        forEachArgInTuple( m_solvers, [&]( auto & solver, auto idx )
        {
          GEOS_LOG_LEVEL_RANK_0( 1, GEOS_FMT( "  Iteration {:2}: {}", iter + 1, solver->getName() ) );
          real64 solverDt = solver->nonlinearImplicitStep( time_n,
                                                           stepDt,
                                                           cycleNumber,
                                                           domain );

          // save fields (e.g. pressure and temperature) after inner solve
          solver->saveSequentialIterationState( domain );

          mapSolutionBetweenSolvers( domain, idx() );

          if( solverDt < stepDt ) // subsolver had to cut the time step
          {
            iter = 0; // restart outer loop
            stepDt = solverDt; // sync time step
          }
        } );

        // Check convergence of the outer loop
        isConverged = checkSequentialConvergence( iter,
                                                  time_n,
                                                  stepDt,
                                                  domain );

        if( isConverged )
        {
          // we still want to count current iteration
          ++iter;
          // exit outer loop
          break;
        }
        else
        {
          finishSequentialIteration( iter, domain );
        }
      }

      if( isConverged )
      {
        // Save time step statistics for the subsolvers
        forEachArgInTuple( m_solvers, [&]( auto & solver, auto )
        {
          solver->getSolverStatistics().saveTimeStepStatistics();
        } );
        // get out of the time loop
        break;
      }
      else
      {
        // cut timestep, go back to beginning of step and restart the Newton loop
        stepDt *= dtCutFactor;
        GEOS_LOG_LEVEL_RANK_0 ( 1, GEOS_FMT( "New dt = {}", stepDt ) );

        // notify the solver statistics counter that this is a time step cut
        m_solverStatistics.logTimeStepCut();
        forEachArgInTuple( m_solvers, [&]( auto & solver, auto )
        {
          solver->getSolverStatistics().logTimeStepCut();
        } );
      }
    }

    if( !isConverged )
    {
      GEOS_LOG_RANK_0( "Convergence not achieved." );

      if( m_nonlinearSolverParameters.m_allowNonConverged > 0 )
      {
        GEOS_LOG_RANK_0( "The accepted solution may be inaccurate." );
      }
      else
      {
        GEOS_ERROR( "Nonconverged solutions not allowed. Terminating..." );
      }
    }

    implicitStepComplete( time_n, stepDt, domain );

    return stepDt;
  }

  /**
   * @brief Maps the solution obtained from one solver to the fields used by the other solver(s)
   *
   * @param domain the domain partition
   * @param solverType the index of the solver withing this coupled solver.
   */
  virtual void mapSolutionBetweenSolvers( DomainPartition & domain,
                                          integer const solverType )
  {
    GEOS_UNUSED_VAR( domain, solverType );
  }

  virtual bool checkSequentialConvergence( int const & iter,
                                           real64 const & time_n,
                                           real64 const & dt,
                                           DomainPartition & domain )
  {
    NonlinearSolverParameters const & params = getNonlinearSolverParameters();
    bool isConverged = true;

    if( params.m_subcyclingOption == 0 )
    {
      GEOS_LOG_LEVEL_RANK_0( 1, "***** Single Pass solver, no subcycling *****" );
    }
    else
    {
      GEOS_LOG_LEVEL_RANK_0( 1, GEOS_FMT( "  Iteration {:2}: outer-loop convergence check", iter + 1 ) );

      if( params.sequentialConvergenceCriterion() == NonlinearSolverParameters::SequentialConvergenceCriterion::ResidualNorm )
      {
        real64 residualNorm = 0;

        // loop over all the single-physics solvers
        forEachArgInTuple( m_solvers, [&]( auto & solver, auto )
        {

          solver->getLocalMatrix().toViewConstSizes().zero();
          solver->getSystemRhs().zero();
          arrayView1d< real64 > const localRhs = solver->getSystemRhs().open();

          // for each solver, we have to recompute the residual (and Jacobian, although not necessary)
          solver->assembleSystem( time_n,
                                  dt,
                                  domain,
                                  solver->getDofManager(),
                                  solver->getLocalMatrix().toViewConstSizes(),
                                  localRhs );
          solver->applyBoundaryConditions( time_n,
                                           dt,
                                           domain,
                                           solver->getDofManager(),
                                           solver->getLocalMatrix().toViewConstSizes(),
                                           localRhs );
          solver->getSystemRhs().close();

          // once this is done, we recompute the single-physics residual
          real64 const singlePhysicsNorm =
            solver->calculateResidualNorm( time_n,
                                           dt,
                                           domain,
                                           solver->getDofManager(),
                                           solver->getSystemRhs().values() );
          residualNorm += singlePhysicsNorm * singlePhysicsNorm;
        } );

        // finally, we perform the convergence check on the multiphysics residual
        residualNorm = sqrt( residualNorm );
        GEOS_LOG_LEVEL_RANK_0( 1, GEOS_FMT( "        ( R ) = ( {:4.2e} )", residualNorm ) );
        isConverged = ( residualNorm < params.m_newtonTol );

      }
      else if( params.sequentialConvergenceCriterion() == NonlinearSolverParameters::SequentialConvergenceCriterion::NumberOfNonlinearIterations )
      {
        // TODO also make recursive?
        forEachArgInTuple( m_solvers, [&]( auto & solver, auto )
        {
          NonlinearSolverParameters const & singlePhysicsParams = solver->getNonlinearSolverParameters();
          if( singlePhysicsParams.m_numNewtonIterations > singlePhysicsParams.m_minIterNewton )
          {
            isConverged = false;
          }
        } );
      }
      else if( params.sequentialConvergenceCriterion() == NonlinearSolverParameters::SequentialConvergenceCriterion::SolutionIncrements )
      {
        isConverged = checkSequentialSolutionIncrements( domain );
      }
      else
      {
        GEOS_ERROR( getDataContext() << ": Invalid sequential convergence criterion." );
      }

      if( isConverged )
      {
        GEOS_LOG_LEVEL_RANK_0( 1, GEOS_FMT( "***** The iterative coupling has converged in {} iteration(s) *****", iter + 1 ) );
      }
    }
    return isConverged;
  }

  virtual void
  postInputInitialization() override
  {
    setSubSolvers();

    bool const isSequential = getNonlinearSolverParameters().couplingType() == NonlinearSolverParameters::CouplingType::Sequential;
    bool const usesLineSearch = getNonlinearSolverParameters().m_lineSearchAction != NonlinearSolverParameters::LineSearchAction::None;
    GEOS_THROW_IF( isSequential && usesLineSearch,
                   GEOS_FMT( "{}: line search is not supported by the coupled solver when {} is set to `{}`. Please set {} to `{}` to remove this error",
                             getWrapperDataContext( NonlinearSolverParameters::viewKeysStruct::couplingTypeString() ),
                             NonlinearSolverParameters::viewKeysStruct::couplingTypeString(),
                             EnumStrings< NonlinearSolverParameters::CouplingType >::toString( NonlinearSolverParameters::CouplingType::Sequential ),
                             NonlinearSolverParameters::viewKeysStruct::lineSearchActionString(),
                             EnumStrings< NonlinearSolverParameters::LineSearchAction >::toString( NonlinearSolverParameters::LineSearchAction::None ) ),
                   InputError );

    if( !isSequential )
    {
      synchronizeNonlinearSolverParameters();
    }

    if( m_nonlinearSolverParameters.m_nonlinearAccelerationType != NonlinearSolverParameters::NonlinearAccelerationType::None )
      validateNonlinearAcceleration();
  }

  virtual void validateNonlinearAcceleration()
  {
    GEOS_THROW ( GEOS_FMT( "{}: Nonlinear acceleration {} is not supported by {} solver '{}'",
                           getWrapperDataContext( NonlinearSolverParameters::viewKeysStruct::nonlinearAccelerationTypeString() ),
                           EnumStrings< NonlinearSolverParameters::NonlinearAccelerationType >::toString( m_nonlinearSolverParameters.m_nonlinearAccelerationType ),
                           getCatalogName(), getName()),
                 InputError );
  }

  virtual void
  synchronizeNonlinearSolverParameters() override
  {
    forEachArgInTuple( m_solvers, [&]( auto & solver, auto )
    {
      solver->getNonlinearSolverParameters() = getNonlinearSolverParameters();
    } );
  }

  virtual void startSequentialIteration( integer const & iter,
                                         DomainPartition & domain )
  {
    GEOS_UNUSED_VAR( iter, domain );
  }

  virtual void finishSequentialIteration( integer const & iter,
                                          DomainPartition & domain )
  {
    GEOS_UNUSED_VAR( iter, domain );
  }

protected:

  /// Pointers of the single-physics solvers
  std::tuple< SOLVERS *... > m_solvers;

  /// Names of the single-physics solvers
  std::array< string, sizeof...( SOLVERS ) > m_names;
};

} /* namespace geos */

#endif /* GEOS_PHYSICSSOLVERS_MULTIPHYSICS_COUPLEDSOLVER_HPP_ */<|MERGE_RESOLUTION|>--- conflicted
+++ resolved
@@ -145,11 +145,6 @@
                      real64 const & dt,
                      DomainPartition & domain ) override
   {
-<<<<<<< HEAD
-    // std::cout << "In CoupledSolver::implicitStepSetup: " << std::endl;
-
-=======
->>>>>>> 1dc1c139
     forEachArgInTuple( m_solvers, [&]( auto & solver, auto )
     {
       solver->implicitStepSetup( time_n, dt, domain );
@@ -161,11 +156,6 @@
                         real64 const & dt,
                         DomainPartition & domain ) override
   {
-<<<<<<< HEAD
-    // std::cout << "In CoupledSolver::implicitStepComplete:" << std::endl;
-    
-=======
->>>>>>> 1dc1c139
     forEachArgInTuple( m_solvers, [&]( auto & solver, auto )
     {
       solver->implicitStepComplete( time_n, dt, domain );
@@ -209,11 +199,6 @@
   virtual void
   updateState( DomainPartition & domain ) override
   {
-<<<<<<< HEAD
-    // std::cout << "In CoupledSolver::updateState: " << std::endl;
-
-=======
->>>>>>> 1dc1c139
     forEachArgInTuple( m_solvers, [&]( auto & solver, auto )
     {
       solver->updateState( domain );
