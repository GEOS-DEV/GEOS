/*
 * ------------------------------------------------------------------------------------------------------------
 * SPDX-License-Identifier: LGPL-2.1-only
 *
 * Copyright (c) 2018-2020 Lawrence Livermore National Security LLC
 * Copyright (c) 2018-2020 The Board of Trustees of the Leland Stanford Junior University
 * Copyright (c) 2018-2020 TotalEnergies
 * Copyright (c) 2019-     GEOSX Contributors
 * All rights reserved
 *
 * See top level LICENSE, COPYRIGHT, CONTRIBUTORS, NOTICE, and ACKNOWLEDGEMENTS files for details.
 * ------------------------------------------------------------------------------------------------------------
 */

/**
 * @file CoupledSolver.hpp
 *
 */

#ifndef GEOS_PHYSICSSOLVERS_MULTIPHYSICS_COUPLEDSOLVER_HPP_
#define GEOS_PHYSICSSOLVERS_MULTIPHYSICS_COUPLEDSOLVER_HPP_

#include "physicsSolvers/SolverBase.hpp"
#include "constitutive/solid/PorousSolid.hpp"

#include <tuple>

namespace geos
{

template< typename ... SOLVERS >
class CoupledSolver : public SolverBase
{

public:

  /**
   * @brief main constructor for CoupledSolver Objects
   * @param name the name of this instantiation of CoupledSolver in the repository
   * @param parent the parent group of this instantiation of CoupledSolver
   */
  CoupledSolver( const string & name,
                 Group * const parent )
    : SolverBase( name, parent )
  {
    forEachArgInTuple( m_solvers, [&]( auto solver, auto idx )
    {
      using SolverType = TYPEOFPTR( solver );
      string const key = SolverType::coupledSolverAttributePrefix() + "SolverName";
      registerWrapper( key, &m_names[idx()] ).
        setInputFlag( dataRepository::InputFlags::REQUIRED ).
        setDescription( "Name of the " + SolverType::coupledSolverAttributePrefix() + " solver used by the coupled solver" );
    } );

    this->getWrapper< string >( SolverBase::viewKeyStruct::discretizationString() ).
      setInputFlag( dataRepository::InputFlags::FALSE );
    
    // rm laterr
    // m_disp( nodeManager.getField< fields::solidMechanics::totalDisplacement >() );
  }

  /// deleted copy constructor
  CoupledSolver( CoupledSolver const & ) = delete;

  /// default move constructor
  CoupledSolver( CoupledSolver && ) = default;

  /// deleted assignment operator
  CoupledSolver & operator=( CoupledSolver const & ) = delete;

  /// deleted move operator
  CoupledSolver & operator=( CoupledSolver && ) = delete;


  /**
   * @brief Utility function to set the subsolvers pointers using the names provided by the user
   */
  void
  setSubSolvers()
  {
    forEachArgInTuple( m_solvers, [&]( auto & solver, auto idx )
    {
      using SolverPtr = TYPEOFREF( solver );
      using SolverType = TYPEOFPTR( SolverPtr {} );
      solver = this->getParent().template getGroupPointer< SolverType >( m_names[idx()] );
      GEOS_THROW_IF( solver == nullptr,
                     GEOS_FMT( "Could not find solver '{}' of type {}",
                               m_names[idx()], LvArray::system::demangleType< SolverType >() ),
                     InputError );
    } );
  }


  /**
   * @brief Utility function to set the coupling between degrees of freedom
   * @param[in] domain the domain partition
   * @param[in] dofManager the dof manager
   */
  virtual void
  setupCoupling( DomainPartition const & domain,
                 DofManager & dofManager ) const
  { GEOS_UNUSED_VAR( domain, dofManager ); }

  /**
   * @brief Utility function to compute coupling terms
   * @param[in] time_n the time at the beginning of the time step
   * @param[in] dt the time step size
   * @param[in] domain the domain partition
   * @paran[in] dofManager the degree of freedom manager
   * @param[in] localMatrix the local matrix
   * @param[in] localRhs the local rhs
   */
  virtual void
  assembleCouplingTerms( real64 const time_n,
                         real64 const dt,
                         DomainPartition const & domain,
                         DofManager const & dofManager,
                         CRSMatrixView< real64, globalIndex const > const & localMatrix,
                         arrayView1d< real64 > const & localRhs )
  { GEOS_UNUSED_VAR( time_n, dt, domain, dofManager, localMatrix, localRhs ); }

  /**
   * @defgroup Solver Interface Functions
   *
   * These functions provide the primary interface that is required for derived classes
   */
  /**@{*/

  void
  setupDofs( DomainPartition const & domain,
             DofManager & dofManager ) const override
  {
    forEachArgInTuple( m_solvers, [&]( auto & solver, auto )
    {
      solver->setupDofs( domain, dofManager );
    } );

    setupCoupling( domain, dofManager );
  }

  virtual void
  implicitStepSetup( real64 const & time_n,
                     real64 const & dt,
                     DomainPartition & domain ) override
  {
    forEachArgInTuple( m_solvers, [&]( auto & solver, auto )
    {
      solver->implicitStepSetup( time_n, dt, domain );
    } );
  }

  virtual void
  implicitStepComplete( real64 const & time_n,
                        real64 const & dt,
                        DomainPartition & domain ) override
  {
    forEachArgInTuple( m_solvers, [&]( auto & solver, auto )
    {
      solver->implicitStepComplete( time_n, dt, domain );
    } );
  }

  virtual void
  assembleSystem( real64 const time_n,
                  real64 const dt,
                  DomainPartition & domain,
                  DofManager const & dofManager,
                  CRSMatrixView< real64, globalIndex const > const & localMatrix,
                  arrayView1d< real64 > const & localRhs ) override
  {
    /// Fully-coupled assembly.

    // 1. we sync the nonlinear convergence history. The coupled solver parameters are the one being
    // used. We want to propagate the info to subsolvers. It can be important for solvers that
    // have special treatment for specific iterations.
    synchronizeNonLinearParameters();

    // 2. Assemble matrix blocks of each individual solver
    forEachArgInTuple( m_solvers, [&]( auto & solver, auto )
    {
      solver->assembleSystem( time_n, dt, domain, dofManager, localMatrix, localRhs );
    } );

    // 3. Assemble coupling blocks
    assembleCouplingTerms( time_n, dt, domain, dofManager, localMatrix, localRhs );
  }

  virtual void
  applySystemSolution( DofManager const & dofManager,
                       arrayView1d< real64 const > const & localSolution,
                       real64 const scalingFactor,
                       DomainPartition & domain ) override
  {
    forEachArgInTuple( m_solvers, [&]( auto & solver, auto )
    {
      solver->applySystemSolution( dofManager, localSolution, scalingFactor, domain );
    } );
  }

  virtual void
  updateState( DomainPartition & domain ) override
  {
    forEachArgInTuple( m_solvers, [&]( auto & solver, auto )
    {
      solver->updateState( domain );
    } );
  }

  virtual void
  resetStateToBeginningOfStep( DomainPartition & domain ) override
  {
    forEachArgInTuple( m_solvers, [&]( auto & solver, auto )
    {
      solver->resetStateToBeginningOfStep( domain );
    } );
  }

  /// This method is meant to be kept final. Derived CoupledSolvers are expected, if needed,
  /// to override fullyCoupledSolverStep and/or sequentiallyCoupledSolverStep.
  real64
  solverStep( real64 const & time_n,
              real64 const & dt,
              int const cycleNumber,
              DomainPartition & domain ) override final
  {
    GEOS_MARK_FUNCTION;

    if( getNonlinearSolverParameters().couplingType() == NonlinearSolverParameters::CouplingType::FullyImplicit )
    {
      return fullyCoupledSolverStep( time_n, dt, cycleNumber, domain );
    }
    else if( getNonlinearSolverParameters().couplingType() == NonlinearSolverParameters::CouplingType::Sequential )
    {
      return sequentiallyCoupledSolverStep( time_n, dt, cycleNumber, domain );
    }
    else
    {
      GEOS_ERROR( "Invalid coupling type option." );
      return 0;
    }

  }


  virtual real64
  calculateResidualNorm( real64 const & time_n,
                         real64 const & dt,
                         DomainPartition const & domain,
                         DofManager const & dofManager,
                         arrayView1d< real64 const > const & localRhs ) override
  {
    real64 norm = 0.0;
    forEachArgInTuple( m_solvers, [&]( auto & solver, auto )
    {
      real64 const singlePhysicsNorm = solver->calculateResidualNorm( time_n, dt, domain, dofManager, localRhs );
      norm += singlePhysicsNorm * singlePhysicsNorm;
    } );

    return sqrt( norm );
  }

  virtual void
  applyBoundaryConditions( real64 const time_n,
                           real64 const dt,
                           DomainPartition & domain,
                           DofManager const & dofManager,
                           CRSMatrixView< real64, globalIndex const > const & localMatrix,
                           arrayView1d< real64 > const & localRhs ) override
  {
    forEachArgInTuple( m_solvers, [&]( auto & solver, auto )
    {
      solver->applyBoundaryConditions( time_n, dt, domain, dofManager, localMatrix, localRhs );
    } );
  }

  virtual bool
  checkSystemSolution( DomainPartition const & domain,
                       DofManager const & dofManager,
                       arrayView1d< real64 const > const & localSolution,
                       real64 const scalingFactor ) override
  {
    bool validSolution = true;
    forEachArgInTuple( m_solvers, [&]( auto & solver, auto )
    {
      bool const validSinglePhysicsSolution = solver->checkSystemSolution( domain, dofManager, localSolution, scalingFactor );
      validSolution = validSolution && validSinglePhysicsSolution;
    } );
    return validSolution;
  }

  virtual real64
  scalingForSystemSolution( DomainPartition const & domain,
                            DofManager const & dofManager,
                            arrayView1d< real64 const > const & localSolution ) override
  {
    real64 scalingFactor = 1e9;
    forEachArgInTuple( m_solvers, [&]( auto & solver, auto )
    {
      real64 const singlePhysicsScalingFactor = solver->scalingForSystemSolution( domain, dofManager, localSolution );
      scalingFactor = LvArray::math::min( scalingFactor, singlePhysicsScalingFactor );
    } );
    return scalingFactor;
  }

  virtual real64
  setNextDtBasedOnStateChange( real64 const & currentDt,
                               DomainPartition & domain ) override
  {
    real64 nextDt = LvArray::NumericLimits< real64 >::max;
    forEachArgInTuple( m_solvers, [&]( auto & solver, auto )
    {
      real64 const singlePhysicsNextDt =
        solver->setNextDtBasedOnStateChange( currentDt, domain );
      nextDt = LvArray::math::min( singlePhysicsNextDt, nextDt );
    } );
    return nextDt;
  }

  virtual void cleanup( real64 const time_n,
                        integer const cycleNumber,
                        integer const eventCounter,
                        real64 const eventProgress,
                        DomainPartition & domain ) override
  {
    forEachArgInTuple( m_solvers, [&]( auto & solver, auto )
    {
      solver->cleanup( time_n, cycleNumber, eventCounter, eventProgress, domain );
    } );
    SolverBase::cleanup( time_n, cycleNumber, eventCounter, eventProgress, domain );
  }

  /**@}*/

protected:

  /**
   * @brief Fully coupled solution approach solution step.
   *
   * @param time_n the current time
   * @param dt timestep size
   * @param cycleNumber
   * @param domain the domain partition
   * @return real64 size of the accepted timestep
   */
  virtual real64 fullyCoupledSolverStep( real64 const & time_n,
                                         real64 const & dt,
                                         int const cycleNumber,
                                         DomainPartition & domain )
  {
    return SolverBase::solverStep( time_n, dt, cycleNumber, domain );
  }

  /**
   * @brief Sequentially coupled solver step. It solves a nonlinear system of
   * equations using a sequential approach.
   *
   * @param time_n the current time
   * @param dt timestep size
   * @param cycleNumber
   * @param domain the domain partition
   * @return real64 size of the accepted timestep
   */
  virtual real64 sequentiallyCoupledSolverStep( real64 const & time_n,
                                                real64 const & dt,
                                                int const cycleNumber,
                                                DomainPartition & domain )
  {
    GEOS_MARK_FUNCTION;

    real64 dtReturn = dt;

    real64 dtReturnTemporary;

    Timestamp const meshModificationTimestamp = getMeshModificationTimestamp( domain );

<<<<<<< HEAD
=======
    // First call Coupled Solver setup  (important for poromechanics initialization for sequentially coupled)
>>>>>>> 7f0065ae
    implicitStepSetup( time_n, dt, domain );

    forEachArgInTuple( m_solvers, [&]( auto & solver, auto )
    {

      // Only build the sparsity pattern if the mesh has changed
      if( meshModificationTimestamp > solver->getSystemSetupTimestamp() )
      {
        solver->setupSystem( domain,
                             solver->getDofManager(),
                             solver->getLocalMatrix(),
                             solver->getSystemRhs(),
                             solver->getSystemSolution() );
        solver->setSystemSetupTimestamp( meshModificationTimestamp );
      }
      solver->implicitStepSetup( time_n, dt, domain );

    } );

    NonlinearSolverParameters & solverParams = getNonlinearSolverParameters();
    integer & iter = solverParams.m_numNewtonIterations;
    iter = 0;
    bool isConverged = false;
    
    /// Sequential coupling loop
    while( iter < solverParams.m_maxIterNewton )
    {
      if( iter == 0 )
      {
        // Reset the states of all solvers if any of them had to restart
        forEachArgInTuple( m_solvers, [&]( auto & solver, auto )
        {
          solver->resetStateToBeginningOfStep( domain );
          solver->getSolverStatistics().initializeTimeStepStatistics(); // initialize counters for subsolvers
        } );
        resetStateToBeginningOfStep( domain );
      }

      // Increment the solver statistics for reporting purposes
      // Pass a "0" as argument (0 linear iteration) to skip the output of linear iteration stats at the end
      m_solverStatistics.logNonlinearIteration( 0 );

      // Nonlinear Acceleration (Aitken)
      beforeOuterIter( iter, domain );

      // Solve the subproblems nonlinearly
      forEachArgInTuple( m_solvers, [&]( auto & solver, auto idx )
      {
        GEOS_LOG_LEVEL_RANK_0( 1, GEOS_FMT( "  Iteration {:2}: {}", iter+1, solver->getName() ) );
        dtReturnTemporary = solver->nonlinearImplicitStep( time_n,
                                                           dtReturn,
                                                           cycleNumber,
                                                           domain );

        mapSolutionBetweenSolvers( domain, idx() );

        if (idx() == 1)
        {
          // Nonlinear Acceleration (Aitken): record unaccelerated averageMeanTotalStressIncrement
          afterGeomechanicsInnerLoop( domain );
        }
        
        if( dtReturnTemporary < dtReturn )
        {
          iter = 0;
          dtReturn = dtReturnTemporary;
        }
      } );

      // Check convergence of the outer loop
      isConverged = checkSequentialConvergence( iter,
                                                time_n,
                                                dtReturn,
                                                domain );                                          
      if( isConverged )
      {
        // Save Time step statistics for the subsolvers
        forEachArgInTuple( m_solvers, [&]( auto & solver, auto )
        {
          solver->getSolverStatistics().saveTimeStepStatistics();
        } );
        break;
      }
      else
      {
        // Nonlinear Acceleration (Aitken)
        afterOuterIter( iter, domain );
      }
      // Add convergence check:
      ++iter;
    }

    GEOS_ERROR_IF( !isConverged, getName() << "::sequentiallyCoupledSolverStep did not converge!" );

    implicitStepComplete( time_n, dt, domain );

    return dtReturn;
  }

  /**
   * @brief Maps the solution obtained from one solver to the fields used by the other solver(s)
   *
   * @param domain the domain partition
   * @param solverType the index of the solver withing this coupled solver.
   */
  virtual void mapSolutionBetweenSolvers( DomainPartition & domain, integer const solverType )
  {
    GEOS_UNUSED_VAR( domain, solverType );
  }

  bool checkSequentialConvergence( int const & iter,
                                   real64 const & time_n,
                                   real64 const & dt,
                                   DomainPartition & domain ) const
  {
    NonlinearSolverParameters const & params = getNonlinearSolverParameters();
    bool isConverged = true;

    if( params.m_subcyclingOption == 0 )
    {
      GEOS_LOG_LEVEL_RANK_0( 1, "***** Single Pass solver, no subcycling *****\n" );
    }
    else
    {
      if( params.sequentialConvergenceCriterion() == NonlinearSolverParameters::SequentialConvergenceCriterion::ResidualNorm )
      {
        GEOS_LOG_LEVEL_RANK_0( 1, GEOS_FMT( "  Iteration {:2}: outer-loop convergence check", iter+1 ) );
        real64 residualNorm = 0;

        // loop over all the single-physics solvers
        forEachArgInTuple( m_solvers, [&]( auto & solver, auto )
        {

          solver->getLocalMatrix().toViewConstSizes().zero();
          solver->getSystemRhs().zero();
          arrayView1d< real64 > const localRhs = solver->getSystemRhs().open();

          // for each solver, we have to recompute the residual (and Jacobian, although not necessary)
          solver->assembleSystem( time_n,
                                  dt,
                                  domain,
                                  solver->getDofManager(),
                                  solver->getLocalMatrix().toViewConstSizes(),
                                  localRhs );
          solver->applyBoundaryConditions( time_n,
                                           dt,
                                           domain,
                                           solver->getDofManager(),
                                           solver->getLocalMatrix().toViewConstSizes(),
                                           localRhs );
          solver->getSystemRhs().close();

          // once this is done, we recompute the single-physics residual
          real64 const singlePhysicsNorm =
            solver->calculateResidualNorm( time_n,
                                           dt,
                                           domain,
                                           solver->getDofManager(),
                                           solver->getSystemRhs().values() );
          residualNorm += singlePhysicsNorm * singlePhysicsNorm;
        } );

        // finally, we perform the convergence check on the multiphysics residual
        residualNorm = sqrt( residualNorm );
        GEOS_LOG_LEVEL_RANK_0( 1, GEOS_FMT( "    ( R ) = ( {:4.2e} ) ; ", residualNorm ) );   

        isConverged = ( residualNorm < params.m_newtonTol );

      }
      else if( params.sequentialConvergenceCriterion() == NonlinearSolverParameters::SequentialConvergenceCriterion::NumberOfNonlinearIterations )
      {
        forEachArgInTuple( m_solvers, [&]( auto & solver, auto )
        {
          NonlinearSolverParameters const & singlePhysicsParams = solver->getNonlinearSolverParameters();
          if( singlePhysicsParams.m_numNewtonIterations > singlePhysicsParams.m_minIterNewton )
          {
            isConverged = false;
          }
        } );
      }
      else
      {
        GEOS_ERROR( "Invalid sequential convergence criterion." );
      }

      if( isConverged )
      {
        GEOS_LOG_LEVEL_RANK_0( 1, "***** The iterative coupling has converged in " << iter + 1 << " iteration(s)! *****\n" );
      }
    }
    return isConverged;
  }

  virtual void
  postProcessInput() override
  {
    setSubSolvers();

    bool const isSequential = getNonlinearSolverParameters().couplingType() == NonlinearSolverParameters::CouplingType::Sequential;
    bool const usesLineSearch = getNonlinearSolverParameters().m_lineSearchAction != NonlinearSolverParameters::LineSearchAction::None;
    GEOS_THROW_IF( isSequential && usesLineSearch,
                   GEOS_FMT( "`{}`: line search is not supported by the coupled solver when {} is set to `{}`. Please set {} to `{}` to remove this error",
                             getName(),
                             NonlinearSolverParameters::viewKeysStruct::couplingTypeString(),
                             EnumStrings< NonlinearSolverParameters::CouplingType >::toString( NonlinearSolverParameters::CouplingType::Sequential ),
                             NonlinearSolverParameters::viewKeysStruct::lineSearchActionString(),
                             EnumStrings< NonlinearSolverParameters::LineSearchAction >::toString( NonlinearSolverParameters::LineSearchAction::None ) ),
                   InputError );
  }

  void
  synchronizeNonLinearParameters()
  {
    forEachArgInTuple( m_solvers, [&]( auto & solver, auto )
    {
      solver->getNonlinearSolverParameters().m_numNewtonIterations =
        m_nonlinearSolverParameters.m_numNewtonIterations;
    } );
  }

  /* Implementation of Nonlinear Acceleration (Aitken) of averageMeanTotalStressIncrement */

  void recordAverageMeanTotalStressIncrement( DomainPartition & domain,
                                              std::vector<real64> & s )
  {
    // s denotes averageMeanTotalStressIncrement
    s.resize( 0 );
    forDiscretizationOnMeshTargets( domain.getMeshBodies(), [&]( string const &,
                                                                MeshLevel & mesh,
                                                                arrayView1d< string const > const & regionNames )
    {
      mesh.getElemManager().forElementSubRegions< CellElementSubRegion >( regionNames, [&]( localIndex const,
                                                                                            auto & subRegion )
      {
        // get the solid model (to access stress increment)
        string const solidName = subRegion.template getReference< string >( "porousMaterialNames" );
        geos::constitutive::CoupledSolidBase & solid = getConstitutiveModel< geos::constitutive::CoupledSolidBase >( subRegion, solidName );

        arrayView1d< const real64 > const & averageMeanTotalStressIncrement_k = solid.getAverageMeanTotalStressIncrement_k();
        for (localIndex k = 0; k < localIndex( averageMeanTotalStressIncrement_k.size() ); k++)
        {
          s.push_back( averageMeanTotalStressIncrement_k[ k ] );
        }
      } );
    } );
  }

  void applyAcceleratedAverageMeanTotalStressIncrement( DomainPartition & domain,
                                                        std::vector<real64> & s )
  {
    // s denotes averageMeanTotalStressIncrement
    integer i = 0;
    forDiscretizationOnMeshTargets( domain.getMeshBodies(), [&]( string const &,
                                                                MeshLevel & mesh,
                                                                arrayView1d< string const > const & regionNames )
    {
      mesh.getElemManager().forElementSubRegions< CellElementSubRegion >( regionNames, [&]( localIndex const,
                                                                                            auto & subRegion )
      {
        // get the solid model (to access stress increment)
        string const solidName = subRegion.template getReference< string >( "porousMaterialNames" );
        geos::constitutive::CoupledSolidBase & solid = getConstitutiveModel< geos::constitutive::CoupledSolidBase >( subRegion, solidName );        
        auto& porosityModel = dynamic_cast<geos::constitutive::BiotPorosity const &>( solid.getBasePorosityModel() );     
        arrayView1d< real64 > const & averageMeanTotalStressIncrement_k = solid.getAverageMeanTotalStressIncrement_k();
        for (localIndex k = 0; k < localIndex( averageMeanTotalStressIncrement_k.size() ); k++)
        {
          porosityModel.updateAverageMeanTotalStressIncrement( k, s[ i ] );
          i++;
        }
      } );
    } );
  }

  std::vector<real64> addTwoVecs( const std::vector<real64> & vec1,  
                                  const std::vector<real64> & vec2,
                                  const real64 sign)
  {
    assert( vec1.size() == vec2.size() );
    std::vector<real64> result;
    for ( size_t i = 0; i < vec1.size(); i++ )
    {
      result.push_back( vec1[ i ] + sign * vec2[ i ] );
    }
    return result;
  }

  std::vector<real64> scalarMultiplyAVec( const std::vector<real64> & vec,
                                          const real64 scalarMult)
  {
    std::vector<real64> result;
    for ( size_t i = 0; i < vec.size(); i++ )
    {
      result.push_back( scalarMult * vec[ i ]);
    }
    return result;
  }

  real64 dotTwoVecs( const std::vector<real64> & vec1,
                     const std::vector<real64> & vec2 )
  {
    assert( vec1.size() == vec2.size );
    real64 result = 0;
    for ( size_t i = 0; i < vec1.size(); i++ )
    {
      result += vec1[ i ] * vec2[ i ];
    }
    return result;
  }

  real64 computeAitkenRelaxationFactor( const std::vector<real64> & s0,
                                        const std::vector<real64> & s1, 
                                        const std::vector<real64> & s1_tilde,
                                        const std::vector<real64> & s2_tilde, 
                                        const real64 omega0 )
  { 
    std::vector<real64> r1 = addTwoVecs( s1_tilde, s0, -1.0 );
    std::vector<real64> r2 = addTwoVecs( s2_tilde, s1, -1.0 );

    // diff = r2 - r1
    std::vector<real64> diff = addTwoVecs( r2, r1, -1.0 );

    real64 denom = dotTwoVecs( diff, diff );
    real64 numer = dotTwoVecs( r1, diff );

    real64 omega1 = 1;
    if ( !isZero( denom ) )
    {
      omega1 = -1.0 * omega0 * numer / denom;
    }
    return omega1;
  }

  std::vector<real64> computeUpdate( const std::vector<real64> & s1,
                                     const std::vector<real64> & s2_tilde, 
                                     const real64 omega1 )
  {
    return addTwoVecs( scalarMultiplyAVec( s1, 1.0 - omega1 ), 
                       scalarMultiplyAVec( s2_tilde, omega1 ), 
                       1.0 );
  }

  void beforeOuterIter( integer const & iter,
                        DomainPartition & domain )
  {
    if ( iter == 0)
    {
      recordAverageMeanTotalStressIncrement( domain, m_s1 );
    }
    else 
    {
      m_s0 = m_s1;
      m_s1 = m_s2;
      m_s1_tilde = m_s2_tilde;
      m_omega0 = m_omega1;
    }
  }

  void afterGeomechanicsInnerLoop( DomainPartition & domain )
  {
    recordAverageMeanTotalStressIncrement( domain, m_s2_tilde );
  }

  void afterOuterIter( integer const & iter,
                       DomainPartition & domain )
  {
    if ( iter == 0)
    {
      m_s2 = m_s2_tilde;
      m_omega1 = 1.0;
    }
    else 
    {
      m_omega1 = computeAitkenRelaxationFactor( m_s0, m_s1, m_s1_tilde, m_s2_tilde, m_omega0 );
      m_s2 = computeUpdate( m_s1, m_s2_tilde, m_omega1 );
      applyAcceleratedAverageMeanTotalStressIncrement( domain, m_s2 );
    }
  }

protected:

  /// Pointers of the single-physics solvers
  std::tuple< SOLVERS *... > m_solvers;

  /// Names of the single-physics solvers
  std::array< string, sizeof...( SOLVERS ) > m_names;

  /// member variables needed for Nonlinear Acceleration (Aitken)
  std::vector<real64> m_s0;
  std::vector<real64> m_s1;
  std::vector<real64> m_s1_tilde;
  std::vector<real64> m_s2;
  std::vector<real64> m_s2_tilde;
  real64 m_omega0;
  real64 m_omega1;
};

} /* namespace geos */

#endif /* GEOS_PHYSICSSOLVERS_MULTIPHYSICS_COUPLEDSOLVER_HPP_ */<|MERGE_RESOLUTION|>--- conflicted
+++ resolved
@@ -373,10 +373,7 @@
 
     Timestamp const meshModificationTimestamp = getMeshModificationTimestamp( domain );
 
-<<<<<<< HEAD
-=======
     // First call Coupled Solver setup  (important for poromechanics initialization for sequentially coupled)
->>>>>>> 7f0065ae
     implicitStepSetup( time_n, dt, domain );
 
     forEachArgInTuple( m_solvers, [&]( auto & solver, auto )
