/*
 * ------------------------------------------------------------------------------------------------------------
 * SPDX-License-Identifier: LGPL-2.1-only
 *
 * Copyright (c) 2018-2020 Lawrence Livermore National Security LLC
 * Copyright (c) 2018-2020 The Board of Trustees of the Leland Stanford Junior University
 * Copyright (c) 2018-2020 Total, S.A
 * Copyright (c) 2019-     GEOSX Contributors
 * All rights reserved
 *
 * See top level LICENSE, COPYRIGHT, CONTRIBUTORS, NOTICE, and ACKNOWLEDGEMENTS files for details.
 * ------------------------------------------------------------------------------------------------------------
 */

/**
 * @file PoroelasticSolver.cpp
 *
 */


#include "PoroelasticSolver.hpp"

#include "../solidMechanics/SolidMechanicsPoroElasticKernel.hpp"
#include "common/DataLayouts.hpp"
#include "constitutive/ConstitutiveManager.hpp"
#include "constitutive/solid/SolidBase.hpp"
#include "constitutive/fluid/SingleFluidBase.hpp"
#include "constitutive/permeability/permeabilitySelector.hpp"
#include "discretizationMethods/NumericalMethodsManager.hpp"
#include "finiteElement/Kinematics.h"
#include "linearAlgebra/solvers/BlockPreconditioner.hpp"
#include "linearAlgebra/solvers/SeparateComponentPreconditioner.hpp"
#include "mesh/DomainPartition.hpp"
#include "mainInterface/ProblemManager.hpp"
#include "mesh/MeshForLoopInterface.hpp"
#include "mesh/utilities/ComputationalGeometry.hpp"
#include "physicsSolvers/fluidFlow/SinglePhaseBase.hpp"
#include "physicsSolvers/solidMechanics/SolidMechanicsLagrangianFEM.hpp"
#include "common/GEOS_RAJA_Interface.hpp"

#include "finiteElement/FiniteElementDispatch.hpp"
#include "SinglePhasePoroelasticKernel.hpp"
#include "SinglePhasePoroelasticFluxKernels.hpp"

namespace geosx
{

using namespace dataRepository;
using namespace constitutive;
using namespace SinglePhasePoroelasticFluxKernels;

PoroelasticSolver::PoroelasticSolver( const string & name,
                                      Group * const parent ):
  SolverBase( name, parent ),
  m_solidSolverName(),
  m_flowSolverName(),
  m_couplingTypeOption( CouplingTypeOption::FIM )

{
  registerWrapper( viewKeyStruct::solidSolverNameString(), &m_solidSolverName ).
    setInputFlag( InputFlags::REQUIRED ).
    setDescription( "Name of the solid mechanics solver to use in the poroelastic solver" );

  registerWrapper( viewKeyStruct::fluidSolverNameString(), &m_flowSolverName ).
    setInputFlag( InputFlags::REQUIRED ).
    setDescription( "Name of the fluid mechanics solver to use in the poroelastic solver" );

  registerWrapper( viewKeyStruct::couplingTypeOptionStringString(), &m_couplingTypeOption ).
    setInputFlag( InputFlags::REQUIRED ).
    setDescription( "Coupling method. Valid options:\n* " + EnumStrings< CouplingTypeOption >::concat( "\n* " ) );

  m_linearSolverParameters.get().mgr.strategy = LinearSolverParameters::MGR::StrategyType::singlePhasePoroelastic;
  m_linearSolverParameters.get().mgr.separateComponents = true;
  m_linearSolverParameters.get().mgr.displacementFieldName = keys::TotalDisplacement;
  m_linearSolverParameters.get().dofsPerNode = 3;
}

void PoroelasticSolver::registerDataOnMesh( Group & meshBodies )
{
  meshBodies.forSubGroups< MeshBody >( [&] ( MeshBody & meshBody )
  {
    ElementRegionManager & elemManager = meshBody.getMeshLevel( 0 ).getElemManager();

    elemManager.forElementSubRegions< CellElementSubRegion, FaceElementSubRegion >( [&]( ElementSubRegionBase & elementSubRegion )
    {
      elementSubRegion.registerWrapper< array1d< real64 > >( viewKeyStruct::totalMeanStressString() ).
        setDescription( "Total Mean Stress" );
      elementSubRegion.registerWrapper< array1d< real64 > >( viewKeyStruct::oldTotalMeanStressString() ).
        setDescription( "Total Mean Stress" );
      elementSubRegion.registerWrapper< array3d< real64 > >( viewKeyStruct::dPerm_dDisplacementString() ).
        setDescription( "Derivative of the permeability w.r.t displacement" );
    } );
  } );
}

void PoroelasticSolver::setupDofs( DomainPartition const & domain,
                                   DofManager & dofManager ) const
{
  GEOSX_MARK_FUNCTION;
  m_solidSolver->setupDofs( domain, dofManager );
  m_flowSolver->setupDofs( domain, dofManager );

  dofManager.addCoupling( keys::TotalDisplacement,
                          FlowSolverBase::viewKeyStruct::pressureString(),
                          DofManager::Connector::Elem );
}

void PoroelasticSolver::setupSystem( DomainPartition & domain,
                                     DofManager & dofManager,
                                     CRSMatrix< real64, globalIndex > & localMatrix,
                                     array1d< real64 > & localRhs,
                                     array1d< real64 > & localSolution,
                                     bool const setSparsity )
{
  if( m_precond )
  {
    m_precond->clear();
  }

  // setup monolithic coupled system
  SolverBase::setupSystem( domain, dofManager, localMatrix, localRhs, localSolution, setSparsity );

  if( !m_precond && m_linearSolverParameters.get().solverType != LinearSolverParameters::SolverType::direct )
  {
    createPreconditioner();
  }
}

void PoroelasticSolver::implicitStepSetup( real64 const & time_n,
                                           real64 const & dt,
                                           DomainPartition & domain )
{
  m_flowSolver->implicitStepSetup( time_n, dt, domain );
  m_solidSolver->implicitStepSetup( time_n, dt, domain );

  if( m_couplingTypeOption == CouplingTypeOption::SIM_FixedStress )
  {
    MeshLevel & mesh = domain.getMeshBody( 0 ).getMeshLevel( 0 );

    forTargetSubRegions( mesh, [&] ( localIndex const, ElementSubRegionBase & subRegion )
    {
      arrayView1d< real64 const > const & totalMeanStress =
        subRegion.getReference< array1d< real64 > >( viewKeyStruct::totalMeanStressString() );
      arrayView1d< real64 > const & oldTotalMeanStress =
        subRegion.getReference< array1d< real64 > >( viewKeyStruct::oldTotalMeanStressString() );

      forAll< parallelDevicePolicy<> >( subRegion.size(), [=] GEOSX_HOST_DEVICE ( localIndex const ei )
      {
        oldTotalMeanStress[ei] = totalMeanStress[ei];
      } );
    } );
  }
}

void PoroelasticSolver::implicitStepComplete( real64 const & time_n,
                                              real64 const & dt,
                                              DomainPartition & domain )
{
  m_solidSolver->implicitStepComplete( time_n, dt, domain );
  m_flowSolver->implicitStepComplete( time_n, dt, domain );
}

void PoroelasticSolver::postProcessInput()
{
  SolverBase::postProcessInput();

  m_flowSolver = &this->getParent().getGroup< SinglePhaseBase >( m_flowSolverName );
  m_solidSolver = &this->getParent().getGroup< SolidMechanicsLagrangianFEM >( m_solidSolverName );

  m_solidSolver->setEffectiveStress( 1 );

  if( m_couplingTypeOption == CouplingTypeOption::SIM_FixedStress )
  {
    // For this coupled solver the minimum number of Newton Iter should be 0 for both flow and solid solver,
    // otherwise it will never converge.
    m_flowSolver->getNonlinearSolverParameters().m_minIterNewton = 0;
    m_solidSolver->getNonlinearSolverParameters().m_minIterNewton = 0;
  }
}

void PoroelasticSolver::initializePostInitialConditionsPreSubGroups()
{
  if( m_couplingTypeOption == CouplingTypeOption::SIM_FixedStress )
  {
    m_flowSolver->setPoroElasticCoupling();
    // Calculate initial total mean stress
    updateDeformationForCoupling( this->getGroupByPath< DomainPartition >( "/Problem/domain" ) );
  }
}

PoroelasticSolver::~PoroelasticSolver()
{
  // TODO Auto-generated destructor stub
}

void PoroelasticSolver::resetStateToBeginningOfStep( DomainPartition & domain )
{
  m_flowSolver->resetStateToBeginningOfStep( domain );
  m_solidSolver->resetStateToBeginningOfStep( domain );

  MeshLevel & mesh = domain.getMeshBody( 0 ).getMeshLevel( 0 );

  forTargetSubRegions( mesh, [&] ( localIndex const, ElementSubRegionBase & subRegion )
  {
    arrayView1d< real64 const > const & oldTotalMeanStress =
      subRegion.getReference< array1d< real64 > >( viewKeyStruct::oldTotalMeanStressString() );
    arrayView1d< real64 > const & totalMeanStress =
      subRegion.getReference< array1d< real64 > >( viewKeyStruct::totalMeanStressString() );

    forAll< parallelDevicePolicy<> >( subRegion.size(), [=] GEOSX_HOST_DEVICE ( localIndex const ei )
    {
      totalMeanStress[ei] = oldTotalMeanStress[ei];
    } );
  } );
}

real64 PoroelasticSolver::solverStep( real64 const & time_n,
                                      real64 const & dt,
                                      int const cycleNumber,
                                      DomainPartition & domain )
{
  real64 dt_return = dt;
  if( m_couplingTypeOption == CouplingTypeOption::SIM_FixedStress )
  {
    dt_return = splitOperatorStep( time_n, dt, cycleNumber, domain );
  }
  else if( m_couplingTypeOption == CouplingTypeOption::FIM )
  {
    setupSystem( domain,
                 m_dofManager,
                 m_localMatrix,
                 m_localRhs,
                 m_localSolution );

    implicitStepSetup( time_n, dt, domain );

    dt_return = nonlinearImplicitStep( time_n, dt, cycleNumber, domain );

    implicitStepComplete( time_n, dt_return, domain );
  }
  return dt_return;
}

void PoroelasticSolver::updateDeformationForCoupling( DomainPartition & domain )
{

  MeshLevel & mesh = domain.getMeshBody( 0 ).getMeshLevel( 0 );
  NodeManager & nodeManager = mesh.getNodeManager();

  arrayView2d< real64 const, nodes::REFERENCE_POSITION_USD > const & X = nodeManager.referencePosition();
  arrayView2d< real64 const, nodes::TOTAL_DISPLACEMENT_USD > const & u = nodeManager.totalDisplacement();

  forTargetSubRegionsComplete< CellElementSubRegion >( mesh, [&]( localIndex const,
                                                                  localIndex const,
                                                                  localIndex const,
                                                                  ElementRegionBase & elemRegion,
                                                                  CellElementSubRegion & elementSubRegion )
  {
    string const & solidName = m_solidSolver->solidMaterialNames()[m_solidSolver->targetRegionIndex( elemRegion.getName() )];
    SolidBase const & solid = getConstitutiveModel< SolidBase >( elementSubRegion, solidName );

    arrayView2d< localIndex const, cells::NODE_MAP_USD > const & elemsToNodes = elementSubRegion.nodeList();

    arrayView1d< real64 > const &
    totalMeanStress = elementSubRegion.getReference< array1d< real64 > >( viewKeyStruct::totalMeanStressString() );

    arrayView1d< real64 > const &
    oldTotalMeanStress = elementSubRegion.getReference< array1d< real64 > >( viewKeyStruct::oldTotalMeanStressString() );

    arrayView1d< real64 const > const &
    pres = elementSubRegion.getReference< array1d< real64 > >( FlowSolverBase::viewKeyStruct::pressureString() );

    arrayView1d< real64 const > const &
    dPres = elementSubRegion.getReference< array1d< real64 > >( FlowSolverBase::viewKeyStruct::deltaPressureString() );

    arrayView1d< real64 > const &
    poro = elementSubRegion.getReference< array1d< real64 > >( SinglePhaseBase::viewKeyStruct::porosityString() );

    arrayView1d< real64 const > const &
    poroOld = elementSubRegion.getReference< array1d< real64 > >( SinglePhaseBase::viewKeyStruct::porosityOldString() );

    arrayView1d< real64 const > const &
    volume = elementSubRegion.getReference< array1d< real64 > >( CellBlock::viewKeyStruct::elementVolumeString() );

    arrayView1d< real64 > const &
    dVol = elementSubRegion.getReference< array1d< real64 > >( SinglePhaseBase::viewKeyStruct::deltaVolumeString() );

    arrayView1d< real64 const > const & bulkModulus = solid.getReference< array1d< real64 > >( ElasticIsotropic::viewKeyStruct::bulkModulusString() );

    real64 const biotCoefficient = solid.getReference< real64 >( "BiotCoefficient" );

    arrayView3d< real64 const, solid::STRESS_USD > const & stress = solid.getStress();


    localIndex const numNodesPerElement = elemsToNodes.size( 1 );
    finiteElement::FiniteElementBase const &
    fe = elementSubRegion.getReference< finiteElement::FiniteElementBase >( m_solidSolver->getDiscretizationName() );
    localIndex const numQuadraturePoints = fe.getNumQuadraturePoints();

    forAll< parallelDevicePolicy< 32 > >( elementSubRegion.size(), [=] GEOSX_HOST_DEVICE ( localIndex const ei )
    {
      real64 effectiveMeanStress = 0.0;
      for( localIndex q=0; q<numQuadraturePoints; ++q )
      {
        effectiveMeanStress += ( stress( ei, q, 0 ) + stress( ei, q, 1 ) + stress( ei, q, 2 ) );
      }
      effectiveMeanStress /= ( 3 * numQuadraturePoints );

      totalMeanStress[ei] = effectiveMeanStress - biotCoefficient * (pres[ei] + dPres[ei]);

      poro[ei] = poroOld[ei] + (biotCoefficient - poroOld[ei]) / bulkModulus[ei]
                 * (totalMeanStress[ei] - oldTotalMeanStress[ei] + dPres[ei]);

      // update element volume
      real64 Xlocal[ElementRegionManager::maxNumNodesPerElem][3];
      for( localIndex a = 0; a < numNodesPerElement; ++a )
      {
        LvArray::tensorOps::copy< 3 >( Xlocal[a], X[elemsToNodes[ei][a]] );
        LvArray::tensorOps::add< 3 >( Xlocal[a], u[elemsToNodes[ei][a]] );
      }

      dVol[ei] = computationalGeometry::HexVolume( Xlocal ) - volume[ei];
    } );
  } );
}

void PoroelasticSolver::assembleSystem( real64 const time_n,
                                        real64 const dt,
                                        DomainPartition & domain,
                                        DofManager const & dofManager,
                                        CRSMatrixView< real64, globalIndex const > const & localMatrix,
                                        arrayView1d< real64 > const & localRhs )
{

  GEOSX_MARK_FUNCTION;
  MeshLevel & mesh = domain.getMeshBodies().getGroup< MeshBody >( 0 ).getMeshLevel( 0 );

  NodeManager const & nodeManager = mesh.getNodeManager();

  string const dofKey = dofManager.getKey( dataRepository::keys::TotalDisplacement );
  arrayView1d< globalIndex const > const & dispDofNumber = nodeManager.getReference< globalIndex_array >( dofKey );

  string const pDofKey = dofManager.getKey( FlowSolverBase::viewKeyStruct::pressureString() );

//  m_solidSolver->resetStressToBeginningOfStep( domain );

  real64 const gravityVectorData[3] = LVARRAY_TENSOROPS_INIT_LOCAL_3( gravityVector() );

  PoroelasticKernels::SinglePhaseKernelFactory kernelFactory( dispDofNumber,
                                                              pDofKey,
                                                              dofManager.rankOffset(),
                                                              localMatrix,
                                                              localRhs,
                                                              gravityVectorData,
                                                              m_flowSolver->fluidModelNames() );

  // Cell-based contributions
  m_solidSolver->getMaxForce() =
    finiteElement::
      regionBasedKernelApplication< parallelDevicePolicy< 32 >,
<<<<<<< HEAD
                                    constitutive::SolidBase,
                                    CellElementSubRegion,
                                    PoroelasticKernels::SinglePhase >( mesh,
                                                                       targetRegionNames(),
                                                                       this->getDiscretizationName(),
                                                                       m_solidSolver->solidMaterialNames(),
                                                                       dispDofNumber,
                                                                       pDofKey,
                                                                       dofManager.rankOffset(),
                                                                       localMatrix,
                                                                       localRhs,
                                                                       gravityVectorData,
                                                                       m_flowSolver->fluidModelNames() );
=======
                                    constitutive::PoroElasticBase,
                                    CellElementSubRegion >( mesh,
                                                            targetRegionNames(),
                                                            this->getDiscretizationName(),
                                                            m_solidSolver->solidMaterialNames(),
                                                            kernelFactory );
>>>>>>> e98d0433

  m_flowSolver->assemblePoroelasticFluxTerms( time_n, dt,
                                              domain,
                                              dofManager,
                                              localMatrix,
                                              localRhs,
                                              " " );

}

void PoroelasticSolver::assembleCouplingTerms( DomainPartition const & domain,
                                               DofManager const & dofManager,
                                               CRSMatrixView< real64, globalIndex const > const & localMatrix,
                                               arrayView1d< real64 > const & localRhs )
{
  GEOSX_MARK_FUNCTION;

  MeshLevel const & mesh = domain.getMeshBody( 0 ).getMeshLevel( 0 );
  NodeManager const & nodeManager = mesh.getNodeManager();

  string const uDofKey = dofManager.getKey( keys::TotalDisplacement );
  arrayView1d< globalIndex const > const & uDofNumber = nodeManager.getReference< globalIndex_array >( uDofKey );

  arrayView2d< real64 const, nodes::INCR_DISPLACEMENT_USD > const & incr_disp = nodeManager.incrementalDisplacement();

  globalIndex const rankOffset = dofManager.rankOffset();
  string const pDofKey = dofManager.getKey( FlowSolverBase::viewKeyStruct::pressureString() );

  // begin subregion loop
  forTargetSubRegionsComplete< CellElementSubRegion >( mesh, [&]( localIndex const,
                                                                  localIndex const,
                                                                  localIndex const,
                                                                  ElementRegionBase const & region,
                                                                  CellElementSubRegion const & elementSubRegion )
  {
    string const & fluidName = m_flowSolver->fluidModelNames()[m_flowSolver->targetRegionIndex( region.getName() )];
    SingleFluidBase const & fluid = getConstitutiveModel< SingleFluidBase >( elementSubRegion, fluidName );

    string const & solidName = m_solidSolver->solidMaterialNames()[m_solidSolver->targetRegionIndex( region.getName() )];
    SolidBase const & solid = getConstitutiveModel< SolidBase >( elementSubRegion, solidName );

    arrayView4d< real64 const > const & dNdX = elementSubRegion.dNdX();

    arrayView2d< real64 const > const & detJ = elementSubRegion.detJ();

    arrayView1d< globalIndex const > const & pDofNumber = elementSubRegion.getReference< globalIndex_array >( pDofKey );

    arrayView2d< localIndex const, cells::NODE_MAP_USD > const & elemsToNodes = elementSubRegion.nodeList();
    localIndex const numNodesPerElement = elemsToNodes.size( 1 );

    finiteElement::FiniteElementBase const &
    fe = elementSubRegion.getReference< finiteElement::FiniteElementBase >( m_solidSolver->getDiscretizationName() );
    localIndex const numQuadraturePoints = fe.getNumQuadraturePoints();

    real64 const biotCoefficient = solid.getReference< real64 >( "BiotCoefficient" );

    arrayView2d< real64 const > const & density = fluid.density();

    int dim = 3;
    localIndex constexpr maxNumUDof = 24;   // TODO: assuming linear HEX at most for the moment
    localIndex constexpr maxNumPDof = 1;   // TODO: assuming piecewise constant (P0) only for the moment
    localIndex const nUDof = dim * numNodesPerElement;
    localIndex const nPDof = m_flowSolver->numDofPerCell();
    GEOSX_ERROR_IF_GT( nPDof, maxNumPDof );

    forAll< parallelDevicePolicy< 32 > >( elementSubRegion.size(), [=] GEOSX_HOST_DEVICE ( localIndex const k )
    {
      stackArray2d< real64, maxNumUDof * maxNumPDof > dRsdP( nUDof, nPDof );
      stackArray2d< real64, maxNumUDof * maxNumPDof > dRfdU( nPDof, nUDof );
      stackArray1d< real64, maxNumPDof > Rf( nPDof );

      for( integer q = 0; q < numQuadraturePoints; ++q )
      {
        const real64 detJq = detJ[k][q];

        for( integer a = 0; a < numNodesPerElement; ++a )
        {

          dRsdP( a * dim + 0, 0 ) += biotCoefficient * dNdX[k][q][a][0] * detJq;
          dRsdP( a * dim + 1, 0 ) += biotCoefficient * dNdX[k][q][a][1] * detJq;
          dRsdP( a * dim + 2, 0 ) += biotCoefficient * dNdX[k][q][a][2] * detJq;
          dRfdU( 0, a * dim + 0 ) += density[k][0] * biotCoefficient * dNdX[k][q][a][0] * detJq;
          dRfdU( 0, a * dim + 1 ) += density[k][0] * biotCoefficient * dNdX[k][q][a][1] * detJq;
          dRfdU( 0, a * dim + 2 ) += density[k][0] * biotCoefficient * dNdX[k][q][a][2] * detJq;

          localIndex localNodeIndex = elemsToNodes[k][a];

          real64 Rf_tmp = dNdX[k][q][a][0] * incr_disp[localNodeIndex][0]
                          + dNdX[k][q][a][1] * incr_disp[localNodeIndex][1]
                          + dNdX[k][q][a][2] * incr_disp[localNodeIndex][2];
          Rf_tmp *= density[k][0] * biotCoefficient * detJq;
          Rf[0] += Rf_tmp;
        }
      }

      stackArray1d< globalIndex, maxNumUDof > elementULocalDofIndex( nUDof );
      stackArray1d< globalIndex, maxNumPDof > elementPLocalDofIndex( nPDof );

      // Get dof local to global mapping
      for( localIndex a = 0; a < numNodesPerElement; ++a )
      {
        for( int i = 0; i < dim; ++i )
        {
          elementULocalDofIndex[a * dim + i] = uDofNumber[elemsToNodes[k][a]] + i;
        }
      }
      for( localIndex i = 0; i < nPDof; ++i )
      {
        elementPLocalDofIndex[i] = pDofNumber[k] + i;
      }

      for( localIndex i = 0; i < nUDof; ++i )
      {
        localIndex const dof = LvArray::integerConversion< localIndex >( elementULocalDofIndex[ i ] - rankOffset );
        if( dof < 0 || dof >= localMatrix.numRows() )
          continue;
        localMatrix.addToRowBinarySearchUnsorted< parallelDeviceAtomic >( dof,
                                                                          elementPLocalDofIndex.data(),
                                                                          dRsdP[i].dataIfContiguous(),
                                                                          nPDof );
      }
      for( localIndex i = 0; i < nPDof; ++i )
      {
        localIndex const dof = LvArray::integerConversion< localIndex >( elementPLocalDofIndex[ i ] - rankOffset );
        if( dof < 0 || dof >= localMatrix.numRows() )
          continue;
        localMatrix.addToRowBinarySearchUnsorted< parallelDeviceAtomic >( dof,
                                                                          elementULocalDofIndex.data(),
                                                                          dRfdU[i].dataIfContiguous(),
                                                                          nUDof );

        RAJA::atomicAdd< parallelDeviceAtomic >( &localRhs[ dof ], Rf[i] );
      }
    } );
  } );
}

void PoroelasticSolver::applyBoundaryConditions( real64 const time_n,
                                                 real64 const dt,
                                                 DomainPartition & domain,
                                                 DofManager const & dofManager,
                                                 CRSMatrixView< real64, globalIndex const > const & localMatrix,
                                                 arrayView1d< real64 > const & localRhs )
{
  m_solidSolver->applyBoundaryConditions( time_n, dt,
                                          domain,
                                          dofManager,
                                          localMatrix,
                                          localRhs );

  m_flowSolver->applyBoundaryConditions( time_n, dt,
                                         domain,
                                         dofManager,
                                         localMatrix,
                                         localRhs );
}

real64 PoroelasticSolver::calculateResidualNorm( DomainPartition const & domain,
                                                 DofManager const & dofManager,
                                                 arrayView1d< real64 const > const & localRhs )
{
  // compute norm of momentum balance residual equations
  real64 const momementumResidualNorm = m_solidSolver->calculateResidualNorm( domain, dofManager, localRhs );

  // compute norm of mass balance residual equations
  real64 const massResidualNorm = m_flowSolver->calculateResidualNorm( domain, dofManager, localRhs );

  if( getLogLevel() >= 1 && logger::internal::rank==0 )
  {
    char output[200] = {0};
    sprintf( output, "    ( Rsolid, Rfluid ) = ( %4.2e, %4.2e )", momementumResidualNorm, massResidualNorm );
    std::cout << output << std::endl;
  }

  return sqrt( momementumResidualNorm * momementumResidualNorm + massResidualNorm * massResidualNorm );
}

void PoroelasticSolver::createPreconditioner()
{
  if( m_linearSolverParameters.get().preconditionerType == LinearSolverParameters::PreconditionerType::block )
  {
    auto precond = std::make_unique< BlockPreconditioner< LAInterface > >( BlockShapeOption::UpperTriangular,
                                                                           SchurComplementOption::RowsumDiagonalProbing,
                                                                           BlockScalingOption::FrobeniusNorm );

    auto mechPrecond = LAInterface::createPreconditioner( m_solidSolver->getLinearSolverParameters() );
    precond->setupBlock( 0,
                         { { keys::TotalDisplacement, { 3, true } } },
                         std::make_unique< SeparateComponentPreconditioner< LAInterface > >( 3, std::move( mechPrecond ) ) );

    auto flowPrecond = LAInterface::createPreconditioner( m_flowSolver->getLinearSolverParameters() );
    precond->setupBlock( 1,
                         { { SinglePhaseBase::viewKeyStruct::pressureString(), { 1, true } } },
                         std::move( flowPrecond ) );

    m_precond = std::move( precond );
  }
  else
  {
    //TODO: Revisit this part such that is coherent across physics solver
    //m_precond = LAInterface::createPreconditioner( m_linearSolverParameters.get() );
  }
}

void PoroelasticSolver::solveSystem( DofManager const & dofManager,
                                     ParallelMatrix & matrix,
                                     ParallelVector & rhs,
                                     ParallelVector & solution )
{
  solution.zero();
  SolverBase::solveSystem( dofManager, matrix, rhs, solution );
}

void PoroelasticSolver::applySystemSolution( DofManager const & dofManager,
                                             arrayView1d< real64 const > const & localSolution,
                                             real64 const scalingFactor,
                                             DomainPartition & domain )
{
  // update displacement field
  m_solidSolver->applySystemSolution( dofManager, localSolution, scalingFactor, domain );
  // update pressure field
  m_flowSolver->applySystemSolution( dofManager, localSolution, -scalingFactor, domain );
}

void PoroelasticSolver::updateState( DomainPartition & domain )
{
  MeshLevel & mesh = domain.getMeshBody( 0 ).getMeshLevel( 0 );
  NodeManager const & nodeManager = mesh.getNodeManager();

  this->template forTargetSubRegions< CellElementSubRegion >( mesh, [&] ( localIndex const targetIndex,
                                                                          auto & subRegion )
  {
    updatePermeability( nodeManager, subRegion, targetIndex );
    m_flowSolver->updateFluidState( subRegion, targetIndex );
  } );
}

void PoroelasticSolver::updatePermeability( NodeManager const & nodeManager,
                                            CellElementSubRegion & subRegion,
                                            localIndex const targetIndex ) const
{
  PermeabilityBase & perm =
    getConstitutiveModel< PermeabilityBase >( subRegion, m_flowSolver->permeabilityModelNames()[targetIndex] );

  string const & solidName = m_solidSolver->solidMaterialNames()[targetIndex];

  constitutive::constitutiveUpdatePassThru( perm, [&] ( auto & castedPerm )
  {
    finiteElement::FiniteElementBase &
    subRegionFE = subRegion.template getReference< finiteElement::FiniteElementBase >( m_solidSolver->getDiscretizationName() );

    finiteElement::dispatch3D( subRegionFE,
                               [&solidName,
                                &subRegion,
                                &castedPerm,
                                &nodeManager] ( auto const finiteElement )
    {

      typename TYPEOFREF( castedPerm ) ::KernelWrapper permWrapper = castedPerm.createKernelWrapper();

      arrayView3d< real64 > const & dPerm_dDisplacement =
        subRegion.template getReference< array3d< real64 > >( viewKeyStruct::dPerm_dDisplacementString() );

      arrayView1d< real64 const > const & pressure =
        subRegion.getReference< array1d< real64 > >( FlowSolverBase::viewKeyStruct::pressureString() );

      arrayView1d< real64 const > const & deltaPressure =
        subRegion.getReference< array1d< real64 > >( FlowSolverBase::viewKeyStruct::deltaPressureString() );

      SolidBase & solidModel =
        getConstitutiveModel< SolidBase >( subRegion,
                                           solidName );

      arrayView2d< real64 const > const & porosity = solidModel.getPorosity();
      array2d< real64 > dPorosity_dVolStrain;
      dPorosity_dVolStrain.setValues< serialPolicy >( 0.0 );

      PermeabilityKernel::launch< parallelDevicePolicy<> >( subRegion.size(),
                                                            finiteElement,
                                                            permWrapper,
                                                            pressure,
                                                            deltaPressure,
                                                            porosity,
                                                            dPorosity_dVolStrain.toViewConst(),
                                                            nodeManager.referencePosition(),
                                                            nodeManager.totalDisplacement(),
                                                            subRegion.nodeList().toViewConst(),
                                                            dPerm_dDisplacement );
    } );
  } );

}

real64 PoroelasticSolver::splitOperatorStep( real64 const & time_n,
                                             real64 const & dt,
                                             integer const cycleNumber,
                                             DomainPartition & domain )
{
  real64 dtReturn = dt;
  real64 dtReturnTemporary;

  m_flowSolver->setupSystem( domain,
                             m_flowSolver->getDofManager(),
                             m_flowSolver->getLocalMatrix(),
                             m_flowSolver->getLocalRhs(),
                             m_flowSolver->getLocalSolution() );

  m_solidSolver->setupSystem( domain,
                              m_solidSolver->getDofManager(),
                              m_solidSolver->getLocalMatrix(),
                              m_solidSolver->getLocalRhs(),
                              m_solidSolver->getLocalSolution() );

  implicitStepSetup( time_n, dt, domain );

  int iter = 0;
  while( iter < m_nonlinearSolverParameters.m_maxIterNewton )
  {
    if( iter == 0 )
    {
      // reset the states of all child solvers if any of them has been reset
      resetStateToBeginningOfStep( domain );
    }

    GEOSX_LOG_LEVEL_RANK_0( 1, "\tIteration: " << iter+1  << ", FlowSolver: " );

    dtReturnTemporary = m_flowSolver->nonlinearImplicitStep( time_n, dtReturn, cycleNumber, domain );

    if( dtReturnTemporary < dtReturn )
    {
      iter = 0;
      dtReturn = dtReturnTemporary;
      continue;
    }

    if( m_flowSolver->getNonlinearSolverParameters().m_numNewtonIterations == 0 && iter > 0 )
    {
      GEOSX_LOG_LEVEL_RANK_0( 1, "***** The iterative coupling has converged in " << iter  << " iterations! *****\n" );
      break;
    }

    GEOSX_LOG_LEVEL_RANK_0( 1, "\tIteration: " << iter+1  << ", MechanicsSolver: " );

    //m_solidSolver->resetStressToBeginningOfStep( domain );
    dtReturnTemporary = m_solidSolver->nonlinearImplicitStep( time_n, dtReturn, cycleNumber, domain );

    if( dtReturnTemporary < dtReturn )
    {
      iter = 0;
      dtReturn = dtReturnTemporary;
      continue;
    }
    if( m_solidSolver->getNonlinearSolverParameters().m_numNewtonIterations > 0 )
    {
      updateDeformationForCoupling( domain );
    }
    ++iter;
  }

  implicitStepComplete( time_n, dt, domain );

  return dtReturn;
}


REGISTER_CATALOG_ENTRY( SolverBase, PoroelasticSolver, string const &, Group * const )

} /* namespace geosx */<|MERGE_RESOLUTION|>--- conflicted
+++ resolved
@@ -358,28 +358,12 @@
   m_solidSolver->getMaxForce() =
     finiteElement::
       regionBasedKernelApplication< parallelDevicePolicy< 32 >,
-<<<<<<< HEAD
-                                    constitutive::SolidBase,
-                                    CellElementSubRegion,
-                                    PoroelasticKernels::SinglePhase >( mesh,
-                                                                       targetRegionNames(),
-                                                                       this->getDiscretizationName(),
-                                                                       m_solidSolver->solidMaterialNames(),
-                                                                       dispDofNumber,
-                                                                       pDofKey,
-                                                                       dofManager.rankOffset(),
-                                                                       localMatrix,
-                                                                       localRhs,
-                                                                       gravityVectorData,
-                                                                       m_flowSolver->fluidModelNames() );
-=======
                                     constitutive::PoroElasticBase,
                                     CellElementSubRegion >( mesh,
                                                             targetRegionNames(),
                                                             this->getDiscretizationName(),
                                                             m_solidSolver->solidMaterialNames(),
                                                             kernelFactory );
->>>>>>> e98d0433
 
   m_flowSolver->assemblePoroelasticFluxTerms( time_n, dt,
                                               domain,
