/*
 * ------------------------------------------------------------------------------------------------------------
 * SPDX-License-Identifier: LGPL-2.1-only
 *
 * Copyright (c) 2018-2019 Lawrence Livermore National Security LLC
 * Copyright (c) 2018-2019 The Board of Trustees of the Leland Stanford Junior University
 * Copyright (c) 2018-2019 Total, S.A
 * Copyright (c) 2019-     GEOSX Contributors
 * All right reserved
 *
 * See top level LICENSE, COPYRIGHT, CONTRIBUTORS, NOTICE, and ACKNOWLEDGEMENTS files for details.
 * ------------------------------------------------------------------------------------------------------------
 */

/**
 * @file PoroelasticSolver.cpp
 *
 */


#include "PoroelasticSolver.hpp"

#include "constitutive/ConstitutiveManager.hpp"
#include "managers/NumericalMethodsManager.hpp"
#include "finiteElement/Kinematics.h"
#include "managers/DomainPartition.hpp"
#include "mesh/MeshForLoopInterface.hpp"
#include "meshUtilities/ComputationalGeometry.hpp"
#include "physicsSolvers/fluidFlow/SinglePhaseFlowBase.hpp"
#include "physicsSolvers/solidMechanics/SolidMechanicsLagrangianFEM.hpp"


namespace geosx
{

using namespace dataRepository;
using namespace constitutive;

PoroelasticSolver::PoroelasticSolver( const std::string& name,
                                      Group * const parent ):
  SolverBase(name,parent),
  m_solidSolverName(),
  m_flowSolverName(),
  m_couplingTypeOptionString("FixedStress"),
  m_couplingTypeOption()

{
  registerWrapper(viewKeyStruct::solidSolverNameString, &m_solidSolverName, 0)->
    setInputFlag(InputFlags::REQUIRED)->
    setDescription("Name of the solid mechanics solver to use in the poroelastic solver");

  registerWrapper(viewKeyStruct::fluidSolverNameString, &m_flowSolverName, 0)->
    setInputFlag(InputFlags::REQUIRED)->
    setDescription("Name of the fluid mechanics solver to use in the poroelastic solver");

  registerWrapper(viewKeyStruct::couplingTypeOptionStringString, &m_couplingTypeOptionString, 0)->
    setInputFlag(InputFlags::REQUIRED)->
    setDescription("Coupling option: (FixedStress, TightlyCoupled)");

}

void PoroelasticSolver::RegisterDataOnMesh( dataRepository::Group * const MeshBodies )
{
  for( auto & mesh : MeshBodies->GetSubGroups() )
  {
    ElementRegionManager * const elemManager = mesh.second->group_cast<MeshBody*>()->getMeshLevel(0)->getElemManager();


    elemManager->forElementSubRegions<CellElementSubRegion,
                                      FaceElementSubRegion>( [&]( auto * const elementSubRegion ) -> void
      {
        elementSubRegion->template registerWrapper< array1d<real64> >( viewKeyStruct::totalMeanStressString )->
          setDescription("Total Mean Stress");
        elementSubRegion->template registerWrapper< array1d<real64> >( viewKeyStruct::oldTotalMeanStressString )->
          setDescription("Total Mean Stress");
      });
  }
}

void PoroelasticSolver::ImplicitStepSetup( real64 const & GEOSX_UNUSED_ARG( time_n ),
                                           real64 const & GEOSX_UNUSED_ARG( dt ),
                                           DomainPartition * const domain,
                                           DofManager & GEOSX_UNUSED_ARG( dofManager ),
                                           ParallelMatrix & GEOSX_UNUSED_ARG( matrix ),
                                           ParallelVector & GEOSX_UNUSED_ARG( rhs ),
                                           ParallelVector & GEOSX_UNUSED_ARG( solution ) )
{
  MeshLevel * const mesh = domain->getMeshBodies()->GetGroup<MeshBody>(0)->getMeshLevel(0);
  ElementRegionManager * const elemManager = mesh->getElemManager();

  ElementRegionManager::ElementViewAccessor<arrayView1d<real64>> const totalMeanStress =
    elemManager->ConstructViewAccessor<array1d<real64>, arrayView1d<real64>>(viewKeyStruct::totalMeanStressString);

  ElementRegionManager::ElementViewAccessor<arrayView1d<real64>> oldTotalMeanStress =
    elemManager->ConstructViewAccessor<array1d<real64>, arrayView1d<real64>>(viewKeyStruct::oldTotalMeanStressString);

  //***** loop over all elements and initialize the derivative arrays *****
  forAllElemsInMesh( mesh, [&]( localIndex const er,
                                localIndex const esr,
                                localIndex const k)->void
  {
    oldTotalMeanStress[er][esr][k] = totalMeanStress[er][esr][k];
  });
}

void PoroelasticSolver::ImplicitStepComplete( real64 const& GEOSX_UNUSED_ARG( time_n ),
                                              real64 const& GEOSX_UNUSED_ARG( dt ),
                                              DomainPartition * const GEOSX_UNUSED_ARG( domain ) )
{
}

void PoroelasticSolver::PostProcessInput()
{
  string ctOption = this->getReference<string>(viewKeyStruct::couplingTypeOptionStringString);

  if( ctOption == "FixedStress" )
  {
    this->m_couplingTypeOption = couplingTypeOption::FixedStress;

    // For this coupled solver the minimum number of Newton Iter should be 0 for both flow and solid solver otherwise it will never converge.
    SolidMechanicsLagrangianFEM &
      solidSolver = *(this->getParent()->GetGroup(m_solidSolverName)->group_cast<SolidMechanicsLagrangianFEM*>());
      integer & minNewtonIterSolid = solidSolver.getNonlinearSolverParameters().m_minIterNewton;

<<<<<<< HEAD
    SinglePhaseFlowBase &
      fluidSolver = *(this->getParent()->GetGroup(m_flowSolverName)->group_cast<SinglePhaseFlowBase*>());
    integer & minNewtonIterFluid = fluidSolver.getSystemSolverParameters()->minIterNewton();
=======
    SinglePhaseFlow &
      fluidSolver = *(this->getParent()->GetGroup(m_flowSolverName)->group_cast<SinglePhaseFlow*>());
    integer & minNewtonIterFluid = fluidSolver.getNonlinearSolverParameters().m_minIterNewton;
>>>>>>> 88417429

    minNewtonIterSolid = 0;
    minNewtonIterFluid = 0;
  }
  else if( ctOption == "TightlyCoupled" )
  {
    this->m_couplingTypeOption = couplingTypeOption::TightlyCoupled;
  }
  else
  {
    GEOSX_ERROR("invalid coupling type option");
  }

}

void PoroelasticSolver::InitializePostInitialConditions_PreSubGroups(Group * const problemManager)
{
  this->getParent()->GetGroup(m_flowSolverName)->group_cast<SinglePhaseFlowBase*>()->setPoroElasticCoupling();
  // Calculate initial total mean stress
  this->UpdateDeformationForCoupling(problemManager->GetGroup<DomainPartition>(keys::domain));
}

PoroelasticSolver::~PoroelasticSolver()
{
  // TODO Auto-generated destructor stub
}

void PoroelasticSolver::ResetStateToBeginningOfStep( DomainPartition * const domain )
{
  MeshLevel * const mesh = domain->getMeshBodies()->GetGroup<MeshBody>(0)->getMeshLevel(0);
  ElementRegionManager * const elemManager = mesh->getElemManager();

  ElementRegionManager::ElementViewAccessor<arrayView1d<real64>> const totalMeanStress =
    elemManager->ConstructViewAccessor<array1d<real64>, arrayView1d<real64>>(viewKeyStruct::totalMeanStressString);

  ElementRegionManager::ElementViewAccessor<arrayView1d<real64>> oldTotalMeanStress =
    elemManager->ConstructViewAccessor<array1d<real64>, arrayView1d<real64>>(viewKeyStruct::oldTotalMeanStressString);

  //***** loop over all elements and initialize the derivative arrays *****
  forAllElemsInMesh( mesh, [&]( localIndex const er,
                                localIndex const esr,
                                localIndex const k)->void
  {
    totalMeanStress[er][esr][k] = oldTotalMeanStress[er][esr][k];
  });
}

real64 PoroelasticSolver::SolverStep( real64 const & time_n,
                                      real64 const & dt,
                                      int const cycleNumber,
                                      DomainPartition * const domain )
{
  real64 dtReturn = dt;
  if( m_couplingTypeOption == couplingTypeOption::FixedStress )
  {
    dtReturn = SplitOperatorStep( time_n, dt, cycleNumber, domain->group_cast<DomainPartition*>() );
  }
  else if( m_couplingTypeOption == couplingTypeOption::TightlyCoupled )
  {
    GEOSX_ERROR( "couplingTypeOption::FullyImplicit not yet implemented");
  }
  return dtReturn;
}

void PoroelasticSolver::UpdateDeformationForCoupling( DomainPartition * const domain )
{
//  SolverBase & solidSolver =
//    *(this->getParent()->GetGroup(m_solidSolverName)->group_cast<SolverBase*>());

  SinglePhaseFlowBase & fluidSolver = 
    *(this->getParent()->GetGroup(m_flowSolverName)->group_cast<SinglePhaseFlowBase*>());

  MeshLevel * const mesh = domain->getMeshBodies()->GetGroup<MeshBody>(0)->getMeshLevel(0);
  
  ElementRegionManager * const elemManager = mesh->getElemManager();
  
  NodeManager * const nodeManager = domain->getMeshBody(0)->getMeshLevel(0)->getNodeManager();

  NumericalMethodsManager const * const numericalMethodManager =
    domain->getParent()->GetGroup<NumericalMethodsManager>(keys::numericalMethodsManager);

  FiniteElementDiscretizationManager const * const feDiscretizationManager =
    numericalMethodManager->GetGroup<FiniteElementDiscretizationManager>(keys::finiteElementDiscretizations);

  ConstitutiveManager * const constitutiveManager =
    domain->GetGroup<ConstitutiveManager >(keys::ConstitutiveManager);

  arrayView1d<R1Tensor> const & X = nodeManager->getReference<r1_array>(nodeManager->viewKeys.referencePosition);
  arrayView1d<R1Tensor> const & u = nodeManager->getReference<r1_array>(keys::TotalDisplacement);
  arrayView1d<R1Tensor> const & uhat = nodeManager->getReference<r1_array>(keys::IncrementalDisplacement);

  ElementRegionManager::ElementViewAccessor<arrayView2d<localIndex const, CellBlock::NODE_MAP_UNIT_STRIDE_DIM>> const elemsToNodes = 
    elemManager->ConstructViewAccessor<CellBlock::NodeMapType, arrayView2d<localIndex const, CellBlock::NODE_MAP_UNIT_STRIDE_DIM>>( CellElementSubRegion::viewKeyStruct::nodeListString );

  ElementRegionManager::ElementViewAccessor<arrayView1d<real64>> totalMeanStress =
    elemManager->ConstructViewAccessor<array1d<real64>, arrayView1d<real64>>(viewKeyStruct::totalMeanStressString);
  
  ElementRegionManager::ElementViewAccessor<arrayView1d<real64>> const oldTotalMeanStress =
    elemManager->ConstructViewAccessor<array1d<real64>, arrayView1d<real64>>(viewKeyStruct::oldTotalMeanStressString);

  ElementRegionManager::ElementViewAccessor<arrayView1d<real64>> const pres =
    elemManager->ConstructViewAccessor<array1d<real64>, arrayView1d<real64>>(FlowSolverBase::viewKeyStruct::pressureString);

  ElementRegionManager::ElementViewAccessor<arrayView1d<real64>> const dPres =
    elemManager->ConstructViewAccessor<array1d<real64>, arrayView1d<real64>>(FlowSolverBase::viewKeyStruct::deltaPressureString);

  ElementRegionManager::ElementViewAccessor<arrayView1d<real64>> poro =
    elemManager->ConstructViewAccessor<array1d<real64>, arrayView1d<real64>>(SinglePhaseFlowBase::viewKeyStruct::porosityString);
  
  ElementRegionManager::ElementViewAccessor<arrayView1d<real64>> const poroOld =
    elemManager->ConstructViewAccessor<array1d<real64>, arrayView1d<real64>>(SinglePhaseFlowBase::viewKeyStruct::porosityOldString);
  
  ElementRegionManager::ElementViewAccessor<arrayView1d<real64>> const volume =
    elemManager->ConstructViewAccessor<array1d<real64>, arrayView1d<real64>>(CellBlock::viewKeyStruct::elementVolumeString);
  
  ElementRegionManager::ElementViewAccessor<arrayView1d<real64>> dVol =
    elemManager->ConstructViewAccessor<array1d<real64>, arrayView1d<real64>>(SinglePhaseFlowBase::viewKeyStruct::deltaVolumeString);

  ElementRegionManager::MaterialViewAccessor< arrayView1d<real64> > const bulkModulus =
    elemManager->ConstructFullMaterialViewAccessor< array1d<real64>, arrayView1d<real64> >( "BulkModulus", constitutiveManager);

  ElementRegionManager::MaterialViewAccessor< arrayView2d<real64> > const pvmult =
    elemManager->ConstructFullMaterialViewAccessor< array2d<real64>, arrayView2d<real64> >( ConstitutiveBase::viewKeyStruct::poreVolumeMultiplierString,
                                                                                        constitutiveManager );
  ElementRegionManager::MaterialViewAccessor<real64> const biotCoefficient =
    elemManager->ConstructFullMaterialViewAccessor<real64>( "BiotCoefficient", constitutiveManager);

  localIndex const solidIndex = domain->getConstitutiveManager()->GetConstitutiveRelation( fluidSolver.solidIndex() )->getIndexInParent();

  for( localIndex er=0 ; er<elemManager->numRegions() ; ++er )
  {
    ElementRegionBase const * const elemRegion = elemManager->GetRegion(er);

    FiniteElementDiscretization const * feDiscretization = feDiscretizationManager->GetGroup<FiniteElementDiscretization>(m_discretizationName);

    for( localIndex esr=0 ; esr<elemRegion->numSubRegions() ; ++esr )
    {
      CellElementSubRegion const * const cellElementSubRegion = elemRegion->GetSubRegion<CellElementSubRegion>(esr);

      arrayView3d<R1Tensor> const & dNdX = cellElementSubRegion->getReference< array3d<R1Tensor> >(keys::dNdX);

      localIndex const numNodesPerElement = elemsToNodes[er][esr].size(1);
      r1_array u_local( numNodesPerElement );
      r1_array uhat_local( numNodesPerElement );

      for( localIndex ei=0 ; ei<cellElementSubRegion->size() ; ++ei )
      {
        CopyGlobalToLocal<R1Tensor>( elemsToNodes[er][esr][ei], u, uhat, u_local, uhat_local, numNodesPerElement );

        real64 volumetricStrain = 0.0;
        localIndex const numQuadraturePoints = feDiscretization->m_finiteElement->n_quadrature_points() ;
        for( localIndex q=0 ; q<numQuadraturePoints; ++q )
        {
          R2Tensor dUdX;
          CalculateGradient( dUdX, u_local, dNdX[ei][q], numNodesPerElement );
          volumetricStrain += dUdX.Trace();
        }
        volumetricStrain /= numQuadraturePoints;
        totalMeanStress[er][esr][ei] = volumetricStrain * bulkModulus[er][esr][solidIndex][ei] - biotCoefficient[er][esr][solidIndex] * (pres[er][esr][ei] + dPres[er][esr][ei]);

        poro[er][esr][ei] = poroOld[er][esr][ei] + (biotCoefficient[er][esr][solidIndex] - poroOld[er][esr][ei]) / bulkModulus[er][esr][solidIndex][ei]
                                                 * (totalMeanStress[er][esr][ei] - oldTotalMeanStress[er][esr][ei] + dPres[er][esr][ei]);

        // update element volume
        R1Tensor Xlocal[ElementRegionManager::maxNumNodesPerElem];
        for (localIndex a = 0; a < elemsToNodes[er][esr].size(1); ++a)
        {
          Xlocal[a] = X[elemsToNodes[er][esr][ei][a]];
          Xlocal[a] += u[elemsToNodes[er][esr][ei][a]] ;
        }

        dVol[er][esr][ei] = computationalGeometry::HexVolume(Xlocal) - volume[er][esr][ei];
      }
    }
  }

}

real64 PoroelasticSolver::SplitOperatorStep( real64 const& time_n,
                                             real64 const& dt,
                                             integer const cycleNumber,
                                             DomainPartition * const domain)
{
  real64 dtReturn = dt;
  real64 dtReturnTemporary;

  SolidMechanicsLagrangianFEM &
  solidSolver = *(this->getParent()->GetGroup(m_solidSolverName)->group_cast<SolidMechanicsLagrangianFEM*>());

  SinglePhaseFlowBase &
  fluidSolver = *(this->getParent()->GetGroup(m_flowSolverName)->group_cast<SinglePhaseFlowBase*>());

  fluidSolver.SetupSystem( domain,
                           fluidSolver.getDofManager(),
                           fluidSolver.getSystemMatrix(),
                           fluidSolver.getSystemRhs(),
                           fluidSolver.getSystemSolution() );

  solidSolver.SetupSystem( domain,
                           solidSolver.getDofManager(),
                           solidSolver.getSystemMatrix(),
                           solidSolver.getSystemRhs(),
                           solidSolver.getSystemSolution() );

  fluidSolver.ImplicitStepSetup( time_n, dt, domain,
                                 fluidSolver.getDofManager(),
                                 fluidSolver.getSystemMatrix(),
                                 fluidSolver.getSystemRhs(),
                                 fluidSolver.getSystemSolution() );

  solidSolver.ImplicitStepSetup( time_n, dt, domain,
                                 solidSolver.getDofManager(),
                                 solidSolver.getSystemMatrix(),
                                 solidSolver.getSystemRhs(),
                                 solidSolver.getSystemSolution() );

  this->ImplicitStepSetup( time_n, dt, domain, m_dofManager, m_matrix, m_rhs, m_solution );

  int iter = 0;
  while (iter < m_nonlinearSolverParameters.m_maxIterNewton )
  {
    if (iter == 0)
    {
      // reset the states of all slave solvers if any of them has been reset
      fluidSolver.ResetStateToBeginningOfStep( domain );
      solidSolver.ResetStateToBeginningOfStep( domain );
      ResetStateToBeginningOfStep( domain );
    }
    
    GEOSX_LOG_LEVEL_RANK_0( 1, "\tIteration: " << iter+1  << ", FlowSolver: " );
    
    dtReturnTemporary = fluidSolver.NonlinearImplicitStep( time_n,
                                                           dtReturn,
                                                           cycleNumber,
                                                           domain,
                                                           fluidSolver.getDofManager(),
                                                           fluidSolver.getSystemMatrix(),
                                                           fluidSolver.getSystemRhs(),
                                                           fluidSolver.getSystemSolution() );

    if (dtReturnTemporary < dtReturn)
    {
      iter = 0;
      dtReturn = dtReturnTemporary;
      continue;
    }

    if ( fluidSolver.getNonlinearSolverParameters().m_numNewtonIterations == 0 && iter > 0)
    {
      GEOSX_LOG_LEVEL_RANK_0( 1, "***** The iterative coupling has converged in " << iter  << " iterations! *****\n" );
      break;
    }

    GEOSX_LOG_LEVEL_RANK_0( 1, "\tIteration: " << iter+1  << ", MechanicsSolver: " );

    solidSolver.ResetStressToBeginningOfStep(domain);
    dtReturnTemporary = solidSolver.NonlinearImplicitStep( time_n,
                                                           dtReturn,
                                                           cycleNumber,
                                                           domain,
                                                           solidSolver.getDofManager(),
                                                           solidSolver.getSystemMatrix(),
                                                           solidSolver.getSystemRhs(),
                                                           solidSolver.getSystemSolution() );

    solidSolver.updateStress( domain );

    if (dtReturnTemporary < dtReturn)
    {
      iter = 0;
      dtReturn = dtReturnTemporary;
      continue;
    }
    if (solidSolver.getNonlinearSolverParameters().m_numNewtonIterations > 0)
    {
      this->UpdateDeformationForCoupling(domain);
    }
    ++iter;
  }

  fluidSolver.ImplicitStepComplete( time_n, dt, domain );
  solidSolver.ImplicitStepComplete( time_n, dt, domain );
  this->ImplicitStepComplete( time_n, dt, domain );

  return dtReturn;
}


REGISTER_CATALOG_ENTRY( SolverBase, PoroelasticSolver, std::string const &, Group * const )

} /* namespace geosx */<|MERGE_RESOLUTION|>--- conflicted
+++ resolved
@@ -122,15 +122,10 @@
       solidSolver = *(this->getParent()->GetGroup(m_solidSolverName)->group_cast<SolidMechanicsLagrangianFEM*>());
       integer & minNewtonIterSolid = solidSolver.getNonlinearSolverParameters().m_minIterNewton;
 
-<<<<<<< HEAD
+
     SinglePhaseFlowBase &
       fluidSolver = *(this->getParent()->GetGroup(m_flowSolverName)->group_cast<SinglePhaseFlowBase*>());
-    integer & minNewtonIterFluid = fluidSolver.getSystemSolverParameters()->minIterNewton();
-=======
-    SinglePhaseFlow &
-      fluidSolver = *(this->getParent()->GetGroup(m_flowSolverName)->group_cast<SinglePhaseFlow*>());
     integer & minNewtonIterFluid = fluidSolver.getNonlinearSolverParameters().m_minIterNewton;
->>>>>>> 88417429
 
     minNewtonIterSolid = 0;
     minNewtonIterFluid = 0;
