/*
 * ------------------------------------------------------------------------------------------------------------
 * SPDX-License-Identifier: LGPL-2.1-only
 *
 * Copyright (c) 2018-2020 Lawrence Livermore National Security LLC
 * Copyright (c) 2018-2020 The Board of Trustees of the Leland Stanford Junior University
 * Copyright (c) 2018-2020 Total, S.A
 * Copyright (c) 2019-     GEOSX Contributors
 * All rights reserved
 *
 * See top level LICENSE, COPYRIGHT, CONTRIBUTORS, NOTICE, and ACKNOWLEDGEMENTS files for details.
 * ------------------------------------------------------------------------------------------------------------
 */

/**
 * @file PoroelasticSolver.cpp
 *
 */


#include "PoroelasticSolver.hpp"

#include "../solidMechanics/SolidMechanicsPoroElasticKernel.hpp"
#include "common/DataLayouts.hpp"
#include "constitutive/ConstitutiveManager.hpp"
#include "constitutive/solid/PoroElastic.hpp"
#include "constitutive/fluid/SingleFluidBase.hpp"
#include "managers/NumericalMethodsManager.hpp"
#include "finiteElement/Kinematics.h"
#include "linearAlgebra/solvers/BlockPreconditioner.hpp"
#include "linearAlgebra/solvers/SeparateComponentPreconditioner.hpp"
#include "managers/DomainPartition.hpp"
#include "mesh/MeshForLoopInterface.hpp"
#include "meshUtilities/ComputationalGeometry.hpp"
#include "physicsSolvers/fluidFlow/SinglePhaseBase.hpp"
#include "physicsSolvers/solidMechanics/SolidMechanicsLagrangianFEM.hpp"
#include "rajaInterface/GEOS_RAJA_Interface.hpp"

namespace geosx
{

using namespace dataRepository;
using namespace constitutive;

PoroelasticSolver::PoroelasticSolver( const std::string & name,
                                      Group * const parent ):
  SolverBase( name, parent ),
  m_solidSolverName(),
  m_flowSolverName(),
  m_couplingTypeOption( CouplingTypeOption::FIM )

{
  registerWrapper( viewKeyStruct::solidSolverNameString, &m_solidSolverName )->
    setInputFlag( InputFlags::REQUIRED )->
    setDescription( "Name of the solid mechanics solver to use in the poroelastic solver" );

  registerWrapper( viewKeyStruct::fluidSolverNameString, &m_flowSolverName )->
    setInputFlag( InputFlags::REQUIRED )->
    setDescription( "Name of the fluid mechanics solver to use in the poroelastic solver" );

  registerWrapper( viewKeyStruct::couplingTypeOptionStringString, &m_couplingTypeOption )->
    setInputFlag( InputFlags::REQUIRED )->
    setDescription( "Coupling method. Valid options:\n* " + EnumStrings< CouplingTypeOption >::concat( "\n* " ) );

  m_linearSolverParameters.get().mgr.strategy = "Poroelastic";
  m_linearSolverParameters.get().mgr.separateComponents = true;
  m_linearSolverParameters.get().mgr.displacementFieldName = keys::TotalDisplacement;
  m_linearSolverParameters.get().dofsPerNode = 3;
}

void PoroelasticSolver::registerDataOnMesh( dataRepository::Group * const MeshBodies )
{
  for( auto & mesh : MeshBodies->getSubGroups() )
  {
    ElementRegionManager * const elemManager = mesh.second->groupCast< MeshBody * >()->getMeshLevel( 0 )->getElemManager();

    elemManager->forElementSubRegions< CellElementSubRegion, FaceElementSubRegion >( [&]( ElementSubRegionBase & elementSubRegion )
    {
      elementSubRegion.registerWrapper< array1d< real64 > >( viewKeyStruct::totalMeanStressString )->
        setDescription( "Total Mean Stress" );
      elementSubRegion.registerWrapper< array1d< real64 > >( viewKeyStruct::oldTotalMeanStressString )->
        setDescription( "Total Mean Stress" );
    } );
  }
}

void PoroelasticSolver::setupDofs( DomainPartition const & domain,
                                   DofManager & dofManager ) const
{
  GEOSX_MARK_FUNCTION;
  m_solidSolver->setupDofs( domain, dofManager );
  m_flowSolver->setupDofs( domain, dofManager );

  dofManager.addCoupling( keys::TotalDisplacement,
                          FlowSolverBase::viewKeyStruct::pressureString,
                          DofManager::Connector::Elem );
}

void PoroelasticSolver::setupSystem( DomainPartition & domain,
                                     DofManager & dofManager,
                                     CRSMatrix< real64, globalIndex > & localMatrix,
                                     array1d< real64 > & localRhs,
                                     array1d< real64 > & localSolution,
                                     bool const setSparsity )
{
  if( m_precond )
  {
    m_precond->clear();
  }

  // setup monolithic coupled system
  SolverBase::setupSystem( domain, dofManager, localMatrix, localRhs, localSolution, setSparsity );

  if( !m_precond && m_linearSolverParameters.get().solverType != LinearSolverParameters::SolverType::direct )
  {
    createPreconditioner();
  }
}

void PoroelasticSolver::implicitStepSetup( real64 const & time_n,
                                           real64 const & dt,
                                           DomainPartition & domain )
{
  m_flowSolver->implicitStepSetup( time_n, dt, domain );
  m_solidSolver->implicitStepSetup( time_n, dt, domain );

  if( m_couplingTypeOption == CouplingTypeOption::SIM_FixedStress )
  {
    MeshLevel & mesh = *domain.getMeshBody( 0 )->getMeshLevel( 0 );

    forTargetSubRegions( mesh, [&] ( localIndex const, ElementSubRegionBase & subRegion )
    {
      arrayView1d< real64 const > const & totalMeanStress =
        subRegion.getReference< array1d< real64 > >( viewKeyStruct::totalMeanStressString );
      arrayView1d< real64 > const & oldTotalMeanStress =
        subRegion.getReference< array1d< real64 > >( viewKeyStruct::oldTotalMeanStressString );

      forAll< parallelDevicePolicy<> >( subRegion.size(), [=] GEOSX_HOST_DEVICE ( localIndex const ei )
      {
        oldTotalMeanStress[ei] = totalMeanStress[ei];
      } );
    } );
  }
}

void PoroelasticSolver::implicitStepComplete( real64 const & time_n,
                                              real64 const & dt,
                                              DomainPartition & domain )
{
  m_solidSolver->implicitStepComplete( time_n, dt, domain );
  m_flowSolver->implicitStepComplete( time_n, dt, domain );
}

void PoroelasticSolver::postProcessInput()
{
  SolverBase::postProcessInput();

  m_flowSolver  = this->getParent()->getGroup< SinglePhaseBase >( m_flowSolverName );
  m_solidSolver = this->getParent()->getGroup< SolidMechanicsLagrangianFEM >( m_solidSolverName );

  GEOSX_ERROR_IF( m_flowSolver == nullptr, "Flow solver not found or invalid type: " << m_flowSolverName );
  GEOSX_ERROR_IF( m_solidSolver == nullptr, "Solid solver not found or invalid type: " << m_solidSolverName );

  m_solidSolver->setEffectiveStress( 1 );

  if( m_couplingTypeOption == CouplingTypeOption::SIM_FixedStress )
  {
    // For this coupled solver the minimum number of Newton Iter should be 0 for both flow and solid solver,
    // otherwise it will never converge.
    m_flowSolver->getNonlinearSolverParameters().m_minIterNewton = 0;
    m_solidSolver->getNonlinearSolverParameters().m_minIterNewton = 0;
  }
}

void PoroelasticSolver::initializePostInitialConditionsPreSubGroups( Group * const problemManager )
{
  if( m_couplingTypeOption == CouplingTypeOption::SIM_FixedStress )
  {
    m_flowSolver->setPoroElasticCoupling();
    // Calculate initial total mean stress
    updateDeformationForCoupling( *problemManager->getGroup< DomainPartition >( keys::domain ) );
  }
}

PoroelasticSolver::~PoroelasticSolver()
{
  // TODO Auto-generated destructor stub
}

void PoroelasticSolver::resetStateToBeginningOfStep( DomainPartition & domain )
{
  m_flowSolver->resetStateToBeginningOfStep( domain );
  m_solidSolver->resetStateToBeginningOfStep( domain );

  MeshLevel & mesh = *domain.getMeshBody( 0 )->getMeshLevel( 0 );

  forTargetSubRegions( mesh, [&] ( localIndex const, ElementSubRegionBase & subRegion )
  {
    arrayView1d< real64 const > const & oldTotalMeanStress =
      subRegion.getReference< array1d< real64 > >( viewKeyStruct::oldTotalMeanStressString );
    arrayView1d< real64 > const & totalMeanStress =
      subRegion.getReference< array1d< real64 > >( viewKeyStruct::totalMeanStressString );

    forAll< parallelDevicePolicy<> >( subRegion.size(), [=] GEOSX_HOST_DEVICE ( localIndex const ei )
    {
      totalMeanStress[ei] = oldTotalMeanStress[ei];
    } );
  } );
}

real64 PoroelasticSolver::solverStep( real64 const & time_n,
                                      real64 const & dt,
                                      int const cycleNumber,
                                      DomainPartition & domain )
{
  real64 dt_return = dt;
  if( m_couplingTypeOption == CouplingTypeOption::SIM_FixedStress )
  {
    dt_return = splitOperatorStep( time_n, dt, cycleNumber, domain );
  }
  else if( m_couplingTypeOption == CouplingTypeOption::FIM )
  {
    setupSystem( domain,
                 m_dofManager,
                 m_localMatrix,
                 m_localRhs,
                 m_localSolution );

    implicitStepSetup( time_n, dt, domain );

    dt_return = nonlinearImplicitStep( time_n, dt, cycleNumber, domain );

    implicitStepComplete( time_n, dt_return, domain );
  }
  return dt_return;
}

void PoroelasticSolver::updateDeformationForCoupling( DomainPartition & domain )
{

  MeshLevel & mesh = *domain.getMeshBody( 0 )->getMeshLevel( 0 );
  NodeManager & nodeManager = *mesh.getNodeManager();

  arrayView2d< real64 const, nodes::REFERENCE_POSITION_USD > const & X = nodeManager.referencePosition();
  arrayView2d< real64 const, nodes::TOTAL_DISPLACEMENT_USD > const & u = nodeManager.totalDisplacement();

  forTargetSubRegionsComplete< CellElementSubRegion >( mesh, [&]( localIndex const,
                                                                  localIndex const,
                                                                  localIndex const,
                                                                  ElementRegionBase & elemRegion,
                                                                  CellElementSubRegion & elementSubRegion )
  {
    string const & solidName = m_solidSolver->solidMaterialNames()[m_solidSolver->targetRegionIndex( elemRegion.getName() )];
    SolidBase const & solid = getConstitutiveModel< SolidBase >( elementSubRegion, solidName );

    arrayView2d< localIndex const, cells::NODE_MAP_USD > const & elemsToNodes = elementSubRegion.nodeList();

    arrayView1d< real64 > const &
    totalMeanStress = elementSubRegion.getReference< array1d< real64 > >( viewKeyStruct::totalMeanStressString );

    arrayView1d< real64 > const &
    oldTotalMeanStress = elementSubRegion.getReference< array1d< real64 > >( viewKeyStruct::oldTotalMeanStressString );

    arrayView1d< real64 const > const &
    pres = elementSubRegion.getReference< array1d< real64 > >( FlowSolverBase::viewKeyStruct::pressureString );

    arrayView1d< real64 const > const &
    dPres = elementSubRegion.getReference< array1d< real64 > >( FlowSolverBase::viewKeyStruct::deltaPressureString );

    arrayView1d< real64 > const &
    poro = elementSubRegion.getReference< array1d< real64 > >( SinglePhaseBase::viewKeyStruct::porosityString );

    arrayView1d< real64 const > const &
    poroOld = elementSubRegion.getReference< array1d< real64 > >( SinglePhaseBase::viewKeyStruct::porosityOldString );

    arrayView1d< real64 const > const &
    volume = elementSubRegion.getReference< array1d< real64 > >( CellBlock::viewKeyStruct::elementVolumeString );

    arrayView1d< real64 > const &
    dVol = elementSubRegion.getReference< array1d< real64 > >( SinglePhaseBase::viewKeyStruct::deltaVolumeString );

    arrayView1d< real64 const > const & bulkModulus = solid.getReference< array1d< real64 > >( "bulkModulus" );

    real64 const biotCoefficient = solid.getReference< real64 >( "BiotCoefficient" );

    arrayView3d< real64 const, solid::STRESS_USD > const & stress = solid.getStress();


    localIndex const numNodesPerElement = elemsToNodes.size( 1 );
    finiteElement::FiniteElementBase const &
    fe = elementSubRegion.getReference< finiteElement::FiniteElementBase >( m_solidSolver->getDiscretizationName() );
    localIndex const numQuadraturePoints = fe.getNumQuadraturePoints();

    forAll< parallelDevicePolicy< 32 > >( elementSubRegion.size(), [=] GEOSX_HOST_DEVICE ( localIndex const ei )
    {
      real64 effectiveMeanStress = 0.0;
      for( localIndex q=0; q<numQuadraturePoints; ++q )
      {
        effectiveMeanStress += ( stress( ei, q, 0 ) + stress( ei, q, 1 ) + stress( ei, q, 2 ) );
      }
      effectiveMeanStress /= ( 3 * numQuadraturePoints );

      totalMeanStress[ei] = effectiveMeanStress - biotCoefficient * (pres[ei] + dPres[ei]);

      poro[ei] = poroOld[ei] + (biotCoefficient - poroOld[ei]) / bulkModulus[ei]
                 * (totalMeanStress[ei] - oldTotalMeanStress[ei] + dPres[ei]);

      // update element volume
      real64 Xlocal[ElementRegionManager::maxNumNodesPerElem][3];
      for( localIndex a = 0; a < numNodesPerElement; ++a )
      {
        LvArray::tensorOps::copy< 3 >( Xlocal[a], X[elemsToNodes[ei][a]] );
        LvArray::tensorOps::add< 3 >( Xlocal[a], u[elemsToNodes[ei][a]] );
      }

      dVol[ei] = computationalGeometry::HexVolume( Xlocal ) - volume[ei];
    } );
  } );
}

void PoroelasticSolver::assembleSystem( real64 const time_n,
                                        real64 const dt,
                                        DomainPartition & domain,
                                        DofManager const & dofManager,
                                        CRSMatrixView< real64, globalIndex const > const & localMatrix,
                                        arrayView1d< real64 > const & localRhs )
{

  // assemble J_SS
//  m_solidSolver->AssembleSystem( time_n, dt,
//                                 domain,
//                                 dofManager,
//                                 localMatrix,
//                                 localRhs );

  m_solidSolver->assemblyLaunch< constitutive::PoroElasticBase,
                                 SolidMechanicsLagrangianFEMKernels::QuasiStaticPoroElastic >( domain,
                                                                                               dofManager,
                                                                                               localMatrix,
                                                                                               localRhs );

  // assemble J_FF
  m_flowSolver->assembleSystem( time_n, dt,
                                domain,
                                dofManager,
                                localMatrix,
                                localRhs );

  // assemble J_SF
  assembleCouplingTerms( domain,
                         dofManager,
                         localMatrix,
                         localRhs );

}

void PoroelasticSolver::assembleCouplingTerms( DomainPartition const & domain,
                                               DofManager const & dofManager,
                                               CRSMatrixView< real64, globalIndex const > const & localMatrix,
                                               arrayView1d< real64 > const & localRhs )
{
  GEOSX_MARK_FUNCTION;

  MeshLevel const & mesh = *domain.getMeshBody( 0 )->getMeshLevel( 0 );
  NodeManager const & nodeManager = *mesh.getNodeManager();

  string const uDofKey = dofManager.getKey( keys::TotalDisplacement );
  arrayView1d< globalIndex const > const & uDofNumber = nodeManager.getReference< globalIndex_array >( uDofKey );

  arrayView2d< real64 const, nodes::INCR_DISPLACEMENT_USD > const & incr_disp = nodeManager.incrementalDisplacement();

  globalIndex const rankOffset = dofManager.rankOffset();
  string const pDofKey = dofManager.getKey( FlowSolverBase::viewKeyStruct::pressureString );

  // begin subregion loop
  forTargetSubRegionsComplete< CellElementSubRegion >( mesh, [&]( localIndex const,
                                                                  localIndex const,
                                                                  localIndex const,
                                                                  ElementRegionBase const & region,
                                                                  CellElementSubRegion const & elementSubRegion )
  {
    string const & fluidName = m_flowSolver->fluidModelNames()[m_flowSolver->targetRegionIndex( region.getName() )];
    SingleFluidBase const & fluid = getConstitutiveModel< SingleFluidBase >( elementSubRegion, fluidName );

    string const & solidName = m_solidSolver->solidMaterialNames()[m_solidSolver->targetRegionIndex( region.getName() )];
    SolidBase const & solid = getConstitutiveModel< SolidBase >( elementSubRegion, solidName );

    arrayView4d< real64 const > const & dNdX = elementSubRegion.dNdX();

    arrayView2d< real64 const > const & detJ = elementSubRegion.detJ();

    arrayView1d< globalIndex const > const & pDofNumber = elementSubRegion.getReference< globalIndex_array >( pDofKey );

    arrayView2d< localIndex const, cells::NODE_MAP_USD > const & elemsToNodes = elementSubRegion.nodeList();
    localIndex const numNodesPerElement = elemsToNodes.size( 1 );

    finiteElement::FiniteElementBase const &
    fe = elementSubRegion.getReference< finiteElement::FiniteElementBase >( m_solidSolver->getDiscretizationName() );
    localIndex const numQuadraturePoints = fe.getNumQuadraturePoints();

    real64 const biotCoefficient = solid.getReference< real64 >( "BiotCoefficient" );

    arrayView2d< real64 const > const & density = fluid.density();

    int dim = 3;
    localIndex constexpr maxNumUDof = 24;   // TODO: assuming linear HEX at most for the moment
    localIndex constexpr maxNumPDof = 1;   // TODO: assuming piecewise constant (P0) only for the moment
    localIndex const nUDof = dim * numNodesPerElement;
    localIndex const nPDof = m_flowSolver->numDofPerCell();
    GEOSX_ERROR_IF_GT( nPDof, maxNumPDof );

    forAll< parallelDevicePolicy< 32 > >( elementSubRegion.size(), [=] GEOSX_HOST_DEVICE ( localIndex const k )
    {
      stackArray2d< real64, maxNumUDof * maxNumPDof > dRsdP( nUDof, nPDof );
      stackArray2d< real64, maxNumUDof * maxNumPDof > dRfdU( nPDof, nUDof );
      stackArray1d< real64, maxNumPDof > Rf( nPDof );

      for( integer q = 0; q < numQuadraturePoints; ++q )
      {
        const real64 detJq = detJ[k][q];

        for( integer a = 0; a < numNodesPerElement; ++a )
        {

          dRsdP( a * dim + 0, 0 ) += biotCoefficient * dNdX[k][q][a][0] * detJq;
          dRsdP( a * dim + 1, 0 ) += biotCoefficient * dNdX[k][q][a][1] * detJq;
          dRsdP( a * dim + 2, 0 ) += biotCoefficient * dNdX[k][q][a][2] * detJq;
          dRfdU( 0, a * dim + 0 ) += density[k][0] * biotCoefficient * dNdX[k][q][a][0] * detJq;
          dRfdU( 0, a * dim + 1 ) += density[k][0] * biotCoefficient * dNdX[k][q][a][1] * detJq;
          dRfdU( 0, a * dim + 2 ) += density[k][0] * biotCoefficient * dNdX[k][q][a][2] * detJq;

          localIndex localNodeIndex = elemsToNodes[k][a];

          real64 Rf_tmp = dNdX[k][q][a][0] * incr_disp[localNodeIndex][0]
                          + dNdX[k][q][a][1] * incr_disp[localNodeIndex][1]
                          + dNdX[k][q][a][2] * incr_disp[localNodeIndex][2];
          Rf_tmp *= density[k][0] * biotCoefficient * detJq;
          Rf[0] += Rf_tmp;
        }
      }

      stackArray1d< globalIndex, maxNumUDof > elementULocalDofIndex( nUDof );
      stackArray1d< globalIndex, maxNumPDof > elementPLocalDofIndex( nPDof );

      // Get dof local to global mapping
      for( localIndex a = 0; a < numNodesPerElement; ++a )
      {
        for( int i = 0; i < dim; ++i )
        {
          elementULocalDofIndex[a * dim + i] = uDofNumber[elemsToNodes[k][a]] + i;
        }
      }
      for( localIndex i = 0; i < nPDof; ++i )
      {
        elementPLocalDofIndex[i] = pDofNumber[k] + i;
      }

      for( localIndex i = 0; i < nUDof; ++i )
      {
        localIndex const dof = LvArray::integerConversion< localIndex >( elementULocalDofIndex[ i ] - rankOffset );
        if( dof < 0 || dof >= localMatrix.numRows() )
          continue;
        localMatrix.addToRowBinarySearchUnsorted< parallelDeviceAtomic >( dof,
                                                                          elementPLocalDofIndex.data(),
                                                                          dRsdP[i].dataIfContiguous(),
                                                                          nPDof );
      }
      for( localIndex i = 0; i < nPDof; ++i )
      {
        localIndex const dof = LvArray::integerConversion< localIndex >( elementPLocalDofIndex[ i ] - rankOffset );
        if( dof < 0 || dof >= localMatrix.numRows() )
          continue;
        localMatrix.addToRowBinarySearchUnsorted< parallelDeviceAtomic >( dof,
                                                                          elementULocalDofIndex.data(),
                                                                          dRfdU[i].dataIfContiguous(),
                                                                          nUDof );

        RAJA::atomicAdd< parallelDeviceAtomic >( &localRhs[ dof ], Rf[i] );
      }
    } );
  } );
}

void PoroelasticSolver::applyBoundaryConditions( real64 const time_n,
                                                 real64 const dt,
                                                 DomainPartition & domain,
                                                 DofManager const & dofManager,
                                                 CRSMatrixView< real64, globalIndex const > const & localMatrix,
                                                 arrayView1d< real64 > const & localRhs )
{
  m_solidSolver->applyBoundaryConditions( time_n, dt,
                                          domain,
                                          dofManager,
                                          localMatrix,
                                          localRhs );

  m_flowSolver->applyBoundaryConditions( time_n, dt,
                                         domain,
                                         dofManager,
                                         localMatrix,
                                         localRhs );
}

real64 PoroelasticSolver::calculateResidualNorm( DomainPartition const & domain,
                                                 DofManager const & dofManager,
                                                 arrayView1d< real64 const > const & localRhs )
{
  // compute norm of momentum balance residual equations
  real64 const momementumResidualNorm = m_solidSolver->calculateResidualNorm( domain, dofManager, localRhs );

  // compute norm of mass balance residual equations
  real64 const massResidualNorm = m_flowSolver->calculateResidualNorm( domain, dofManager, localRhs );

  if( getLogLevel() >= 1 && logger::internal::rank==0 )
  {
    char output[200] = {0};
    sprintf( output, "    ( Rsolid, Rfluid ) = ( %4.2e, %4.2e )", momementumResidualNorm, massResidualNorm );
    std::cout << output << std::endl;
  }

  return sqrt( momementumResidualNorm * momementumResidualNorm + massResidualNorm * massResidualNorm );
}

void PoroelasticSolver::createPreconditioner()
{
  if( m_linearSolverParameters.get().preconditionerType == LinearSolverParameters::PreconditionerType::block )
  {
    auto precond = std::make_unique< BlockPreconditioner< LAInterface > >( BlockShapeOption::UpperTriangular,
                                                                           SchurComplementOption::RowsumDiagonalProbing,
                                                                           BlockScalingOption::FrobeniusNorm );

    auto mechPrecond = LAInterface::createPreconditioner( m_solidSolver->getLinearSolverParameters() );
    precond->setupBlock( 0,
                         { { keys::TotalDisplacement, 0, 3 } },
                         std::make_unique< SeparateComponentPreconditioner< LAInterface > >( 3, std::move( mechPrecond ) ) );

    auto flowPrecond = LAInterface::createPreconditioner( m_flowSolver->getLinearSolverParameters() );
    precond->setupBlock( 1,
                         { { SinglePhaseBase::viewKeyStruct::pressureString, 0, 1 } },
                         std::move( flowPrecond ) );

    m_precond = std::move( precond );
  }
  else
  {
    //TODO: Revisit this part such that is coherent across physics solver
    //m_precond = LAInterface::createPreconditioner( m_linearSolverParameters.get() );
  }
}

void PoroelasticSolver::solveSystem( DofManager const & dofManager,
                                     ParallelMatrix & matrix,
                                     ParallelVector & rhs,
                                     ParallelVector & solution )
{
  solution.zero();
  SolverBase::solveSystem( dofManager, matrix, rhs, solution );
}

void PoroelasticSolver::applySystemSolution( DofManager const & dofManager,
                                             arrayView1d< real64 const > const & localSolution,
                                             real64 const scalingFactor,
                                             DomainPartition & domain )
{
  // update displacement field
  m_solidSolver->applySystemSolution( dofManager, localSolution, scalingFactor, domain );
  // update pressure field
  m_flowSolver->applySystemSolution( dofManager, localSolution, -scalingFactor, domain );
}

real64 PoroelasticSolver::splitOperatorStep( real64 const & time_n,
                                             real64 const & dt,
                                             integer const cycleNumber,
                                             DomainPartition & domain )
{
  real64 dtReturn = dt;
  real64 dtReturnTemporary;

  m_flowSolver->setupSystem( domain,
                             m_flowSolver->getDofManager(),
                             m_flowSolver->getLocalMatrix(),
                             m_flowSolver->getLocalRhs(),
                             m_flowSolver->getLocalSolution() );

  m_solidSolver->setupSystem( domain,
                              m_solidSolver->getDofManager(),
                              m_solidSolver->getLocalMatrix(),
                              m_solidSolver->getLocalRhs(),
                              m_solidSolver->getLocalSolution() );

  implicitStepSetup( time_n, dt, domain );

  int iter = 0;
  while( iter < m_nonlinearSolverParameters.m_maxIterNewton )
  {
    if( iter == 0 )
    {
      // reset the states of all child solvers if any of them has been reset
      resetStateToBeginningOfStep( domain );
    }

    GEOSX_LOG_LEVEL_RANK_0( 1, "\tIteration: " << iter+1  << ", FlowSolver: " );

    dtReturnTemporary = m_flowSolver->nonlinearImplicitStep( time_n, dtReturn, cycleNumber, domain );

    if( dtReturnTemporary < dtReturn )
    {
      iter = 0;
      dtReturn = dtReturnTemporary;
      continue;
    }

    if( m_flowSolver->getNonlinearSolverParameters().m_numNewtonIterations == 0 && iter > 0 )
    {
      GEOSX_LOG_LEVEL_RANK_0( 1, "***** The iterative coupling has converged in " << iter  << " iterations! *****\n" );
      break;
    }

    GEOSX_LOG_LEVEL_RANK_0( 1, "\tIteration: " << iter+1  << ", MechanicsSolver: " );

<<<<<<< HEAD
    //m_solidSolver->ResetStressToBeginningOfStep( domain );
    dtReturnTemporary = m_solidSolver->NonlinearImplicitStep( time_n, dtReturn, cycleNumber, domain );
=======
    m_solidSolver->resetStressToBeginningOfStep( domain );
    dtReturnTemporary = m_solidSolver->nonlinearImplicitStep( time_n, dtReturn, cycleNumber, domain );
>>>>>>> 95da0775

    if( dtReturnTemporary < dtReturn )
    {
      iter = 0;
      dtReturn = dtReturnTemporary;
      continue;
    }
    if( m_solidSolver->getNonlinearSolverParameters().m_numNewtonIterations > 0 )
    {
      updateDeformationForCoupling( domain );
    }
    ++iter;
  }

  implicitStepComplete( time_n, dt, domain );

  return dtReturn;
}


REGISTER_CATALOG_ENTRY( SolverBase, PoroelasticSolver, std::string const &, Group * const )

} /* namespace geosx */<|MERGE_RESOLUTION|>--- conflicted
+++ resolved
@@ -618,13 +618,8 @@
 
     GEOSX_LOG_LEVEL_RANK_0( 1, "\tIteration: " << iter+1  << ", MechanicsSolver: " );
 
-<<<<<<< HEAD
-    //m_solidSolver->ResetStressToBeginningOfStep( domain );
-    dtReturnTemporary = m_solidSolver->NonlinearImplicitStep( time_n, dtReturn, cycleNumber, domain );
-=======
-    m_solidSolver->resetStressToBeginningOfStep( domain );
+    //m_solidSolver->resetStressToBeginningOfStep( domain );
     dtReturnTemporary = m_solidSolver->nonlinearImplicitStep( time_n, dtReturn, cycleNumber, domain );
->>>>>>> 95da0775
 
     if( dtReturnTemporary < dtReturn )
     {
