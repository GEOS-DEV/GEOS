/*
 * ------------------------------------------------------------------------------------------------------------
 * SPDX-License-Identifier: LGPL-2.1-only
 *
 * Copyright (c) 2018-2020 Lawrence Livermore National Security LLC
 * Copyright (c) 2018-2020 The Board of Trustees of the Leland Stanford Junior University
 * Copyright (c) 2018-2020 Total, S.A
 * Copyright (c) 2019-     GEOSX Contributors
 * All rights reserved
 *
 * See top level LICENSE, COPYRIGHT, CONTRIBUTORS, NOTICE, and ACKNOWLEDGEMENTS files for details.
 * ------------------------------------------------------------------------------------------------------------
 */

/**
 * @file PoroelasticSolver.cpp
 *
 */


#include "PoroelasticSolver.hpp"

#include "../solidMechanics/SolidMechanicsPoroElasticKernel.hpp"
#include "common/DataLayouts.hpp"
#include "constitutive/ConstitutiveManager.hpp"
#include "constitutive/solid/PoroElastic.hpp"
#include "constitutive/fluid/SingleFluidBase.hpp"
#include "managers/NumericalMethodsManager.hpp"
#include "finiteElement/Kinematics.h"
#include "linearAlgebra/solvers/BlockPreconditioner.hpp"
#include "linearAlgebra/solvers/SeparateComponentPreconditioner.hpp"
#include "managers/DomainPartition.hpp"
#include "mesh/MeshForLoopInterface.hpp"
#include "meshUtilities/ComputationalGeometry.hpp"
#include "physicsSolvers/fluidFlow/SinglePhaseBase.hpp"
#include "physicsSolvers/solidMechanics/SolidMechanicsLagrangianFEM.hpp"
#include "rajaInterface/GEOS_RAJA_Interface.hpp"

namespace geosx
{

using namespace dataRepository;
using namespace constitutive;

PoroelasticSolver::PoroelasticSolver( const std::string & name,
                                      Group * const parent ):
  SolverBase( name, parent ),
  m_solidSolverName(),
  m_flowSolverName(),
  m_couplingTypeOption( CouplingTypeOption::FIM )

{
  registerWrapper( viewKeyStruct::solidSolverNameString, &m_solidSolverName )->
    setInputFlag( InputFlags::REQUIRED )->
    setDescription( "Name of the solid mechanics solver to use in the poroelastic solver" );

  registerWrapper( viewKeyStruct::fluidSolverNameString, &m_flowSolverName )->
    setInputFlag( InputFlags::REQUIRED )->
    setDescription( "Name of the fluid mechanics solver to use in the poroelastic solver" );

  registerWrapper( viewKeyStruct::couplingTypeOptionStringString, &m_couplingTypeOption )->
    setInputFlag( InputFlags::REQUIRED )->
    setDescription( "Coupling method. Valid options:\n* " + EnumStrings< CouplingTypeOption >::concat( "\n* " ) );

  m_linearSolverParameters.get().mgr.strategy = "Poroelastic";
  m_linearSolverParameters.get().mgr.separateComponents = true;
  m_linearSolverParameters.get().mgr.displacementFieldName = keys::TotalDisplacement;
  m_linearSolverParameters.get().dofsPerNode = 3;
}

void PoroelasticSolver::registerDataOnMesh( dataRepository::Group * const MeshBodies )
{
  for( auto & mesh : MeshBodies->getSubGroups() )
  {
    ElementRegionManager * const elemManager = mesh.second->groupCast< MeshBody * >()->getMeshLevel( 0 )->getElemManager();

    elemManager->forElementSubRegions< CellElementSubRegion, FaceElementSubRegion >( [&]( ElementSubRegionBase & elementSubRegion )
    {
      elementSubRegion.registerWrapper< array1d< real64 > >( viewKeyStruct::totalMeanStressString )->
        setDescription( "Total Mean Stress" );
      elementSubRegion.registerWrapper< array1d< real64 > >( viewKeyStruct::oldTotalMeanStressString )->
        setDescription( "Total Mean Stress" );
    } );
  }
}

void PoroelasticSolver::setupDofs( DomainPartition const & domain,
                                   DofManager & dofManager ) const
{
  GEOSX_MARK_FUNCTION;
  m_solidSolver->setupDofs( domain, dofManager );
  m_flowSolver->setupDofs( domain, dofManager );

  dofManager.addCoupling( keys::TotalDisplacement,
                          FlowSolverBase::viewKeyStruct::pressureString,
                          DofManager::Connector::Elem );
}

void PoroelasticSolver::setupSystem( DomainPartition & domain,
                                     DofManager & dofManager,
                                     CRSMatrix< real64, globalIndex > & localMatrix,
                                     array1d< real64 > & localRhs,
                                     array1d< real64 > & localSolution,
                                     bool const setSparsity )
{
  if( m_precond )
  {
    m_precond->clear();
  }

  // setup monolithic coupled system
  SolverBase::setupSystem( domain, dofManager, localMatrix, localRhs, localSolution, setSparsity );

  if( !m_precond && m_linearSolverParameters.get().solverType != LinearSolverParameters::SolverType::direct )
  {
    createPreconditioner();
  }
}

void PoroelasticSolver::implicitStepSetup( real64 const & time_n,
                                           real64 const & dt,
                                           DomainPartition & domain )
{
  m_flowSolver->implicitStepSetup( time_n, dt, domain );
  m_solidSolver->implicitStepSetup( time_n, dt, domain );

  if( m_couplingTypeOption == CouplingTypeOption::SIM_FixedStress )
  {
    MeshLevel & mesh = *domain.getMeshBody( 0 )->getMeshLevel( 0 );

    forTargetSubRegions( mesh, [&] ( localIndex const, ElementSubRegionBase & subRegion )
    {
      arrayView1d< real64 const > const & totalMeanStress =
        subRegion.getReference< array1d< real64 > >( viewKeyStruct::totalMeanStressString );
      arrayView1d< real64 > const & oldTotalMeanStress =
        subRegion.getReference< array1d< real64 > >( viewKeyStruct::oldTotalMeanStressString );

      forAll< parallelDevicePolicy<> >( subRegion.size(), [=] GEOSX_HOST_DEVICE ( localIndex const ei )
      {
        oldTotalMeanStress[ei] = totalMeanStress[ei];
      } );
    } );
  }
}

void PoroelasticSolver::implicitStepComplete( real64 const & time_n,
                                              real64 const & dt,
                                              DomainPartition & domain )
{
  m_solidSolver->implicitStepComplete( time_n, dt, domain );
  m_flowSolver->implicitStepComplete( time_n, dt, domain );
}

void PoroelasticSolver::postProcessInput()
{
  SolverBase::postProcessInput();

  m_flowSolver  = this->getParent()->getGroup< SinglePhaseBase >( m_flowSolverName );
  m_solidSolver = this->getParent()->getGroup< SolidMechanicsLagrangianFEM >( m_solidSolverName );

  GEOSX_ERROR_IF( m_flowSolver == nullptr, "Flow solver not found or invalid type: " << m_flowSolverName );
  GEOSX_ERROR_IF( m_solidSolver == nullptr, "Solid solver not found or invalid type: " << m_solidSolverName );

  m_solidSolver->setEffectiveStress( 1 );

  if( m_couplingTypeOption == CouplingTypeOption::SIM_FixedStress )
  {
    // For this coupled solver the minimum number of Newton Iter should be 0 for both flow and solid solver,
    // otherwise it will never converge.
    m_flowSolver->getNonlinearSolverParameters().m_minIterNewton = 0;
    m_solidSolver->getNonlinearSolverParameters().m_minIterNewton = 0;
  }
}

void PoroelasticSolver::initializePostInitialConditionsPreSubGroups( Group * const problemManager )
{
  if( m_couplingTypeOption == CouplingTypeOption::SIM_FixedStress )
  {
    m_flowSolver->setPoroElasticCoupling();
    // Calculate initial total mean stress
    updateDeformationForCoupling( *problemManager->getGroup< DomainPartition >( keys::domain ) );
  }
}

PoroelasticSolver::~PoroelasticSolver()
{
  // TODO Auto-generated destructor stub
}

void PoroelasticSolver::resetStateToBeginningOfStep( DomainPartition & domain )
{
  m_flowSolver->resetStateToBeginningOfStep( domain );
  m_solidSolver->resetStateToBeginningOfStep( domain );

  MeshLevel & mesh = *domain.getMeshBody( 0 )->getMeshLevel( 0 );

  forTargetSubRegions( mesh, [&] ( localIndex const, ElementSubRegionBase & subRegion )
  {
    arrayView1d< real64 const > const & oldTotalMeanStress =
      subRegion.getReference< array1d< real64 > >( viewKeyStruct::oldTotalMeanStressString );
    arrayView1d< real64 > const & totalMeanStress =
      subRegion.getReference< array1d< real64 > >( viewKeyStruct::totalMeanStressString );

    forAll< parallelDevicePolicy<> >( subRegion.size(), [=] GEOSX_HOST_DEVICE ( localIndex const ei )
    {
      totalMeanStress[ei] = oldTotalMeanStress[ei];
    } );
  } );
}

real64 PoroelasticSolver::solverStep( real64 const & time_n,
                                      real64 const & dt,
                                      int const cycleNumber,
                                      DomainPartition & domain )
{
  real64 dt_return = dt;
  if( m_couplingTypeOption == CouplingTypeOption::SIM_FixedStress )
  {
    dt_return = splitOperatorStep( time_n, dt, cycleNumber, domain );
  }
  else if( m_couplingTypeOption == CouplingTypeOption::FIM )
  {
    setupSystem( domain,
                 m_dofManager,
                 m_localMatrix,
                 m_localRhs,
                 m_localSolution );

    implicitStepSetup( time_n, dt, domain );

    dt_return = nonlinearImplicitStep( time_n, dt, cycleNumber, domain );

    implicitStepComplete( time_n, dt_return, domain );
  }
  return dt_return;
}

void PoroelasticSolver::updateDeformationForCoupling( DomainPartition & domain )
{

  MeshLevel & mesh = *domain.getMeshBody( 0 )->getMeshLevel( 0 );
  NodeManager & nodeManager = *mesh.getNodeManager();

  arrayView2d< real64 const, nodes::REFERENCE_POSITION_USD > const & X = nodeManager.referencePosition();
  arrayView2d< real64 const, nodes::TOTAL_DISPLACEMENT_USD > const & u = nodeManager.totalDisplacement();

  forTargetSubRegionsComplete< CellElementSubRegion >( mesh, [&]( localIndex const,
                                                                  localIndex const,
                                                                  localIndex const,
                                                                  ElementRegionBase & elemRegion,
                                                                  CellElementSubRegion & elementSubRegion )
  {
    string const & solidName = m_solidSolver->solidMaterialNames()[m_solidSolver->targetRegionIndex( elemRegion.getName() )];
    SolidBase const & solid = getConstitutiveModel< SolidBase >( elementSubRegion, solidName );

    arrayView2d< localIndex const, cells::NODE_MAP_USD > const & elemsToNodes = elementSubRegion.nodeList();

    arrayView1d< real64 > const &
    totalMeanStress = elementSubRegion.getReference< array1d< real64 > >( viewKeyStruct::totalMeanStressString );

    arrayView1d< real64 > const &
    oldTotalMeanStress = elementSubRegion.getReference< array1d< real64 > >( viewKeyStruct::oldTotalMeanStressString );

    arrayView1d< real64 const > const &
    pres = elementSubRegion.getReference< array1d< real64 > >( FlowSolverBase::viewKeyStruct::pressureString );

    arrayView1d< real64 const > const &
    dPres = elementSubRegion.getReference< array1d< real64 > >( FlowSolverBase::viewKeyStruct::deltaPressureString );

    arrayView1d< real64 > const &
    poro = elementSubRegion.getReference< array1d< real64 > >( SinglePhaseBase::viewKeyStruct::porosityString );

    arrayView1d< real64 const > const &
    poroOld = elementSubRegion.getReference< array1d< real64 > >( SinglePhaseBase::viewKeyStruct::porosityOldString );

    arrayView1d< real64 const > const &
    volume = elementSubRegion.getReference< array1d< real64 > >( CellBlock::viewKeyStruct::elementVolumeString );

    arrayView1d< real64 > const &
    dVol = elementSubRegion.getReference< array1d< real64 > >( SinglePhaseBase::viewKeyStruct::deltaVolumeString );

    arrayView1d< real64 const > const & bulkModulus = solid.getReference< array1d< real64 > >( "BulkModulus" );

    real64 const biotCoefficient = solid.getReference< real64 >( "BiotCoefficient" );

    arrayView3d< real64 const, solid::STRESS_USD > const & stress = solid.getStress();


    localIndex const numNodesPerElement = elemsToNodes.size( 1 );
    finiteElement::FiniteElementBase const &
    fe = elementSubRegion.getReference< finiteElement::FiniteElementBase >( m_solidSolver->getDiscretizationName() );
    localIndex const numQuadraturePoints = fe.getNumQuadraturePoints();

    forAll< parallelDevicePolicy< 32 > >( elementSubRegion.size(), [=] GEOSX_HOST_DEVICE ( localIndex const ei )
    {
      real64 effectiveMeanStress = 0.0;
      for( localIndex q=0; q<numQuadraturePoints; ++q )
      {
        effectiveMeanStress += ( stress( ei, q, 0 ) + stress( ei, q, 1 ) + stress( ei, q, 2 ) );
      }
      effectiveMeanStress /= ( 3 * numQuadraturePoints );

      totalMeanStress[ei] = effectiveMeanStress - biotCoefficient * (pres[ei] + dPres[ei]);

      poro[ei] = poroOld[ei] + (biotCoefficient - poroOld[ei]) / bulkModulus[ei]
                 * (totalMeanStress[ei] - oldTotalMeanStress[ei] + dPres[ei]);

      // update element volume
      real64 Xlocal[ElementRegionManager::maxNumNodesPerElem][3];
      for( localIndex a = 0; a < numNodesPerElement; ++a )
      {
        LvArray::tensorOps::copy< 3 >( Xlocal[a], X[elemsToNodes[ei][a]] );
        LvArray::tensorOps::add< 3 >( Xlocal[a], u[elemsToNodes[ei][a]] );
      }

      dVol[ei] = computationalGeometry::HexVolume( Xlocal ) - volume[ei];
    } );
  } );
}

void PoroelasticSolver::assembleSystem( real64 const time_n,
                                        real64 const dt,
                                        DomainPartition & domain,
                                        DofManager const & dofManager,
                                        CRSMatrixView< real64, globalIndex const > const & localMatrix,
                                        arrayView1d< real64 > const & localRhs )
{

  // assemble J_SS
<<<<<<< HEAD
  m_solidSolver->AssembleSystem( time_n, dt,
                                 domain,
                                 dofManager,
                                 localMatrix,
                                 localRhs );
=======
//  m_solidSolver->AssembleSystem( time_n, dt,
//                                 domain,
//                                 dofManager,
//                                 localMatrix,
//                                 localRhs );

  m_solidSolver->assemblyLaunch< constitutive::PoroElasticBase,
                                 SolidMechanicsLagrangianFEMKernels::QuasiStaticPoroElastic >( domain,
                                                                                               dofManager,
                                                                                               localMatrix,
                                                                                               localRhs );
>>>>>>> c39596d9

  // assemble J_FF
  m_flowSolver->assembleSystem( time_n, dt,
                                domain,
                                dofManager,
                                localMatrix,
                                localRhs );

  // assemble J_SF
  assembleCouplingTerms( domain,
                         dofManager,
                         localMatrix,
                         localRhs );

}

void PoroelasticSolver::assembleCouplingTerms( DomainPartition const & domain,
                                               DofManager const & dofManager,
                                               CRSMatrixView< real64, globalIndex const > const & localMatrix,
                                               arrayView1d< real64 > const & localRhs )
{
  GEOSX_MARK_FUNCTION;

  MeshLevel const & mesh = *domain.getMeshBody( 0 )->getMeshLevel( 0 );
  NodeManager const & nodeManager = *mesh.getNodeManager();

  string const uDofKey = dofManager.getKey( keys::TotalDisplacement );
  arrayView1d< globalIndex const > const & uDofNumber = nodeManager.getReference< globalIndex_array >( uDofKey );

  arrayView2d< real64 const, nodes::INCR_DISPLACEMENT_USD > const & incr_disp = nodeManager.incrementalDisplacement();

  globalIndex const rankOffset = dofManager.rankOffset();
  string const pDofKey = dofManager.getKey( FlowSolverBase::viewKeyStruct::pressureString );

  // begin subregion loop
  forTargetSubRegionsComplete< CellElementSubRegion >( mesh, [&]( localIndex const,
                                                                  localIndex const,
                                                                  localIndex const,
                                                                  ElementRegionBase const & region,
                                                                  CellElementSubRegion const & elementSubRegion )
  {
    string const & fluidName = m_flowSolver->fluidModelNames()[m_flowSolver->targetRegionIndex( region.getName() )];
    SingleFluidBase const & fluid = getConstitutiveModel< SingleFluidBase >( elementSubRegion, fluidName );

    string const & solidName = m_solidSolver->solidMaterialNames()[m_solidSolver->targetRegionIndex( region.getName() )];
    SolidBase const & solid = getConstitutiveModel< SolidBase >( elementSubRegion, solidName );

    arrayView4d< real64 const > const & dNdX = elementSubRegion.dNdX();

    arrayView2d< real64 const > const & detJ = elementSubRegion.detJ();

    arrayView1d< globalIndex const > const & pDofNumber = elementSubRegion.getReference< globalIndex_array >( pDofKey );

    arrayView2d< localIndex const, cells::NODE_MAP_USD > const & elemsToNodes = elementSubRegion.nodeList();
    localIndex const numNodesPerElement = elemsToNodes.size( 1 );

    finiteElement::FiniteElementBase const &
    fe = elementSubRegion.getReference< finiteElement::FiniteElementBase >( m_solidSolver->getDiscretizationName() );
    localIndex const numQuadraturePoints = fe.getNumQuadraturePoints();

    real64 const biotCoefficient = solid.getReference< real64 >( "BiotCoefficient" );

    arrayView2d< real64 const > const & density = fluid.density();

    int dim = 3;
    localIndex constexpr maxNumUDof = 24; // TODO: assuming linear HEX at most for the moment
    localIndex constexpr maxNumPDof = 1; // TODO: assuming piecewise constant (P0) only for the moment
    localIndex const nUDof = dim * numNodesPerElement;
    localIndex const nPDof = m_flowSolver->numDofPerCell();
    GEOSX_ERROR_IF_GT( nPDof, maxNumPDof );

    forAll< parallelDevicePolicy< 32 > >( elementSubRegion.size(), [=] GEOSX_HOST_DEVICE ( localIndex const k )
    {
      stackArray2d< real64, maxNumUDof * maxNumPDof > dRsdP( nUDof, nPDof );
      stackArray2d< real64, maxNumUDof * maxNumPDof > dRfdU( nPDof, nUDof );
      stackArray1d< real64, maxNumPDof > Rf( nPDof );

      for( integer q = 0; q < numQuadraturePoints; ++q )
      {
        const real64 detJq = detJ[k][q];

        for( integer a = 0; a < numNodesPerElement; ++a )
        {

          dRsdP( a * dim + 0, 0 ) += biotCoefficient * dNdX[k][q][a][0] * detJq;
          dRsdP( a * dim + 1, 0 ) += biotCoefficient * dNdX[k][q][a][1] * detJq;
          dRsdP( a * dim + 2, 0 ) += biotCoefficient * dNdX[k][q][a][2] * detJq;
          dRfdU( 0, a * dim + 0 ) += density[k][0] * biotCoefficient * dNdX[k][q][a][0] * detJq;
          dRfdU( 0, a * dim + 1 ) += density[k][0] * biotCoefficient * dNdX[k][q][a][1] * detJq;
          dRfdU( 0, a * dim + 2 ) += density[k][0] * biotCoefficient * dNdX[k][q][a][2] * detJq;

          localIndex localNodeIndex = elemsToNodes[k][a];

          real64 Rf_tmp = dNdX[k][q][a][0] * incr_disp[localNodeIndex][0]
                          + dNdX[k][q][a][1] * incr_disp[localNodeIndex][1]
                          + dNdX[k][q][a][2] * incr_disp[localNodeIndex][2];
          Rf_tmp *= density[k][0] * biotCoefficient * detJq;
          Rf[0] += Rf_tmp;
        }
      }

      stackArray1d< globalIndex, maxNumUDof > elementULocalDofIndex( nUDof );
      stackArray1d< globalIndex, maxNumPDof > elementPLocalDofIndex( nPDof );

      // Get dof local to global mapping
      for( localIndex a = 0; a < numNodesPerElement; ++a )
      {
        for( int i = 0; i < dim; ++i )
        {
          elementULocalDofIndex[a * dim + i] = uDofNumber[elemsToNodes[k][a]] + i;
        }
      }
      for( localIndex i = 0; i < nPDof; ++i )
      {
        elementPLocalDofIndex[i] = pDofNumber[k] + i;
      }

      for( localIndex i = 0; i < nUDof; ++i )
      {
        localIndex const dof = LvArray::integerConversion< localIndex >( elementULocalDofIndex[ i ] - rankOffset );
        if( dof < 0 || dof >= localMatrix.numRows() )
          continue;
        localMatrix.addToRowBinarySearchUnsorted< parallelDeviceAtomic >( dof,
                                                                          elementPLocalDofIndex.data(),
                                                                          dRsdP[i].dataIfContiguous(),
                                                                          nPDof );
      }
      for( localIndex i = 0; i < nPDof; ++i )
      {
        localIndex const dof = LvArray::integerConversion< localIndex >( elementPLocalDofIndex[ i ] - rankOffset );
        if( dof < 0 || dof >= localMatrix.numRows() )
          continue;
        localMatrix.addToRowBinarySearchUnsorted< parallelDeviceAtomic >( dof,
                                                                          elementULocalDofIndex.data(),
                                                                          dRfdU[i].dataIfContiguous(),
                                                                          nUDof );

        RAJA::atomicAdd< parallelDeviceAtomic >( &localRhs[ dof ], Rf[i] );
      }
    } );
  } );
}

void PoroelasticSolver::applyBoundaryConditions( real64 const time_n,
                                                 real64 const dt,
                                                 DomainPartition & domain,
                                                 DofManager const & dofManager,
                                                 CRSMatrixView< real64, globalIndex const > const & localMatrix,
                                                 arrayView1d< real64 > const & localRhs )
{
  m_solidSolver->applyBoundaryConditions( time_n, dt,
                                          domain,
                                          dofManager,
                                          localMatrix,
                                          localRhs );

  m_flowSolver->applyBoundaryConditions( time_n, dt,
                                         domain,
                                         dofManager,
                                         localMatrix,
                                         localRhs );
}

real64 PoroelasticSolver::calculateResidualNorm( DomainPartition const & domain,
                                                 DofManager const & dofManager,
                                                 arrayView1d< real64 const > const & localRhs )
{
  // compute norm of momentum balance residual equations
  real64 const momementumResidualNorm = m_solidSolver->calculateResidualNorm( domain, dofManager, localRhs );

  // compute norm of mass balance residual equations
  real64 const massResidualNorm = m_flowSolver->calculateResidualNorm( domain, dofManager, localRhs );

  if( getLogLevel() >= 1 && logger::internal::rank==0 )
  {
    char output[200] = {0};
    sprintf( output, "    ( Rsolid, Rfluid ) = ( %4.2e, %4.2e )", momementumResidualNorm, massResidualNorm );
    std::cout << output << std::endl;
  }

  return sqrt( momementumResidualNorm * momementumResidualNorm + massResidualNorm * massResidualNorm );
}

void PoroelasticSolver::createPreconditioner()
{
  if( m_linearSolverParameters.get().preconditionerType == LinearSolverParameters::PreconditionerType::block )
  {
    auto precond = std::make_unique< BlockPreconditioner< LAInterface > >( BlockShapeOption::UpperTriangular,
                                                                           SchurComplementOption::RowsumDiagonalProbing,
                                                                           BlockScalingOption::FrobeniusNorm );

    auto mechPrecond = LAInterface::createPreconditioner( m_solidSolver->getLinearSolverParameters() );
    precond->setupBlock( 0,
                         { { keys::TotalDisplacement, 0, 3 } },
                         std::make_unique< SeparateComponentPreconditioner< LAInterface > >( 3, std::move( mechPrecond ) ) );

    auto flowPrecond = LAInterface::createPreconditioner( m_flowSolver->getLinearSolverParameters() );
    precond->setupBlock( 1,
                         { { SinglePhaseBase::viewKeyStruct::pressureString, 0, 1 } },
                         std::move( flowPrecond ) );

    m_precond = std::move( precond );
  }
  else
  {
    //TODO: Revisit this part such that is coherent across physics solver
    //m_precond = LAInterface::createPreconditioner( m_linearSolverParameters.get() );
  }
}

void PoroelasticSolver::solveSystem( DofManager const & dofManager,
                                     ParallelMatrix & matrix,
                                     ParallelVector & rhs,
                                     ParallelVector & solution )
{
  solution.zero();
  SolverBase::solveSystem( dofManager, matrix, rhs, solution );
}

void PoroelasticSolver::applySystemSolution( DofManager const & dofManager,
                                             arrayView1d< real64 const > const & localSolution,
                                             real64 const scalingFactor,
                                             DomainPartition & domain )
{
  // update displacement field
  m_solidSolver->applySystemSolution( dofManager, localSolution, scalingFactor, domain );
  // update pressure field
  m_flowSolver->applySystemSolution( dofManager, localSolution, -scalingFactor, domain );
}

real64 PoroelasticSolver::splitOperatorStep( real64 const & time_n,
                                             real64 const & dt,
                                             integer const cycleNumber,
                                             DomainPartition & domain )
{
  real64 dtReturn = dt;
  real64 dtReturnTemporary;

  m_flowSolver->setupSystem( domain,
                             m_flowSolver->getDofManager(),
                             m_flowSolver->getLocalMatrix(),
                             m_flowSolver->getLocalRhs(),
                             m_flowSolver->getLocalSolution() );

  m_solidSolver->setupSystem( domain,
                              m_solidSolver->getDofManager(),
                              m_solidSolver->getLocalMatrix(),
                              m_solidSolver->getLocalRhs(),
                              m_solidSolver->getLocalSolution() );

  implicitStepSetup( time_n, dt, domain );

  int iter = 0;
  while( iter < m_nonlinearSolverParameters.m_maxIterNewton )
  {
    if( iter == 0 )
    {
      // reset the states of all child solvers if any of them has been reset
      resetStateToBeginningOfStep( domain );
    }

    GEOSX_LOG_LEVEL_RANK_0( 1, "\tIteration: " << iter+1  << ", FlowSolver: " );

    dtReturnTemporary = m_flowSolver->nonlinearImplicitStep( time_n, dtReturn, cycleNumber, domain );

    if( dtReturnTemporary < dtReturn )
    {
      iter = 0;
      dtReturn = dtReturnTemporary;
      continue;
    }

    if( m_flowSolver->getNonlinearSolverParameters().m_numNewtonIterations == 0 && iter > 0 )
    {
      GEOSX_LOG_LEVEL_RANK_0( 1, "***** The iterative coupling has converged in " << iter  << " iterations! *****\n" );
      break;
    }

    GEOSX_LOG_LEVEL_RANK_0( 1, "\tIteration: " << iter+1  << ", MechanicsSolver: " );

    m_solidSolver->resetStressToBeginningOfStep( domain );
    dtReturnTemporary = m_solidSolver->nonlinearImplicitStep( time_n, dtReturn, cycleNumber, domain );

    if( dtReturnTemporary < dtReturn )
    {
      iter = 0;
      dtReturn = dtReturnTemporary;
      continue;
    }
    if( m_solidSolver->getNonlinearSolverParameters().m_numNewtonIterations > 0 )
    {
      updateDeformationForCoupling( domain );
    }
    ++iter;
  }

  implicitStepComplete( time_n, dt, domain );

  return dtReturn;
}


REGISTER_CATALOG_ENTRY( SolverBase, PoroelasticSolver, std::string const &, Group * const )

} /* namespace geosx */<|MERGE_RESOLUTION|>--- conflicted
+++ resolved
@@ -327,25 +327,11 @@
 {
 
   // assemble J_SS
-<<<<<<< HEAD
-  m_solidSolver->AssembleSystem( time_n, dt,
+  m_solidSolver->assembleSystem( time_n, dt,
                                  domain,
                                  dofManager,
                                  localMatrix,
                                  localRhs );
-=======
-//  m_solidSolver->AssembleSystem( time_n, dt,
-//                                 domain,
-//                                 dofManager,
-//                                 localMatrix,
-//                                 localRhs );
-
-  m_solidSolver->assemblyLaunch< constitutive::PoroElasticBase,
-                                 SolidMechanicsLagrangianFEMKernels::QuasiStaticPoroElastic >( domain,
-                                                                                               dofManager,
-                                                                                               localMatrix,
-                                                                                               localRhs );
->>>>>>> c39596d9
 
   // assemble J_FF
   m_flowSolver->assembleSystem( time_n, dt,
