/*
 * ------------------------------------------------------------------------------------------------------------
 * SPDX-License-Identifier: LGPL-2.1-only
 *
 * Copyright (c) 2018-2019 Lawrence Livermore National Security LLC
 * Copyright (c) 2018-2019 The Board of Trustees of the Leland Stanford Junior University
 * Copyright (c) 2018-2019 Total, S.A
 * Copyright (c) 2019-     GEOSX Contributors
 * All right reserved
 *
 * See top level LICENSE, COPYRIGHT, CONTRIBUTORS, NOTICE, and ACKNOWLEDGEMENTS files for details.
 * ------------------------------------------------------------------------------------------------------------
 */

/**
 * @file PoroelasticSolver.cpp
 *
 */


#include "PoroelasticSolver.hpp"

#include "common/DataLayouts.hpp"
#include "constitutive/ConstitutiveManager.hpp"
#include "constitutive/solid/PoroElastic.hpp"
#include "constitutive/fluid/SingleFluidBase.hpp"
#include "managers/NumericalMethodsManager.hpp"
#include "finiteElement/Kinematics.h"
#include "managers/DomainPartition.hpp"
#include "mesh/MeshForLoopInterface.hpp"
#include "meshUtilities/ComputationalGeometry.hpp"
#include "physicsSolvers/fluidFlow/SinglePhaseBase.hpp"
#include "physicsSolvers/solidMechanics/SolidMechanicsLagrangianFEM.hpp"
#include "rajaInterface/GEOS_RAJA_Interface.hpp"


namespace geosx
{

using namespace dataRepository;
using namespace constitutive;

PoroelasticSolver::PoroelasticSolver( const std::string & name,
                                      Group * const parent ):
  SolverBase( name, parent ),
  m_solidSolverName(),
  m_flowSolverName(),
  m_couplingTypeOptionString( "FixedStress" ),
  m_couplingTypeOption()

{
  registerWrapper( viewKeyStruct::solidSolverNameString, &m_solidSolverName, 0 )->
    setInputFlag( InputFlags::REQUIRED )->
    setDescription( "Name of the solid mechanics solver to use in the poroelastic solver" );

  registerWrapper( viewKeyStruct::fluidSolverNameString, &m_flowSolverName, 0 )->
    setInputFlag( InputFlags::REQUIRED )->
    setDescription( "Name of the fluid mechanics solver to use in the poroelastic solver" );

  registerWrapper( viewKeyStruct::couplingTypeOptionStringString, &m_couplingTypeOptionString, 0 )->
    setInputFlag( InputFlags::REQUIRED )->
    setDescription( "Coupling option: (FixedStress, TightlyCoupled)" );

}

void PoroelasticSolver::RegisterDataOnMesh( dataRepository::Group * const MeshBodies )
{
  for( auto & mesh : MeshBodies->GetSubGroups() )
  {
    ElementRegionManager * const elemManager = mesh.second->group_cast< MeshBody * >()->getMeshLevel( 0 )->getElemManager();
<<<<<<< HEAD
    elemManager->forElementSubRegions< CellElementSubRegion,
                                       FaceElementSubRegion >( [&]( auto * const elementSubRegion ) -> void
=======

    elemManager->forElementSubRegions< CellElementSubRegion, FaceElementSubRegion >( [&]( ElementSubRegionBase & elementSubRegion )
>>>>>>> 886e9107
    {
      elementSubRegion.registerWrapper< array1d< real64 > >( viewKeyStruct::totalMeanStressString )->
        setDescription( "Total Mean Stress" );
      elementSubRegion.registerWrapper< array1d< real64 > >( viewKeyStruct::oldTotalMeanStressString )->
        setDescription( "Total Mean Stress" );
    } );
  }
}

void PoroelasticSolver::SetupDofs( DomainPartition const * const domain,
                                   DofManager & dofManager ) const
{
  GEOSX_MARK_FUNCTION;
  m_solidSolver->SetupDofs( domain, dofManager );
  m_flowSolver->SetupDofs( domain, dofManager );

  dofManager.addCoupling( keys::TotalDisplacement,
                          FlowSolverBase::viewKeyStruct::pressureString,
                          DofManager::Connector::Elem );
}

void PoroelasticSolver::SetupSystem( DomainPartition * const domain,
                                     DofManager & dofManager,
                                     ParallelMatrix & matrix,
                                     ParallelVector & rhs,
                                     ParallelVector & solution )
{
  // setup monolithic coupled system
  dofManager.setMesh( domain, 0, 0 );
  SetupDofs( domain, dofManager );
  dofManager.reorderByRank();

  localIndex const numLocalDof = dofManager.numLocalDofs();
  matrix.createWithLocalSize( numLocalDof, numLocalDof, 30, MPI_COMM_GEOSX );
  rhs.createWithLocalSize( numLocalDof, MPI_COMM_GEOSX );
  solution.createWithLocalSize( numLocalDof, MPI_COMM_GEOSX );

  dofManager.setSparsityPattern( m_matrix, true );

}

void PoroelasticSolver::ImplicitStepSetup( real64 const & time_n,
                                           real64 const & dt,
                                           DomainPartition * const domain,
                                           DofManager & dofManager,
                                           ParallelMatrix & matrix,
                                           ParallelVector & rhs,
                                           ParallelVector & solution )
{
  string ctOption = this->getReference< string >( viewKeyStruct::couplingTypeOptionStringString );

  if( ctOption == "FixedStress" )
  {
    MeshLevel * const mesh = domain->getMeshBodies()->GetGroup< MeshBody >( 0 )->getMeshLevel( 0 );
    ElementRegionManager * const elemManager = mesh->getElemManager();

    ElementRegionManager::ElementViewAccessor< arrayView1d< real64 > > const totalMeanStress =
      elemManager->ConstructViewAccessor< array1d< real64 >, arrayView1d< real64 > >( viewKeyStruct::totalMeanStressString );

    ElementRegionManager::ElementViewAccessor< arrayView1d< real64 > > oldTotalMeanStress =
      elemManager->ConstructViewAccessor< array1d< real64 >, arrayView1d< real64 > >( viewKeyStruct::oldTotalMeanStressString );

    //***** loop over all elements and initialize the derivative arrays *****
    forAllElemsInMesh( mesh, [&]( localIndex const er,
                                  localIndex const esr,
                                  localIndex const k )->void
    {
      oldTotalMeanStress[er][esr][k] = totalMeanStress[er][esr][k];
    } );
  }
  else if( ctOption == "TightlyCoupled" )
  {
    m_flowSolver->ImplicitStepSetup( time_n, dt, domain,
                                     dofManager,
                                     matrix,
                                     rhs,
                                     solution );
    m_solidSolver->ImplicitStepSetup( time_n, dt, domain,
                                      dofManager,
                                      matrix,
                                      rhs,
                                      solution );
  }
}

void PoroelasticSolver::ImplicitStepComplete( real64 const & time_n,
                                              real64 const & dt,
                                              DomainPartition * const domain )
{
  if( m_couplingTypeOption == couplingTypeOption::TightlyCoupled )
  {
    m_solidSolver->updateStress( domain );
    m_solidSolver->ImplicitStepComplete( time_n, dt, domain );

    m_flowSolver->ImplicitStepComplete( time_n, dt, domain );
  }
}

void PoroelasticSolver::PostProcessInput()
{
  SolverBase::PostProcessInput();

  string ctOption = this->getReference< string >( viewKeyStruct::couplingTypeOptionStringString );

  if( ctOption == "FixedStress" )
  {
    this->m_couplingTypeOption = couplingTypeOption::FixedStress;

    // For this coupled solver the minimum number of Newton Iter should be 0 for both flow and solid solver otherwise it
    // will never converge.
    SolidMechanicsLagrangianFEM &
    solidSolver = *(this->getParent()->GetGroup( m_solidSolverName )->group_cast< SolidMechanicsLagrangianFEM * >());
    integer & minNewtonIterSolid = solidSolver.getNonlinearSolverParameters().m_minIterNewton;


    SinglePhaseBase &
    fluidSolver = *(this->getParent()->GetGroup( m_flowSolverName )->group_cast< SinglePhaseBase * >());
    integer & minNewtonIterFluid = fluidSolver.getNonlinearSolverParameters().m_minIterNewton;

    minNewtonIterSolid = 0;
    minNewtonIterFluid = 0;
  }
  else if( ctOption == "TightlyCoupled" )
  {
    this->m_couplingTypeOption = couplingTypeOption::TightlyCoupled;

    m_flowSolver  = this->getParent()->GetGroup< SinglePhaseBase >( m_flowSolverName );
    m_solidSolver = this->getParent()->GetGroup< SolidMechanicsLagrangianFEM >( m_solidSolverName );

    GEOSX_ERROR_IF( m_flowSolver == nullptr, "Flow solver not found or invalid type: " << m_flowSolverName );
    GEOSX_ERROR_IF( m_solidSolver == nullptr, "Solid solver not found or invalid type: " << m_solidSolverName );
  }
  else
  {
    GEOSX_ERROR( "invalid coupling type option" );
  }

}

void PoroelasticSolver::InitializePostInitialConditions_PreSubGroups( Group * const problemManager )
{
  if( m_couplingTypeOption == couplingTypeOption::FixedStress )
  {
    this->getParent()->GetGroup( m_flowSolverName )->group_cast< SinglePhaseBase * >()->setPoroElasticCoupling();
    // Calculate initial total mean stress
    this->UpdateDeformationForCoupling( problemManager->GetGroup< DomainPartition >( keys::domain ));
  }
}

PoroelasticSolver::~PoroelasticSolver()
{
  // TODO Auto-generated destructor stub
}

void PoroelasticSolver::ResetStateToBeginningOfStep( DomainPartition * const domain )
{
  MeshLevel * const mesh = domain->getMeshBodies()->GetGroup< MeshBody >( 0 )->getMeshLevel( 0 );
  ElementRegionManager * const elemManager = mesh->getElemManager();

  ElementRegionManager::ElementViewAccessor< arrayView1d< real64 > > const totalMeanStress =
    elemManager->ConstructViewAccessor< array1d< real64 >, arrayView1d< real64 > >( viewKeyStruct::totalMeanStressString );

  ElementRegionManager::ElementViewAccessor< arrayView1d< real64 > > oldTotalMeanStress =
    elemManager->ConstructViewAccessor< array1d< real64 >, arrayView1d< real64 > >( viewKeyStruct::oldTotalMeanStressString );

  //***** loop over all elements and initialize the derivative arrays *****
  forAllElemsInMesh( mesh, [&]( localIndex const er,
                                localIndex const esr,
                                localIndex const k )->void
  {
    totalMeanStress[er][esr][k] = oldTotalMeanStress[er][esr][k];
  } );
}

real64 PoroelasticSolver::SolverStep( real64 const & time_n,
                                      real64 const & dt,
                                      int const cycleNumber,
                                      DomainPartition * const domain )
{
  real64 dt_return = dt;
  if( m_couplingTypeOption == couplingTypeOption::FixedStress )
  {
    dt_return = SplitOperatorStep( time_n, dt, cycleNumber, domain->group_cast< DomainPartition * >() );
  }
  else if( m_couplingTypeOption == couplingTypeOption::TightlyCoupled )
  {
    SetupSystem( domain,
                 m_dofManager,
                 m_matrix,
                 m_rhs,
                 m_solution );

    ImplicitStepSetup( time_n,
                       dt,
                       domain,
                       m_dofManager,
                       m_matrix,
                       m_rhs,
                       m_solution );

    dt_return = this->NonlinearImplicitStep( time_n, dt, cycleNumber, domain,
                                             m_dofManager,
                                             m_matrix,
                                             m_rhs,
                                             m_solution );

    ImplicitStepComplete( time_n,
                          dt_return,
                          domain );
  }
  return dt_return;
}

void PoroelasticSolver::UpdateDeformationForCoupling( DomainPartition * const domain )
{

  MeshLevel * const mesh = domain->getMeshBodies()->GetGroup< MeshBody >( 0 )->getMeshLevel( 0 );

  ElementRegionManager * const elemManager = mesh->getElemManager();

  NodeManager * const nodeManager = domain->getMeshBody( 0 )->getMeshLevel( 0 )->getNodeManager();

  NumericalMethodsManager const * const numericalMethodManager =
    domain->getParent()->GetGroup< NumericalMethodsManager >( keys::numericalMethodsManager );

  FiniteElementDiscretizationManager const * const feDiscretizationManager =
    numericalMethodManager->GetGroup< FiniteElementDiscretizationManager >( keys::finiteElementDiscretizations );

  arrayView2d< real64 const, nodes::REFERENCE_POSITION_USD > const & X = nodeManager->referencePosition();
  arrayView2d< real64 const, nodes::TOTAL_DISPLACEMENT_USD > const & u = nodeManager->totalDisplacement();


  for( localIndex er=0; er<elemManager->numRegions(); ++er )
  {
    ElementRegionBase * const elemRegion = elemManager->GetRegion( er );

    FiniteElementDiscretization const * feDiscretization = feDiscretizationManager->GetGroup< FiniteElementDiscretization >( m_discretizationName );

    for( localIndex esr=0; esr<elemRegion->numSubRegions(); ++esr )
    {
      CellElementSubRegion * const cellElementSubRegion = elemRegion->GetSubRegion< CellElementSubRegion >( esr );

      arrayView2d< localIndex const, cells::NODE_MAP_USD > const & elemsToNodes = cellElementSubRegion->nodeList();

      arrayView1d< real64 > const &
      totalMeanStress = cellElementSubRegion->getReference< array1d< real64 > >( viewKeyStruct::totalMeanStressString );

      arrayView1d< real64 > const &
      oldTotalMeanStress = cellElementSubRegion->getReference< array1d< real64 > >( viewKeyStruct::oldTotalMeanStressString );

      arrayView1d< real64 const > const &
      pres = cellElementSubRegion->getReference< array1d< real64 > >( FlowSolverBase::viewKeyStruct::pressureString );

      arrayView1d< real64 const > const &
      dPres = cellElementSubRegion->getReference< array1d< real64 > >( FlowSolverBase::viewKeyStruct::deltaPressureString );

      arrayView1d< real64 > const &
      poro = cellElementSubRegion->getReference< array1d< real64 > >( SinglePhaseBase::viewKeyStruct::porosityString );

      arrayView1d< real64 const > const &
      poroOld = cellElementSubRegion->getReference< array1d< real64 > >( SinglePhaseBase::viewKeyStruct::porosityOldString );

      arrayView1d< real64 const > const &
      volume = cellElementSubRegion->getReference< array1d< real64 > >( CellBlock::viewKeyStruct::elementVolumeString );

      arrayView1d< real64 > const &
      dVol = cellElementSubRegion->getReference< array1d< real64 > >( SinglePhaseBase::viewKeyStruct::deltaVolumeString );

      string const solidModelName = this->getSolidSolver()->getSolidMaterialName();

      arrayView1d< real64 const > const &
      bulkModulus = cellElementSubRegion->GetConstitutiveModels()->GetGroup( solidModelName )->getReference< array1d< real64 > >( "BulkModulus" );

      real64 const
      biotCoefficient = cellElementSubRegion->GetConstitutiveModels()->GetGroup( solidModelName )->getReference< real64 >( "BiotCoefficient" );

      arrayView3d< real64 const, solid::STRESS_USD > const &
      stress = cellElementSubRegion->GetConstitutiveModels()->GetGroup( solidModelName )->
                 getReference< array3d< real64, solid::STRESS_PERMUTATION > >( SolidBase::viewKeyStruct::stressString );


      localIndex const numNodesPerElement = elemsToNodes.size( 1 );
      localIndex const numQuadraturePoints = feDiscretization->m_finiteElement->n_quadrature_points();


      forAll< parallelHostPolicy >( cellElementSubRegion->size(), [=] ( localIndex const ei )
      {

        R1Tensor u_local[10];

        for( localIndex i = 0; i < numNodesPerElement; ++i )
        {
          localIndex const nodeIndex = elemsToNodes( ei, i );
          u_local[ i ] = u[ nodeIndex ];
        }

        real64 effectiveMeanStress = 0.0;
        for( localIndex q=0; q<numQuadraturePoints; ++q )
        {
          effectiveMeanStress += ( stress( ei, q, 0 ) + stress( ei, q, 1 ) + stress( ei, q, 2 ) );
        }
        effectiveMeanStress /= ( 3 * numQuadraturePoints );

        totalMeanStress[ei] = effectiveMeanStress - biotCoefficient * (pres[ei] + dPres[ei]);

        poro[ei] = poroOld[ei] + (biotCoefficient - poroOld[ei]) / bulkModulus[ei]
                   * (totalMeanStress[ei] - oldTotalMeanStress[ei] + dPres[ei]);

        // update element volume
        R1Tensor Xlocal[ElementRegionManager::maxNumNodesPerElem];
        for( localIndex a = 0; a < elemsToNodes.size( 1 ); ++a )
        {
          Xlocal[a] = X[elemsToNodes[ei][a]];
          Xlocal[a] += u[elemsToNodes[ei][a]];
        }

        dVol[ei] = computationalGeometry::HexVolume( Xlocal ) - volume[ei];
      } );
    }
  }

}

void PoroelasticSolver::AssembleSystem( real64 const time_n,
                                        real64 const dt,
                                        DomainPartition * const domain,
                                        DofManager const & dofManager,
                                        ParallelMatrix & matrix,
                                        ParallelVector & rhs )
{

  // assemble J_SS
  m_solidSolver->AssembleSystem( time_n, dt, domain,
                                 dofManager,
                                 matrix,
                                 rhs );

  // assemble J_FF
  m_flowSolver->AssembleSystem( time_n, dt, domain,
                                dofManager,
                                matrix,
                                rhs );

  // assemble J_SF
  AssembleCouplingTerms( domain,
                         dofManager,
                         &matrix,
                         &rhs );

}

void PoroelasticSolver::AssembleCouplingTerms( DomainPartition * const domain,
                                               DofManager const & dofManager,
                                               ParallelMatrix * const matrix,
                                               ParallelVector * const rhs )
{
  GEOSX_MARK_FUNCTION;

  MeshLevel * const mesh = domain->getMeshBodies()->GetGroup< MeshBody >( 0 )->getMeshLevel( 0 );
  NodeManager * const nodeManager = mesh->getNodeManager();
  ElementRegionManager * const elemManager = mesh->getElemManager();
  NumericalMethodsManager const * numericalMethodManager = domain->getParent()->GetGroup< NumericalMethodsManager >( keys::numericalMethodsManager );
  FiniteElementDiscretizationManager const * feDiscretizationManager = numericalMethodManager->GetGroup< FiniteElementDiscretizationManager >(
    keys::finiteElementDiscretizations );

  string const uDofKey = dofManager.getKey( keys::TotalDisplacement );
  arrayView1d< globalIndex const > const & uDofNumber = nodeManager->getReference< globalIndex_array >( uDofKey );

  arrayView2d< real64 const, nodes::INCR_DISPLACEMENT_USD > const & incr_disp = nodeManager->incrementalDisplacement();

  string const pDofKey = dofManager.getKey( FlowSolverBase::viewKeyStruct::pressureString );

  matrix->open();
  rhs->open();

  // begin region loop
  for( localIndex er=0; er<elemManager->numRegions(); ++er )
  {
    ElementRegionBase * const elementRegion = elemManager->GetRegion( er );

    FiniteElementDiscretization const *
      feDiscretization = feDiscretizationManager->GetGroup< FiniteElementDiscretization >( m_discretizationName );

    // begin subregion loop
    elementRegion->forElementSubRegionsIndex< CellElementSubRegion >( [&]( localIndex const GEOSX_UNUSED_PARAM ( esr ),
                                                                           CellElementSubRegion const * const elementSubRegion )
    {
      arrayView3d< R1Tensor const > const &
      dNdX = elementSubRegion->getReference< array3d< R1Tensor > >( keys::dNdX );

      arrayView2d< real64 const > const & detJ = elementSubRegion->getReference< array2d< real64 > >( keys::detJ );

      arrayView1d< globalIndex const > const & pDofNumber = elementSubRegion->getReference< globalIndex_array >( pDofKey );

      arrayView2d< localIndex const, cells::NODE_MAP_USD > const & elemsToNodes = elementSubRegion->nodeList();
      localIndex const numNodesPerElement = elemsToNodes.size( 1 );

      std::unique_ptr< FiniteElementBase >
      fe = feDiscretization->getFiniteElement( elementSubRegion->GetElementTypeString() );

      string const solidModelName = this->getSolidSolver()->getSolidMaterialName();
      real64 const
      biotCoefficient = elementSubRegion->GetConstitutiveModels()->GetGroup( solidModelName )->getReference< real64 >( "BiotCoefficient" );

      arrayView2d< real64 const > const &
      density = elementSubRegion->GetConstitutiveModels()
                  ->GetGroup( m_flowSolver->fluidIndex())
                  ->getReference< array2d< real64 > >( SingleFluidBase::viewKeyStruct::densityString );

      int dim = 3;
      int nUDof = dim * numNodesPerElement;
      int nPDof = m_flowSolver->numDofPerCell();
      int numQuadraturePoints = fe->n_quadrature_points();

      forall_in_range< serialPolicy >( 0,
                                       elementSubRegion->size(),
                                       [=] ( localIndex const k )
      {
        array1d< globalIndex > elementULocalDofIndex( nUDof );
        globalIndex elementPLocalDOfIndex;
        array2d< real64 >      dRsdP( nUDof, nPDof );
        array2d< real64 >      dRfdU( nPDof, nUDof );
        real64 Rf;

        dRsdP = 0.0;
        dRfdU = 0.0;
        Rf = 0.0;

        if( elementSubRegion->m_ghostRank[k] < 0 )
        {
          // Get dof local to global mapping
          for( localIndex a=0; a<numNodesPerElement; ++a )
          {
            localIndex localNodeIndex = elemsToNodes[k][a];
            for( int i=0; i<dim; ++i )
            {
              elementULocalDofIndex[static_cast< int >(a)*dim+i] = uDofNumber[localNodeIndex]+i;
            }
          }
          elementPLocalDOfIndex = pDofNumber[k];

          R1Tensor dNdXa;

          for( integer q=0; q<numQuadraturePoints; ++q )
          {
            const realT detJq = detJ[k][q];

            for( integer a=0; a<numNodesPerElement; ++a )
            {
              dNdXa = dNdX[k][q][a];

              dRsdP( a*dim+0, 0 ) += biotCoefficient * dNdXa[0] * detJq;
              dRsdP( a*dim+1, 0 ) += biotCoefficient * dNdXa[1] * detJq;
              dRsdP( a*dim+2, 0 ) += biotCoefficient * dNdXa[2] * detJq;
              dRfdU( 0, a*dim+0 ) += density[k][0] * biotCoefficient * dNdXa[0] * detJq;
              dRfdU( 0, a*dim+1 ) += density[k][0] * biotCoefficient * dNdXa[1] * detJq;
              dRfdU( 0, a*dim+2 ) += density[k][0] * biotCoefficient * dNdXa[2] * detJq;

              localIndex localNodeIndex = elemsToNodes[k][a];

              real64 Rf_tmp = dNdXa[0]*incr_disp[localNodeIndex][0]
                              + dNdXa[1]*incr_disp[localNodeIndex][1]
                              + dNdXa[2]*incr_disp[localNodeIndex][2];
              Rf_tmp *= density[k][0] * biotCoefficient * detJq;
              Rf += Rf_tmp;
            }
          }

          matrix->add( elementULocalDofIndex.data(), &elementPLocalDOfIndex, dRsdP.data(), nUDof, nPDof );
          matrix->add( &elementPLocalDOfIndex, elementULocalDofIndex.data(), dRfdU.data(), nPDof, nUDof );
          rhs->add( &elementPLocalDOfIndex, &Rf, 1 );
        }
      } );
    } );

  }

  matrix->close();
  rhs->close();
}

void PoroelasticSolver::ApplyBoundaryConditions( real64 const time_n,
                                                 real64 const dt,
                                                 DomainPartition * const domain,
                                                 DofManager const & dofManager,
                                                 ParallelMatrix & matrix,
                                                 ParallelVector & rhs )
{
  m_solidSolver->ApplyBoundaryConditions( time_n, dt, domain,
                                          dofManager,
                                          matrix,
                                          rhs );

  m_flowSolver->ApplyBoundaryConditions( time_n, dt, domain,
                                         dofManager,
                                         matrix,
                                         rhs );
}

real64 PoroelasticSolver::CalculateResidualNorm( DomainPartition const * const domain,
                                                 DofManager const & dofManager,
                                                 ParallelVector const & rhs )
{
  // compute norm of momentum balance residual equations
  real64 const momementumResidualNorm = m_solidSolver->CalculateResidualNorm( domain, dofManager, rhs );

  // compute norm of mass balance residual equations
  real64 const massResidualNorm = m_flowSolver->CalculateResidualNorm( domain, dofManager, rhs );

  return sqrt( momementumResidualNorm*momementumResidualNorm
               + massResidualNorm*massResidualNorm );
}

void PoroelasticSolver::SolveSystem( DofManager const & dofManager,
                                     ParallelMatrix & matrix,
                                     ParallelVector & rhs,
                                     ParallelVector & solution )
{
  solution.zero();

  SolverBase::SolveSystem( dofManager, matrix, rhs, solution );

  // Debug for logLevel >= 2
  GEOSX_LOG_LEVEL_RANK_0( 2, "After ReservoirSolver::SolveSystem" );
  GEOSX_LOG_LEVEL_RANK_0( 2, "\nSolution:\n" << solution );
}

void PoroelasticSolver::ApplySystemSolution( DofManager const & dofManager,
                                             ParallelVector const & solution,
                                             real64 const scalingFactor,
                                             DomainPartition * const domain )
{
  // update displacement field
  m_solidSolver->ApplySystemSolution( dofManager, solution, scalingFactor, domain );
  // update pressure field
  m_flowSolver->ApplySystemSolution( dofManager, solution, -scalingFactor, domain );
}

real64 PoroelasticSolver::SplitOperatorStep( real64 const & time_n,
                                             real64 const & dt,
                                             integer const cycleNumber,
                                             DomainPartition * const domain )
{
  real64 dtReturn = dt;
  real64 dtReturnTemporary;

  SolidMechanicsLagrangianFEM &
  solidSolver = *(this->getParent()->GetGroup( m_solidSolverName )->group_cast< SolidMechanicsLagrangianFEM * >());

  SinglePhaseBase &
  fluidSolver = *(this->getParent()->GetGroup( m_flowSolverName )->group_cast< SinglePhaseBase * >());

  fluidSolver.SetupSystem( domain,
                           fluidSolver.getDofManager(),
                           fluidSolver.getSystemMatrix(),
                           fluidSolver.getSystemRhs(),
                           fluidSolver.getSystemSolution() );

  solidSolver.SetupSystem( domain,
                           solidSolver.getDofManager(),
                           solidSolver.getSystemMatrix(),
                           solidSolver.getSystemRhs(),
                           solidSolver.getSystemSolution() );

  fluidSolver.ImplicitStepSetup( time_n, dt, domain,
                                 fluidSolver.getDofManager(),
                                 fluidSolver.getSystemMatrix(),
                                 fluidSolver.getSystemRhs(),
                                 fluidSolver.getSystemSolution() );

  solidSolver.ImplicitStepSetup( time_n, dt, domain,
                                 solidSolver.getDofManager(),
                                 solidSolver.getSystemMatrix(),
                                 solidSolver.getSystemRhs(),
                                 solidSolver.getSystemSolution() );

  this->ImplicitStepSetup( time_n, dt, domain, m_dofManager, m_matrix, m_rhs, m_solution );

  int iter = 0;
  while( iter < m_nonlinearSolverParameters.m_maxIterNewton )
  {
    if( iter == 0 )
    {
      // reset the states of all slave solvers if any of them has been reset
      fluidSolver.ResetStateToBeginningOfStep( domain );
      solidSolver.ResetStateToBeginningOfStep( domain );
      ResetStateToBeginningOfStep( domain );
    }

    GEOSX_LOG_LEVEL_RANK_0( 1, "\tIteration: " << iter+1  << ", FlowSolver: " );

    dtReturnTemporary = fluidSolver.NonlinearImplicitStep( time_n,
                                                           dtReturn,
                                                           cycleNumber,
                                                           domain,
                                                           fluidSolver.getDofManager(),
                                                           fluidSolver.getSystemMatrix(),
                                                           fluidSolver.getSystemRhs(),
                                                           fluidSolver.getSystemSolution() );

    if( dtReturnTemporary < dtReturn )
    {
      iter = 0;
      dtReturn = dtReturnTemporary;
      continue;
    }

    if( fluidSolver.getNonlinearSolverParameters().m_numNewtonIterations == 0 && iter > 0 )
    {
      GEOSX_LOG_LEVEL_RANK_0( 1, "***** The iterative coupling has converged in " << iter  << " iterations! *****\n" );
      break;
    }

    GEOSX_LOG_LEVEL_RANK_0( 1, "\tIteration: " << iter+1  << ", MechanicsSolver: " );

    solidSolver.ResetStressToBeginningOfStep( domain );
    dtReturnTemporary = solidSolver.NonlinearImplicitStep( time_n,
                                                           dtReturn,
                                                           cycleNumber,
                                                           domain,
                                                           solidSolver.getDofManager(),
                                                           solidSolver.getSystemMatrix(),
                                                           solidSolver.getSystemRhs(),
                                                           solidSolver.getSystemSolution() );

    solidSolver.updateStress( domain );

    if( dtReturnTemporary < dtReturn )
    {
      iter = 0;
      dtReturn = dtReturnTemporary;
      continue;
    }
    if( solidSolver.getNonlinearSolverParameters().m_numNewtonIterations > 0 )
    {
      this->UpdateDeformationForCoupling( domain );
    }
    ++iter;
  }

  fluidSolver.ImplicitStepComplete( time_n, dt, domain );
  solidSolver.ImplicitStepComplete( time_n, dt, domain );
  this->ImplicitStepComplete( time_n, dt, domain );

  return dtReturn;
}


REGISTER_CATALOG_ENTRY( SolverBase, PoroelasticSolver, std::string const &, Group * const )

} /* namespace geosx */<|MERGE_RESOLUTION|>--- conflicted
+++ resolved
@@ -68,13 +68,8 @@
   for( auto & mesh : MeshBodies->GetSubGroups() )
   {
     ElementRegionManager * const elemManager = mesh.second->group_cast< MeshBody * >()->getMeshLevel( 0 )->getElemManager();
-<<<<<<< HEAD
-    elemManager->forElementSubRegions< CellElementSubRegion,
-                                       FaceElementSubRegion >( [&]( auto * const elementSubRegion ) -> void
-=======
 
     elemManager->forElementSubRegions< CellElementSubRegion, FaceElementSubRegion >( [&]( ElementSubRegionBase & elementSubRegion )
->>>>>>> 886e9107
     {
       elementSubRegion.registerWrapper< array1d< real64 > >( viewKeyStruct::totalMeanStressString )->
         setDescription( "Total Mean Stress" );
