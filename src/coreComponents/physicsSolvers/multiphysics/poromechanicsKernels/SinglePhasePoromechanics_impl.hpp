--- conflicted
+++ resolved
@@ -16,8 +16,8 @@
  * @file SinglePhasePoromechanics_impl.hpp
  */
 
-#ifndef GEOSX_PHYSICSSOLVERS_MULTIPHYSICS_POROMECHANICSKERNELS_SINGLEPHASEPOROMECHANICS_IMPL_HPP_
-#define GEOSX_PHYSICSSOLVERS_MULTIPHYSICS_POROMECHANICSKERNELS_SINGLEPHASEPOROMECHANICS_IMPL_HPP_
+#ifndef GEOS_PHYSICSSOLVERS_MULTIPHYSICS_POROMECHANICSKERNELS_SINGLEPHASEPOROMECHANICS_IMPL_HPP_
+#define GEOS_PHYSICSSOLVERS_MULTIPHYSICS_POROMECHANICSKERNELS_SINGLEPHASEPOROMECHANICS_IMPL_HPP_
 
 #include "constitutive/fluid/SingleFluidBase.hpp"
 #include "finiteElement/BilinearFormUtilities.hpp"
@@ -26,7 +26,7 @@
 #include "physicsSolvers/fluidFlow/SinglePhaseBaseFields.hpp"
 #include "physicsSolvers/multiphysics/poromechanicsKernels/SinglePhasePoromechanics.hpp"
 
-namespace geosx
+namespace geos
 {
 
 namespace poromechanicsKernels
@@ -72,12 +72,11 @@
 template< typename SUBREGION_TYPE,
           typename CONSTITUTIVE_TYPE,
           typename FE_TYPE >
-GEOSX_HOST_DEVICE
-GEOSX_FORCE_INLINE
+GEOS_HOST_DEVICE
+GEOS_FORCE_INLINE
 void SinglePhasePoromechanics< SUBREGION_TYPE, CONSTITUTIVE_TYPE, FE_TYPE >::
 smallStrainUpdate( localIndex const k,
                    localIndex const q,
-                   real64 const ( &strainIncrement )[6],
                    StackVariables & stack ) const
 {
   real64 porosity = 0.0;
@@ -92,14 +91,10 @@
   m_constitutiveUpdate.smallStrainUpdatePoromechanics( k, q,
                                                        m_pressure_n[k],
                                                        m_pressure[k],
-<<<<<<< HEAD
-                                                       stack.deltaTemperatureFromInit,
-=======
                                                        timeIncrement,
                                                        stack.temperature,
->>>>>>> ef0b1314
                                                        stack.deltaTemperatureFromLastStep,
-                                                       strainIncrement,
+                                                       stack.strainIncrement,
                                                        stack.totalStress,
                                                        stack.dTotalStress_dPressure,
                                                        stack.dTotalStress_dTemperature,
@@ -112,16 +107,13 @@
                                                        dSolidDensity_dPressure );
 
   // Step 2: compute the body force
-  if( m_gravityAcceleration > 0.0 )
-  {
-    computeBodyForce( k, q,
-                      porosity,
-                      dPorosity_dVolStrain,
-                      dPorosity_dPressure,
-                      dPorosity_dTemperature,
-                      dSolidDensity_dPressure,
-                      stack );
-  }
+  computeBodyForce( k, q,
+                    porosity,
+                    dPorosity_dVolStrain,
+                    dPorosity_dPressure,
+                    dPorosity_dTemperature,
+                    dSolidDensity_dPressure,
+                    stack );
 
   // Step 3: compute fluid mass increment
   computeFluidIncrement( k, q,
@@ -136,8 +128,8 @@
 template< typename SUBREGION_TYPE,
           typename CONSTITUTIVE_TYPE,
           typename FE_TYPE >
-GEOSX_HOST_DEVICE
-GEOSX_FORCE_INLINE
+GEOS_HOST_DEVICE
+GEOS_FORCE_INLINE
 void SinglePhasePoromechanics< SUBREGION_TYPE, CONSTITUTIVE_TYPE, FE_TYPE >::
 computeBodyForce( localIndex const k,
                   localIndex const q,
@@ -148,7 +140,7 @@
                   real64 const & dSolidDensity_dPressure,
                   StackVariables & stack ) const
 {
-  GEOSX_UNUSED_VAR( dPorosity_dTemperature );
+  GEOS_UNUSED_VAR( dPorosity_dTemperature );
 
   real64 const mixtureDensity = ( 1.0 - porosity ) * m_solidDensity( k, q ) + porosity * m_fluidDensity( k, q );
   real64 const dMixtureDens_dVolStrainIncrement = dPorosity_dVolStrain * ( -m_solidDensity( k, q ) + m_fluidDensity( k, q ) );
@@ -164,8 +156,8 @@
 template< typename SUBREGION_TYPE,
           typename CONSTITUTIVE_TYPE,
           typename FE_TYPE >
-GEOSX_HOST_DEVICE
-GEOSX_FORCE_INLINE
+GEOS_HOST_DEVICE
+GEOS_FORCE_INLINE
 void SinglePhasePoromechanics< SUBREGION_TYPE, CONSTITUTIVE_TYPE, FE_TYPE >::
 computeFluidIncrement( localIndex const k,
                        localIndex const q,
@@ -176,7 +168,7 @@
                        real64 const & dPorosity_dTemperature,
                        StackVariables & stack ) const
 {
-  GEOSX_UNUSED_VAR( dPorosity_dTemperature );
+  GEOS_UNUSED_VAR( dPorosity_dTemperature );
 
   stack.fluidMassIncrement = porosity * m_fluidDensity( k, q ) - porosity_n * m_fluidDensity_n( k, q );
   stack.dFluidMassIncrement_dVolStrainIncrement = dPorosity_dVolStrain * m_fluidDensity( k, q );
@@ -186,8 +178,8 @@
 template< typename SUBREGION_TYPE,
           typename CONSTITUTIVE_TYPE,
           typename FE_TYPE >
-GEOSX_HOST_DEVICE
-GEOSX_FORCE_INLINE
+GEOS_HOST_DEVICE
+GEOS_FORCE_INLINE
 void SinglePhasePoromechanics< SUBREGION_TYPE, CONSTITUTIVE_TYPE, FE_TYPE >::
 assembleMomentumBalanceTerms( real64 const ( &N )[numNodesPerElem],
                               real64 const ( &dNdX )[numNodesPerElem][3],
@@ -209,16 +201,13 @@
     stack.totalStress,
     -detJxW );
 
-  if( m_gravityAcceleration > 0.0 )
-  {
-    LinearFormUtilities::compute< displacementTestSpace,
-                                  DifferentialOperator::Identity >
-    (
-      stack.localResidualMomentum,
-      N,
-      stack.bodyForce,
-      detJxW );
-  }
+  LinearFormUtilities::compute< displacementTestSpace,
+                                DifferentialOperator::Identity >
+  (
+    stack.localResidualMomentum,
+    N,
+    stack.bodyForce,
+    detJxW );
 
   // Step 2: compute local linear momentum balance residual derivatives with respect to displacement
   BilinearFormUtilities::compute< displacementTestSpace,
@@ -232,19 +221,16 @@
     dNdX,
     -detJxW );
 
-  if( m_gravityAcceleration > 0.0 )
-  {
-    BilinearFormUtilities::compute< displacementTestSpace,
-                                    displacementTrialSpace,
-                                    DifferentialOperator::Identity,
-                                    DifferentialOperator::Divergence >
-    (
-      stack.dLocalResidualMomentum_dDisplacement,
-      N,
-      stack.dBodyForce_dVolStrainIncrement,
-      dNdX,
-      detJxW );
-  }
+  BilinearFormUtilities::compute< displacementTestSpace,
+                                  displacementTrialSpace,
+                                  DifferentialOperator::Identity,
+                                  DifferentialOperator::Divergence >
+  (
+    stack.dLocalResidualMomentum_dDisplacement,
+    N,
+    stack.dBodyForce_dVolStrainIncrement,
+    dNdX,
+    detJxW );
 
   // Step 3: compute local linear momentum balance residual derivatives with respect to pressure
   BilinearFormUtilities::compute< displacementTestSpace,
@@ -258,26 +244,23 @@
     1.0,
     -detJxW );
 
-  if( m_gravityAcceleration > 0.0 )
-  {
-    BilinearFormUtilities::compute< displacementTestSpace,
-                                    pressureTrialSpace,
-                                    DifferentialOperator::Identity,
-                                    DifferentialOperator::Identity >
-    (
-      stack.dLocalResidualMomentum_dPressure,
-      N,
-      stack.dBodyForce_dPressure,
-      1.0,
-      detJxW );
-  }
-}
-
-template< typename SUBREGION_TYPE,
-          typename CONSTITUTIVE_TYPE,
-          typename FE_TYPE >
-GEOSX_HOST_DEVICE
-GEOSX_FORCE_INLINE
+  BilinearFormUtilities::compute< displacementTestSpace,
+                                  pressureTrialSpace,
+                                  DifferentialOperator::Identity,
+                                  DifferentialOperator::Identity >
+  (
+    stack.dLocalResidualMomentum_dPressure,
+    N,
+    stack.dBodyForce_dPressure,
+    1.0,
+    detJxW );
+}
+
+template< typename SUBREGION_TYPE,
+          typename CONSTITUTIVE_TYPE,
+          typename FE_TYPE >
+GEOS_HOST_DEVICE
+GEOS_FORCE_INLINE
 void SinglePhasePoromechanics< SUBREGION_TYPE, CONSTITUTIVE_TYPE, FE_TYPE >::
 assembleElementBasedFlowTerms( real64 const ( &dNdX )[numNodesPerElem][3],
                                real64 const & detJxW,
@@ -326,8 +309,8 @@
 template< typename SUBREGION_TYPE,
           typename CONSTITUTIVE_TYPE,
           typename FE_TYPE >
-GEOSX_HOST_DEVICE
-GEOSX_FORCE_INLINE
+GEOS_HOST_DEVICE
+GEOS_FORCE_INLINE
 void SinglePhasePoromechanics< SUBREGION_TYPE, CONSTITUTIVE_TYPE, FE_TYPE >::
 quadraturePointKernel( localIndex const k,
                        localIndex const q,
@@ -383,13 +366,13 @@
                                                                            stack.feStack, dNdX );
 
   // Step 2: compute strain increment
-  real64 strainIncrement[6]{};
-  FE_TYPE::symmetricGradient( dNdX, stack.uhat_local, strainIncrement );
+  LvArray::tensorOps::fill< 6 >( stack.strainIncrement, 0.0 );
+  FE_TYPE::symmetricGradient( dNdX, stack.uhat_local, stack.strainIncrement );
 
   // Step 3: compute 1) the total stress, 2) the body force terms, and 3) the fluidMassIncrement
   // using quantities returned by the PorousSolid constitutive model.
   // This function also computes the derivatives of these three quantities wrt primary variables
-  smallStrainUpdate( k, q, strainIncrement, stack );
+  smallStrainUpdate( k, q, stack );
 
   // Step 4: use the total stress and the body force to increment the local momentum balance residual
   // This function also fills the local Jacobian rows corresponding to the momentum balance.
@@ -403,13 +386,13 @@
 template< typename SUBREGION_TYPE,
           typename CONSTITUTIVE_TYPE,
           typename FE_TYPE >
-GEOSX_HOST_DEVICE
-GEOSX_FORCE_INLINE
+GEOS_HOST_DEVICE
+GEOS_FORCE_INLINE
 real64 SinglePhasePoromechanics< SUBREGION_TYPE, CONSTITUTIVE_TYPE, FE_TYPE >::
 complete( localIndex const k,
           StackVariables & stack ) const
 {
-  GEOSX_UNUSED_VAR( k );
+  GEOS_UNUSED_VAR( k );
   real64 maxForce = 0;
   localIndex const numSupportPoints =
     m_finiteElementSpace.template numSupportPoints< FE_TYPE >( stack.feStack );
@@ -421,6 +404,8 @@
     {
 
       localIndex const dof = LvArray::integerConversion< localIndex >( stack.localRowDofIndex[numDofPerTestSupportPoint*localNode + dim] - m_dofRankOffset );
+
+      // we need this check to filter out ghost nodes in the assembly
       if( dof < 0 || dof >= m_matrix.numRows() )
       {
         continue;
@@ -440,6 +425,8 @@
   }
 
   localIndex const dof = LvArray::integerConversion< localIndex >( stack.localPressureDofIndex - m_dofRankOffset );
+
+  // we need this check to filter out ghost cells in the assembly
   if( 0 <= dof && dof < m_matrix.numRows() )
   {
     m_matrix.template addToRowBinarySearchUnsorted< serialAtomic >( dof,
@@ -465,13 +452,13 @@
 kernelLaunch( localIndex const numElems,
               KERNEL_TYPE const & kernelComponent )
 {
-  GEOSX_MARK_FUNCTION;
+  GEOS_MARK_FUNCTION;
 
   // Define a RAJA reduction variable to get the maximum residual contribution.
   RAJA::ReduceMax< ReducePolicy< POLICY >, real64 > maxResidual( 0 );
 
   forAll< POLICY >( numElems,
-                    [=] GEOSX_HOST_DEVICE ( localIndex const k )
+                    [=] GEOS_HOST_DEVICE ( localIndex const k )
   {
     typename KERNEL_TYPE::StackVariables stack;
 
@@ -488,6 +475,6 @@
 
 } // namespace poromechanicsKernels
 
-} // namespace geosx
-
-#endif // GEOSX_PHYSICSSOLVERS_MULTIPHYSICS_POROMECHANICSKERNELS_SINGLEPHASEPOROMECHANICS_IMPL_HPP_+} // namespace geos
+
+#endif // GEOS_PHYSICSSOLVERS_MULTIPHYSICS_POROMECHANICSKERNELS_SINGLEPHASEPOROMECHANICS_IMPL_HPP_