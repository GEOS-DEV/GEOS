/*
 * ------------------------------------------------------------------------------------------------------------
 * SPDX-License-Identifier: LGPL-2.1-only
 *
 * Copyright (c) 2016-2024 Lawrence Livermore National Security LLC
 * Copyright (c) 2018-2024 Total, S.A
 * Copyright (c) 2018-2024 The Board of Trustees of the Leland Stanford Junior University
 * Copyright (c) 2023-2024 Chevron
 * Copyright (c) 2019-     GEOS/GEOSX Contributors
 * All rights reserved
 *
 * See top level LICENSE, COPYRIGHT, CONTRIBUTORS, NOTICE, and ACKNOWLEDGEMENTS files for details.
 * ------------------------------------------------------------------------------------------------------------
 */

/**
 * @file SinglePhasePoromechanicsEFEM.hpp
 */

#ifndef GEOS_PHYSICSSOLVERS_MULTIPHYSICS_POROMECHANICSKERNELS_SINGLEPHASEPOROMECHANICSEFEM_HPP_
#define GEOS_PHYSICSSOLVERS_MULTIPHYSICS_POROMECHANICSKERNELS_SINGLEPHASEPOROMECHANICSEFEM_HPP_

#include "finiteElement/kernelInterface/ImplicitKernelBase.hpp"

namespace geos
{

namespace poromechanicsEFEMKernels
{

/**
 * @brief Internal struct to provide no-op defaults used in the inclusion
 *   of lambda functions into kernel component functions.
 * @struct NoOpFunc
 */
struct NoOpFunc
{
  template< typename ... Ts >
  GEOS_HOST_DEVICE
  constexpr void
  operator()( Ts && ... ) const {}
};


template< typename SUBREGION_TYPE,
          typename CONSTITUTIVE_TYPE,
          typename FE_TYPE >
class SinglePhasePoromechanicsEFEM :
  public finiteElement::ImplicitKernelBase< SUBREGION_TYPE,
                                            CONSTITUTIVE_TYPE,
                                            FE_TYPE,
                                            3,
                                            3 >
{
public:
  /// Alias for the base class;
  using Base = finiteElement::ImplicitKernelBase< SUBREGION_TYPE,
                                                  CONSTITUTIVE_TYPE,
                                                  FE_TYPE,
                                                  3,
                                                  3 >;

  /// Maximum number of nodes per element, which is equal to the maxNumTestSupportPointPerElem and
  /// maxNumTrialSupportPointPerElem by definition. When the FE_TYPE is not a Virtual Element, this
  /// will be the actual number of nodes per element.
  static constexpr int numNodesPerElem = Base::maxNumTestSupportPointsPerElem;
  /// Compile time value for the number of gotquadrature points per element.
  static constexpr int numQuadraturePointsPerElem = FE_TYPE::numQuadraturePoints;
  using Base::numDofPerTestSupportPoint;
  using Base::numDofPerTrialSupportPoint;
  using Base::m_dofNumber;
  using Base::m_dofRankOffset;
  using Base::m_matrix;
  using Base::m_rhs;
  using Base::m_elemsToNodes;
  using Base::m_constitutiveUpdate;
  using Base::m_finiteElementSpace;
  using Base::m_dt;


  SinglePhasePoromechanicsEFEM( NodeManager const & nodeManager,
                                EdgeManager const & edgeManager,
                                FaceManager const & faceManager,
                                localIndex const targetRegionIndex,
                                SUBREGION_TYPE const & elementSubRegion,
                                FE_TYPE const & finiteElementSpace,
                                CONSTITUTIVE_TYPE & inputConstitutiveType,
                                EmbeddedSurfaceSubRegion const & embeddedSurfSubRegion,
                                arrayView1d< globalIndex const > const dispDofNumber,
                                arrayView1d< globalIndex const > const jumpDofNumber,
                                string const inputFlowDofKey,
                                globalIndex const rankOffset,
                                CRSMatrixView< real64, globalIndex const > const inputMatrix,
                                arrayView1d< real64 > const inputRhs,
                                real64 const inputDt,
                                real64 const (&inputGravityVector)[3],
                                string const fluidModelKey );

  //*****************************************************************************
  /**
   * @class StackVariables
   * @copydoc geos::finiteElement::ImplicitKernelBase::StackVariables
   *
   * Adds a stack array for the displacement, incremental displacement, and the
   * constitutive stiffness.
   */
  struct StackVariables : public Base::StackVariables
  {
public:

    /// The number of displacement dofs per element.
    static constexpr int numUdofs = numNodesPerElem * 3;


    /// The number of jump dofs per element.
    static constexpr int numWdofs = 3;

    /// Constructor.
    GEOS_HOST_DEVICE
    StackVariables():
      Base::StackVariables(),
            dispEqnRowIndices{ 0 },
      dispColIndices{ 0 },
      jumpEqnRowIndices{ 0 },
      jumpColIndices{ 0 },
      localDispResidual{ 0.0 },
      localJumpResidual{ 0.0 },
      localKww{ { 0.0 } },
      localKwu{ { 0.0 } },
      localKuw{ { 0.0 } },
      localKwpm{ 0.0 },
      localKwpf( 0.0 ),
      wLocal(),
      dispLocal(),
      deltaDispLocal(),
      hInv(),
      xLocal(),
      tractionVec(),
      dTractiondw{ { 0.0 } },
      constitutiveStiffness()
    {}

    /// C-array storage for the element local row degrees of freedom.
    globalIndex dispEqnRowIndices[numUdofs];

    /// C-array storage for the element local column degrees of freedom.
    globalIndex dispColIndices[numUdofs];

    /// C-array storage for the element local row degrees of freedom.
    globalIndex jumpEqnRowIndices[numWdofs];

    /// C-array storage for the element local column degrees of freedom.
    globalIndex jumpColIndices[numWdofs];

    /// C-array storage for the element local Ru residual vector.
    real64 localDispResidual[numUdofs];

    /// C-array storage for the element local Rw residual vector.
    real64 localJumpResidual[numWdofs];

    /// C-array storage for the element local Kww matrix.
    real64 localKww[numWdofs][numWdofs];

    /// C-array storage for the element local Kwu matrix.
    real64 localKwu[numWdofs][numUdofs];

    /// C-array storage for the element local Kuw matrix.
    real64 localKuw[numUdofs][numWdofs];

    /// C-array storage for the element local Kwpm matrix.
    real64 localKwpm[numWdofs];

    /// C-array storage for the element local Kwpf matrix.
    real64 localKwpf;

    /// Stack storage for the element local jump vector
    real64 wLocal[3];

    /// Stack storage for the element displacement vector.
    real64 dispLocal[numUdofs];

    // Stack storage for incremental displacement
    real64 deltaDispLocal[numNodesPerElem][numDofPerTrialSupportPoint];

    /// Stack storage for Area/Volume
    real64 hInv;

    /// local nodal coordinates
    real64 xLocal[ numNodesPerElem ][ 3 ];

    /// Stack storage for the traction
    real64 tractionVec[3];

    /// Stack storage for the derivative of the traction
    real64 dTractiondw[3][3];

    /// Stack storage for the constitutive stiffness at a quadrature point.
    real64 constitutiveStiffness[ 6 ][ 6 ];
  };
  //*****************************************************************************

  //START_kernelLauncher
  template< typename POLICY,
            typename KERNEL_TYPE >
  static real64
  kernelLaunch( localIndex const numElems,
                KERNEL_TYPE const & kernelComponent );
  //END_kernelLauncher


  /**
   * @brief Copy global values from primary field to a local stack array.
   * @copydoc ::geos::finiteElement::ImplicitKernelBase::setup
   *
   * For the SinglePhasePoromechanicsEFEM implementation, global values from the displacement,
   * incremental displacement, and degree of freedom numbers are placed into
   * element local stack storage.
   */
  GEOS_HOST_DEVICE
  void setup( localIndex const k,
              StackVariables & stack ) const;

  template< typename FUNC = poromechanicsEFEMKernels::NoOpFunc >
  GEOS_HOST_DEVICE
  void quadraturePointKernel( localIndex const k,
                              localIndex const q,
                              StackVariables & stack,
                              FUNC && kernelOp = poromechanicsEFEMKernels::NoOpFunc{} ) const;

  /**
   * @copydoc geos::finiteElement::ImplicitKernelBase::complete
   */
  GEOS_HOST_DEVICE
  real64 complete( localIndex const k,
                   StackVariables & stack ) const;

protected:
  /// The array containing the nodal position array.
  arrayView2d< real64 const, nodes::REFERENCE_POSITION_USD > const m_X;

  /// The rank-global displacement array.
  arrayView2d< real64 const, nodes::TOTAL_DISPLACEMENT_USD > const m_disp;

  /// The rank-global incremental displacement array.
  arrayView2d< real64 const, nodes::INCR_DISPLACEMENT_USD > const m_deltaDisp;

  arrayView2d< real64 const > const m_w;

  /// The global degree of freedom number
  arrayView1d< globalIndex const > const m_matrixPresDofNumber;

  arrayView1d< globalIndex const > const m_fracturePresDofNumber;

  arrayView1d< globalIndex const > const m_wDofNumber;

  /// The rank global densities
  arrayView2d< real64 const > const m_solidDensity;
  arrayView2d< real64 const > const m_fluidDensity;
  arrayView2d< real64 const > const m_fluidDensity_n;
  arrayView2d< real64 const > const m_dFluidDensity_dPressure;

  /// The rank-global fluid pressure array.
  arrayView1d< real64 const > const m_matrixPressure;

  /// The rank-global delta-fluid pressure array.
  arrayView2d< real64 const > const m_porosity_n;

  arrayView2d< real64 const > const m_tractionVec;

  arrayView3d< real64 const > const m_dTraction_dJump;

  arrayView1d< real64 const > const m_dTraction_dPressure;

  arrayView2d< real64 const > const m_nVec;

  arrayView2d< real64 const > const m_tVec1;

  arrayView2d< real64 const > const m_tVec2;

  arrayView2d< real64 const > const m_surfaceCenter;

  arrayView1d< real64 const > const m_surfaceArea;

  arrayView1d< real64 const > const m_elementVolumeCell;

  arrayView1d< real64 const > const m_elementVolumeFrac;

  arrayView1d< real64 const > const m_deltaVolume;

  SortedArrayView< localIndex const > const m_fracturedElems;

  ArrayOfArraysView< localIndex const > const m_cellsToEmbeddedSurfaces;

  /// The gravity vector.
  real64 const m_gravityVector[3];
  real64 const m_gravityAcceleration;

};


using SinglePhaseKernelFactory = finiteElement::KernelFactory< SinglePhasePoromechanicsEFEM,
                                                               EmbeddedSurfaceSubRegion const &,
                                                               arrayView1d< globalIndex const > const,
                                                               arrayView1d< globalIndex const > const,
                                                               string const,
                                                               globalIndex const,
                                                               CRSMatrixView< real64, globalIndex const > const,
                                                               arrayView1d< real64 > const,
                                                               real64 const,
                                                               real64 const (&)[3],
                                                               string const >;

/**
 * @brief A struct to perform volume, aperture and fracture traction updates
 */
struct StateUpdateKernel
{

  /**
   * @brief Launch the kernel function doing volume, aperture and fracture traction updates
   * @tparam POLICY the type of policy used in the kernel launch
   * @tparam CONTACT_WRAPPER the type of contact wrapper doing the fracture traction updates
   * @param[in] size the size of the subregion
   * @param[in] contactWrapper the wrapper implementing the contact relationship
   * @param[in] dispJump the displacement jump
   * @param[in] pressure the pressure
   * @param[in] area the area
   * @param[in] volume the volume
   * @param[out] deltaVolume the change in volume
   * @param[out] aperture the aperture
   * @param[out] hydraulicAperture the effecture aperture
   * @param[out] fractureTraction the fracture traction
   * @param[out] dFractureTraction_dPressure the derivative of the fracture traction wrt pressure
   */
  template< typename POLICY, typename POROUS_WRAPPER, typename CONTACT_WRAPPER >
  static void
  launch( localIndex const size,
          CONTACT_WRAPPER const & contactWrapper,
          POROUS_WRAPPER const & porousMaterialWrapper,
          arrayView2d< real64 const > const & dispJump,
          arrayView1d< real64 const > const & pressure,
          arrayView1d< real64 const > const & area,
          arrayView1d< real64 const > const & volume,
          arrayView1d< real64 > const & deltaVolume,
          arrayView1d< real64 > const & aperture,
          arrayView1d< real64 const > const & oldHydraulicAperture,
          arrayView1d< real64 > const & hydraulicAperture,
          arrayView2d< real64 > const & fractureTraction,
          arrayView1d< real64 > const & dFractureTraction_dPressure )
  {
    forAll< POLICY >( size, [=] GEOS_HOST_DEVICE ( localIndex const k )
    {
      // update aperture to be equal to the normal displacement jump
      aperture[k] = dispJump[k][0]; // the first component of the jump is the normal one.

      real64 dHydraulicAperture_dNormalJump = 0.0;
      real64 dHydraulicAperture_dNormalTraction = 0.0;
      hydraulicAperture[k] = contactWrapper.computeHydraulicAperture( aperture[k],
                                                                      fractureTraction[k][0],
                                                                      dHydraulicAperture_dNormalJump,
                                                                      dHydraulicAperture_dNormalTraction );

      deltaVolume[k] = hydraulicAperture[k] * area[k] - volume[k];

      // std::cout << "k = " << k << ", aperture = " << aperture[k] << ", hydraulicAperture = " << hydraulicAperture[k] << ", oldHydraulicAperture = " << oldHydraulicAperture[k] << ", fracture pressure = " << pressure[k] << std::endl; 

      // traction on the fracture to include the pressure contribution
<<<<<<< HEAD
      // compression is negative. pressure is assumed to apply the compression force to the internal boundary.
      contactWrapper.addPressureToTraction( pressure[k],
                                            fractureTraction[k],
                                            dFractureTraction_dPressure[k] );
=======
      fractureTraction[k][0] -= pressure[k];
      dFractureTraction_dPressure[k] = -1.0;
>>>>>>> f9a64bb2

      real64 const jump[3] = LVARRAY_TENSOROPS_INIT_LOCAL_3 ( dispJump[k] );
      real64 const traction[3] = LVARRAY_TENSOROPS_INIT_LOCAL_3 ( fractureTraction[k] );

      porousMaterialWrapper.updateStateFromPressureApertureJumpAndTraction( k, 0, pressure[k],
                                                                            oldHydraulicAperture[k], hydraulicAperture[k],
                                                                            dHydraulicAperture_dNormalJump,
                                                                            jump, traction );

    } );
  }
};

} // namespace poromechanicsEFEMKernels

} /* namespace geos */

#endif // GEOS_PHYSICSSOLVERS_MULTIPHYSICS_POROMECHANICSKERNELS_SINGLEPHASEPOROMECHANICSEFEM_HPP_<|MERGE_RESOLUTION|>--- conflicted
+++ resolved
@@ -365,15 +365,9 @@
       // std::cout << "k = " << k << ", aperture = " << aperture[k] << ", hydraulicAperture = " << hydraulicAperture[k] << ", oldHydraulicAperture = " << oldHydraulicAperture[k] << ", fracture pressure = " << pressure[k] << std::endl; 
 
       // traction on the fracture to include the pressure contribution
-<<<<<<< HEAD
       // compression is negative. pressure is assumed to apply the compression force to the internal boundary.
-      contactWrapper.addPressureToTraction( pressure[k],
-                                            fractureTraction[k],
-                                            dFractureTraction_dPressure[k] );
-=======
       fractureTraction[k][0] -= pressure[k];
       dFractureTraction_dPressure[k] = -1.0;
->>>>>>> f9a64bb2
 
       real64 const jump[3] = LVARRAY_TENSOROPS_INIT_LOCAL_3 ( dispJump[k] );
       real64 const traction[3] = LVARRAY_TENSOROPS_INIT_LOCAL_3 ( fractureTraction[k] );
