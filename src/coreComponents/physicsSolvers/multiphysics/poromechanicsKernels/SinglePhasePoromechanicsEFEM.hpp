/*
 * ------------------------------------------------------------------------------------------------------------
 * SPDX-License-Identifier: LGPL-2.1-only
 *
 * Copyright (c) 2018-2020 Lawrence Livermore National Security LLC
 * Copyright (c) 2018-2020 The Board of Trustees of the Leland Stanford Junior University
 * Copyright (c) 2018-2020 TotalEnergies
 * Copyright (c) 2019-     GEOSX Contributors
 * All rights reserved
 *
 * See top level LICENSE, COPYRIGHT, CONTRIBUTORS, NOTICE, and ACKNOWLEDGEMENTS files for details.
 * ------------------------------------------------------------------------------------------------------------
 */

/**
 * @file SinglePhasePoromechanicsEFEM.hpp
 */

#ifndef GEOS_PHYSICSSOLVERS_MULTIPHYSICS_POROMECHANICSKERNELS_SINGLEPHASEPOROMECHANICSEFEM_HPP_
#define GEOS_PHYSICSSOLVERS_MULTIPHYSICS_POROMECHANICSKERNELS_SINGLEPHASEPOROMECHANICSEFEM_HPP_

#include "constitutive/contact/ContactBase.hpp"
#include "finiteElement/kernelInterface/ImplicitKernelBase.hpp"

namespace geos
{

namespace poromechanicsEFEMKernels
{

/**
 * @brief Internal struct to provide no-op defaults used in the inclusion
 *   of lambda functions into kernel component functions.
 * @struct NoOpFunc
 */
struct NoOpFunc
{
  template< typename ... Ts >
  GEOS_HOST_DEVICE
  constexpr void
  operator()( Ts && ... ) const {}
};


template< typename SUBREGION_TYPE,
          typename CONSTITUTIVE_TYPE,
          typename FE_TYPE >
class SinglePhasePoromechanicsEFEM :
  public finiteElement::ImplicitKernelBase< SUBREGION_TYPE,
                                            CONSTITUTIVE_TYPE,
                                            FE_TYPE,
                                            3,
                                            3 >
{
public:
  /// Alias for the base class;
  using Base = finiteElement::ImplicitKernelBase< SUBREGION_TYPE,
                                                  CONSTITUTIVE_TYPE,
                                                  FE_TYPE,
                                                  3,
                                                  3 >;

  /// Maximum number of nodes per element, which is equal to the maxNumTestSupportPointPerElem and
  /// maxNumTrialSupportPointPerElem by definition. When the FE_TYPE is not a Virtual Element, this
  /// will be the actual number of nodes per element.
  static constexpr int numNodesPerElem = Base::maxNumTestSupportPointsPerElem;
  /// Compile time value for the number of gotquadrature points per element.
  static constexpr int numQuadraturePointsPerElem = FE_TYPE::numQuadraturePoints;
  using Base::numDofPerTestSupportPoint;
  using Base::numDofPerTrialSupportPoint;
  using Base::m_dofNumber;
  using Base::m_dofRankOffset;
  using Base::m_matrix;
  using Base::m_rhs;
  using Base::m_elemsToNodes;
  using Base::m_constitutiveUpdate;
  using Base::m_finiteElementSpace;
  using Base::m_dt;


  SinglePhasePoromechanicsEFEM( NodeManager const & nodeManager,
                                EdgeManager const & edgeManager,
                                FaceManager const & faceManager,
                                localIndex const targetRegionIndex,
                                SUBREGION_TYPE const & elementSubRegion,
                                FE_TYPE const & finiteElementSpace,
                                CONSTITUTIVE_TYPE & inputConstitutiveType,
                                EmbeddedSurfaceSubRegion const & embeddedSurfSubRegion,
                                arrayView1d< globalIndex const > const dispDofNumber,
                                arrayView1d< globalIndex const > const jumpDofNumber,
                                string const inputFlowDofKey,
                                globalIndex const rankOffset,
                                CRSMatrixView< real64, globalIndex const > const inputMatrix,
                                arrayView1d< real64 > const inputRhs,
                                real64 const inputDt,
                                real64 const (&inputGravityVector)[3],
                                string const fluidModelKey );

  //*****************************************************************************
  /**
   * @class StackVariables
   * @copydoc geos::finiteElement::ImplicitKernelBase::StackVariables
   *
   * Adds a stack array for the displacement, incremental displacement, and the
   * constitutive stiffness.
   */
  struct StackVariables : public Base::StackVariables
  {
public:

    /// The number of displacement dofs per element.
    static constexpr int numUdofs = numNodesPerElem * 3;


    /// The number of jump dofs per element.
    static constexpr int numWdofs = 3;

    /// Constructor.
    GEOS_HOST_DEVICE
    StackVariables():
      Base::StackVariables(),
            dispEqnRowIndices{ 0 },
      dispColIndices{ 0 },
      jumpEqnRowIndices{ 0 },
      jumpColIndices{ 0 },
      localDispResidual{ 0.0 },
      localJumpResidual{ 0.0 },
      localKww{ { 0.0 } },
      localKwu{ { 0.0 } },
      localKuw{ { 0.0 } },
      localKwpm{ 0.0 },
      localKwpf( 0.0 ),
      wLocal(),
      dispLocal(),
      deltaDispLocal(),
      hInv(),
      xLocal(),
      tractionVec(),
      dTractiondw{ { 0.0 } },
      constitutiveStiffness()
    {}

    /// C-array storage for the element local row degrees of freedom.
    globalIndex dispEqnRowIndices[numUdofs];

    /// C-array storage for the element local column degrees of freedom.
    globalIndex dispColIndices[numUdofs];

    /// C-array storage for the element local row degrees of freedom.
    globalIndex jumpEqnRowIndices[numWdofs];

    /// C-array storage for the element local column degrees of freedom.
    globalIndex jumpColIndices[numWdofs];

    /// C-array storage for the element local Ru residual vector.
    real64 localDispResidual[numUdofs];

    /// C-array storage for the element local Rw residual vector.
    real64 localJumpResidual[numWdofs];

    /// C-array storage for the element local Kww matrix.
    real64 localKww[numWdofs][numWdofs];

    /// C-array storage for the element local Kwu matrix.
    real64 localKwu[numWdofs][numUdofs];

    /// C-array storage for the element local Kuw matrix.
    real64 localKuw[numUdofs][numWdofs];

    /// C-array storage for the element local Kwpm matrix.
    real64 localKwpm[numWdofs];

    /// C-array storage for the element local Kwpf matrix.
    real64 localKwpf;

    /// Stack storage for the element local jump vector
    real64 wLocal[3];

    /// Stack storage for the element displacement vector.
    real64 dispLocal[numUdofs];

    // Stack storage for incremental displacement
    real64 deltaDispLocal[numNodesPerElem][numDofPerTrialSupportPoint];

    /// Stack storage for Area/Volume
    real64 hInv;

    /// local nodal coordinates
    real64 xLocal[ numNodesPerElem ][ 3 ];

    /// Stack storage for the traction
    real64 tractionVec[3];

    /// Stack storage for the derivative of the traction
    real64 dTractiondw[3][3];

    /// Stack storage for the constitutive stiffness at a quadrature point.
    real64 constitutiveStiffness[ 6 ][ 6 ];
  };
  //*****************************************************************************

  //START_kernelLauncher
  template< typename POLICY,
            typename KERNEL_TYPE >
  static real64
  kernelLaunch( localIndex const numElems,
                KERNEL_TYPE const & kernelComponent );
  //END_kernelLauncher


  /**
   * @brief Copy global values from primary field to a local stack array.
   * @copydoc ::geos::finiteElement::ImplicitKernelBase::setup
   *
   * For the SinglePhasePoromechanicsEFEM implementation, global values from the displacement,
   * incremental displacement, and degree of freedom numbers are placed into
   * element local stack storage.
   */
  GEOS_HOST_DEVICE
  void setup( localIndex const k,
              StackVariables & stack ) const;

  template< typename FUNC = poromechanicsEFEMKernels::NoOpFunc >
  GEOS_HOST_DEVICE
  void quadraturePointKernel( localIndex const k,
                              localIndex const q,
                              StackVariables & stack,
                              FUNC && kernelOp = poromechanicsEFEMKernels::NoOpFunc{} ) const;

  /**
   * @copydoc geos::finiteElement::ImplicitKernelBase::complete
   */
  GEOS_HOST_DEVICE
  real64 complete( localIndex const k,
                   StackVariables & stack ) const;

protected:
  /// The array containing the nodal position array.
  arrayView2d< real64 const, nodes::REFERENCE_POSITION_USD > const m_X;

  /// The rank-global displacement array.
  arrayView2d< real64 const, nodes::TOTAL_DISPLACEMENT_USD > const m_disp;

  /// The rank-global incremental displacement array.
  arrayView2d< real64 const, nodes::INCR_DISPLACEMENT_USD > const m_deltaDisp;

  arrayView2d< real64 const > const m_w;

  /// The global degree of freedom number
  arrayView1d< globalIndex const > const m_matrixPresDofNumber;

  arrayView1d< globalIndex const > const m_fracturePresDofNumber;

  arrayView1d< globalIndex const > const m_wDofNumber;

  /// The rank global densities
  arrayView2d< real64 const > const m_solidDensity;
  arrayView2d< real64 const > const m_fluidDensity;
  arrayView2d< real64 const > const m_fluidDensity_n;
  arrayView2d< real64 const > const m_dFluidDensity_dPressure;

  /// The rank-global fluid pressure array.
  arrayView1d< real64 const > const m_matrixPressure;

  /// The rank-global delta-fluid pressure array.
  arrayView2d< real64 const > const m_porosity_n;

  arrayView2d< real64 const > const m_tractionVec;

  arrayView3d< real64 const > const m_dTraction_dJump;

  arrayView1d< real64 const > const m_dTraction_dPressure;

  arrayView2d< real64 const > const m_nVec;

  arrayView2d< real64 const > const m_tVec1;

  arrayView2d< real64 const > const m_tVec2;

  arrayView2d< real64 const > const m_surfaceCenter;

  arrayView1d< real64 const > const m_surfaceArea;

  arrayView1d< real64 const > const m_elementVolume;

  arrayView1d< real64 const > const m_deltaVolume;

  SortedArrayView< localIndex const > const m_fracturedElems;

  ArrayOfArraysView< localIndex const > const m_cellsToEmbeddedSurfaces;

  /// The gravity vector.
  real64 const m_gravityVector[3];
  real64 const m_gravityAcceleration;

};


using SinglePhaseKernelFactory = finiteElement::KernelFactory< SinglePhasePoromechanicsEFEM,
                                                               EmbeddedSurfaceSubRegion const &,
                                                               arrayView1d< globalIndex const > const,
                                                               arrayView1d< globalIndex const > const,
                                                               string const,
                                                               globalIndex const,
                                                               CRSMatrixView< real64, globalIndex const > const,
                                                               arrayView1d< real64 > const,
                                                               real64 const,
                                                               real64 const (&)[3],
                                                               string const >;

/**
 * @brief A struct to perform volume, aperture and fracture traction updates
 */
struct StateUpdateKernel
{

  /**
   * @brief Launch the kernel function doing volume, aperture and fracture traction updates
   * @tparam POLICY the type of policy used in the kernel launch
   * @tparam CONTACT_WRAPPER the type of contact wrapper doing the fracture traction updates
   * @param[in] size the size of the subregion
   * @param[in] contactWrapper the wrapper implementing the contact relationship
   * @param[in] dispJump the displacement jump
   * @param[in] pressure the pressure
   * @param[in] area the area
   * @param[in] volume the volume
   * @param[out] deltaVolume the change in volume
   * @param[out] aperture the aperture
   * @param[out] hydraulicAperture the effecture aperture
   * @param[out] fractureTraction the fracture traction
   * @param[out] dFractureTraction_dPressure the derivative of the fracture traction wrt pressure
   */
  template< typename POLICY, typename POROUS_WRAPPER >
  static void
  launch( localIndex const size,
          constitutive::ContactBase::KernelWrapper const & contactWrapper,
          POROUS_WRAPPER const & porousMaterialWrapper,
          arrayView2d< real64 const > const & dispJump,
          arrayView1d< real64 const > const & pressure,
          arrayView1d< real64 const > const & area,
          arrayView1d< real64 const > const & volume,
          arrayView1d< real64 > const & deltaVolume,
          arrayView1d< real64 > const & aperture,
          arrayView1d< real64 const > const & oldHydraulicAperture,
          arrayView1d< real64 > const & hydraulicAperture,
          arrayView2d< real64 > const & fractureTraction,
          arrayView1d< real64 > const & dFractureTraction_dPressure )
  {
    forAll< POLICY >( size, [=] GEOS_HOST_DEVICE ( localIndex const k )
    {
      // update aperture to be equal to the normal displacement jump
      aperture[k] = dispJump[k][0]; // the first component of the jump is the normal one.

      real64 dHydraulicAperture_dNormalJump = 0;
      hydraulicAperture[k] = contactWrapper.computeHydraulicAperture( aperture[k],
<<<<<<< HEAD
                                                                      0.0, // pass 0.0 to reference aperture temporarily as it is not used here 
                                                                      dHydraulicAperture_dAperture );
=======
                                                                      dHydraulicAperture_dNormalJump );
>>>>>>> e9dec15b

      deltaVolume[k] = hydraulicAperture[k] * area[k] - volume[k];

      // traction on the fracture to include the pressure contribution
      contactWrapper.addPressureToTraction( pressure[k],
                                            fractureTraction[k],
                                            dFractureTraction_dPressure[k] );

      real64 const jump[3] = LVARRAY_TENSOROPS_INIT_LOCAL_3 ( dispJump[k] );
      real64 const traction[3] = LVARRAY_TENSOROPS_INIT_LOCAL_3 ( fractureTraction[k] );

      porousMaterialWrapper.updateStateFromPressureApertureJumpAndTraction( k, 0, pressure[k],
                                                                            oldHydraulicAperture[k], hydraulicAperture[k],
                                                                            dHydraulicAperture_dNormalJump,
                                                                            jump, traction );

    } );
  }
};

} // namespace poromechanicsEFEMKernels

} /* namespace geos */

#endif // GEOS_PHYSICSSOLVERS_MULTIPHYSICS_POROMECHANICSKERNELS_SINGLEPHASEPOROMECHANICSEFEM_HPP_<|MERGE_RESOLUTION|>--- conflicted
+++ resolved
@@ -353,12 +353,8 @@
 
       real64 dHydraulicAperture_dNormalJump = 0;
       hydraulicAperture[k] = contactWrapper.computeHydraulicAperture( aperture[k],
-<<<<<<< HEAD
                                                                       0.0, // pass 0.0 to reference aperture temporarily as it is not used here 
-                                                                      dHydraulicAperture_dAperture );
-=======
                                                                       dHydraulicAperture_dNormalJump );
->>>>>>> e9dec15b
 
       deltaVolume[k] = hydraulicAperture[k] * area[k] - volume[k];
 
