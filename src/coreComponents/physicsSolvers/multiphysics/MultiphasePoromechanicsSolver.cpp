/*
 * ------------------------------------------------------------------------------------------------------------
 * SPDX-License-Identifier: LGPL-2.1-only
 *
 * Copyright (c) 2018-2020 Lawrence Livermore National Security LLC
 * Copyright (c) 2018-2020 The Board of Trustees of the Leland Stanford Junior University
 * Copyright (c) 2018-2020 TotalEnergies
 * Copyright (c) 2019-     GEOSX Contributors
 * All rights reserved
 *
 * See top level LICENSE, COPYRIGHT, CONTRIBUTORS, NOTICE, and ACKNOWLEDGEMENTS files for details.
 * ------------------------------------------------------------------------------------------------------------
 */

/**
 * @file MultiphasePoromechanicsSolver.cpp
 */

#define GEOSX_DISPATCH_VEM /// enables VEM in FiniteElementDispatch

#include "MultiphasePoromechanicsSolver.hpp"

#include "constitutive/fluid/MultiFluidBase.hpp"
#include "constitutive/solid/PorousSolid.hpp"
#include "physicsSolvers/fluidFlow/CompositionalMultiphaseBase.hpp"
#include "physicsSolvers/fluidFlow/FlowSolverBaseFields.hpp"
<<<<<<< HEAD
#include "physicsSolvers/multiphysics/MultiphasePoromechanicsKernel.hpp"
#include "physicsSolvers/multiphysics/ThermalMultiphasePoromechanicsKernel.hpp"
=======
#include "physicsSolvers/multiphysics/poromechanicsKernels/MultiphasePoromechanics.hpp"
>>>>>>> 88f97736
#include "physicsSolvers/solidMechanics/SolidMechanicsFields.hpp"
#include "physicsSolvers/solidMechanics/SolidMechanicsLagrangianFEM.hpp"
#include "physicsSolvers/solidMechanics/kernels/ImplicitSmallStrainQuasiStatic.hpp"

namespace geosx
{

using namespace dataRepository;
using namespace constitutive;
using namespace fields;

MultiphasePoromechanicsSolver::MultiphasePoromechanicsSolver( const string & name,
                                                              Group * const parent )
  : Base( name, parent ),
  m_isThermal( 0 )
{
  registerWrapper( viewKeyStruct::stabilizationTypeString(), &m_stabilizationType ).
    setInputFlag( InputFlags::OPTIONAL ).
    setDescription( "Stabilization type. Options are:\n" +
                    toString( StabilizationType::None ) + " - Add no stabilization to mass equation,\n" +
                    toString( StabilizationType::Global ) + " - Add stabilization to all faces,\n" +
                    toString( StabilizationType::Local ) + " - Add stabilization only to interiors of macro elements." );

  registerWrapper( viewKeyStruct::stabilizationRegionNamesString(), &m_stabilizationRegionNames ).
    setInputFlag( InputFlags::OPTIONAL ).
    setDescription( "Regions where stabilization is applied." );

  registerWrapper ( viewKeyStruct::stabilizationMultiplierString(), &m_stabilizationMultiplier ).
    setApplyDefaultValue( 1.0 ).
    setInputFlag( InputFlags::OPTIONAL ).
    setDescription( "Constant multiplier of stabilization strength." );

  this->registerWrapper( viewKeyStruct::isThermalString(), &m_isThermal ).
    setApplyDefaultValue( 0 ).
    setInputFlag( InputFlags::OPTIONAL ).
    setDescription( "Flag indicating whether the problem is thermal or not." );

  m_linearSolverParameters.get().mgr.strategy = LinearSolverParameters::MGR::StrategyType::multiphasePoromechanics;
  m_linearSolverParameters.get().mgr.separateComponents = true;
  m_linearSolverParameters.get().mgr.displacementFieldName = solidMechanics::totalDisplacement::key();
  m_linearSolverParameters.get().dofsPerNode = 3;
}

void MultiphasePoromechanicsSolver::registerDataOnMesh( Group & meshBodies )
{
  SolverBase::registerDataOnMesh( meshBodies );

  forDiscretizationOnMeshTargets( meshBodies, [&] ( string const &,
                                                    MeshLevel & mesh,
                                                    arrayView1d< string const > const & regionNames )
  {
    ElementRegionManager & elemManager = mesh.getElemManager();

    elemManager.forElementSubRegions< ElementSubRegionBase >( regionNames,
                                                              [&]( localIndex const,
                                                                   ElementSubRegionBase & subRegion )
    {
      subRegion.registerWrapper< string >( viewKeyStruct::porousMaterialNamesString() ).
        setPlotLevel( PlotLevel::NOPLOT ).
        setRestartFlags( RestartFlags::NO_WRITE ).
        setSizedFromParent( 0 );

      if( m_stabilizationType == StabilizationType::Global ||
          m_stabilizationType == StabilizationType::Local )
      {
        subRegion.registerField< fields::flow::macroElementIndex >( getName() );
        subRegion.registerField< fields::flow::elementStabConstant >( getName() );
      }
    } );
  } );
}

void MultiphasePoromechanicsSolver::setupCoupling( DomainPartition const & GEOSX_UNUSED_PARAM( domain ),
                                                   DofManager & dofManager ) const
{
  dofManager.addCoupling( solidMechanics::totalDisplacement::key(),
                          CompositionalMultiphaseBase::viewKeyStruct::elemDofFieldString(),
                          DofManager::Connector::Elem );
}

void MultiphasePoromechanicsSolver::assembleSystem( real64 const GEOSX_UNUSED_PARAM( time ),
                                                    real64 const dt,
                                                    DomainPartition & domain,
                                                    DofManager const & dofManager,
                                                    CRSMatrixView< real64, globalIndex const > const & localMatrix,
                                                    arrayView1d< real64 > const & localRhs )
{
  GEOSX_MARK_FUNCTION;

  real64 poromechanicsMaxForce = 0.0;
  real64 mechanicsMaxForce = 0.0;

  // step 1: apply the full poromechanics coupling on the target regions on the poromechanics solver

  set< string > poromechanicsRegionNames;

  forDiscretizationOnMeshTargets( domain.getMeshBodies(), [&] ( string const &,
                                                                MeshLevel & mesh,
                                                                arrayView1d< string const > const & regionNames )
  {
    poromechanicsRegionNames.insert( regionNames.begin(), regionNames.end() );

    string const flowDofKey = dofManager.getKey( CompositionalMultiphaseBase::viewKeyStruct::elemDofFieldString() );

<<<<<<< HEAD
    if( m_isThermal )
    {
      poromechanicsMaxForce =
        assemblyLaunch< constitutive::PorousSolidBase,
                        thermalPoromechanicsKernels::ThermalMultiphasePoromechanicsKernelFactory >( mesh,
                                                                                                    dofManager,
                                                                                                    regionNames,
                                                                                                    viewKeyStruct::porousMaterialNamesString(),
                                                                                                    localMatrix,
                                                                                                    localRhs,
                                                                                                    flowDofKey,
                                                                                                    flowSolver()->numFluidComponents(),
                                                                                                    flowSolver()->numFluidPhases(),
                                                                                                    FlowSolverBase::viewKeyStruct::fluidNamesString() );
    }
    else
    {
      poromechanicsMaxForce =
        assemblyLaunch< constitutive::PorousSolidBase,
                        poromechanicsKernels::MultiphasePoromechanicsKernelFactory >( mesh,
                                                                                      dofManager,
                                                                                      regionNames,
                                                                                      viewKeyStruct::porousMaterialNamesString(),
                                                                                      localMatrix,
                                                                                      localRhs,
                                                                                      flowDofKey,
                                                                                      flowSolver()->numFluidComponents(),
                                                                                      flowSolver()->numFluidPhases(),
                                                                                      FlowSolverBase::viewKeyStruct::fluidNamesString() );
    }
=======
    poromechanicsMaxForce =
      assemblyLaunch< constitutive::PorousSolidBase,
                      poromechanicsKernels::MultiphasePoromechanicsKernelFactory >( mesh,
                                                                                    dofManager,
                                                                                    regionNames,
                                                                                    viewKeyStruct::porousMaterialNamesString(),
                                                                                    localMatrix,
                                                                                    localRhs,
                                                                                    flowDofKey,
                                                                                    flowSolver()->numFluidComponents(),
                                                                                    flowSolver()->numFluidPhases(),
                                                                                    FlowSolverBase::viewKeyStruct::fluidNamesString() );

>>>>>>> 88f97736
  } );

  // step 2: apply mechanics solver on its target regions not included in the poromechanics solver target regions

  solidMechanicsSolver()->forDiscretizationOnMeshTargets( domain.getMeshBodies(), [&] ( string const &,
                                                                                        MeshLevel & mesh,
                                                                                        arrayView1d< string const > const & regionNames )
  {

    // collect the target region of the mechanics solver not included in the poromechanics target regions
    array1d< string > filteredRegionNames;
    filteredRegionNames.reserve( regionNames.size() );
    for( string const & regionName : regionNames )
    {
      // if the mechanics target region is not included in the poromechanics target region, save the string
      if( poromechanicsRegionNames.count( regionName ) == 0 )
      {
        filteredRegionNames.emplace_back( regionName );
      }
    }

    // if the array is empty, the mechanics and poromechanics solver target regions overlap perfectly, there is nothing to do
    if( filteredRegionNames.empty() )
    {
      return;
    }

    mechanicsMaxForce =
      assemblyLaunch< constitutive::SolidBase,
                      solidMechanicsLagrangianFEMKernels::QuasiStaticFactory >( mesh,
                                                                                dofManager,
                                                                                filteredRegionNames.toViewConst(),
                                                                                SolidMechanicsLagrangianFEM::viewKeyStruct::solidMaterialNamesString(),
                                                                                localMatrix,
                                                                                localRhs );

  } );

  solidMechanicsSolver()->getMaxForce() = LvArray::math::max( mechanicsMaxForce, poromechanicsMaxForce );


  // step 3: compute the fluxes (face-based contributions)

  if( m_stabilizationType == StabilizationType::Global ||
      m_stabilizationType == StabilizationType::Local )
  {
    updateStabilizationParameters( domain );
    flowSolver()->assembleStabilizedFluxTerms( dt,
                                               domain,
                                               dofManager,
                                               localMatrix,
                                               localRhs );
  }
  else
  {
    flowSolver()->assembleFluxTerms( dt,
                                     domain,
                                     dofManager,
                                     localMatrix,
                                     localRhs );
  }
}

real64 MultiphasePoromechanicsSolver::solverStep( real64 const & time_n,
                                                  real64 const & dt,
                                                  int const cycleNumber,
                                                  DomainPartition & domain )
{
  real64 dt_return = dt;

  // setup monolithic coupled system
  SolverBase::setupSystem( domain, m_dofManager, m_localMatrix, m_rhs, m_solution );

  implicitStepSetup( time_n, dt, domain );

  dt_return = nonlinearImplicitStep( time_n, dt, cycleNumber, domain );

  implicitStepComplete( time_n, dt_return, domain );

  return dt_return;
}

void MultiphasePoromechanicsSolver::updateState( DomainPartition & domain )
{
  forDiscretizationOnMeshTargets( domain.getMeshBodies(), [&] ( string const &,
                                                                MeshLevel & mesh,
                                                                arrayView1d< string const > const & regionNames )
  {
    ElementRegionManager & elemManager = mesh.getElemManager();
    elemManager.forElementSubRegions< CellElementSubRegion >( regionNames,
                                                              [&]( localIndex const,
                                                                   CellElementSubRegion & subRegion )
    {
      flowSolver()->updateFluidState( subRegion );
      if( m_isThermal )
      {
        flowSolver()->updateSolidInternalEnergyModel( subRegion );
      }
    } );
  } );
}

void MultiphasePoromechanicsSolver::initializePreSubGroups()
{
  SolverBase::initializePreSubGroups();

  integer const isFlowThermal = flowSolver()->getReference< integer >( FlowSolverBase::viewKeyStruct::isThermalString() );
  GEOSX_THROW_IF( m_isThermal && !isFlowThermal,
                  GEOSX_FMT( "{} {}: The flow solver named {} must be thermal if the poromechanics solver is thermal",
                             catalogName(), getName(), flowSolver()->getName() ),
                  InputError );

  GEOSX_THROW_IF( m_stabilizationType == StabilizationType::Local,
                  catalogName() << " " << getName() << ": Local stabilization has been disabled temporarily",
                  InputError );

  DomainPartition & domain = this->getGroupByPath< DomainPartition >( "/Problem/domain" );

  forDiscretizationOnMeshTargets( domain.getMeshBodies(), [&] ( string const &,
                                                                MeshLevel & mesh,
                                                                arrayView1d< string const > const & regionNames )
  {
    ElementRegionManager & elementRegionManager = mesh.getElemManager();
    elementRegionManager.forElementSubRegions< ElementSubRegionBase >( regionNames,
                                                                       [&]( localIndex const,
                                                                            ElementSubRegionBase & subRegion )
    {
      string & porousName = subRegion.getReference< string >( viewKeyStruct::porousMaterialNamesString() );
      porousName = getConstitutiveName< CoupledSolidBase >( subRegion );
      GEOSX_ERROR_IF( porousName.empty(), GEOSX_FMT( "Solid model not found on subregion {}", subRegion.getName() ) );
    } );
  } );
}

void MultiphasePoromechanicsSolver::updateStabilizationParameters( DomainPartition & domain ) const
{
  // Step 1: we loop over the regions where stabilization is active and collect their name

  set< string > regionFilter;
  for( string const & regionName : m_stabilizationRegionNames )
  {
    regionFilter.insert( regionName );
  }

  // Step 2: loop over the target regions of the solver, and tag the elements belonging to stabilization regions
  forDiscretizationOnMeshTargets( domain.getMeshBodies(), [&] ( string const &,
                                                                MeshLevel & mesh,
                                                                arrayView1d< string const > const & targetRegionNames )
  {
    // keep only the target regions that are in the filter
    array1d< string > filteredTargetRegionNames;
    filteredTargetRegionNames.reserve( targetRegionNames.size() );

    for( string const & targetRegionName : targetRegionNames )
    {
      if( regionFilter.count( targetRegionName ) )
      {
        filteredTargetRegionNames.emplace_back( targetRegionName );
      }
    }

    // loop over the elements and update the stabilization constant
    mesh.getElemManager().forElementSubRegions( filteredTargetRegionNames.toViewConst(), [&]( localIndex const,
                                                                                              ElementSubRegionBase & subRegion )

    {
      arrayView1d< integer > const macroElementIndex = subRegion.getField< fields::flow::macroElementIndex >();
      arrayView1d< real64 > const elementStabConstant = subRegion.getField< fields::flow::elementStabConstant >();

      geosx::constitutive::CoupledSolidBase const & porousSolid =
        getConstitutiveModel< geosx::constitutive::CoupledSolidBase >( subRegion, subRegion.getReference< string >( viewKeyStruct::porousMaterialNamesString() ) );

      arrayView1d< real64 const > const bulkModulus = porousSolid.getBulkModulus();
      arrayView1d< real64 const > const shearModulus = porousSolid.getShearModulus();
      arrayView1d< real64 const > const biotCoefficient = porousSolid.getBiotCoefficient();

      real64 const stabilizationMultiplier = m_stabilizationMultiplier;

      forAll< parallelDevicePolicy<> >( subRegion.size(), [bulkModulus,
                                                           shearModulus,
                                                           biotCoefficient,
                                                           stabilizationMultiplier,
                                                           macroElementIndex,
                                                           elementStabConstant] GEOSX_HOST_DEVICE ( localIndex const ei )
      {
        real64 const bM = bulkModulus[ei];
        real64 const sM = shearModulus[ei];
        real64 const bC = biotCoefficient[ei];

        macroElementIndex[ei] = 1;
        elementStabConstant[ei] = stabilizationMultiplier * 9.0 * (bC * bC) / (32.0 * (10.0 * sM / 3.0 + bM));

      } );
    } );
  } );
}


REGISTER_CATALOG_ENTRY( SolverBase, MultiphasePoromechanicsSolver, string const &, Group * const )

} /* namespace geosx */<|MERGE_RESOLUTION|>--- conflicted
+++ resolved
@@ -24,12 +24,8 @@
 #include "constitutive/solid/PorousSolid.hpp"
 #include "physicsSolvers/fluidFlow/CompositionalMultiphaseBase.hpp"
 #include "physicsSolvers/fluidFlow/FlowSolverBaseFields.hpp"
-<<<<<<< HEAD
-#include "physicsSolvers/multiphysics/MultiphasePoromechanicsKernel.hpp"
-#include "physicsSolvers/multiphysics/ThermalMultiphasePoromechanicsKernel.hpp"
-=======
 #include "physicsSolvers/multiphysics/poromechanicsKernels/MultiphasePoromechanics.hpp"
->>>>>>> 88f97736
+#include "physicsSolvers/multiphysics/poromechanicsKernels/ThermalMultiphasePoromechanics.hpp"
 #include "physicsSolvers/solidMechanics/SolidMechanicsFields.hpp"
 #include "physicsSolvers/solidMechanics/SolidMechanicsLagrangianFEM.hpp"
 #include "physicsSolvers/solidMechanics/kernels/ImplicitSmallStrainQuasiStatic.hpp"
@@ -134,7 +130,6 @@
 
     string const flowDofKey = dofManager.getKey( CompositionalMultiphaseBase::viewKeyStruct::elemDofFieldString() );
 
-<<<<<<< HEAD
     if( m_isThermal )
     {
       poromechanicsMaxForce =
@@ -165,21 +160,6 @@
                                                                                       flowSolver()->numFluidPhases(),
                                                                                       FlowSolverBase::viewKeyStruct::fluidNamesString() );
     }
-=======
-    poromechanicsMaxForce =
-      assemblyLaunch< constitutive::PorousSolidBase,
-                      poromechanicsKernels::MultiphasePoromechanicsKernelFactory >( mesh,
-                                                                                    dofManager,
-                                                                                    regionNames,
-                                                                                    viewKeyStruct::porousMaterialNamesString(),
-                                                                                    localMatrix,
-                                                                                    localRhs,
-                                                                                    flowDofKey,
-                                                                                    flowSolver()->numFluidComponents(),
-                                                                                    flowSolver()->numFluidPhases(),
-                                                                                    FlowSolverBase::viewKeyStruct::fluidNamesString() );
-
->>>>>>> 88f97736
   } );
 
   // step 2: apply mechanics solver on its target regions not included in the poromechanics solver target regions
