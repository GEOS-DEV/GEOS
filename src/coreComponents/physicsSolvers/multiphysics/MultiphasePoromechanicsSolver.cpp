/*
 * ------------------------------------------------------------------------------------------------------------
 * SPDX-License-Identifier: LGPL-2.1-only
 *
 * Copyright (c) 2018-2020 Lawrence Livermore National Security LLC
 * Copyright (c) 2018-2020 The Board of Trustees of the Leland Stanford Junior University
 * Copyright (c) 2018-2020 Total, S.A
 * Copyright (c) 2019-     GEOSX Contributors
 * All rights reserved
 *
 * See top level LICENSE, COPYRIGHT, CONTRIBUTORS, NOTICE, and ACKNOWLEDGEMENTS files for details.
 * ------------------------------------------------------------------------------------------------------------
 */

/**
 * @file MultiphasePoroelasticSolver.cpp
 *
 */

#include "MultiphasePoromechanicsSolver.hpp"

#include "common/DataLayouts.hpp"
#include "constitutive/ConstitutiveManager.hpp"
<<<<<<< HEAD
#include "constitutive/solid/SolidBase.hpp"
=======
#include "constitutive/solid/PorousSolid.hpp"
>>>>>>> 496f5b28
#include "constitutive/fluid/SingleFluidBase.hpp"
#include "discretizationMethods/NumericalMethodsManager.hpp"
#include "finiteElement/Kinematics.h"
#include "linearAlgebra/solvers/BlockPreconditioner.hpp"
#include "linearAlgebra/solvers/SeparateComponentPreconditioner.hpp"
#include "mesh/DomainPartition.hpp"
#include "mainInterface/ProblemManager.hpp"
#include "mesh/MeshForLoopInterface.hpp"
#include "mesh/utilities/ComputationalGeometry.hpp"
#include "constitutive/fluid/MultiFluidBase.hpp"
#include "physicsSolvers/fluidFlow/CompositionalMultiphaseBase.hpp"
#include "physicsSolvers/solidMechanics/SolidMechanicsLagrangianFEM.hpp"
#include "common/GEOS_RAJA_Interface.hpp"

#include "physicsSolvers/multiphysics/MultiphasePoromechanicsKernel.hpp"

namespace geosx
{

using namespace dataRepository;
using namespace constitutive;

MultiphasePoromechanicsSolver::MultiphasePoromechanicsSolver( const string & name,
                                                              Group * const parent ):
  SolverBase( name, parent ),
  m_solidSolverName(),
  m_flowSolverName()

{
  registerWrapper( viewKeyStruct::solidSolverNameString(), &m_solidSolverName ).
    setInputFlag( InputFlags::REQUIRED ).
    setDescription( "Name of the solid mechanics solver to use in the poroelastic solver" );

  registerWrapper( viewKeyStruct::fluidSolverNameString(), &m_flowSolverName ).
    setInputFlag( InputFlags::REQUIRED ).
    setDescription( "Name of the fluid mechanics solver to use in the poroelastic solver" );

  registerWrapper( viewKeyStruct::porousMaterialNamesString(), &m_porousMaterialNames ).
    setInputFlag( InputFlags::REQUIRED ).
    setDescription( "The name of the material that should be used in the constitutive updates" );

  m_linearSolverParameters.get().mgr.strategy = LinearSolverParameters::MGR::StrategyType::multiphasePoromechanics;
  m_linearSolverParameters.get().mgr.separateComponents = true;
  m_linearSolverParameters.get().mgr.displacementFieldName = keys::TotalDisplacement;
  m_linearSolverParameters.get().dofsPerNode = 3;
}

void MultiphasePoromechanicsSolver::setupDofs( DomainPartition const & domain,
                                               DofManager & dofManager ) const
{
  GEOSX_MARK_FUNCTION;
  m_solidSolver->setupDofs( domain, dofManager );
  m_flowSolver->setupDofs( domain, dofManager );

  dofManager.addCoupling( keys::TotalDisplacement,
                          CompositionalMultiphaseBase::viewKeyStruct::elemDofFieldString(),
                          DofManager::Connector::Elem );
}

void MultiphasePoromechanicsSolver::setupSystem( DomainPartition & domain,
                                                 DofManager & dofManager,
                                                 CRSMatrix< real64, globalIndex > & localMatrix,
                                                 array1d< real64 > & localRhs,
                                                 array1d< real64 > & localSolution,
                                                 bool const setSparsity )
{
//  if( m_precond )
//  {
//    m_precond->clear();
//  }

  // setup monolithic coupled system
  SolverBase::setupSystem( domain, dofManager, localMatrix, localRhs, localSolution, setSparsity );

//  if( !m_precond && m_linearSolverParameters.get().solverType != LinearSolverParameters::SolverType::direct )
//  {
//    createPreconditioner();
//  }
}

void MultiphasePoromechanicsSolver::implicitStepSetup( real64 const & time_n,
                                                       real64 const & dt,
                                                       DomainPartition & domain )
{
  m_flowSolver->implicitStepSetup( time_n, dt, domain );
  m_solidSolver->implicitStepSetup( time_n, dt, domain );
}

void MultiphasePoromechanicsSolver::implicitStepComplete( real64 const & time_n,
                                                          real64 const & dt,
                                                          DomainPartition & domain )
{
  m_solidSolver->implicitStepComplete( time_n, dt, domain );
  m_flowSolver->implicitStepComplete( time_n, dt, domain );

  MeshLevel & mesh = domain.getMeshBody( 0 ).getMeshLevel( 0 );

  forTargetSubRegions( mesh, [&]( localIndex const targetIndex, ElementSubRegionBase & subRegion )
  {
    ConstitutiveBase const & porousMaterial = getConstitutiveModel< ConstitutiveBase >( subRegion, porousMaterialNames()[targetIndex] );
    porousMaterial.saveConvergedState();
  } );
}

void MultiphasePoromechanicsSolver::postProcessInput()
{
  SolverBase::postProcessInput();

  m_flowSolver = &this->getParent().getGroup< CompositionalMultiphaseBase >( m_flowSolverName );
  m_solidSolver = &this->getParent().getGroup< SolidMechanicsLagrangianFEM >( m_solidSolverName );
}

MultiphasePoromechanicsSolver::~MultiphasePoromechanicsSolver()
{
  // TODO Auto-generated destructor stub
}

void MultiphasePoromechanicsSolver::resetStateToBeginningOfStep( DomainPartition & domain )
{
  m_flowSolver->resetStateToBeginningOfStep( domain );
  m_solidSolver->resetStateToBeginningOfStep( domain );
}

real64 MultiphasePoromechanicsSolver::solverStep( real64 const & time_n,
                                                  real64 const & dt,
                                                  int const cycleNumber,
                                                  DomainPartition & domain )
{
  real64 dt_return = dt;

  setupSystem( domain,
               m_dofManager,
               m_localMatrix,
               m_localRhs,
               m_localSolution );

  implicitStepSetup( time_n, dt, domain );

  dt_return = nonlinearImplicitStep( time_n, dt, cycleNumber, domain );

  implicitStepComplete( time_n, dt_return, domain );

  return dt_return;
}

void MultiphasePoromechanicsSolver::assembleSystem( real64 const time_n,
                                                    real64 const dt,
                                                    DomainPartition & domain,
                                                    DofManager const & dofManager,
                                                    CRSMatrixView< real64, globalIndex const > const & localMatrix,
                                                    arrayView1d< real64 > const & localRhs )
{
  GEOSX_MARK_FUNCTION;

  GEOSX_UNUSED_VAR( time_n );

  MeshLevel & mesh = domain.getMeshBodies().getGroup< MeshBody >( 0 ).getMeshLevel( 0 );

  NodeManager const & nodeManager = mesh.getNodeManager();

  string const displacementDofKey = dofManager.getKey( dataRepository::keys::TotalDisplacement );
  arrayView1d< globalIndex const > const & displacementDofNumber = nodeManager.getReference< globalIndex_array >( displacementDofKey );

  string const flowDofKey = dofManager.getKey( CompositionalMultiphaseBase::viewKeyStruct::elemDofFieldString() );

  localIndex const numComponents = m_flowSolver->numFluidComponents();
  localIndex const numPhases = m_flowSolver->numFluidPhases();

  real64 const gravityVectorData[3] = LVARRAY_TENSOROPS_INIT_LOCAL_3( gravityVector() );

  PoromechanicsKernels::MultiphaseKernelFactory kernelFactory( displacementDofNumber,
                                                               flowDofKey,
                                                               dofManager.rankOffset(),
                                                               gravityVectorData,
                                                               numComponents,
                                                               numPhases,
                                                               m_flowSolver->fluidModelNames(),
                                                               localMatrix,
                                                               localRhs );

  // Cell-based contributions
  m_solidSolver->getMaxForce() =
    finiteElement::
      regionBasedKernelApplication< parallelDevicePolicy< 32 >,
<<<<<<< HEAD
                                    constitutive::SolidBase,
=======
                                    constitutive::PorousSolidBase,
>>>>>>> 496f5b28
                                    CellElementSubRegion >( mesh,
                                                            targetRegionNames(),
                                                            this->getDiscretizationName(),
                                                            porousMaterialNames(),
                                                            kernelFactory );


  // Face-based contributions
  m_flowSolver->assembleFluxTerms( dt,
                                   domain,
                                   dofManager,
                                   localMatrix,
                                   localRhs );
}

void MultiphasePoromechanicsSolver::applyBoundaryConditions( real64 const time_n,
                                                             real64 const dt,
                                                             DomainPartition & domain,
                                                             DofManager const & dofManager,
                                                             CRSMatrixView< real64, globalIndex const > const & localMatrix,
                                                             arrayView1d< real64 > const & localRhs )
{
  m_solidSolver->applyBoundaryConditions( time_n, dt,
                                          domain,
                                          dofManager,
                                          localMatrix,
                                          localRhs );

  m_flowSolver->applyBoundaryConditions( time_n, dt,
                                         domain,
                                         dofManager,
                                         localMatrix,
                                         localRhs );
}

real64 MultiphasePoromechanicsSolver::calculateResidualNorm( DomainPartition const & domain,
                                                             DofManager const & dofManager,
                                                             arrayView1d< real64 const > const & localRhs )
{
  // compute norm of momentum balance residual equations
  real64 const momementumResidualNorm = m_solidSolver->calculateResidualNorm( domain, dofManager, localRhs );

  // compute norm of mass balance residual equations
  real64 const massResidualNorm = m_flowSolver->calculateResidualNorm( domain, dofManager, localRhs );

  if( getLogLevel() >= 1 && logger::internal::rank==0 )
  {
    char output[200] = {0};
    sprintf( output, "    ( Rsolid, Rfluid ) = ( %4.2e, %4.2e )", momementumResidualNorm, massResidualNorm );
    std::cout << output << std::endl;
  }

  return sqrt( momementumResidualNorm * momementumResidualNorm + massResidualNorm * massResidualNorm );
}

void MultiphasePoromechanicsSolver::solveSystem( DofManager const & dofManager,
                                                 ParallelMatrix & matrix,
                                                 ParallelVector & rhs,
                                                 ParallelVector & solution )
{
  GEOSX_MARK_FUNCTION;

  solution.zero();
  SolverBase::solveSystem( dofManager, matrix, rhs, solution );
}

void MultiphasePoromechanicsSolver::applySystemSolution( DofManager const & dofManager,
                                                         arrayView1d< real64 const > const & localSolution,
                                                         real64 const scalingFactor,
                                                         DomainPartition & domain )
{
  // update displacement field
  m_solidSolver->applySystemSolution( dofManager, localSolution, scalingFactor, domain );
  // update pressure field
  m_flowSolver->applySystemSolution( dofManager, localSolution, -scalingFactor, domain );
}

void MultiphasePoromechanicsSolver::updateState( DomainPartition & domain )
{
  MeshLevel & mesh = domain.getMeshBody( 0 ).getMeshLevel( 0 );

  this->template forTargetSubRegions< CellElementSubRegion >( mesh, [&] ( localIndex const targetIndex,
                                                                          auto & subRegion )
  {
    updatePermeability( subRegion, targetIndex );
    m_flowSolver->updateFluidState( subRegion, targetIndex );
  } );
}

void MultiphasePoromechanicsSolver::updatePermeability( CellElementSubRegion & subRegion,
                                                        localIndex const targetIndex ) const
{
  //TODO stress-dependent permeability update.
  GEOSX_UNUSED_VAR( subRegion );
  GEOSX_UNUSED_VAR( targetIndex );
}


REGISTER_CATALOG_ENTRY( SolverBase, MultiphasePoromechanicsSolver, string const &, Group * const )

} /* namespace geosx */<|MERGE_RESOLUTION|>--- conflicted
+++ resolved
@@ -21,11 +21,7 @@
 
 #include "common/DataLayouts.hpp"
 #include "constitutive/ConstitutiveManager.hpp"
-<<<<<<< HEAD
-#include "constitutive/solid/SolidBase.hpp"
-=======
 #include "constitutive/solid/PorousSolid.hpp"
->>>>>>> 496f5b28
 #include "constitutive/fluid/SingleFluidBase.hpp"
 #include "discretizationMethods/NumericalMethodsManager.hpp"
 #include "finiteElement/Kinematics.h"
@@ -210,11 +206,7 @@
   m_solidSolver->getMaxForce() =
     finiteElement::
       regionBasedKernelApplication< parallelDevicePolicy< 32 >,
-<<<<<<< HEAD
-                                    constitutive::SolidBase,
-=======
                                     constitutive::PorousSolidBase,
->>>>>>> 496f5b28
                                     CellElementSubRegion >( mesh,
                                                             targetRegionNames(),
                                                             this->getDiscretizationName(),
