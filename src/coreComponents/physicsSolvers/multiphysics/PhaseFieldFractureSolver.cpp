/*
 * ------------------------------------------------------------------------------------------------------------
 * SPDX-License-Identifier: LGPL-2.1-only
 *
 * Copyright (c) 2016-2024 Lawrence Livermore National Security LLC
 * Copyright (c) 2018-2024 Total, S.A
 * Copyright (c) 2018-2024 The Board of Trustees of the Leland Stanford Junior University
 * Copyright (c) 2023-2024 Chevron
 * Copyright (c) 2019-     GEOS/GEOSX Contributors
 * All rights reserved
 *
 * See top level LICENSE, COPYRIGHT, CONTRIBUTORS, NOTICE, and ACKNOWLEDGEMENTS files for details.
 * ------------------------------------------------------------------------------------------------------------
 */

/**
 * @file PhaseFieldFractureSolver.cpp
 *
 */

#include "PhaseFieldFractureSolver.hpp"

#include "constitutive/ConstitutiveManager.hpp"
#include "discretizationMethods/NumericalMethodsManager.hpp"
#include "finiteElement/Kinematics.h"
#include "finiteElement/FiniteElementDispatch.hpp"
#include "mesh/DomainPartition.hpp"
#include "mesh/MeshForLoopInterface.hpp"
#include "mesh/utilities/ComputationalGeometry.hpp"

namespace geos
{

using namespace dataRepository;
using namespace constitutive;

PhaseFieldFractureSolver::PhaseFieldFractureSolver( const string & name,
                                                    Group * const parent ):
  Base( name, parent )
{}

PhaseFieldFractureSolver::~PhaseFieldFractureSolver()
{
  // TODO Auto-generated destructor stub
}

void PhaseFieldFractureSolver::postInputInitialization()
{
  Base::postInputInitialization();
  GEOS_WARNING_IF( getNonlinearSolverParameters().m_couplingType == NonlinearSolverParameters::CouplingType::FullyImplicit,
                   "FullyImplicit coupling not implemented for this solver. A sequential coupling approach will be used." );
  getNonlinearSolverParameters().m_couplingType = NonlinearSolverParameters::CouplingType::Sequential;
}

void PhaseFieldFractureSolver::mapSolutionBetweenSolvers( DomainPartition & domain, integer const solverType )
{
<<<<<<< HEAD
  // std::cout << "In PhaseFieldFractureSolver::mapSolutionBetweenSolvers " << std::endl;
=======
>>>>>>> 1dc1c139

  GEOS_MARK_FUNCTION;
  if( solverType ==  static_cast< integer >( SolverType::Damage ) )
  {
    forDiscretizationOnMeshTargets( domain.getMeshBodies(), [&] ( string const &,
                                                                  MeshLevel & mesh,
                                                                  arrayView1d< string const > const & regionNames )
    {
      NodeManager & nodeManager = mesh.getNodeManager();

      string const & damageFieldName = damageSolver()->getFieldName();

      string const & discretizationName = damageSolver()->getDiscretizationName();

      //should get reference to damage field here.
      arrayView1d< real64 const > const nodalDamage = nodeManager.getReference< array1d< real64 > >( damageFieldName );

      ElementRegionManager & elemManager = mesh.getElemManager();

      // begin region loop
      elemManager.forElementSubRegions< CellElementSubRegion >( regionNames, [discretizationName, nodalDamage]
                                                                  ( localIndex const,
                                                                  CellElementSubRegion & elementSubRegion )
      {
        string const & solidModelName = elementSubRegion.getReference< string >( SolidMechanicsLagrangianFEM::viewKeyStruct::solidMaterialNamesString());
        constitutive::SolidBase &
        solidModel = elementSubRegion.getConstitutiveModel< constitutive::SolidBase >( solidModelName );

        ConstitutivePassThru< DamageBase >::execute( solidModel, [&elementSubRegion, discretizationName, nodalDamage]( auto & damageModel )
        {
          using CONSTITUTIVE_TYPE = TYPEOFREF( damageModel );
          typename CONSTITUTIVE_TYPE::KernelWrapper constitutiveUpdate = damageModel.createKernelUpdates();

          arrayView2d< real64 > const damageFieldOnMaterial = constitutiveUpdate.m_damage;
          arrayView2d< localIndex const, cells::NODE_MAP_USD > const elemToNodes = elementSubRegion.nodeList();

          finiteElement::FiniteElementBase const &
          fe = elementSubRegion.getReference< finiteElement::FiniteElementBase >( discretizationName );

          finiteElement::FiniteElementDispatchHandler< ALL_FE_TYPES >::dispatch3D( fe, [=, &elementSubRegion] ( auto & finiteElement )
          {
            using FE_TYPE = TYPEOFREF( finiteElement );

            DamageInterpolationKernel< FE_TYPE > interpolationKernel( elementSubRegion );

            interpolationKernel.interpolateDamage( elemToNodes, nodalDamage, damageFieldOnMaterial );
          } );
        } );
      } );
    } );
  }
}

REGISTER_CATALOG_ENTRY( SolverBase, PhaseFieldFractureSolver, string const &, Group * const )

} /* namespace geos */<|MERGE_RESOLUTION|>--- conflicted
+++ resolved
@@ -54,10 +54,6 @@
 
 void PhaseFieldFractureSolver::mapSolutionBetweenSolvers( DomainPartition & domain, integer const solverType )
 {
-<<<<<<< HEAD
-  // std::cout << "In PhaseFieldFractureSolver::mapSolutionBetweenSolvers " << std::endl;
-=======
->>>>>>> 1dc1c139
 
   GEOS_MARK_FUNCTION;
   if( solverType ==  static_cast< integer >( SolverType::Damage ) )
