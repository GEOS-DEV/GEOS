--- conflicted
+++ resolved
@@ -65,16 +65,7 @@
 
       string const & damageFieldName = damageSolver()->getFieldName();
 
-<<<<<<< HEAD
-    applyDamageOnTractionBC( domain ); 
-
-    dtReturnTemporary = solidSolver.nonlinearImplicitStep( time_n,
-                                                           dtReturn,
-                                                           cycleNumber,
-                                                           domain );
-=======
       string const & discretizationName = damageSolver()->getDiscretizationName();
->>>>>>> 8846e024
 
       //should get reference to damage field here.
       arrayView1d< real64 const > const nodalDamage = nodeManager.getReference< array1d< real64 > >( damageFieldName );
@@ -90,17 +81,12 @@
         constitutive::SolidBase &
         solidModel = elementSubRegion.getConstitutiveModel< constitutive::SolidBase >( solidModelName );
 
-<<<<<<< HEAD
-        arrayView2d< real64 > const damageFieldOnMaterial = constitutiveUpdate.m_newDamage;
-        arrayView2d< localIndex const, cells::NODE_MAP_USD > const elemNodes = elementSubRegion.nodeList();
-=======
         ConstitutivePassThru< DamageBase >::execute( solidModel, [&elementSubRegion, discretizationName, nodalDamage]( auto & damageModel )
         {
           using CONSTITUTIVE_TYPE = TYPEOFREF( damageModel );
           typename CONSTITUTIVE_TYPE::KernelWrapper constitutiveUpdate = damageModel.createKernelUpdates();
->>>>>>> 8846e024
 
-          arrayView2d< real64 > const damageFieldOnMaterial = constitutiveUpdate.m_damage;
+          arrayView2d< real64 > const damageFieldOnMaterial = constitutiveUpdate.m_newDamage;
           arrayView2d< localIndex const, cells::NODE_MAP_USD > const elemToNodes = elementSubRegion.nodeList();
 
           finiteElement::FiniteElementBase const &
@@ -120,67 +106,6 @@
   }
 }
 
-void PhaseFieldFractureSolver::applyDamageOnTractionBC( DomainPartition & domain )
-{
-  FieldSpecificationManager & fsManager = FieldSpecificationManager::getInstance();
-
-  GEOSX_MARK_FUNCTION;
-  forDiscretizationOnMeshTargets( domain.getMeshBodies(), [&] ( string const &,
-                                                                MeshLevel & mesh,
-                                                                arrayView1d< string const > const & )
-  {
-    NodeManager const & nodeManager = mesh.getNodeManager();
-    FaceManager const & faceManager = mesh.getFaceManager();
-
-    PhaseFieldDamageFEM const &
-    damageSolver = this->getParent().getGroup< PhaseFieldDamageFEM >( m_damageSolverName );
-
-    string const & damageFieldName = damageSolver.getFieldName();
-
-    // Get an array of nodal damage values
-    arrayView1d< real64 const > const nodalDamage = nodeManager.getReference< array1d< real64 > >( damageFieldName );
-
-    fsManager.forSubGroups< TractionBoundaryCondition >( [&] ( TractionBoundaryCondition & fs )
-    {
-      string_array const targetPath = stringutilities::tokenize( fs.getObjectPath(), "/" );
-
-      dataRepository::Group * targetGroup = &mesh;
-
-      dataRepository::Group * const elemRegionSubGroup = targetGroup->getGroupPointer( ElementRegionManager::groupKeyStruct::elementRegionsGroup() );
-
-      if( elemRegionSubGroup != nullptr )
-      {
-        targetGroup = elemRegionSubGroup;
-      }
-
-      dataRepository::Group * const elemSubRegionSubGroup = targetGroup->getGroupPointer( ElementRegionBase::viewKeyStruct::elementSubRegions() );
-      if( elemSubRegionSubGroup != nullptr )
-      {
-        targetGroup = elemSubRegionSubGroup;
-      }
-
-      targetGroup = &targetGroup->getGroup( targetPath[0] );
-
-      Group & target = *targetGroup;
-
-      dataRepository::Group const & setGroup = target.getGroup( ObjectManagerBase::groupKeyStruct::setsString() );
-      string_array setNames = fs.getSetNames();
-      for( auto & setName : setNames )
-      {
-        if( setGroup.hasWrapper( setName ) )
-        {
-          SortedArrayView< localIndex const > const & targetSet = setGroup.getReference< SortedArray< localIndex > >( setName );
-
-          fs.reinitScaleSet( faceManager,
-                             targetSet,
-                             nodalDamage );
-        }
-      }
-    } );
-  } );
-
-}
-
 REGISTER_CATALOG_ENTRY( SolverBase, PhaseFieldFractureSolver, string const &, Group * const )
 
 } /* namespace geosx */