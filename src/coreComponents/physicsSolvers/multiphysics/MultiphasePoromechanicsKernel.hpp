/*
 * ------------------------------------------------------------------------------------------------------------
 * SPDX-License-Identifier: LGPL-2.1-only
 *
 * Copyright (c) 2018-2020 Lawrence Livermore National Security LLC
 * Copyright (c) 2018-2020 The Board of Trustees of the Leland Stanford Junior University
 * Copyright (c) 2018-2020 TotalEnergies
 * Copyright (c) 2019-     GEOSX Contributors
 * All rights reserved
 *
 * See top level LICENSE, COPYRIGHT, CONTRIBUTORS, NOTICE, and ACKNOWLEDGEMENTS files for details.
 * ------------------------------------------------------------------------------------------------------------
 */

/**
 * @file MultiphasePoroelasticKernel.hpp
 */

#ifndef GEOSX_PHYSICSSOLVERS_MULTIPHYSICS_MULTIPHASEPOROMECHANICSKERNEL_HPP_
#define GEOSX_PHYSICSSOLVERS_MULTIPHYSICS_MULTIPHASEPOROMECHANICSKERNEL_HPP_

#include "finiteElement/BilinearFormUtilities.hpp"
#include "finiteElement/LinearFormUtilities.hpp"
#include "finiteElement/kernelInterface/ImplicitKernelBase.hpp"
#include "physicsSolvers/fluidFlow/CompositionalMultiphaseBaseExtrinsicData.hpp"
#include "physicsSolvers/fluidFlow/FlowSolverBaseExtrinsicData.hpp"
#include "physicsSolvers/fluidFlow/CompositionalMultiphaseUtilities.hpp"

namespace geosx
{

namespace poromechanicsKernels
{

/**
 * @brief Implements kernels for solving quasi-static multiphase poromechanics.
 * @copydoc geosx::finiteElement::ImplicitKernelBase
 * @tparam NUM_NODES_PER_ELEM The number of nodes per element for the
 *                            @p SUBREGION_TYPE.
 * @tparam UNUSED An unused parameter since we are assuming that the test and
 *                trial space have the same number of support points.
 *
 * ### MultiphasePoroelastic Description
 * Implements the KernelBase interface functions required for solving the
 * quasi-static multiphase poromechanics problem using one of the
 * "finite element kernel application" functions such as
 * geosx::finiteElement::RegionBasedKernelApplication.
 *
 */
template< typename SUBREGION_TYPE,
          typename CONSTITUTIVE_TYPE,
          typename FE_TYPE >
class Multiphase :
  public finiteElement::ImplicitKernelBase< SUBREGION_TYPE,
                                            CONSTITUTIVE_TYPE,
                                            FE_TYPE,
                                            3,
                                            3 >
{
public:
  /// Alias for the base class;
  using Base = finiteElement::ImplicitKernelBase< SUBREGION_TYPE,
                                                  CONSTITUTIVE_TYPE,
                                                  FE_TYPE,
                                                  3,
                                                  3 >;

  /// Maximum number of nodes per element, which is equal to the maxNumTestSupportPointPerElem and
  /// maxNumTrialSupportPointPerElem by definition. When the FE_TYPE is not a Virtual Element, this
  /// will be the actual number of nodes per element.
  static constexpr int numNodesPerElem = Base::maxNumTestSupportPointsPerElem;
  static constexpr int numMaxComponents = 3;
  using Base::numDofPerTestSupportPoint;
  using Base::numDofPerTrialSupportPoint;
  using Base::m_dofNumber;
  using Base::m_dofRankOffset;
  using Base::m_matrix;
  using Base::m_rhs;
  using Base::m_elemsToNodes;
  using Base::m_constitutiveUpdate;
  using Base::m_finiteElementSpace;

  /**
   * @brief Constructor
   * @copydoc geosx::finiteElement::ImplicitKernelBase::ImplicitKernelBase
   * @param inputGravityVector The gravity vector.
   */
  Multiphase( NodeManager const & nodeManager,
              EdgeManager const & edgeManager,
              FaceManager const & faceManager,
              localIndex const targetRegionIndex,
              SUBREGION_TYPE const & elementSubRegion,
              FE_TYPE const & finiteElementSpace,
              CONSTITUTIVE_TYPE & inputConstitutiveType,
              arrayView1d< globalIndex const > const inputDispDofNumber,
              string const inputFlowDofKey,
              globalIndex const rankOffset,
              real64 const (&inputGravityVector)[3],
              localIndex const numComponents,
              localIndex const numPhases,
              string const fluidModelKey,
              CRSMatrixView< real64, globalIndex const > const inputMatrix,
              arrayView1d< real64 > const inputRhs ):
    Base( nodeManager,
          edgeManager,
          faceManager,
          targetRegionIndex,
          elementSubRegion,
          finiteElementSpace,
          inputConstitutiveType,
          inputDispDofNumber,
          rankOffset,
          inputMatrix,
          inputRhs ),
    m_X( nodeManager.referencePosition() ),
    m_disp( nodeManager.totalDisplacement() ),
    m_uhat( nodeManager.incrementalDisplacement() ),
    m_gravityVector{ inputGravityVector[0], inputGravityVector[1], inputGravityVector[2] },
    m_gravityAcceleration( LvArray::tensorOps::l2Norm< 3 >( inputGravityVector ) ),
    m_solidDensity( inputConstitutiveType.getDensity() ),
    m_numComponents( numComponents ),
    m_numPhases( numPhases )
  {
    GEOSX_ERROR_IF_GT_MSG( m_numComponents, numMaxComponents,
                           "MultiphasePoroelastic solver allows at most " << numMaxComponents << " components at the moment" );

    m_flowDofNumber = elementSubRegion.template getReference< array1d< globalIndex > >( inputFlowDofKey );

    // extract fluid constitutive data views
    {
      string const fluidModelName = elementSubRegion.template getReference< string >( fluidModelKey );
      constitutive::MultiFluidBase const & fluid =
        elementSubRegion.template getConstitutiveModel< constitutive::MultiFluidBase >( fluidModelName );

      m_fluidPhaseDensity = fluid.phaseDensity();
      m_dFluidPhaseDensity = fluid.dPhaseDensity();

      m_fluidPhaseCompFrac = fluid.phaseCompFraction();
      m_dFluidPhaseCompFrac = fluid.dPhaseCompFraction();

      m_fluidPhaseMassDensity = fluid.phaseMassDensity();
      m_initialFluidTotalMassDensity = fluid.initialTotalMassDensity();

    }

    // extract views into flow solver data
    {
      using namespace extrinsicMeshData::flow;

      m_initialFluidPressure = elementSubRegion.template getExtrinsicData< initialPressure >();
      m_fluidPressureOld = elementSubRegion.template getExtrinsicData< pressure >();
      m_deltaFluidPressure = elementSubRegion.template getExtrinsicData< deltaPressure >();

      m_fluidPhaseDensityOld = elementSubRegion.template getExtrinsicData< phaseDensityOld >();
      m_fluidPhaseCompFracOld = elementSubRegion.template getExtrinsicData< phaseComponentFractionOld >();
      m_fluidPhaseSaturationOld = elementSubRegion.template getExtrinsicData< phaseVolumeFractionOld >();

      m_fluidPhaseSaturation = elementSubRegion.template getExtrinsicData< phaseVolumeFraction >();
      m_dFluidPhaseSaturation_dPressure = elementSubRegion.template getExtrinsicData< dPhaseVolumeFraction_dPressure >();
      m_dFluidPhaseSaturation_dGlobalCompDensity = elementSubRegion.template getExtrinsicData< dPhaseVolumeFraction_dGlobalCompDensity >();

      m_dGlobalCompFraction_dGlobalCompDensity =
        elementSubRegion.template getExtrinsicData< dGlobalCompFraction_dGlobalCompDensity >();
    }
  }

  //*****************************************************************************
  /**
   * @class StackVariables
   * @copydoc geosx::finiteElement::ImplicitKernelBase::StackVariables
   *
   * Adds a stack array for the displacement, incremental displacement, and the
   * constitutive stiffness.
   */
  struct StackVariables : public Base::StackVariables
  {
public:

    static constexpr int numDispDofPerElem =  Base::StackVariables::maxNumRows;

    /// Constructor.
    GEOSX_HOST_DEVICE
    StackVariables():
      Base::StackVariables(),
            xLocal(),
            u_local(),
            uhat_local(),
            localResidualMomentum( Base::StackVariables::localResidual ),
      dLocalResidualMomentum_dDisplacement( Base::StackVariables::localJacobian ),
      dLocalResidualMomentum_dPressure{ {0.0} },
      localResidualMass{ 0.0 },
      dLocalResidualMass_dDisplacement{ {0.0} },
      dLocalResidualMass_dPressure{ {0.0} },
      dLocalResidualMass_dComponents{ {0.0} },
      localPoreVolumeConstraint{ 0.0 },
      dLocalPoreVolumeConstraint_dPressure{ {0.0} },
      dLocalPoreVolumeConstraint_dComponents{ {0.0} },
      localPressureDofIndex{ 0 },
      localComponentDofIndices{ 0 }
    {}

#if !defined(CALC_FEM_SHAPE_IN_KERNEL)
    /// Dummy
    int xLocal;
#else
    /// C-array stack storage for element local the nodal positions.
    real64 xLocal[numNodesPerElem][3];
#endif

    /// Stack storage for the element local nodal displacement
    real64 u_local[numNodesPerElem][numDofPerTrialSupportPoint];

    /// Stack storage for the element local nodal incremental displacement
    real64 uhat_local[numNodesPerElem][numDofPerTrialSupportPoint];

    real64 ( &localResidualMomentum )[numDispDofPerElem];
    real64 ( &dLocalResidualMomentum_dDisplacement )[numDispDofPerElem][numDispDofPerElem];
    real64 dLocalResidualMomentum_dPressure[numDispDofPerElem][1];

    real64 localResidualMass[numMaxComponents];
    real64 dLocalResidualMass_dDisplacement[numMaxComponents][numDispDofPerElem];
    real64 dLocalResidualMass_dPressure[numMaxComponents][1];
    real64 dLocalResidualMass_dComponents[numMaxComponents][numMaxComponents];

    real64 localPoreVolumeConstraint[1];
    real64 dLocalPoreVolumeConstraint_dPressure[1][1];
    real64 dLocalPoreVolumeConstraint_dComponents[1][numMaxComponents];

    /// C-array storage for the element local row degrees of freedom.
    globalIndex localPressureDofIndex[1];
    globalIndex localComponentDofIndices[numMaxComponents];

  };
  //*****************************************************************************

  /**
   * @brief Copy global values from primary field to a local stack array.
   * @copydoc ::geosx::finiteElement::ImplicitKernelBase::setup
   *
   * For the Multiphase implementation, global values from the displacement,
   * incremental displacement, and degree of freedom numbers are placed into
   * element local stack storage.
   */
  GEOSX_HOST_DEVICE
  GEOSX_FORCE_INLINE
  void setup( localIndex const k,
              StackVariables & stack ) const
  {
    for( localIndex a=0; a<numNodesPerElem; ++a )
    {
      localIndex const localNodeIndex = m_elemsToNodes( k, a );

      for( int i=0; i<3; ++i )
      {
#if defined(CALC_FEM_SHAPE_IN_KERNEL)
        stack.xLocal[a][i] = m_X[localNodeIndex][i];
#endif
        stack.u_local[a][i] = m_disp[localNodeIndex][i];
        stack.uhat_local[a][i] = m_uhat[localNodeIndex][i];
        stack.localRowDofIndex[a*3+i] = m_dofNumber[localNodeIndex]+i;
        stack.localColDofIndex[a*3+i] = m_dofNumber[localNodeIndex]+i;
      }
    }

    stack.localPressureDofIndex[0] = m_flowDofNumber[k];
    for( int flowDofIndex=0; flowDofIndex < numMaxComponents; ++flowDofIndex )
    {
      stack.localComponentDofIndices[flowDofIndex] = stack.localPressureDofIndex[0] + flowDofIndex + 1;
    }

  }

  GEOSX_HOST_DEVICE
  GEOSX_FORCE_INLINE
  void quadraturePointKernel( localIndex const k,
                              localIndex const q,
                              StackVariables & stack ) const
  {
    using namespace PDEUtilities;

    constexpr FunctionSpace displacementTrialSpace = FE_TYPE::template getFunctionSpace< numDofPerTrialSupportPoint >();
    constexpr FunctionSpace displacementTestSpace = displacementTrialSpace;
    constexpr FunctionSpace pressureTrialSpace = FunctionSpace::P0;
//    constexpr FunctionSpace pressureTestSpace = pressureTrialSpace;

    localIndex const NC = m_numComponents;
    localIndex const NP = m_numPhases;

    real64 strainIncrement[6]{};
    real64 totalStress[6]{};
    typename CONSTITUTIVE_TYPE::KernelWrapper::DiscretizationOps stiffness;
    real64 dTotalStress_dPressure[6]{};
    real64 bodyForce[3]{};
    real64 dBodyForce_dVolStrainIncrement[3]{};
    real64 dBodyForce_dPressure[3]{};
    real64 componentMassContentIncrement[numMaxComponents]{};
    real64 dComponentMassContent_dVolStrainIncrement[numMaxComponents]{};
    real64 dComponentMassContent_dPressure[numMaxComponents]{};
    real64 dComponentMassContent_dComponents[numMaxComponents][numMaxComponents]{};
    real64 poreVolumeConstraint;
    real64 dPoreVolumeConstraint_dPressure;
    real64 dPoreVolumeConstraint_dComponents[1][numMaxComponents]{};

    // Displacement finite element basis functions (N), basis function derivatives (dNdX), and
    // determinant of the Jacobian transformation matrix times the quadrature weight (detJxW)
    real64 N[numNodesPerElem];
    real64 dNdX[numNodesPerElem][3];
    FE_TYPE::calcN( q, N );
    real64 const detJxW = m_finiteElementSpace.template getGradN< FE_TYPE >( k, q, stack.xLocal, dNdX );

    // Compute strain increment
    FE_TYPE::symmetricGradient( dNdX, stack.uhat_local, strainIncrement );

    // Evaluate conserved quantities (total stress and fluid mass content) and their derivatives
    m_constitutiveUpdate.smallStrainUpdateMultiphase( k,
                                                      q,
                                                      NP,
                                                      NC,
                                                      m_initialFluidPressure[k],
                                                      m_fluidPressureOld[k],
                                                      m_deltaFluidPressure[k],
                                                      strainIncrement,
                                                      m_gravityAcceleration,
                                                      m_gravityVector,
                                                      m_solidDensity( k, q ),
                                                      m_initialFluidTotalMassDensity( k, q ),
                                                      m_fluidPhaseDensity[k][q],
                                                      m_fluidPhaseDensityOld[k],
                                                      m_dFluidPhaseDensity_dPressure[k][q],
                                                      m_dFluidPhaseDensity_dGlobalCompFraction[k][q],
                                                      m_fluidPhaseCompFrac[k][q],
                                                      m_fluidPhaseCompFracOld[k],
                                                      m_dFluidPhaseCompFrac_dPressure[k][q],
                                                      m_dFluidPhaseCompFraction_dGlobalCompFraction[k][q],
                                                      m_fluidPhaseMassDensity[k][q],
                                                      m_fluidPhaseSaturation[k],
                                                      m_fluidPhaseSaturationOld[k],
                                                      m_dFluidPhaseSaturation_dPressure[k],
                                                      m_dFluidPhaseSaturation_dGlobalCompDensity[k],
                                                      m_dGlobalCompFraction_dGlobalCompDensity[k],
                                                      totalStress,
                                                      dTotalStress_dPressure,
                                                      bodyForce,
                                                      dBodyForce_dVolStrainIncrement,
                                                      dBodyForce_dPressure,
                                                      componentMassContentIncrement,
                                                      dComponentMassContent_dVolStrainIncrement,
                                                      dComponentMassContent_dPressure,
                                                      dComponentMassContent_dComponents,
                                                      stiffness,
                                                      poreVolumeConstraint,
                                                      dPoreVolumeConstraint_dPressure,
                                                      dPoreVolumeConstraint_dComponents );

    // Compute local linear momentum balance residual
    LinearFormUtilities::compute< displacementTestSpace,
                                  DifferentialOperator::SymmetricGradient >
    (
      stack.localResidualMomentum,
      dNdX,
      totalStress,
      -detJxW );

    if( m_gravityAcceleration > 0.0 )
    {
      LinearFormUtilities::compute< displacementTestSpace,
                                    DifferentialOperator::Identity >
      (
        stack.localResidualMomentum,
        N,
        bodyForce,
        detJxW );
    }

    // Compute local linear momentum balance residual derivatives with respect to displacement
    BilinearFormUtilities::compute< displacementTestSpace,
                                    displacementTrialSpace,
                                    DifferentialOperator::SymmetricGradient,
                                    DifferentialOperator::SymmetricGradient >
    (
      stack.dLocalResidualMomentum_dDisplacement,
      dNdX,
      stiffness, // fourth-order tensor handled via DiscretizationOps
      dNdX,
      -detJxW );

    // --- dBodyForce_dVoldStrain derivative neglected

    // Compute local linear momentum balance residual derivatives with respect to pressure
    BilinearFormUtilities::compute< displacementTestSpace,
                                    pressureTrialSpace,
                                    DifferentialOperator::SymmetricGradient,
                                    DifferentialOperator::Identity >
    (
      stack.dLocalResidualMomentum_dPressure,
      dNdX,
      dTotalStress_dPressure,
      1.0,
      -detJxW );

    if( m_gravityAcceleration > 0.0 )
    {
      // dBodyForce_dVar neglected. with Var = {dVolStrain, dPressure, dComponents}
      // Assumptions: (  i) dMixtureDens_dVolStrain contribution is neglected
      //              ( ii) grains are assumed incompressible
      //              (iii) TODO add dMixtureDens_dPressure and dMixtureDens_dGlobalCompDensity
    }

<<<<<<< HEAD
    // --- Mass balance equations
    // --- --- Local component mass balance residual
    LinearFormUtilities::compute< FunctionSpace::P0,
                                  DifferentialOperator::Identity >
    (
      stack.localResidualMass,
      1.0,
      componentMassContentIncrement,
      detJxW );

    // --- --- Compute local mass balance residual derivatives with respect to displacement
    BilinearFormUtilities::compute< FunctionSpace::P0,
                                    displacementTestSpace,
                                    DifferentialOperator::Identity,
                                    DifferentialOperator::Divergence >
    (
      stack.dLocalResidualMass_dDisplacement,
      1.0,
      dComponentMassContent_dVolStrainIncrement,
      dNdX,
      detJxW );

    // --- --- Compute local mass balance residual derivatives with respect to pressure
    BilinearFormUtilities::compute< FunctionSpace::P0,
                                    FunctionSpace::P0,
                                    DifferentialOperator::Identity,
                                    DifferentialOperator::Identity >
    (
      stack.dLocalResidualMass_dPressure,
      1.0,
      dComponentMassContent_dPressure,
      1.0,
      detJxW );

    // --- --- Compute local mass balance residual derivatives with respect to components
    BilinearFormUtilities::compute< FunctionSpace::P0,
                                    FunctionSpace::P0,
                                    DifferentialOperator::Identity,
                                    DifferentialOperator::Identity >
    (
      stack.dLocalResidualMass_dComponents,
      1.0,
      dComponentMassContent_dComponents,
      1.0,
      detJxW );

    // --- Pore volume constraint equation
    // --- --- Local pore volume contraint residual
    LinearFormUtilities::compute< FunctionSpace::P0,
                                  DifferentialOperator::Identity >
    (
      stack.localPoreVolumeConstraint,
      1.0,
      poreVolumeConstraint,
      detJxW );

    // --- --- Compute local pore volume contraint residual derivatives with respect to pressure
    BilinearFormUtilities::compute< FunctionSpace::P0,
                                    FunctionSpace::P0,
                                    DifferentialOperator::Identity,
                                    DifferentialOperator::Identity >
    (
      stack.dLocalPoreVolumeConstraint_dPressure,
      1.0,
      dPoreVolumeConstraint_dPressure,
      1.0,
      detJxW );

    // --- --- Compute local pore volume contraint residual derivatives with respect to components
    BilinearFormUtilities::compute< FunctionSpace::P0,
                                    FunctionSpace::P0,
                                    DifferentialOperator::Identity,
                                    DifferentialOperator::Identity >
    (
      stack.dLocalPoreVolumeConstraint_dComponents,
      1.0,
      dPoreVolumeConstraint_dComponents,
      1.0,
      detJxW );
=======
    // --- Mass balance accumulation
    // --- --- sum contributions to component accumulation from each phase

    using Deriv = constitutive::multifluid::DerivativeOffset;

    // --- --- temporary work arrays
    real64 dPhaseAmount_dC[numMaxComponents]{};
    real64 dPhaseCompFrac_dC[numMaxComponents]{};
    real64 componentAmount[numMaxComponents]{};

    for( localIndex ip = 0; ip < NP; ++ip )
    {
      real64 const phaseAmountNew = porosityNew * m_fluidPhaseSaturation( k, ip ) * m_fluidPhaseDensity( k, q, ip );
      real64 const phaseAmountOld = porosityOld * m_fluidPhaseSaturationOld( k, ip ) * m_fluidPhaseDensityOld( k, ip );

      real64 const dPhaseAmount_dP = dPorosity_dPressure * m_fluidPhaseSaturation( k, ip ) * m_fluidPhaseDensity( k, q, ip )
                                     + porosityNew * (m_dFluidPhaseSaturation_dPressure( k, ip ) * m_fluidPhaseDensity( k, q, ip )
                                                      + m_fluidPhaseSaturation( k, ip ) * m_dFluidPhaseDensity( k, q, ip, Deriv::dP ) );

      // assemble density dependence
      applyChainRule( NC,
                      m_dGlobalCompFraction_dGlobalCompDensity[k],
                      m_dFluidPhaseDensity[k][q][ip],
                      dPhaseAmount_dC,
                      Deriv::dC );

      for( localIndex jc = 0; jc < NC; ++jc )
      {
        dPhaseAmount_dC[jc] = dPhaseAmount_dC[jc] * m_fluidPhaseSaturation( k, ip )
                              + m_fluidPhaseDensity( k, q, ip ) * m_dFluidPhaseSaturation_dGlobalCompDensity( k, ip, jc );
        dPhaseAmount_dC[jc] *= porosityNew;
      }

      // ic - index of component whose conservation equation is assembled
      // (i.e. row number in local matrix)
      real64 const fluidPhaseDensityTimesFluidPhaseSaturation = m_fluidPhaseDensity( k, q, ip ) * m_fluidPhaseSaturation( k, ip );
      for( localIndex ic = 0; ic < NC; ++ic )
      {
        real64 const phaseCompAmountNew = phaseAmountNew * m_fluidPhaseCompFrac( k, q, ip, ic );
        real64 const phaseCompAmountOld = phaseAmountOld * m_fluidPhaseCompFracOld( k, ip, ic );

        real64 const dPhaseCompAmount_dP = dPhaseAmount_dP * m_fluidPhaseCompFrac( k, q, ip, ic )
                                           + phaseAmountNew * m_dFluidPhaseCompFrac( k, q, ip, ic, Deriv::dP );

        componentAmount[ic] += fluidPhaseDensityTimesFluidPhaseSaturation * m_fluidPhaseCompFrac( k, q, ip, ic );

        stack.localFlowResidual[ic] += ( phaseCompAmountNew - phaseCompAmountOld ) * detJxW;
        stack.localFlowFlowJacobian[ic][0] += dPhaseCompAmount_dP * detJxW;;

        // jc - index of component w.r.t. whose compositional var the derivative is being taken
        // (i.e. col number in local matrix)

        // assemble phase composition dependence
        applyChainRule( NC,
                        m_dGlobalCompFraction_dGlobalCompDensity[k],
                        m_dFluidPhaseCompFrac[k][q][ip][ic],
                        dPhaseCompFrac_dC,
                        Deriv::dC );

        for( localIndex jc = 0; jc < NC; ++jc )
        {
          real64 const dPhaseCompAmount_dC = dPhaseCompFrac_dC[jc] * phaseAmountNew
                                             + m_fluidPhaseCompFrac( k, q, ip, ic ) * dPhaseAmount_dC[jc];
          stack.localFlowFlowJacobian[ic][jc+1] += dPhaseCompAmount_dC  * detJxW;
        }
      }
    }
    for( localIndex ic = 0; ic < m_numComponents; ++ic )
    {
      for( integer a = 0; a < numNodesPerElem; ++a )
      {
        stack.localFlowDispJacobian[ic][a*3+0] += dPorosity_dVolStrainIncrement * componentAmount[ic] * dNdX[a][0] * detJxW;
        stack.localFlowDispJacobian[ic][a*3+1] += dPorosity_dVolStrainIncrement * componentAmount[ic] * dNdX[a][1] * detJxW;
        stack.localFlowDispJacobian[ic][a*3+2] += dPorosity_dVolStrainIncrement * componentAmount[ic] * dNdX[a][2] * detJxW;
      }
    }

    // --- Volume balance equation
    // sum contributions to component accumulation from each phase
    stack.localVolBalanceResidual[0] += porosityNew * detJxW;
    for( localIndex ip = 0; ip < NP; ++ip )
    {
      stack.localVolBalanceResidual[0] -= m_fluidPhaseSaturation( k, ip ) * porosityNew * detJxW;
      stack.localVolBalanceJacobian[0][0] -=
        ( m_dFluidPhaseSaturation_dPressure( k, ip ) * porosityNew + dPorosity_dPressure * m_fluidPhaseSaturation( k, ip ) ) * detJxW;

      for( localIndex jc = 0; jc < NC; ++jc )
      {
        stack.localVolBalanceJacobian[0][jc+1] -= m_dFluidPhaseSaturation_dGlobalCompDensity( k, ip, jc )  * porosityNew * detJxW;
      }
    }
>>>>>>> 8ff5ccf3
  }

  /**
   * @copydoc geosx::finiteElement::ImplicitKernelBase::complete
   */
  GEOSX_HOST_DEVICE
  GEOSX_FORCE_INLINE
  real64 complete( localIndex const k,
                   StackVariables & stack ) const
  {
    using namespace compositionalMultiphaseUtilities;

    GEOSX_UNUSED_VAR( k );

    real64 maxForce = 0;

    CONSTITUTIVE_TYPE::KernelWrapper::DiscretizationOps::template fillLowerBTDB< numNodesPerElem >( stack.dLocalResidualMomentum_dDisplacement );

    //int nFlowDof = m_numComponents + 1;
    constexpr int nUDof = numNodesPerElem * numDofPerTestSupportPoint;

    // Apply equation/variable change transformation(s)
    real64 work[nUDof > ( numMaxComponents + 1 ) ? nUDof : numMaxComponents + 1];
    shiftRowsAheadByOneAndReplaceFirstRowWithColumnSum( m_numComponents, nUDof, stack.dLocalResidualMass_dDisplacement, work );
    shiftRowsAheadByOneAndReplaceFirstRowWithColumnSum( m_numComponents, 1, stack.dLocalResidualMass_dPressure, work );
    shiftRowsAheadByOneAndReplaceFirstRowWithColumnSum( m_numComponents, m_numComponents, stack.dLocalResidualMass_dComponents, work );
    shiftElementsAheadByOneAndReplaceFirstElementWithSum( m_numComponents, stack.localResidualMass );

    for( int localNode = 0; localNode < numNodesPerElem; ++localNode )
    {
      for( int dim = 0; dim < numDofPerTestSupportPoint; ++dim )
      {
        localIndex const dof = LvArray::integerConversion< localIndex >( stack.localRowDofIndex[numDofPerTestSupportPoint * localNode + dim] - m_dofRankOffset );
        if( dof < 0 || dof >= m_matrix.numRows() ) continue;
        m_matrix.template addToRowBinarySearchUnsorted< parallelDeviceAtomic >( dof,
                                                                                stack.localRowDofIndex,
                                                                                stack.dLocalResidualMomentum_dDisplacement[numDofPerTestSupportPoint * localNode + dim],
                                                                                numNodesPerElem * numDofPerTrialSupportPoint );

        RAJA::atomicAdd< parallelDeviceAtomic >( &m_rhs[dof], stack.localResidualMomentum[numDofPerTestSupportPoint * localNode + dim] );
        maxForce = fmax( maxForce, fabs( stack.localResidualMomentum[numDofPerTestSupportPoint * localNode + dim] ) );

        m_matrix.template addToRowBinarySearchUnsorted< parallelDeviceAtomic >( dof,
                                                                                stack.localPressureDofIndex,
                                                                                stack.dLocalResidualMomentum_dPressure[numDofPerTestSupportPoint * localNode + dim],
                                                                                1 );

      }
    }

    localIndex dof = LvArray::integerConversion< localIndex >( stack.localPressureDofIndex[0] - m_dofRankOffset );
    if( 0 <= dof && dof < m_matrix.numRows() )
    {
      for( localIndex i = 0; i < m_numComponents; ++i )
      {
        m_matrix.template addToRowBinarySearchUnsorted< serialAtomic >( dof + i,
                                                                        stack.localRowDofIndex,
                                                                        stack.dLocalResidualMass_dDisplacement[i],
                                                                        nUDof );
        m_matrix.template addToRow< serialAtomic >( dof + i,
                                                    stack.localPressureDofIndex,
                                                    stack.dLocalResidualMass_dPressure[i],
                                                    1 );
        m_matrix.template addToRow< serialAtomic >( dof + i,
                                                    stack.localComponentDofIndices,
                                                    stack.dLocalResidualMass_dComponents[i],
                                                    m_numComponents );
        RAJA::atomicAdd< serialAtomic >( &m_rhs[dof+i], stack.localResidualMass[i] );
      }
    }

    dof = dof + m_numComponents;
    if( 0 <= dof && dof < m_matrix.numRows() )
    {

      m_matrix.template addToRow< serialAtomic >( dof,
                                                  stack.localPressureDofIndex,
                                                  stack.dLocalPoreVolumeConstraint_dPressure[0],
                                                  1 );

      m_matrix.template addToRow< serialAtomic >( dof,
                                                  stack.localComponentDofIndices,
                                                  stack.dLocalPoreVolumeConstraint_dComponents[0],
                                                  m_numComponents );

      RAJA::atomicAdd< serialAtomic >( &m_rhs[dof], stack.localPoreVolumeConstraint[0] );
    }

    return maxForce;
  }



protected:
  /// The array containing the nodal position array.
  arrayView2d< real64 const, nodes::REFERENCE_POSITION_USD > m_X;

  /// The rank-global displacement array.
  arrayView2d< real64 const, nodes::TOTAL_DISPLACEMENT_USD > m_disp;

  /// The rank-global incremental displacement array.
  arrayView2d< real64 const, nodes::INCR_DISPLACEMENT_USD > m_uhat;

  /// The gravity vector.
  real64 const m_gravityVector[3];
  real64 const m_gravityAcceleration;

  /// The rank global density
  arrayView2d< real64 const > m_solidDensity;

  arrayView3d< real64 const, constitutive::multifluid::USD_PHASE > m_fluidPhaseDensity;
  arrayView2d< real64 const, compflow::USD_PHASE > m_fluidPhaseDensityOld;
<<<<<<< HEAD
  arrayView3d< real64 const, constitutive::multifluid::USD_PHASE > m_dFluidPhaseDensity_dPressure;
  arrayView4d< real64 const, constitutive::multifluid::USD_PHASE_DC > m_dFluidPhaseDensity_dGlobalCompFraction;
=======
  arrayView4d< real64 const, constitutive::multifluid::USD_PHASE_DC > m_dFluidPhaseDensity;
>>>>>>> 8ff5ccf3

  arrayView4d< real64 const, constitutive::multifluid::USD_PHASE_COMP > m_fluidPhaseCompFrac;
  arrayView3d< real64 const, compflow::USD_PHASE_COMP > m_fluidPhaseCompFracOld;
  arrayView5d< real64 const, constitutive::multifluid::USD_PHASE_COMP_DC > m_dFluidPhaseCompFrac;

  arrayView3d< real64 const, constitutive::multifluid::USD_PHASE > m_fluidPhaseMassDensity;
  arrayView4d< real64 const, constitutive::multifluid::USD_PHASE_DC > m_dFluidPhaseMassDensity;

  arrayView2d< real64 const, constitutive::multifluid::USD_FLUID > m_initialFluidTotalMassDensity;

  arrayView2d< real64 const, compflow::USD_PHASE > m_fluidPhaseSaturation;
  arrayView2d< real64 const, compflow::USD_PHASE > m_fluidPhaseSaturationOld;
  arrayView2d< real64 const, compflow::USD_PHASE > m_dFluidPhaseSaturation_dPressure;
  arrayView3d< real64 const, compflow::USD_PHASE_DC > m_dFluidPhaseSaturation_dGlobalCompDensity;

  arrayView3d< real64 const, compflow::USD_COMP_DC > m_dGlobalCompFraction_dGlobalCompDensity;



  /// The global degree of freedom number
  arrayView1d< globalIndex const > m_flowDofNumber;

  /// The rank-global initial fluid pressure array.
  arrayView1d< real64 const > m_initialFluidPressure;

  /// The rank-global fluid pressure array.
  arrayView1d< real64 const > m_fluidPressureOld;

  /// The rank-global delta-fluid pressure array.
  arrayView1d< real64 const > m_deltaFluidPressure;

  /// Number of components
  localIndex const m_numComponents;

  /// Number of phases
  localIndex const m_numPhases;

};

using MultiphaseKernelFactory = finiteElement::KernelFactory< Multiphase,
                                                              arrayView1d< globalIndex const > const,
                                                              string const,
                                                              globalIndex const,
                                                              real64 const (&)[3],
                                                              localIndex const,
                                                              localIndex const,
                                                              string const,
                                                              CRSMatrixView< real64, globalIndex const > const,
                                                              arrayView1d< real64 > const >;

} // namespace poromechanicsKernels

} // namespace geosx

#include "finiteElement/kernelInterface/SparsityKernelBase.hpp"

#endif // GEOSX_PHYSICSSOLVERS_MULTIPHYSICS_MULTIPHASEPOROMECHANICSKERNEL_HPP_<|MERGE_RESOLUTION|>--- conflicted
+++ resolved
@@ -326,12 +326,10 @@
                                                       m_initialFluidTotalMassDensity( k, q ),
                                                       m_fluidPhaseDensity[k][q],
                                                       m_fluidPhaseDensityOld[k],
-                                                      m_dFluidPhaseDensity_dPressure[k][q],
-                                                      m_dFluidPhaseDensity_dGlobalCompFraction[k][q],
+                                                      m_dFluidPhaseDensity[k][q],
                                                       m_fluidPhaseCompFrac[k][q],
                                                       m_fluidPhaseCompFracOld[k],
-                                                      m_dFluidPhaseCompFrac_dPressure[k][q],
-                                                      m_dFluidPhaseCompFraction_dGlobalCompFraction[k][q],
+                                                      m_dFluidPhaseCompFrac[k][q],
                                                       m_fluidPhaseMassDensity[k][q],
                                                       m_fluidPhaseSaturation[k],
                                                       m_fluidPhaseSaturationOld[k],
@@ -406,7 +404,6 @@
       //              (iii) TODO add dMixtureDens_dPressure and dMixtureDens_dGlobalCompDensity
     }
 
-<<<<<<< HEAD
     // --- Mass balance equations
     // --- --- Local component mass balance residual
     LinearFormUtilities::compute< FunctionSpace::P0,
@@ -486,7 +483,7 @@
       dPoreVolumeConstraint_dComponents,
       1.0,
       detJxW );
-=======
+/*=======
     // --- Mass balance accumulation
     // --- --- sum contributions to component accumulation from each phase
 
@@ -503,8 +500,8 @@
       real64 const phaseAmountOld = porosityOld * m_fluidPhaseSaturationOld( k, ip ) * m_fluidPhaseDensityOld( k, ip );
 
       real64 const dPhaseAmount_dP = dPorosity_dPressure * m_fluidPhaseSaturation( k, ip ) * m_fluidPhaseDensity( k, q, ip )
-                                     + porosityNew * (m_dFluidPhaseSaturation_dPressure( k, ip ) * m_fluidPhaseDensity( k, q, ip )
-                                                      + m_fluidPhaseSaturation( k, ip ) * m_dFluidPhaseDensity( k, q, ip, Deriv::dP ) );
+ + porosityNew * (m_dFluidPhaseSaturation_dPressure( k, ip ) * m_fluidPhaseDensity( k, q, ip )
+ + m_fluidPhaseSaturation( k, ip ) * m_dFluidPhaseDensity( k, q, ip, Deriv::dP ) );
 
       // assemble density dependence
       applyChainRule( NC,
@@ -516,7 +513,7 @@
       for( localIndex jc = 0; jc < NC; ++jc )
       {
         dPhaseAmount_dC[jc] = dPhaseAmount_dC[jc] * m_fluidPhaseSaturation( k, ip )
-                              + m_fluidPhaseDensity( k, q, ip ) * m_dFluidPhaseSaturation_dGlobalCompDensity( k, ip, jc );
+ + m_fluidPhaseDensity( k, q, ip ) * m_dFluidPhaseSaturation_dGlobalCompDensity( k, ip, jc );
         dPhaseAmount_dC[jc] *= porosityNew;
       }
 
@@ -529,7 +526,7 @@
         real64 const phaseCompAmountOld = phaseAmountOld * m_fluidPhaseCompFracOld( k, ip, ic );
 
         real64 const dPhaseCompAmount_dP = dPhaseAmount_dP * m_fluidPhaseCompFrac( k, q, ip, ic )
-                                           + phaseAmountNew * m_dFluidPhaseCompFrac( k, q, ip, ic, Deriv::dP );
+ + phaseAmountNew * m_dFluidPhaseCompFrac( k, q, ip, ic, Deriv::dP );
 
         componentAmount[ic] += fluidPhaseDensityTimesFluidPhaseSaturation * m_fluidPhaseCompFrac( k, q, ip, ic );
 
@@ -549,7 +546,7 @@
         for( localIndex jc = 0; jc < NC; ++jc )
         {
           real64 const dPhaseCompAmount_dC = dPhaseCompFrac_dC[jc] * phaseAmountNew
-                                             + m_fluidPhaseCompFrac( k, q, ip, ic ) * dPhaseAmount_dC[jc];
+ + m_fluidPhaseCompFrac( k, q, ip, ic ) * dPhaseAmount_dC[jc];
           stack.localFlowFlowJacobian[ic][jc+1] += dPhaseCompAmount_dC  * detJxW;
         }
       }
@@ -578,7 +575,8 @@
         stack.localVolBalanceJacobian[0][jc+1] -= m_dFluidPhaseSaturation_dGlobalCompDensity( k, ip, jc )  * porosityNew * detJxW;
       }
     }
->>>>>>> 8ff5ccf3
+   >>>>>>> develop
+ */
   }
 
   /**
@@ -691,12 +689,7 @@
 
   arrayView3d< real64 const, constitutive::multifluid::USD_PHASE > m_fluidPhaseDensity;
   arrayView2d< real64 const, compflow::USD_PHASE > m_fluidPhaseDensityOld;
-<<<<<<< HEAD
-  arrayView3d< real64 const, constitutive::multifluid::USD_PHASE > m_dFluidPhaseDensity_dPressure;
-  arrayView4d< real64 const, constitutive::multifluid::USD_PHASE_DC > m_dFluidPhaseDensity_dGlobalCompFraction;
-=======
   arrayView4d< real64 const, constitutive::multifluid::USD_PHASE_DC > m_dFluidPhaseDensity;
->>>>>>> 8ff5ccf3
 
   arrayView4d< real64 const, constitutive::multifluid::USD_PHASE_COMP > m_fluidPhaseCompFrac;
   arrayView3d< real64 const, compflow::USD_PHASE_COMP > m_fluidPhaseCompFracOld;
@@ -713,8 +706,6 @@
   arrayView3d< real64 const, compflow::USD_PHASE_DC > m_dFluidPhaseSaturation_dGlobalCompDensity;
 
   arrayView3d< real64 const, compflow::USD_COMP_DC > m_dGlobalCompFraction_dGlobalCompDensity;
-
-
 
   /// The global degree of freedom number
   arrayView1d< globalIndex const > m_flowDofNumber;
