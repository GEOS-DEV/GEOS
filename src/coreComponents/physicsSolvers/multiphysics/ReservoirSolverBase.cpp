--- conflicted
+++ resolved
@@ -204,16 +204,10 @@
 
 void ReservoirSolverBase::SetupSystem( DomainPartition & domain,
                                        DofManager & dofManager,
-<<<<<<< HEAD
                                        CRSMatrix< real64, globalIndex > & localMatrix,
                                        array1d< real64 > & localRhs,
-                                       array1d< real64 > & localSolution )
-=======
-                                       ParallelMatrix & matrix,
-                                       ParallelVector & rhs,
-                                       ParallelVector & solution,
-                                       bool const setSparsity )
->>>>>>> f7bbc044
+                                       array1d< real64 > & localSolution,
+                                       bool const  )
 {
   GEOSX_MARK_FUNCTION;
 
@@ -250,7 +244,6 @@
   // Add the nonzeros from coupling
   AddCouplingSparsityPattern( domain, dofManager, pattern.toView() );
 
-<<<<<<< HEAD
   // Finally, steal the pattern into a CRS matrix
   localMatrix.stealFrom< parallelDevicePolicy<> >( std::move( pattern ) );
   localRhs.resize( localMatrix.numRows() );
@@ -259,17 +252,6 @@
   localMatrix.setName( this->getName() + "/localMatrix" );
   localRhs.setName( this->getName() + "/localRhs" );
   localSolution.setName( this->getName() + "/localSolution" );
-=======
-  if( setSparsity )
-  {
-    dofManager.setSparsityPattern( matrix, false ); // don't close the matrix
-
-    // by hand, add sparsity pattern induced by well perforations
-    AddCouplingSparsityPattern( domain,
-                                dofManager,
-                                matrix );
-  }
->>>>>>> f7bbc044
 }
 
 
