--- conflicted
+++ resolved
@@ -208,34 +208,12 @@
   m_solidSolver->getMaxForce() =
     finiteElement::
       regionBasedKernelApplication< parallelDevicePolicy< 32 >,
-<<<<<<< HEAD
-                                    constitutive::SolidBase,
-                                    CellElementSubRegion,
-                                    PoroelasticKernels::Multiphase >( mesh,
-                                                                      targetRegionNames(),
-                                                                      this->getDiscretizationName(),
-                                                                      m_solidSolver->solidMaterialNames(),
-                                                                      //
-                                                                      displacementDofNumber,
-                                                                      flowDofKey,
-                                                                      dofManager.rankOffset(),
-                                                                      //
-                                                                      gravityVectorData,
-                                                                      numComponents,
-                                                                      numPhases,
-                                                                      m_flowSolver->fluidModelNames(),
-                                                                      //
-                                                                      localMatrix,
-                                                                      localRhs );
-=======
                                     constitutive::PoroElasticBase,
                                     CellElementSubRegion >( mesh,
                                                             targetRegionNames(),
                                                             this->getDiscretizationName(),
                                                             m_solidSolver->solidMaterialNames(),
                                                             kernelFactory );
->>>>>>> e98d0433
-
 
 
   // Face-based contributions
