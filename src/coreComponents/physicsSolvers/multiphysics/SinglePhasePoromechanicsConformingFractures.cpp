--- conflicted
+++ resolved
@@ -734,31 +734,7 @@
   updateHydraulicApertureAndFracturePermeability( domain );
 
   // update the stencil weights using the updated hydraulic aperture
-<<<<<<< HEAD
   this->flowSolver()->updateStencilWeights( domain );
-
-  this->forDiscretizationOnMeshTargets( domain.getMeshBodies(), [&] ( string const &,
-                                                                      MeshLevel & mesh,
-                                                                      arrayView1d< string const > const & regionNames )
-  {
-    ElementRegionManager & elemManager = mesh.getElemManager();
-
-    elemManager.forElementSubRegions< FaceElementSubRegion >( regionNames,
-                                                              [&]( localIndex const,
-                                                                   FaceElementSubRegion & subRegion )
-    {
-      // update fluid model
-      this->flowSolver()->updateFluidState( subRegion );
-      if( this->m_isThermal )
-      {
-        // update solid internal energy
-        this->flowSolver()->updateSolidInternalEnergyModel( subRegion );
-      }
-    } );
-  } );
-=======
-  flowSolver()->updateStencilWeights( domain );
->>>>>>> a2c1d226
 }
 
 template< typename FLOW_SOLVER >
