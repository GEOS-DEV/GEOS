/*
 * ------------------------------------------------------------------------------------------------------------
 * SPDX-License-Identifier: LGPL-2.1-only
 *
 * Copyright (c) 2018-2020 Lawrence Livermore National Security LLC
 * Copyright (c) 2018-2020 The Board of Trustees of the Leland Stanford Junior University
 * Copyright (c) 2018-2020 TotalEnergies
 * Copyright (c) 2019-     GEOSX Contributors
 * All rights reserved
 *
 * See top level LICENSE, COPYRIGHT, CONTRIBUTORS, NOTICE, and ACKNOWLEDGEMENTS files for details.
 * ------------------------------------------------------------------------------------------------------------
 */

/**
 * @file SinglePhasePoromechanicsConformingFractures.cpp
 */

#include "SinglePhasePoromechanicsConformingFractures.hpp"

#include "constitutive/solid/PorousSolid.hpp"
#include "constitutive/fluid/singlefluid/SingleFluidBase.hpp"
#include "linearAlgebra/solvers/BlockPreconditioner.hpp"
#include "linearAlgebra/solvers/SeparateComponentPreconditioner.hpp"
#include "physicsSolvers/fluidFlow/SinglePhaseBase.hpp"
#include "physicsSolvers/multiphysics/poromechanicsKernels/SinglePhasePoromechanics.hpp"
#include "physicsSolvers/multiphysics/poromechanicsKernels/ThermalSinglePhasePoromechanics.hpp"
#include "physicsSolvers/multiphysics/poromechanicsKernels/SinglePhasePoromechanicsFractures.hpp"
#include "physicsSolvers/solidMechanics/SolidMechanicsFields.hpp"
#include "physicsSolvers/solidMechanics/SolidMechanicsLagrangianFEM.hpp"

namespace geos
{

using namespace constitutive;
using namespace dataRepository;
using namespace fields;

SinglePhasePoromechanicsConformingFractures::SinglePhasePoromechanicsConformingFractures( const string & name,
                                                                                          Group * const parent )
  : Base( name, parent ),
  m_isThermal( 0 )
{
  this->registerWrapper( viewKeyStruct::isThermalString(), &m_isThermal ).
    setApplyDefaultValue( 0 ).
    setInputFlag( InputFlags::OPTIONAL ).
    setDescription( "Flag indicating whether the problem is thermal or not. Set isThermal=\"1\" to enable the thermal coupling" );
}

void SinglePhasePoromechanicsConformingFractures::initializePostInitialConditionsPostSubGroups()
{
  contactSolver()->setSolidSolverDofFlags( false );

  integer const & isPoromechanicsSolverThermal = poromechanicsSolver()->getReference< integer >( SinglePhasePoromechanics::viewKeyStruct::isThermalString() );

  GEOS_ERROR_IF( isPoromechanicsSolverThermal != m_isThermal, GEOS_FMT( "{} {}: The attribute `{}` of the poromechanics solver `{}` must be set to the same value as for this solver.",
                                                                        catalogName(), getName(), SinglePhasePoromechanics::viewKeyStruct::isThermalString(), poromechanicsSolver()->getName() ) );
}

void SinglePhasePoromechanicsConformingFractures::setupCoupling( DomainPartition const & domain,
                                                                 DofManager & dofManager ) const
{
  GEOS_MARK_FUNCTION;

  /// We need to add 2 coupling terms:
  // 1. Poroemechanical coupling in the bulk
  poromechanicsSolver()->setupCoupling( domain, dofManager );

  // 2. Traction - pressure coupling in the fracture
  dofManager.addCoupling( SinglePhaseBase::viewKeyStruct::elemDofFieldString(),
                          fields::contact::traction::key(),
                          DofManager::Connector::Elem );
}

bool SinglePhasePoromechanicsConformingFractures::updateConfiguration( DomainPartition & domain )
{
  return contactSolver()->updateConfiguration( domain );
}

bool SinglePhasePoromechanicsConformingFractures::resetConfigurationToDefault( DomainPartition & domain ) const
{
  return contactSolver()->resetConfigurationToDefault( domain );
}

void SinglePhasePoromechanicsConformingFractures::setupSystem( DomainPartition & domain,
                                                               DofManager & dofManager,
                                                               CRSMatrix< real64, globalIndex > & localMatrix,
                                                               ParallelVector & rhs,
                                                               ParallelVector & solution,
                                                               bool const setSparsity )
{
  GEOS_MARK_FUNCTION;

  GEOS_UNUSED_VAR( setSparsity );

  /// 1. Add all coupling terms handled directly by the DofManager
  dofManager.setDomain( domain );
  setupDofs( domain, dofManager );
  dofManager.reorderByRank();

  if( getLogLevel() > 2 )
  {
    dofManager.printFieldInfo();
  }

  /// 2. Add coupling terms not added by the DofManager.
  localIndex const numLocalRows = dofManager.numLocalDofs();

  SparsityPattern< globalIndex > patternOriginal;
  dofManager.setSparsityPattern( patternOriginal );

  // Get the original row lengths (diagonal blocks only)
  array1d< localIndex > rowLengths( patternOriginal.numRows() );
  for( localIndex localRow = 0; localRow < patternOriginal.numRows(); ++localRow )
  {
    rowLengths[localRow] = patternOriginal.numNonZeros( localRow );
  }

  // Add the number of nonzeros induced by coupling
  addTransmissibilityCouplingNNZ( domain, dofManager, rowLengths.toView() );

  // Create a new pattern with enough capacity for coupled matrix
  SparsityPattern< globalIndex > pattern;
  pattern.resizeFromRowCapacities< parallelHostPolicy >( patternOriginal.numRows(),
                                                         patternOriginal.numColumns(),
                                                         rowLengths.data() );

  // Copy the original nonzeros
  for( localIndex localRow = 0; localRow < patternOriginal.numRows(); ++localRow )
  {
    globalIndex const * cols = patternOriginal.getColumns( localRow ).dataIfContiguous();
    pattern.insertNonZeros( localRow, cols, cols + patternOriginal.numNonZeros( localRow ) );
  }

  // Add the nonzeros from coupling
  addTransmissibilityCouplingPattern( domain, dofManager, pattern.toView() );

  localMatrix.setName( this->getName() + "/matrix" );
  localMatrix.assimilate< parallelDevicePolicy<> >( std::move( pattern ) );

  rhs.setName( this->getName() + "/rhs" );
  rhs.create( numLocalRows, MPI_COMM_GEOSX );

  solution.setName( this->getName() + "/solution" );
  solution.create( numLocalRows, MPI_COMM_GEOSX );

  setUpDflux_dApertureMatrix( domain, dofManager, localMatrix );

  // if( !m_precond && m_linearSolverParameters.get().solverType != LinearSolverParameters::SolverType::direct )
  // {
  //   createPreconditioner( domain );
  // }
}

void SinglePhasePoromechanicsConformingFractures::assembleSystem( real64 const time_n,
                                                                  real64 const dt,
                                                                  DomainPartition & domain,
                                                                  DofManager const & dofManager,
                                                                  CRSMatrixView< real64, globalIndex const > const & localMatrix,
                                                                  arrayView1d< real64 > const & localRhs )
{

  GEOS_MARK_FUNCTION;

  contactSolver()->synchronizeFractureState( domain );

  synchronizeNonLinearParameters();

  assembleCellBasedContributions( time_n,
                                  dt,
                                  domain,
                                  dofManager,
                                  localMatrix,
                                  localRhs );

  // Assemble fluxes 3D/2D and get dFluidResidualDAperture
  poromechanicsSolver()->flowSolver()->assembleHydrofracFluxTerms( time_n,
                                                                   dt,
                                                                   domain,
                                                                   dofManager,
                                                                   localMatrix,
                                                                   localRhs,
                                                                   getDerivativeFluxResidual_dAperture() );

  // This step must occur after the fluxes are assembled because that's when DerivativeFluxResidual_dAperture is filled.
  assembleCouplingTerms( time_n,
                         dt,
                         domain,
                         dofManager,
                         localMatrix,
                         localRhs );
}

void SinglePhasePoromechanicsConformingFractures::assembleCellBasedContributions( real64 const time_n,
                                                                                  real64 const dt,
                                                                                  DomainPartition & domain,
                                                                                  DofManager const & dofManager,
                                                                                  CRSMatrixView< real64, globalIndex const > const & localMatrix,
                                                                                  arrayView1d< real64 > const & localRhs )
{
  GEOS_UNUSED_VAR( time_n, dt );

  /// 3. assemble Force Residual w.r.t. pressure and Fluix mass residual w.r.t. displacement
  forDiscretizationOnMeshTargets( domain.getMeshBodies(), [&] ( string const &,
                                                                MeshLevel & mesh,
                                                                arrayView1d< string const > const & regionNames )
  {
<<<<<<< HEAD
    string const flowDofKey = dofManager.getKey( SinglePhaseBase::viewKeyStruct::elemDofFieldString() );
    if( m_isThermal )
    {
      assemblyLaunch< constitutive::PorousSolid< ElasticIsotropic >, // TODO: change once there is a cmake solution
                      thermalPoromechanicsKernels::ThermalSinglePhasePoromechanicsKernelFactory >( mesh,
                                                                                                   dofManager,
                                                                                                   regionNames,
                                                                                                   SinglePhasePoromechanics::viewKeyStruct::porousMaterialNamesString(),
                                                                                                   localMatrix,
                                                                                                   localRhs,
                                                                                                   flowDofKey,
                                                                                                   FlowSolverBase::viewKeyStruct::fluidNamesString() );
    }
    else
    {
      assemblyLaunch< constitutive::PorousSolidBase,
                      poromechanicsKernels::SinglePhasePoromechanicsKernelFactory >( mesh,
                                                                                     dofManager,
                                                                                     regionNames,
                                                                                     SinglePhasePoromechanics::viewKeyStruct::porousMaterialNamesString(),
                                                                                     localMatrix,
                                                                                     localRhs,
                                                                                     flowDofKey,
                                                                                     FlowSolverBase::viewKeyStruct::fluidNamesString() );
    }
=======
    NodeManager const & nodeManager = mesh.getNodeManager();

    string const dofKey = dofManager.getKey( fields::solidMechanics::totalDisplacement::key() );
    arrayView1d< globalIndex const > const & dispDofNumber = nodeManager.getReference< globalIndex_array >( dofKey );

    string const pDofKey = dofManager.getKey( SinglePhaseBase::viewKeyStruct::elemDofFieldString() );

    real64 const gravityVectorData[3] = LVARRAY_TENSOROPS_INIT_LOCAL_3( gravityVector() );

    poromechanicsKernels::SinglePhasePoromechanicsKernelFactory kernelFactory( dispDofNumber,
                                                                               dofManager.rankOffset(),
                                                                               localMatrix,
                                                                               localRhs,
                                                                               gravityVectorData,
                                                                               pDofKey,
                                                                               FlowSolverBase::viewKeyStruct::fluidNamesString() );

    // 1. Cell-based contributions to Kuu, Kup, Kpu, Kpp blocks
    finiteElement::
      regionBasedKernelApplication< parallelDevicePolicy< >,
                                    constitutive::PorousSolid< ElasticIsotropic >,
                                    CellElementSubRegion >( mesh,
                                                            regionNames,
                                                            contactSolver()->getSolidSolver()->getDiscretizationName(),
                                                            SinglePhasePoromechanics::viewKeyStruct::porousMaterialNamesString(),
                                                            kernelFactory );
>>>>>>> 461dadf0

    /// 2.a assemble Kut
    contactSolver()->assembleForceResidualDerivativeWrtTraction( mesh, regionNames, dofManager, localMatrix, localRhs );
    /// 2.b assemble Ktu, Ktt blocks.
    contactSolver()->assembleTractionResidualDerivativeWrtDisplacementAndTraction( mesh, regionNames, dofManager, localMatrix, localRhs );
    /// 2.c assemble stabilization
    contactSolver()->assembleStabilization( mesh, domain.getNumericalMethodManager(), dofManager, localMatrix, localRhs );
  } );
}

void SinglePhasePoromechanicsConformingFractures::assembleCouplingTerms( real64 const time_n,
                                                                         real64 const dt,
                                                                         DomainPartition const & domain,
                                                                         DofManager const & dofManager,
                                                                         CRSMatrixView< real64, globalIndex const > const & localMatrix,
                                                                         arrayView1d< real64 > const & localRhs )
{
  GEOS_UNUSED_VAR( time_n, dt );
  // These 2 steps need to occur after the fluxes are assembled because that's when DerivativeFluxResidual_dAperture is filled.
  forDiscretizationOnMeshTargets( domain.getMeshBodies(), [&] ( string const &,
                                                                MeshLevel const & mesh,
                                                                arrayView1d< string const > const & regionNames )
  {
    /// 3. assemble Force Residual w.r.t. pressure and Fluix mass residual w.r.t. displacement
    assembleForceResidualDerivativeWrtPressure( mesh, regionNames, dofManager, localMatrix, localRhs );
    assembleFluidMassResidualDerivativeWrtDisplacement( mesh, regionNames, dofManager, localMatrix, localRhs );
  } );
}

void SinglePhasePoromechanicsConformingFractures::
  setUpDflux_dApertureMatrix( DomainPartition & domain,
                              DofManager const & GEOS_UNUSED_PARAM( dofManager ),
                              CRSMatrix< real64, globalIndex > & localMatrix )
{
  forDiscretizationOnMeshTargets( domain.getMeshBodies(), [&] ( string const &,
                                                                MeshLevel const & mesh,
                                                                arrayView1d< string const > const & regionNames )
  {
    std::unique_ptr< CRSMatrix< real64, localIndex > > & derivativeFluxResidual_dAperture = this->getRefDerivativeFluxResidual_dAperture();

    {
      localIndex numRows = 0;
      mesh.getElemManager().forElementSubRegions< FaceElementSubRegion >( regionNames,
                                                                          [&]( localIndex const, FaceElementSubRegion const & subRegion )
      {
        numRows += subRegion.size();
      } );

      derivativeFluxResidual_dAperture = std::make_unique< CRSMatrix< real64, localIndex > >( numRows, numRows );
      derivativeFluxResidual_dAperture->setName( this->getName() + "/derivativeFluxResidual_dAperture" );

      derivativeFluxResidual_dAperture->reserveNonZeros( localMatrix.numNonZeros() );
      localIndex maxRowSize = -1;
      for( localIndex row = 0; row < localMatrix.numRows(); ++row )
      {
        localIndex const rowSize = localMatrix.numNonZeros( row );
        maxRowSize = maxRowSize > rowSize ? maxRowSize : rowSize;
      }
      // TODO This is way too much. The With the full system rowSize is not a good estimate for this.
      for( localIndex row = 0; row < numRows; ++row )
      {
        derivativeFluxResidual_dAperture->reserveNonZeros( row, maxRowSize );
      }
    }

    NumericalMethodsManager const & numericalMethodManager = domain.getNumericalMethodManager();
    FiniteVolumeManager const & fvManager = numericalMethodManager.getFiniteVolumeManager();
    FluxApproximationBase const & fluxApprox = fvManager.getFluxApproximation( poromechanicsSolver()->flowSolver()->getDiscretizationName() );

    fluxApprox.forStencils< SurfaceElementStencil >( mesh, [&]( SurfaceElementStencil const & stencil )
    {
      for( localIndex iconn = 0; iconn < stencil.size(); ++iconn )
      {
        localIndex const numFluxElems = stencil.stencilSize( iconn );
        typename SurfaceElementStencil::IndexContainerViewConstType const & sei = stencil.getElementIndices();

        for( localIndex k0 = 0; k0 < numFluxElems; ++k0 )
        {
          for( localIndex k1 = 0; k1 < numFluxElems; ++k1 )
          {
            derivativeFluxResidual_dAperture->insertNonZero( sei[iconn][k0], sei[iconn][k1], 0.0 );
          }
        }
      }
    } );
  } );
}

void SinglePhasePoromechanicsConformingFractures::
  addTransmissibilityCouplingNNZ( DomainPartition const & domain,
                                  DofManager const & dofManager,
                                  arrayView1d< localIndex > const & rowLengths ) const
{
  GEOS_MARK_FUNCTION;

  forDiscretizationOnMeshTargets( domain.getMeshBodies(), [&] ( string const &, //  meshBodyName,
                                                                MeshLevel const & mesh,
                                                                arrayView1d< string const > const & ) // regionNames
  {
    ElementRegionManager const & elemManager = mesh.getElemManager();

    string const presDofKey = dofManager.getKey( m_pressureKey );

    globalIndex const rankOffset = dofManager.rankOffset();

    NumericalMethodsManager const & numericalMethodManager = domain.getNumericalMethodManager();
    FiniteVolumeManager const & fvManager = numericalMethodManager.getFiniteVolumeManager();
    FluxApproximationBase const & stabilizationMethod = fvManager.getFluxApproximation( contactSolver()->getStabilizationName() );

    stabilizationMethod.forStencils< SurfaceElementStencil >( mesh, [&]( SurfaceElementStencil const & stencil )
    {
      for( localIndex iconn=0; iconn<stencil.size(); ++iconn )
      {
        localIndex const numFluxElems = stencil.stencilSize( iconn );
        typename SurfaceElementStencil::IndexContainerViewConstType const & seri = stencil.getElementRegionIndices();
        typename SurfaceElementStencil::IndexContainerViewConstType const & sesri = stencil.getElementSubRegionIndices();
        typename SurfaceElementStencil::IndexContainerViewConstType const & sei = stencil.getElementIndices();

        FaceElementSubRegion const & elementSubRegion =
          elemManager.getRegion( seri[iconn][0] ).getSubRegion< FaceElementSubRegion >( sesri[iconn][0] );

        ArrayOfArraysView< localIndex const > const elemsToNodes = elementSubRegion.nodeList().toViewConst();

        arrayView1d< globalIndex const > const faceElementDofNumber =
          elementSubRegion.getReference< array1d< globalIndex > >( presDofKey );

        for( localIndex k0=0; k0<numFluxElems; ++k0 )
        {
          globalIndex const activeFlowDOF = faceElementDofNumber[sei[iconn][k0]];
          globalIndex const rowNumber = activeFlowDOF - rankOffset;

          if( rowNumber >= 0 && rowNumber < rowLengths.size() )
          {
            for( localIndex k1=0; k1<numFluxElems; ++k1 )
            {
              // The coupling with the nodal displacements of the cell itself has already been added by the dofManager
              // so we only add the coupling with the nodal displacements of the neighbors.
              if( k1 != k0 )
              {
                localIndex const numNodesPerElement = elemsToNodes[sei[iconn][k1]].size();
                rowLengths[rowNumber] += 3*numNodesPerElement;
              }
            }
          }
        }
      }
    } );
  } );
}

void SinglePhasePoromechanicsConformingFractures::
  addTransmissibilityCouplingPattern( DomainPartition const & domain,
                                      DofManager const & dofManager,
                                      SparsityPatternView< globalIndex > const & pattern ) const
{
  GEOS_MARK_FUNCTION;

  forDiscretizationOnMeshTargets( domain.getMeshBodies(), [&] ( string const &,
                                                                MeshLevel const & mesh,
                                                                arrayView1d< string const > const & )
  {
    FaceManager const & faceManager = mesh.getFaceManager();
    NodeManager const & nodeManager = mesh.getNodeManager();
    ElementRegionManager const & elemManager = mesh.getElemManager();

    string const dispDofKey = dofManager.getKey( solidMechanics::totalDisplacement::key() );
    string const presDofKey = dofManager.getKey( m_pressureKey );

    arrayView1d< globalIndex const > const &
    dispDofNumber = nodeManager.getReference< globalIndex_array >( dispDofKey );
    ArrayOfArraysView< localIndex const > const & faceToNodeMap = faceManager.nodeList().toViewConst();

    // Get the finite volume method used to compute the stabilization
    NumericalMethodsManager const & numericalMethodManager = domain.getNumericalMethodManager();
    FiniteVolumeManager const & fvManager = numericalMethodManager.getFiniteVolumeManager();
    FluxApproximationBase const & stabilizationMethod = fvManager.getFluxApproximation( contactSolver()->getStabilizationName() );

    SurfaceElementRegion const & fractureRegion =
      elemManager.getRegion< SurfaceElementRegion >( contactSolver()->getFractureRegionName() );
    FaceElementSubRegion const & fractureSubRegion =
      fractureRegion.getUniqueSubRegion< FaceElementSubRegion >();

    GEOS_ERROR_IF( !fractureSubRegion.hasWrapper( flow::pressure::key() ), "The fracture subregion must contain pressure field." );

    arrayView2d< localIndex const > const faceMap = fractureSubRegion.faceList();
    GEOS_ERROR_IF( faceMap.size( 1 ) != 2, "A fracture face has to be shared by two cells." );

    arrayView1d< globalIndex const > const &
    presDofNumber = fractureSubRegion.getReference< globalIndex_array >( presDofKey );

    arrayView2d< localIndex const > const & elemsToFaces = fractureSubRegion.faceList();

    stabilizationMethod.forStencils< SurfaceElementStencil >( mesh, [&]( SurfaceElementStencil const & stencil )
    {
      forAll< serialPolicy >( stencil.size(), [=] ( localIndex const iconn )
      {
        localIndex const numFluxElems = stencil.stencilSize( iconn );

        // A fracture connector has to be an edge shared by two faces
        if( numFluxElems == 2 )
        {
          typename SurfaceElementStencil::IndexContainerViewConstType const & sei = stencil.getElementIndices();

          // First index: face element. Second index: node
          for( localIndex kf = 0; kf < 2; ++kf )
          {
            // Set row DOF index
            globalIndex const rowIndex = presDofNumber[sei[iconn][1-kf]];

            if( rowIndex > 0 && rowIndex < pattern.numRows() )
            {

              // Get fracture, face and region/subregion/element indices (for elements on both sides)
              localIndex fractureIndex = sei[iconn][kf];

              // Get the number of nodes
              localIndex const numNodesPerFace = faceToNodeMap.sizeOfArray( elemsToFaces[fractureIndex][0] );

              // Loop over the two sides of each fracture element
              for( localIndex kf1 = 0; kf1 < 2; ++kf1 )
              {
                localIndex faceIndex = faceMap[fractureIndex][kf1];

                // Save the list of DOF associated with nodes
                for( localIndex a=0; a<numNodesPerFace; ++a )
                {
                  for( localIndex i = 0; i < 3; ++i )
                  {
                    globalIndex const colIndex = dispDofNumber[faceToNodeMap( faceIndex, a )] + LvArray::integerConversion< globalIndex >( i );
                    pattern.insertNonZero( rowIndex, colIndex );
                  }
                }
              }
            }
          }
        }
      } );
    } );
  } );
}

void SinglePhasePoromechanicsConformingFractures::
  assembleForceResidualDerivativeWrtPressure( MeshLevel const & mesh,
                                              arrayView1d< string const > const & regionNames,
                                              DofManager const & dofManager,
                                              CRSMatrixView< real64, globalIndex const > const & localMatrix,
                                              arrayView1d< real64 > const & localRhs )
{
  GEOS_MARK_FUNCTION;

  FaceManager const & faceManager = mesh.getFaceManager();
  NodeManager const & nodeManager = mesh.getNodeManager();
  ElementRegionManager const & elemManager = mesh.getElemManager();

  ArrayOfArraysView< localIndex const > const & faceToNodeMap = faceManager.nodeList().toViewConst();
  arrayView2d< real64 const > const & faceNormal = faceManager.faceNormal();

  string const & dispDofKey = dofManager.getKey( solidMechanics::totalDisplacement::key() );
  string const & presDofKey = dofManager.getKey( m_pressureKey );

  arrayView1d< globalIndex const > const &
  dispDofNumber = nodeManager.getReference< globalIndex_array >( dispDofKey );
  globalIndex const rankOffset = dofManager.rankOffset();

  // Get the coordinates for all nodes
  arrayView2d< real64 const, nodes::REFERENCE_POSITION_USD > const & nodePosition = nodeManager.referencePosition();

  elemManager.forElementSubRegions< FaceElementSubRegion >( regionNames,
                                                            [&]( localIndex const,
                                                                 FaceElementSubRegion const & subRegion )
  {
    arrayView1d< globalIndex const > const &
    presDofNumber = subRegion.getReference< globalIndex_array >( presDofKey );
    arrayView1d< real64 const > const & pressure = subRegion.getReference< array1d< real64 > >( flow::pressure::key() );
    arrayView2d< localIndex const > const & elemsToFaces = subRegion.faceList();

    forAll< serialPolicy >( subRegion.size(), [=]( localIndex const kfe )
    {
      localIndex const kf0 = elemsToFaces[kfe][0];
      localIndex const numNodesPerFace = faceToNodeMap.sizeOfArray( kf0 );

      real64 Nbar[3];
      Nbar[ 0 ] = faceNormal[elemsToFaces[kfe][0]][0] - faceNormal[elemsToFaces[kfe][1]][0];
      Nbar[ 1 ] = faceNormal[elemsToFaces[kfe][0]][1] - faceNormal[elemsToFaces[kfe][1]][1];
      Nbar[ 2 ] = faceNormal[elemsToFaces[kfe][0]][2] - faceNormal[elemsToFaces[kfe][1]][2];
      LvArray::tensorOps::normalize< 3 >( Nbar );

      globalIndex rowDOF[12];
      real64 nodeRHS[12];
      stackArray1d< real64, 12 > dRdP( 3*numNodesPerFace );
      globalIndex colDOF[1];
      colDOF[0] = presDofNumber[kfe];

      for( localIndex kf=0; kf<2; ++kf )
      {
        localIndex const faceIndex = elemsToFaces[kfe][kf];

        for( localIndex a=0; a<numNodesPerFace; ++a )
        {
          // Compute local area contribution for each node
          array1d< real64 > nodalArea;
          contactSolver()->computeFaceNodalArea( nodePosition, faceToNodeMap, elemsToFaces[kfe][kf], nodalArea );

          real64 const nodalForceMag = -( pressure[kfe] ) * nodalArea[a];
          array1d< real64 > globalNodalForce( 3 );
          LvArray::tensorOps::scaledCopy< 3 >( globalNodalForce, Nbar, nodalForceMag );

          for( localIndex i=0; i<3; ++i )
          {
            rowDOF[3*a+i] = dispDofNumber[faceToNodeMap( faceIndex, a )] + LvArray::integerConversion< globalIndex >( i );
            // Opposite sign w.r.t. theory because of minus sign in stiffness matrix definition (K < 0)
            nodeRHS[3*a+i] = +globalNodalForce[i] * pow( -1, kf );

            // Opposite sign w.r.t. theory because of minus sign in stiffness matrix definition (K < 0)
            dRdP( 3*a+i ) = -nodalArea[a] * Nbar[i] * pow( -1, kf );
          }
        }

        for( localIndex idof = 0; idof < numNodesPerFace * 3; ++idof )
        {
          localIndex const localRow = LvArray::integerConversion< localIndex >( rowDOF[idof] - rankOffset );

          if( localRow >= 0 && localRow < localMatrix.numRows() )
          {
            localMatrix.addToRow< parallelHostAtomic >( localRow,
                                                        colDOF,
                                                        &dRdP[idof],
                                                        1 );
            RAJA::atomicAdd( parallelHostAtomic{}, &localRhs[localRow], nodeRHS[idof] );
          }
        }
      }
    } );
  } );
}

void SinglePhasePoromechanicsConformingFractures::
  assembleFluidMassResidualDerivativeWrtDisplacement( MeshLevel const & mesh,
                                                      arrayView1d< string const > const & regionNames,
                                                      DofManager const & dofManager,
                                                      CRSMatrixView< real64, globalIndex const > const & localMatrix,
                                                      arrayView1d< real64 > const & GEOS_UNUSED_PARAM( localRhs ) )
{
  GEOS_MARK_FUNCTION;

  FaceManager const & faceManager = mesh.getFaceManager();
  NodeManager const & nodeManager = mesh.getNodeManager();
  ElementRegionManager const & elemManager = mesh.getElemManager();

  arrayView2d< real64 const > const & faceNormal = faceManager.faceNormal();
  ArrayOfArraysView< localIndex const > const & faceToNodeMap = faceManager.nodeList().toViewConst();

  CRSMatrixView< real64 const, localIndex const > const &
  dFluxResidual_dAperture = getDerivativeFluxResidual_dAperture().toViewConst();

  string const & dispDofKey = dofManager.getKey( solidMechanics::totalDisplacement::key() );
  string const & presDofKey = dofManager.getKey( m_pressureKey );

  arrayView1d< globalIndex const > const &
  dispDofNumber = nodeManager.getReference< globalIndex_array >( dispDofKey );
  globalIndex const rankOffset = dofManager.rankOffset();

  // Get the coordinates for all nodes
  arrayView2d< real64 const, nodes::REFERENCE_POSITION_USD > const & nodePosition = nodeManager.referencePosition();

  elemManager.forElementSubRegions< FaceElementSubRegion >( regionNames,
                                                            [&]( localIndex const,
                                                                 FaceElementSubRegion const & subRegion )
  {
    string const & fluidName = subRegion.getReference< string >( FlowSolverBase::viewKeyStruct::fluidNamesString() );

    SingleFluidBase const & fluid = getConstitutiveModel< SingleFluidBase >( subRegion, fluidName );
    arrayView2d< real64 const > const & density = fluid.density();

    arrayView1d< globalIndex const > const & presDofNumber = subRegion.getReference< array1d< globalIndex > >( presDofKey );

    arrayView2d< localIndex const > const & elemsToFaces = subRegion.faceList();
    arrayView1d< real64 const > const & area = subRegion.getElementArea().toViewConst();

    arrayView1d< integer const > const & fractureState = subRegion.getField< fields::contact::fractureState >();

    forAll< serialPolicy >( subRegion.size(), [&]( localIndex const kfe )
    {
      localIndex const numNodesPerFace = faceToNodeMap.sizeOfArray( elemsToFaces[kfe][0] );
      globalIndex nodeDOF[24];
      globalIndex elemDOF[1];
      elemDOF[0] = presDofNumber[kfe];

      real64 Nbar[3];
      Nbar[ 0 ] = faceNormal[elemsToFaces[kfe][0]][0] - faceNormal[elemsToFaces[kfe][1]][0];
      Nbar[ 1 ] = faceNormal[elemsToFaces[kfe][0]][1] - faceNormal[elemsToFaces[kfe][1]][1];
      Nbar[ 2 ] = faceNormal[elemsToFaces[kfe][0]][2] - faceNormal[elemsToFaces[kfe][1]][2];
      LvArray::tensorOps::normalize< 3 >( Nbar );

      stackArray1d< real64, 2*3*4 > dRdU( 2*3*numNodesPerFace );

      bool const isFractureOpen = ( fractureState[kfe] == fields::contact::FractureState::Open );

      // Accumulation derivative
      if( isFractureOpen )
      {
        for( localIndex kf=0; kf<2; ++kf )
        {


          // Compute local area contribution for each node
          array1d< real64 > nodalArea;
          contactSolver()->computeFaceNodalArea( nodePosition, faceToNodeMap, elemsToFaces[kfe][kf], nodalArea );

          /// TODO: move to something like this plus a static method.
          // localIndex const numNodesPerFace = faceToNodeMap.sizeOfArray( elemsToFaces[kfe][kf] );
          // stackArray1d<real64, 4> nodalArea( numNodesPerFace );

          for( localIndex a=0; a<numNodesPerFace; ++a )
          {
            real64 const dAccumulationResidualdAperture = density[kfe][0] * nodalArea[a];
            for( localIndex i=0; i<3; ++i )
            {
              nodeDOF[ kf*3*numNodesPerFace + 3*a+i ] = dispDofNumber[faceToNodeMap( elemsToFaces[kfe][kf], a )]
                                                        + LvArray::integerConversion< globalIndex >( i );
              real64 const dAper_dU = -pow( -1, kf ) * Nbar[i];
              dRdU( kf*3*numNodesPerFace + 3*a+i ) = dAccumulationResidualdAperture * dAper_dU;
            }
          }
        }

        localIndex const localRow = LvArray::integerConversion< localIndex >( elemDOF[0] - rankOffset );

        if( localRow > 0 && localRow < localMatrix.numRows() )
        {

          localMatrix.addToRowBinarySearchUnsorted< serialAtomic >( localRow,
                                                                    nodeDOF,
                                                                    dRdU.data(),
                                                                    2 * 3 * numNodesPerFace );
        }
      }

      // flux derivative
      bool skipAssembly = true;
      localIndex const numColumns = dFluxResidual_dAperture.numNonZeros( kfe );
      arraySlice1d< localIndex const > const & columns = dFluxResidual_dAperture.getColumns( kfe );
      arraySlice1d< real64 const > const & values = dFluxResidual_dAperture.getEntries( kfe );

      skipAssembly &= !isFractureOpen;

      for( localIndex kfe1=0; kfe1<numColumns; ++kfe1 )
      {
        real64 const dR_dAper = values[kfe1];
        localIndex const kfe2 = columns[kfe1];

        bool const isOpen = ( fractureState[kfe2] == fields::contact::FractureState::Open );
        skipAssembly &= !isOpen;

        for( localIndex kf=0; kf<2; ++kf )
        {
          // Compute local area contribution for each node
          array1d< real64 > nodalArea;
          contactSolver()->computeFaceNodalArea( nodePosition, faceToNodeMap, elemsToFaces[kfe2][kf], nodalArea );

          for( localIndex a=0; a<numNodesPerFace; ++a )
          {
            for( localIndex i=0; i<3; ++i )
            {
              nodeDOF[ kf*3*numNodesPerFace + 3*a+i ] = dispDofNumber[faceToNodeMap( elemsToFaces[kfe2][kf], a )]
                                                        + LvArray::integerConversion< globalIndex >( i );
              real64 const dAper_dU = -pow( -1, kf ) * Nbar[i] * ( nodalArea[a] / area[kfe2] );
              dRdU( kf*3*numNodesPerFace + 3*a+i ) = dR_dAper * dAper_dU;
            }
          }
        }

        if( !skipAssembly )
        {
          localIndex const localRow = LvArray::integerConversion< localIndex >( elemDOF[0] - rankOffset );

          if( localRow > 0 && localRow < localMatrix.numRows() )
          {
            localMatrix.addToRowBinarySearchUnsorted< serialAtomic >( localRow,
                                                                      nodeDOF,
                                                                      dRdU.data(),
                                                                      2 * 3 * numNodesPerFace );
          }
        }
      }
    } );
  } );
}

void SinglePhasePoromechanicsConformingFractures::updateState( DomainPartition & domain )
{

  Base::updateState( domain );

  updateHydraulicApertureAndFracturePermeability( domain );

  forDiscretizationOnMeshTargets( domain.getMeshBodies(), [&] ( string const &,
                                                                MeshLevel & mesh,
                                                                arrayView1d< string const > const & regionNames )
  {
    ElementRegionManager & elemManager = mesh.getElemManager();

    elemManager.forElementSubRegions< FaceElementSubRegion >( regionNames,
                                                              [&]( localIndex const,
                                                                   FaceElementSubRegion & subRegion )
    {
      // update fluid model
      poromechanicsSolver()->flowSolver()->updateFluidState( subRegion );
      if( m_isThermal )
      {
        // update solid internal energy
        poromechanicsSolver()->flowSolver()->updateSolidInternalEnergyModel( subRegion );
      }
    } );
  } );
}

void SinglePhasePoromechanicsConformingFractures::updateHydraulicApertureAndFracturePermeability( DomainPartition & domain )
{
  forDiscretizationOnMeshTargets( domain.getMeshBodies(), [&] ( string const &,
                                                                MeshLevel & mesh,
                                                                arrayView1d< string const > const & regionNames )
  {
    ElementRegionManager & elemManager = mesh.getElemManager();

    elemManager.forElementSubRegions< FaceElementSubRegion >( regionNames,
                                                              [&]( localIndex const,
                                                                   FaceElementSubRegion & subRegion )
    {
      arrayView2d< real64 const > const dispJump           = subRegion.getField< contact::dispJump >();
      arrayView1d< real64 const > const area               = subRegion.getElementArea();
      arrayView1d< real64 const > const volume             = subRegion.getElementVolume();
      arrayView2d< real64 const > const fractureTraction   = subRegion.getField< fields::contact::traction >();
      arrayView1d< real64 const > const pressure           = subRegion.getField< fields::flow::pressure >();
      arrayView1d< real64 const > const oldHydraulicAperture = subRegion.getField< fields::flow::aperture0 >();
      arrayView1d< real64 const > const minimumHydraulicAperture = subRegion.getField< flow::minimumHydraulicAperture >();

      arrayView1d< real64 > const aperture                 = subRegion.getElementAperture();
      arrayView1d< real64 > const hydraulicAperture        = subRegion.getField< flow::hydraulicAperture >();
      arrayView1d< real64 > const deltaVolume              = subRegion.getField< flow::deltaVolume >();

      string const porousSolidName = subRegion.getReference< string >( FlowSolverBase::viewKeyStruct::solidNamesString() );
      CoupledSolidBase & porousSolid = subRegion.getConstitutiveModel< CoupledSolidBase >( porousSolidName );

      constitutive::ConstitutivePassThru< CompressibleSolidBase >::execute( porousSolid, [=, &subRegion] ( auto & castedPorousSolid )
      {

        typename TYPEOFREF( castedPorousSolid ) ::KernelWrapper porousMaterialWrapper = castedPorousSolid.createKernelUpdates();

        poromechanicsFracturesKernels::StateUpdateKernel::
          launch< parallelDevicePolicy<> >( subRegion.size(),
                                            porousMaterialWrapper,
                                            dispJump,
                                            pressure,
                                            area,
                                            volume,
                                            deltaVolume,
                                            aperture,
                                            minimumHydraulicAperture,
                                            oldHydraulicAperture,
                                            hydraulicAperture,
                                            fractureTraction );

      } );
    } );
  } );
}


void SinglePhasePoromechanicsConformingFractures::outputConfigurationStatistics( DomainPartition const & domain ) const
{
  contactSolver()->outputConfigurationStatistics( domain );
}

REGISTER_CATALOG_ENTRY( SolverBase, SinglePhasePoromechanicsConformingFractures, string const &, Group * const )

} /* namespace geos */<|MERGE_RESOLUTION|>--- conflicted
+++ resolved
@@ -205,7 +205,6 @@
                                                                 MeshLevel & mesh,
                                                                 arrayView1d< string const > const & regionNames )
   {
-<<<<<<< HEAD
     string const flowDofKey = dofManager.getKey( SinglePhaseBase::viewKeyStruct::elemDofFieldString() );
     if( m_isThermal )
     {
@@ -221,7 +220,7 @@
     }
     else
     {
-      assemblyLaunch< constitutive::PorousSolidBase,
+      assemblyLaunch< constitutive::PorousSolid< ElasticIsotropic >,
                       poromechanicsKernels::SinglePhasePoromechanicsKernelFactory >( mesh,
                                                                                      dofManager,
                                                                                      regionNames,
@@ -231,34 +230,6 @@
                                                                                      flowDofKey,
                                                                                      FlowSolverBase::viewKeyStruct::fluidNamesString() );
     }
-=======
-    NodeManager const & nodeManager = mesh.getNodeManager();
-
-    string const dofKey = dofManager.getKey( fields::solidMechanics::totalDisplacement::key() );
-    arrayView1d< globalIndex const > const & dispDofNumber = nodeManager.getReference< globalIndex_array >( dofKey );
-
-    string const pDofKey = dofManager.getKey( SinglePhaseBase::viewKeyStruct::elemDofFieldString() );
-
-    real64 const gravityVectorData[3] = LVARRAY_TENSOROPS_INIT_LOCAL_3( gravityVector() );
-
-    poromechanicsKernels::SinglePhasePoromechanicsKernelFactory kernelFactory( dispDofNumber,
-                                                                               dofManager.rankOffset(),
-                                                                               localMatrix,
-                                                                               localRhs,
-                                                                               gravityVectorData,
-                                                                               pDofKey,
-                                                                               FlowSolverBase::viewKeyStruct::fluidNamesString() );
-
-    // 1. Cell-based contributions to Kuu, Kup, Kpu, Kpp blocks
-    finiteElement::
-      regionBasedKernelApplication< parallelDevicePolicy< >,
-                                    constitutive::PorousSolid< ElasticIsotropic >,
-                                    CellElementSubRegion >( mesh,
-                                                            regionNames,
-                                                            contactSolver()->getSolidSolver()->getDiscretizationName(),
-                                                            SinglePhasePoromechanics::viewKeyStruct::porousMaterialNamesString(),
-                                                            kernelFactory );
->>>>>>> 461dadf0
 
     /// 2.a assemble Kut
     contactSolver()->assembleForceResidualDerivativeWrtTraction( mesh, regionNames, dofManager, localMatrix, localRhs );
