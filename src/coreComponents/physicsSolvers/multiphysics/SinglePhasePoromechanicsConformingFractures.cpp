/*
 * ------------------------------------------------------------------------------------------------------------
 * SPDX-License-Identifier: LGPL-2.1-only
 *
 * Copyright (c) 2018-2020 Lawrence Livermore National Security LLC
 * Copyright (c) 2018-2020 The Board of Trustees of the Leland Stanford Junior University
 * Copyright (c) 2018-2020 TotalEnergies
 * Copyright (c) 2019-     GEOSX Contributors
 * All rights reserved
 *
 * See top level LICENSE, COPYRIGHT, CONTRIBUTORS, NOTICE, and ACKNOWLEDGEMENTS files for details.
 * ------------------------------------------------------------------------------------------------------------
 */

/**
 * @file SinglePhasePoromechanicsConformingFractures.cpp
 */

#include "SinglePhasePoromechanicsConformingFractures.hpp"

#include "constitutive/solid/PorousSolid.hpp"
#include "constitutive/fluid/SingleFluidBase.hpp"
#include "linearAlgebra/solvers/BlockPreconditioner.hpp"
#include "linearAlgebra/solvers/SeparateComponentPreconditioner.hpp"
#include "physicsSolvers/fluidFlow/SinglePhaseBase.hpp"
#include "physicsSolvers/multiphysics/poromechanicsKernels/SinglePhasePoromechanics.hpp"
#include "physicsSolvers/solidMechanics/SolidMechanicsFields.hpp"
#include "physicsSolvers/solidMechanics/SolidMechanicsLagrangianFEM.hpp"

namespace geosx
{

using namespace constitutive;
using namespace dataRepository;
using namespace fields;

SinglePhasePoromechanicsConformingFractures::SinglePhasePoromechanicsConformingFractures( const string & name,
                                                                                          Group * const parent )
  : Base( name, parent )
{}

void SinglePhasePoromechanicsConformingFractures::initializePostInitialConditionsPostSubGroups()
{
  contactSolver()->setSolidSolverDofFlags( false );
}

void SinglePhasePoromechanicsConformingFractures::setupCoupling( DomainPartition const & domain,
                                                                 DofManager & dofManager ) const
{
  GEOSX_MARK_FUNCTION;

  /// We need to add 2 coupling terms:
  // 1. Poroemechanical coupling in the bulk
  poromechanicsSolver()->setupCoupling( domain, dofManager );

  // 2. Traction - pressure coupling in the fracture
  dofManager.addCoupling( SinglePhaseBase::viewKeyStruct::elemDofFieldString(),
                          fields::contact::traction::key(),
                          DofManager::Connector::Elem );
}

bool SinglePhasePoromechanicsConformingFractures::updateConfiguration( DomainPartition & domain )
{
  return contactSolver()->updateConfiguration( domain );
}

bool SinglePhasePoromechanicsConformingFractures::resetConfigurationToDefault( DomainPartition & domain ) const
{
  return contactSolver()->resetConfigurationToDefault( domain );
}

void SinglePhasePoromechanicsConformingFractures::setupSystem( DomainPartition & domain,
                                                               DofManager & dofManager,
                                                               CRSMatrix< real64, globalIndex > & localMatrix,
                                                               ParallelVector & rhs,
                                                               ParallelVector & solution,
                                                               bool const setSparsity )
{
  GEOSX_MARK_FUNCTION;

  GEOSX_UNUSED_VAR( setSparsity );

  /// 1. Add all coupling terms handled directly by the DofManager
  dofManager.setDomain( domain );
  setupDofs( domain, dofManager );
  dofManager.reorderByRank();

  if( getLogLevel() > 2 )
  {
    dofManager.printFieldInfo();
  }

  /// 2. Add coupling terms not added by the DofManager.
  localIndex const numLocalRows = dofManager.numLocalDofs();

  SparsityPattern< globalIndex > patternOriginal;
  dofManager.setSparsityPattern( patternOriginal );

  // Get the original row lengths (diagonal blocks only)
  array1d< localIndex > rowLengths( patternOriginal.numRows() );
  for( localIndex localRow = 0; localRow < patternOriginal.numRows(); ++localRow )
  {
    rowLengths[localRow] = patternOriginal.numNonZeros( localRow );
  }

  // Add the number of nonzeros induced by coupling
  addTransmissibilityCouplingNNZ( domain, dofManager, rowLengths.toView() );

  // Create a new pattern with enough capacity for coupled matrix
  SparsityPattern< globalIndex > pattern;
  pattern.resizeFromRowCapacities< parallelHostPolicy >( patternOriginal.numRows(),
                                                         patternOriginal.numColumns(),
                                                         rowLengths.data() );

  // Copy the original nonzeros
  for( localIndex localRow = 0; localRow < patternOriginal.numRows(); ++localRow )
  {
    globalIndex const * cols = patternOriginal.getColumns( localRow ).dataIfContiguous();
    pattern.insertNonZeros( localRow, cols, cols + patternOriginal.numNonZeros( localRow ) );
  }

  // Add the nonzeros from coupling
  addTransmissibilityCouplingPattern( domain, dofManager, pattern.toView() );

  localMatrix.setName( this->getName() + "/matrix" );
  localMatrix.assimilate< parallelDevicePolicy<> >( std::move( pattern ) );

  rhs.setName( this->getName() + "/rhs" );
  rhs.create( numLocalRows, MPI_COMM_GEOSX );

  solution.setName( this->getName() + "/solution" );
  solution.create( numLocalRows, MPI_COMM_GEOSX );

  setUpDflux_dApertureMatrix( domain, dofManager, localMatrix );

  // if( !m_precond && m_linearSolverParameters.get().solverType != LinearSolverParameters::SolverType::direct )
  // {
  //   createPreconditioner( domain );
  // }
}

void SinglePhasePoromechanicsConformingFractures::assembleSystem( real64 const time_n,
                                                                  real64 const dt,
                                                                  DomainPartition & domain,
                                                                  DofManager const & dofManager,
                                                                  CRSMatrixView< real64, globalIndex const > const & localMatrix,
                                                                  arrayView1d< real64 > const & localRhs )
{

  GEOSX_MARK_FUNCTION;

  contactSolver()->synchronizeFractureState( domain );

  synchronizeNonLinearParameters();

  assembleCellBasedContributions( time_n,
                                  dt,
                                  domain,
                                  dofManager,
                                  localMatrix,
                                  localRhs );

  // Assemble fluxes 3D/2D and get dFluidResidualDAperture
  poromechanicsSolver()->flowSolver()->assembleHydrofracFluxTerms( time_n,
                                                                   dt,
                                                                   domain,
                                                                   dofManager,
                                                                   localMatrix,
                                                                   localRhs,
                                                                   getDerivativeFluxResidual_dAperture() );

  // This step must occur after the fluxes are assembled because that's when DerivativeFluxResidual_dAperture is filled.
  assembleCouplingTerms( time_n,
                         dt,
                         domain,
                         dofManager,
                         localMatrix,
                         localRhs );
}

void SinglePhasePoromechanicsConformingFractures::assembleCellBasedContributions( real64 const time_n,
                                                                                  real64 const dt,
                                                                                  DomainPartition & domain,
                                                                                  DofManager const & dofManager,
                                                                                  CRSMatrixView< real64, globalIndex const > const & localMatrix,
                                                                                  arrayView1d< real64 > const & localRhs )
{
  GEOSX_UNUSED_VAR( time_n, dt );

  /// 3. assemble Force Residual w.r.t. pressure and Fluix mass residual w.r.t. displacement
  forDiscretizationOnMeshTargets( domain.getMeshBodies(), [&] ( string const &,
                                                                MeshLevel & mesh,
                                                                arrayView1d< string const > const & regionNames )
  {
    NodeManager const & nodeManager = mesh.getNodeManager();

    string const dofKey = dofManager.getKey( fields::solidMechanics::totalDisplacement::key() );
    arrayView1d< globalIndex const > const & dispDofNumber = nodeManager.getReference< globalIndex_array >( dofKey );

    string const pDofKey = dofManager.getKey( SinglePhaseBase::viewKeyStruct::elemDofFieldString() );

    real64 const gravityVectorData[3] = LVARRAY_TENSOROPS_INIT_LOCAL_3( gravityVector() );

    poromechanicsKernels::SinglePhasePoromechanicsKernelFactory kernelFactory( dispDofNumber,
                                                                               dofManager.rankOffset(),
                                                                               localMatrix,
                                                                               localRhs,
                                                                               gravityVectorData,
                                                                               pDofKey,
                                                                               FlowSolverBase::viewKeyStruct::fluidNamesString() );

    // 1. Cell-based contributions to Kuu, Kup, Kpu, Kpp blocks
    finiteElement::
      regionBasedKernelApplication< parallelDevicePolicy< 32 >,
                                    constitutive::PorousSolidBase,
                                    CellElementSubRegion >( mesh,
                                                            regionNames,
                                                            contactSolver()->getSolidSolver()->getDiscretizationName(),
                                                            SinglePhasePoromechanicsSolver::viewKeyStruct::porousMaterialNamesString(),
                                                            kernelFactory );

    /// 2.a assemble Kut
    contactSolver()->assembleForceResidualDerivativeWrtTraction( mesh, regionNames, dofManager, localMatrix, localRhs );
    /// 2.b assemble Ktu, Ktt blocks.
    contactSolver()->assembleTractionResidualDerivativeWrtDisplacementAndTraction( mesh, regionNames, dofManager, localMatrix, localRhs );
    /// 2.c assemble stabilization
    contactSolver()->assembleStabilization( mesh, domain.getNumericalMethodManager(), dofManager, localMatrix, localRhs );
  } );
}

void SinglePhasePoromechanicsConformingFractures::assembleCouplingTerms( real64 const time_n,
                                                                         real64 const dt,
                                                                         DomainPartition const & domain,
                                                                         DofManager const & dofManager,
                                                                         CRSMatrixView< real64, globalIndex const > const & localMatrix,
                                                                         arrayView1d< real64 > const & localRhs )
{
  GEOSX_UNUSED_VAR( time_n, dt );
  // These 2 steps need to occur after the fluxes are assembled because that's when DerivativeFluxResidual_dAperture is filled.
  forDiscretizationOnMeshTargets( domain.getMeshBodies(), [&] ( string const &,
                                                                MeshLevel const & mesh,
                                                                arrayView1d< string const > const & regionNames )
  {
    /// 3. assemble Force Residual w.r.t. pressure and Fluix mass residual w.r.t. displacement
    assembleForceResidualDerivativeWrtPressure( mesh, regionNames, dofManager, localMatrix, localRhs );
    assembleFluidMassResidualDerivativeWrtDisplacement( mesh, regionNames, dofManager, localMatrix, localRhs );
  } );
}

void SinglePhasePoromechanicsConformingFractures::
  setUpDflux_dApertureMatrix( DomainPartition & domain,
                              DofManager const & GEOSX_UNUSED_PARAM( dofManager ),
                              CRSMatrix< real64, globalIndex > & localMatrix )
{
  forDiscretizationOnMeshTargets( domain.getMeshBodies(), [&] ( string const &,
                                                                MeshLevel const & mesh,
                                                                arrayView1d< string const > const & regionNames )
  {
    std::unique_ptr< CRSMatrix< real64, localIndex > > & derivativeFluxResidual_dAperture = this->getRefDerivativeFluxResidual_dAperture();

    {
      localIndex numRows = 0;
      mesh.getElemManager().forElementSubRegions< FaceElementSubRegion >( regionNames,
                                                                          [&]( localIndex const, FaceElementSubRegion const & subRegion )
      {
        numRows += subRegion.size();
      } );

      derivativeFluxResidual_dAperture = std::make_unique< CRSMatrix< real64, localIndex > >( numRows, numRows );
      derivativeFluxResidual_dAperture->setName( this->getName() + "/derivativeFluxResidual_dAperture" );

      derivativeFluxResidual_dAperture->reserveNonZeros( localMatrix.numNonZeros() );
      localIndex maxRowSize = -1;
      for( localIndex row = 0; row < localMatrix.numRows(); ++row )
      {
        localIndex const rowSize = localMatrix.numNonZeros( row );
        maxRowSize = maxRowSize > rowSize ? maxRowSize : rowSize;
      }
      // TODO This is way too much. The With the full system rowSize is not a good estimate for this.
      for( localIndex row = 0; row < numRows; ++row )
      {
        derivativeFluxResidual_dAperture->reserveNonZeros( row, maxRowSize );
      }
    }

    NumericalMethodsManager const & numericalMethodManager = domain.getNumericalMethodManager();
    FiniteVolumeManager const & fvManager = numericalMethodManager.getFiniteVolumeManager();
    FluxApproximationBase const & fluxApprox = fvManager.getFluxApproximation( poromechanicsSolver()->flowSolver()->getDiscretizationName() );

    fluxApprox.forStencils< SurfaceElementStencil >( mesh, [&]( SurfaceElementStencil const & stencil )
    {
      for( localIndex iconn = 0; iconn < stencil.size(); ++iconn )
      {
        localIndex const numFluxElems = stencil.stencilSize( iconn );
        typename SurfaceElementStencil::IndexContainerViewConstType const & sei = stencil.getElementIndices();

        for( localIndex k0 = 0; k0 < numFluxElems; ++k0 )
        {
          for( localIndex k1 = 0; k1 < numFluxElems; ++k1 )
          {
            derivativeFluxResidual_dAperture->insertNonZero( sei[iconn][k0], sei[iconn][k1], 0.0 );
          }
        }
      }
    } );
  } );
}

void SinglePhasePoromechanicsConformingFractures::
  addTransmissibilityCouplingNNZ( DomainPartition const & domain,
                                  DofManager const & dofManager,
                                  arrayView1d< localIndex > const & rowLengths ) const
{
  GEOSX_MARK_FUNCTION;

  forDiscretizationOnMeshTargets( domain.getMeshBodies(), [&] ( string const &, //  meshBodyName,
                                                                MeshLevel const & mesh,
                                                                arrayView1d< string const > const & ) // regionNames
  {
    ElementRegionManager const & elemManager = mesh.getElemManager();

    string const presDofKey = dofManager.getKey( m_pressureKey );

    globalIndex const rankOffset = dofManager.rankOffset();

    NumericalMethodsManager const & numericalMethodManager = domain.getNumericalMethodManager();
    FiniteVolumeManager const & fvManager = numericalMethodManager.getFiniteVolumeManager();
    FluxApproximationBase const & stabilizationMethod = fvManager.getFluxApproximation( contactSolver()->getStabilizationName() );

    stabilizationMethod.forStencils< SurfaceElementStencil >( mesh, [&]( SurfaceElementStencil const & stencil )
    {
      for( localIndex iconn=0; iconn<stencil.size(); ++iconn )
      {
        localIndex const numFluxElems = stencil.stencilSize( iconn );
        typename SurfaceElementStencil::IndexContainerViewConstType const & seri = stencil.getElementRegionIndices();
        typename SurfaceElementStencil::IndexContainerViewConstType const & sesri = stencil.getElementSubRegionIndices();
        typename SurfaceElementStencil::IndexContainerViewConstType const & sei = stencil.getElementIndices();

        FaceElementSubRegion const & elementSubRegion =
          elemManager.getRegion( seri[iconn][0] ).getSubRegion< FaceElementSubRegion >( sesri[iconn][0] );

        ArrayOfArraysView< localIndex const > const elemsToNodes = elementSubRegion.nodeList().toViewConst();

        arrayView1d< globalIndex const > const faceElementDofNumber =
          elementSubRegion.getReference< array1d< globalIndex > >( presDofKey );

        for( localIndex k0=0; k0<numFluxElems; ++k0 )
        {
          globalIndex const activeFlowDOF = faceElementDofNumber[sei[iconn][k0]];
          globalIndex const rowNumber = activeFlowDOF - rankOffset;

          if( rowNumber >= 0 && rowNumber < rowLengths.size() )
          {
            for( localIndex k1=0; k1<numFluxElems; ++k1 )
            {
              // The coupling with the nodal displacements of the cell itself has already been added by the dofManager
              // so we only add the coupling with the nodal displacements of the neighbors.
              if( k1 != k0 )
              {
                localIndex const numNodesPerElement = elemsToNodes[sei[iconn][k1]].size();
                rowLengths[rowNumber] += 3*numNodesPerElement;
              }
            }
          }
        }
      }
    } );
  } );
}

void SinglePhasePoromechanicsConformingFractures::
  addTransmissibilityCouplingPattern( DomainPartition const & domain,
                                      DofManager const & dofManager,
                                      SparsityPatternView< globalIndex > const & pattern ) const
{
  GEOSX_MARK_FUNCTION;

  forDiscretizationOnMeshTargets( domain.getMeshBodies(), [&] ( string const &,
                                                                MeshLevel const & mesh,
                                                                arrayView1d< string const > const & )
  {
    FaceManager const & faceManager = mesh.getFaceManager();
    NodeManager const & nodeManager = mesh.getNodeManager();
    ElementRegionManager const & elemManager = mesh.getElemManager();

    string const dispDofKey = dofManager.getKey( solidMechanics::totalDisplacement::key() );
    string const presDofKey = dofManager.getKey( m_pressureKey );

    arrayView1d< globalIndex const > const &
    dispDofNumber = nodeManager.getReference< globalIndex_array >( dispDofKey );
    ArrayOfArraysView< localIndex const > const & faceToNodeMap = faceManager.nodeList().toViewConst();

    // Get the finite volume method used to compute the stabilization
    NumericalMethodsManager const & numericalMethodManager = domain.getNumericalMethodManager();
    FiniteVolumeManager const & fvManager = numericalMethodManager.getFiniteVolumeManager();
    FluxApproximationBase const & stabilizationMethod = fvManager.getFluxApproximation( contactSolver()->getStabilizationName() );

    SurfaceElementRegion const & fractureRegion =
      elemManager.getRegion< SurfaceElementRegion >( contactSolver()->getFractureRegionName() );
    FaceElementSubRegion const & fractureSubRegion =
      fractureRegion.getUniqueSubRegion< FaceElementSubRegion >();

    GEOSX_ERROR_IF( !fractureSubRegion.hasWrapper( flow::pressure::key() ), "The fracture subregion must contain pressure field." );

    arrayView2d< localIndex const > const faceMap = fractureSubRegion.faceList();
    GEOSX_ERROR_IF( faceMap.size( 1 ) != 2, "A fracture face has to be shared by two cells." );

    arrayView1d< globalIndex const > const &
    presDofNumber = fractureSubRegion.getReference< globalIndex_array >( presDofKey );

    arrayView2d< localIndex const > const & elemsToFaces = fractureSubRegion.faceList();

    stabilizationMethod.forStencils< SurfaceElementStencil >( mesh, [&]( SurfaceElementStencil const & stencil )
    {
      forAll< serialPolicy >( stencil.size(), [=] ( localIndex const iconn )
      {
        localIndex const numFluxElems = stencil.stencilSize( iconn );

        // A fracture connector has to be an edge shared by two faces
        if( numFluxElems == 2 )
        {
          typename SurfaceElementStencil::IndexContainerViewConstType const & sei = stencil.getElementIndices();

          // First index: face element. Second index: node
          for( localIndex kf = 0; kf < 2; ++kf )
          {
            // Set row DOF index
            globalIndex const rowIndex = presDofNumber[sei[iconn][1-kf]];

            if( rowIndex > 0 && rowIndex < pattern.numRows() )
            {

              // Get fracture, face and region/subregion/element indices (for elements on both sides)
              localIndex fractureIndex = sei[iconn][kf];

              // Get the number of nodes
              localIndex const numNodesPerFace = faceToNodeMap.sizeOfArray( elemsToFaces[fractureIndex][0] );

              // Loop over the two sides of each fracture element
              for( localIndex kf1 = 0; kf1 < 2; ++kf1 )
              {
                localIndex faceIndex = faceMap[fractureIndex][kf1];

                // Save the list of DOF associated with nodes
                for( localIndex a=0; a<numNodesPerFace; ++a )
                {
                  for( localIndex i = 0; i < 3; ++i )
                  {
                    globalIndex const colIndex = dispDofNumber[faceToNodeMap( faceIndex, a )] + LvArray::integerConversion< globalIndex >( i );
                    pattern.insertNonZero( rowIndex, colIndex );
                  }
                }
              }
            }
          }
        }
      } );
    } );
  } );
}

void SinglePhasePoromechanicsConformingFractures::
  assembleForceResidualDerivativeWrtPressure( MeshLevel const & mesh,
                                              arrayView1d< string const > const & regionNames,
                                              DofManager const & dofManager,
                                              CRSMatrixView< real64, globalIndex const > const & localMatrix,
                                              arrayView1d< real64 > const & localRhs )
{
  GEOSX_MARK_FUNCTION;

  FaceManager const & faceManager = mesh.getFaceManager();
  NodeManager const & nodeManager = mesh.getNodeManager();
  ElementRegionManager const & elemManager = mesh.getElemManager();

  ArrayOfArraysView< localIndex const > const & faceToNodeMap = faceManager.nodeList().toViewConst();
  arrayView2d< real64 const > const & faceNormal = faceManager.faceNormal();

  string const & dispDofKey = dofManager.getKey( solidMechanics::totalDisplacement::key() );
  string const & presDofKey = dofManager.getKey( m_pressureKey );

  arrayView1d< globalIndex const > const &
  dispDofNumber = nodeManager.getReference< globalIndex_array >( dispDofKey );
  globalIndex const rankOffset = dofManager.rankOffset();

  // Get the coordinates for all nodes
  arrayView2d< real64 const, nodes::REFERENCE_POSITION_USD > const & nodePosition = nodeManager.referencePosition();

  elemManager.forElementSubRegions< FaceElementSubRegion >( regionNames,
                                                            [&]( localIndex const,
                                                                 FaceElementSubRegion const & subRegion )
  {
    arrayView1d< globalIndex const > const &
    presDofNumber = subRegion.getReference< globalIndex_array >( presDofKey );
    arrayView1d< real64 const > const & pressure = subRegion.getReference< array1d< real64 > >( flow::pressure::key() );
    arrayView2d< localIndex const > const & elemsToFaces = subRegion.faceList();

    forAll< serialPolicy >( subRegion.size(), [=]( localIndex const kfe )
    {
      localIndex const kf0 = elemsToFaces[kfe][0];
      localIndex const numNodesPerFace = faceToNodeMap.sizeOfArray( kf0 );

      real64 Nbar[3];
      Nbar[ 0 ] = faceNormal[elemsToFaces[kfe][0]][0] - faceNormal[elemsToFaces[kfe][1]][0];
      Nbar[ 1 ] = faceNormal[elemsToFaces[kfe][0]][1] - faceNormal[elemsToFaces[kfe][1]][1];
      Nbar[ 2 ] = faceNormal[elemsToFaces[kfe][0]][2] - faceNormal[elemsToFaces[kfe][1]][2];
      LvArray::tensorOps::normalize< 3 >( Nbar );

      globalIndex rowDOF[12];
      real64 nodeRHS[12];
      stackArray1d< real64, 12 > dRdP( 3*numNodesPerFace );
      globalIndex colDOF[1];
      colDOF[0] = presDofNumber[kfe];

      for( localIndex kf=0; kf<2; ++kf )
      {
        localIndex const faceIndex = elemsToFaces[kfe][kf];

        for( localIndex a=0; a<numNodesPerFace; ++a )
        {
          // Compute local area contribution for each node
          array1d< real64 > nodalArea;
          contactSolver()->computeFaceNodalArea( nodePosition, faceToNodeMap, elemsToFaces[kfe][kf], nodalArea );

          real64 const nodalForceMag = -( pressure[kfe] ) * nodalArea[a];
          array1d< real64 > globalNodalForce( 3 );
          LvArray::tensorOps::scaledCopy< 3 >( globalNodalForce, Nbar, nodalForceMag );

          for( localIndex i=0; i<3; ++i )
          {
            rowDOF[3*a+i] = dispDofNumber[faceToNodeMap( faceIndex, a )] + LvArray::integerConversion< globalIndex >( i );
            // Opposite sign w.r.t. theory because of minus sign in stiffness matrix definition (K < 0)
            nodeRHS[3*a+i] = +globalNodalForce[i] * pow( -1, kf );

            // Opposite sign w.r.t. theory because of minus sign in stiffness matrix definition (K < 0)
            dRdP( 3*a+i ) = -nodalArea[a] * Nbar[i] * pow( -1, kf );
          }
        }

        for( localIndex idof = 0; idof < numNodesPerFace * 3; ++idof )
        {
          localIndex const localRow = LvArray::integerConversion< localIndex >( rowDOF[idof] - rankOffset );

          if( localRow >= 0 && localRow < localMatrix.numRows() )
          {
            localMatrix.addToRow< parallelHostAtomic >( localRow,
                                                        colDOF,
                                                        &dRdP[idof],
                                                        1 );
            RAJA::atomicAdd( parallelHostAtomic{}, &localRhs[localRow], nodeRHS[idof] );
          }
        }
      }
    } );
  } );
}

void SinglePhasePoromechanicsConformingFractures::
  assembleFluidMassResidualDerivativeWrtDisplacement( MeshLevel const & mesh,
                                                      arrayView1d< string const > const & regionNames,
                                                      DofManager const & dofManager,
                                                      CRSMatrixView< real64, globalIndex const > const & localMatrix,
                                                      arrayView1d< real64 > const & GEOSX_UNUSED_PARAM( localRhs ) )
{
  GEOSX_MARK_FUNCTION;

  FaceManager const & faceManager = mesh.getFaceManager();
  NodeManager const & nodeManager = mesh.getNodeManager();
  ElementRegionManager const & elemManager = mesh.getElemManager();

  arrayView2d< real64 const > const & faceNormal = faceManager.faceNormal();
  ArrayOfArraysView< localIndex const > const & faceToNodeMap = faceManager.nodeList().toViewConst();

  CRSMatrixView< real64 const, localIndex const > const &
  dFluxResidual_dAperture = getDerivativeFluxResidual_dAperture().toViewConst();

  string const & dispDofKey = dofManager.getKey( solidMechanics::totalDisplacement::key() );
  string const & presDofKey = dofManager.getKey( m_pressureKey );

  arrayView1d< globalIndex const > const &
  dispDofNumber = nodeManager.getReference< globalIndex_array >( dispDofKey );
  globalIndex const rankOffset = dofManager.rankOffset();

  // Get the coordinates for all nodes
  arrayView2d< real64 const, nodes::REFERENCE_POSITION_USD > const & nodePosition = nodeManager.referencePosition();

  elemManager.forElementSubRegions< FaceElementSubRegion >( regionNames,
                                                            [&]( localIndex const,
                                                                 FaceElementSubRegion const & subRegion )
  {
    string const & fluidName = subRegion.getReference< string >( FlowSolverBase::viewKeyStruct::fluidNamesString() );

    SingleFluidBase const & fluid = getConstitutiveModel< SingleFluidBase >( subRegion, fluidName );
    arrayView2d< real64 const > const & density = fluid.density();

    arrayView1d< globalIndex const > const & presDofNumber = subRegion.getReference< array1d< globalIndex > >( presDofKey );

    arrayView2d< localIndex const > const & elemsToFaces = subRegion.faceList();
    arrayView1d< real64 const > const & area = subRegion.getElementArea().toViewConst();

    arrayView1d< integer const > const & fractureState = subRegion.getField< fields::contact::fractureState >();

    forAll< serialPolicy >( subRegion.size(), [&]( localIndex const kfe )
    {
      localIndex const numNodesPerFace = faceToNodeMap.sizeOfArray( elemsToFaces[kfe][0] );
      globalIndex nodeDOF[24];
      globalIndex elemDOF[1];
      elemDOF[0] = presDofNumber[kfe];

      real64 Nbar[3];
      Nbar[ 0 ] = faceNormal[elemsToFaces[kfe][0]][0] - faceNormal[elemsToFaces[kfe][1]][0];
      Nbar[ 1 ] = faceNormal[elemsToFaces[kfe][0]][1] - faceNormal[elemsToFaces[kfe][1]][1];
      Nbar[ 2 ] = faceNormal[elemsToFaces[kfe][0]][2] - faceNormal[elemsToFaces[kfe][1]][2];
      LvArray::tensorOps::normalize< 3 >( Nbar );

      stackArray1d< real64, 2*3*4 > dRdU( 2*3*numNodesPerFace );

      bool const isFractureOpen = ( fractureState[kfe] == fields::contact::FractureState::Open );

      // Accumulation derivative
      if( isFractureOpen )
      {
        for( localIndex kf=0; kf<2; ++kf )
        {


          // Compute local area contribution for each node
          array1d< real64 > nodalArea;
          contactSolver()->computeFaceNodalArea( nodePosition, faceToNodeMap, elemsToFaces[kfe][kf], nodalArea );

          /// TODO: move to something like this plus a static method.
          // localIndex const numNodesPerFace = faceToNodeMap.sizeOfArray( elemsToFaces[kfe][kf] );
          // stackArray1d<real64, 4> nodalArea( numNodesPerFace );

          for( localIndex a=0; a<numNodesPerFace; ++a )
          {
            real64 const dAccumulationResidualdAperture = density[kfe][0] * nodalArea[a];
            for( localIndex i=0; i<3; ++i )
            {
              nodeDOF[ kf*3*numNodesPerFace + 3*a+i ] = dispDofNumber[faceToNodeMap( elemsToFaces[kfe][kf], a )]
                                                        + LvArray::integerConversion< globalIndex >( i );
              real64 const dAper_dU = -pow( -1, kf ) * Nbar[i];
              dRdU( kf*3*numNodesPerFace + 3*a+i ) = dAccumulationResidualdAperture * dAper_dU;
            }
          }
        }

        localIndex const localRow = LvArray::integerConversion< localIndex >( elemDOF[0] - rankOffset );

        if( localRow > 0 && localRow < localMatrix.numRows() )
        {

          localMatrix.addToRowBinarySearchUnsorted< serialAtomic >( localRow,
                                                                    nodeDOF,
                                                                    dRdU.data(),
                                                                    2 * 3 * numNodesPerFace );
        }
      }

      // flux derivative
      bool skipAssembly = true;
      localIndex const numColumns = dFluxResidual_dAperture.numNonZeros( kfe );
      arraySlice1d< localIndex const > const & columns = dFluxResidual_dAperture.getColumns( kfe );
      arraySlice1d< real64 const > const & values = dFluxResidual_dAperture.getEntries( kfe );

      skipAssembly &= !isFractureOpen;

      for( localIndex kfe1=0; kfe1<numColumns; ++kfe1 )
      {
        real64 const dR_dAper = values[kfe1];
        localIndex const kfe2 = columns[kfe1];

        bool const isOpen = ( fractureState[kfe2] == fields::contact::FractureState::Open );
        skipAssembly &= !isOpen;

        for( localIndex kf=0; kf<2; ++kf )
        {
          // Compute local area contribution for each node
          array1d< real64 > nodalArea;
          contactSolver()->computeFaceNodalArea( nodePosition, faceToNodeMap, elemsToFaces[kfe2][kf], nodalArea );

          for( localIndex a=0; a<numNodesPerFace; ++a )
          {
            for( localIndex i=0; i<3; ++i )
            {
              nodeDOF[ kf*3*numNodesPerFace + 3*a+i ] = dispDofNumber[faceToNodeMap( elemsToFaces[kfe2][kf], a )]
                                                        + LvArray::integerConversion< globalIndex >( i );
              real64 const dAper_dU = -pow( -1, kf ) * Nbar[i] * ( nodalArea[a] / area[kfe2] );
              dRdU( kf*3*numNodesPerFace + 3*a+i ) = dR_dAper * dAper_dU;
            }
          }
        }

        if( !skipAssembly )
        {
          localIndex const localRow = LvArray::integerConversion< localIndex >( elemDOF[0] - rankOffset );

          if( localRow > 0 && localRow < localMatrix.numRows() )
          {
            localMatrix.addToRowBinarySearchUnsorted< serialAtomic >( localRow,
                                                                      nodeDOF,
                                                                      dRdU.data(),
                                                                      2 * 3 * numNodesPerFace );
          }
        }
      }
    } );
  } );
}

void SinglePhasePoromechanicsConformingFractures::updateState( DomainPartition & domain )
{

  Base::updateState( domain );

  updateHydraulicApertureAndFracturePermeability( domain );
}

void SinglePhasePoromechanicsConformingFractures::updateHydraulicApertureAndFracturePermeability( DomainPartition & domain )
{
  forDiscretizationOnMeshTargets( domain.getMeshBodies(), [&] ( string const &,
                                                                MeshLevel & mesh,
                                                                arrayView1d< string const > const & regionNames )
  {
    ElementRegionManager & elemManager = mesh.getElemManager();

    elemManager.forElementSubRegions< FaceElementSubRegion >( regionNames,
                                                              [&]( localIndex const,
                                                                   FaceElementSubRegion & subRegion )
    {
      arrayView2d< real64 const > const & dispJump           = subRegion.getField< contact::dispJump >();
      arrayView1d< real64 const > const & area               = subRegion.getElementArea().toViewConst();
      arrayView1d< real64 const > const & volume             = subRegion.getElementVolume();
      arrayView2d< real64 const > const & fractureTraction   = subRegion.getField< fields::contact::traction >();
      arrayView1d< real64 const > const & pressure           = subRegion.getField< fields::flow::pressure >();
      arrayView1d< real64 const > const oldHydraulicAperture = subRegion.template getField< fields::flow::aperture0 >();


      arrayView1d< real64 > const aperture            = subRegion.getElementAperture();
      arrayView1d< real64 > const & hydraulicAperture = subRegion.getField< flow::hydraulicAperture >();
      arrayView1d< real64 > const & deltaVolume       = subRegion.getField< flow::deltaVolume >();

      string const porousSolidName = subRegion.template getReference< string >( FlowSolverBase::viewKeyStruct::solidNamesString() );
      CoupledSolidBase & porousSolid = subRegion.template getConstitutiveModel< CoupledSolidBase >( porousSolidName );

      constitutive::ConstitutivePassThru< CompressibleSolidBase >::execute( porousSolid, [=, &subRegion] ( auto & castedPorousSolid )
      {

        typename TYPEOFREF( castedPorousSolid ) ::KernelWrapper porousMaterialWrapper = castedPorousSolid.createKernelUpdates();

        forAll< parallelDevicePolicy<> >( subRegion.size(), [=] GEOSX_HOST_DEVICE ( localIndex const kfe )
        {

          real64 constexpr minimumHydraulicAperture = 1.e-4;    //hardcoded for now

          aperture[kfe] = dispJump[kfe][0];

          hydraulicAperture[kfe] = minimumHydraulicAperture + aperture[kfe];

          deltaVolume[kfe] = hydraulicAperture[kfe] * area[kfe] - volume[kfe];

          real64 const jump[3] = LVARRAY_TENSOROPS_INIT_LOCAL_3 ( dispJump[kfe] );
          real64 const traction[3] = LVARRAY_TENSOROPS_INIT_LOCAL_3 ( fractureTraction[kfe] );

          porousMaterialWrapper.updateStateFromPressureApertureJumpAndTraction( kfe, 0, pressure[kfe],
                                                                                oldHydraulicAperture[kfe], hydraulicAperture[kfe],
                                                                                jump, traction );
        } );
      } );
    } );
  } );
}

<<<<<<< HEAD
=======

>>>>>>> 8131085d
void SinglePhasePoromechanicsConformingFractures::outputConfigurationStatistics( DomainPartition const & domain ) const
{
  contactSolver()->outputConfigurationStatistics( domain );
}

REGISTER_CATALOG_ENTRY( SolverBase, SinglePhasePoromechanicsConformingFractures, string const &, Group * const )

} /* namespace geosx */<|MERGE_RESOLUTION|>--- conflicted
+++ resolved
@@ -770,10 +770,6 @@
   } );
 }
 
-<<<<<<< HEAD
-=======
-
->>>>>>> 8131085d
 void SinglePhasePoromechanicsConformingFractures::outputConfigurationStatistics( DomainPartition const & domain ) const
 {
   contactSolver()->outputConfigurationStatistics( domain );
