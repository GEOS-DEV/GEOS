/*
 * ------------------------------------------------------------------------------------------------------------
 * SPDX-License-Identifier: LGPL-2.1-only
 *
 * Copyright (c) 2018-2020 Lawrence Livermore National Security LLC
 * Copyright (c) 2018-2020 The Board of Trustees of the Leland Stanford Junior University
 * Copyright (c) 2018-2020 TotalEnergies
 * Copyright (c) 2019-     GEOSX Contributors
 * All rights reserved
 *
 * See top level LICENSE, COPYRIGHT, CONTRIBUTORS, NOTICE, and ACKNOWLEDGEMENTS files for details.
 * ------------------------------------------------------------------------------------------------------------
 */

/**
 * @file HydrofractureSolverKernels.hpp
 *
 */

#ifndef GEOS_PHYSICSSOLVERS_MULTIPHYSICS_HYDROFRACTURESOLVERKERNELS_HPP_
#define GEOS_PHYSICSSOLVERS_MULTIPHYSICS_HYDROFRACTURESOLVERKERNELS_HPP_

#include "HydrofractureSolverKernels.hpp"

namespace geos
{

namespace hydrofractureSolverKernels
{

struct DeformationUpdateKernel
{

  template< typename POLICY, typename CONTACT_WRAPPER >
  static std::tuple< double, double, double, double, double, double >
  launch( localIndex const size,
          CONTACT_WRAPPER const & contactWrapper,
          arrayView2d< real64 const, nodes::TOTAL_DISPLACEMENT_USD > const & u,
          arrayView2d< real64 const > const & faceNormal,
          ArrayOfArraysView< localIndex const > const & faceToNodeMap,
          ArrayOfArraysView< localIndex const > const & elemsToFaces,
          arrayView1d< real64 const > const & area,
          arrayView1d< real64 const > const & volume,
          arrayView1d< real64 > const & deltaVolume,
          arrayView1d< real64 > const & aperture,
          arrayView1d< real64 > const & hydraulicAperture
#ifdef GEOSX_USE_SEPARATION_COEFFICIENT
          ,
          arrayView1d< real64 const > const & apertureAtFailure,
          arrayView1d< real64 > const & separationCoeff,
          arrayView1d< real64 > const & dSeparationCoeff_dAper,
          arrayView1d< real64 const > const & separationCoeff0
#endif
          )
  {

    RAJA::ReduceMax< ReducePolicy< POLICY >, real64 > maxApertureChange( 0.0 );
    RAJA::ReduceMax< ReducePolicy< POLICY >, real64 > maxHydraulicApertureChange( 0.0 );
    RAJA::ReduceMin< ReducePolicy< POLICY >, real64 > minAperture( 1e10 );
    RAJA::ReduceMax< ReducePolicy< POLICY >, real64 > maxAperture( -1e10 );
    RAJA::ReduceMin< ReducePolicy< POLICY >, real64 > minHydraulicAperture( 1e10 );
    RAJA::ReduceMax< ReducePolicy< POLICY >, real64 > maxHydraulicAperture( -1e10 );

    forAll< POLICY >( size,
                      [=] GEOS_HOST_DEVICE ( localIndex const kfe ) mutable
    {
      if( elemsToFaces.sizeOfArray( kfe ) != 2 )
      { return; }

      localIndex const kf0 = elemsToFaces[kfe][0];
      localIndex const kf1 = elemsToFaces[kfe][1];
      localIndex const numNodesPerFace = faceToNodeMap.sizeOfArray( kf0 );
      real64 temp[ 3 ] = { 0 };
      for( localIndex a=0; a<numNodesPerFace; ++a )
      {
        LvArray::tensorOps::add< 3 >( temp, u[ faceToNodeMap( kf0, a ) ] );
        LvArray::tensorOps::subtract< 3 >( temp, u[ faceToNodeMap( kf1, a ) ] );
      }

      // TODO this needs a proper contact based strategy for aperture
      real64 const newAperture = -LvArray::tensorOps::AiBi< 3 >( temp, faceNormal[kf0] ) / numNodesPerFace;
      maxApertureChange.max( std::fabs( newAperture - aperture[kfe] ));
      aperture[kfe] = newAperture;
      minAperture.min( aperture[kfe] );
      maxAperture.max( aperture[kfe] );

      real64 dHydraulicAperture_dAperture = 0;
      real64 const newHydraulicAperture = contactWrapper.computeHydraulicAperture( aperture[kfe], dHydraulicAperture_dAperture );
      maxHydraulicApertureChange.max( std::fabs( newHydraulicAperture - hydraulicAperture[kfe] ));
      hydraulicAperture[kfe] = newHydraulicAperture;
      minHydraulicAperture.min( hydraulicAperture[kfe] );
      maxHydraulicAperture.max( hydraulicAperture[kfe] );

#ifdef GEOSX_USE_SEPARATION_COEFFICIENT
      real64 const s = aperture[kfe] / apertureAtFailure[kfe];
      if( separationCoeff0[kfe]<1.0 && s>separationCoeff0[kfe] )
      {
        if( s >= 1.0 )
        {
          separationCoeff[kfe] = 1.0;
          dSeparationCoeff_dAper[kfe] = 0.0;
        }
        else
        {
          separationCoeff[kfe] = s;
          dSeparationCoeff_dAper[kfe] = 1.0/apertureAtFailure[kfe];
        }
      }
#endif
      deltaVolume[kfe] = hydraulicAperture[kfe] * area[kfe] - volume[kfe];
    } );

    return std::make_tuple( maxApertureChange.get(), maxHydraulicApertureChange.get(), minAperture.get(), maxAperture.get(), minHydraulicAperture.get(), maxHydraulicAperture.get() );
  }
};

struct FluidMassResidualDerivativeAssemblyKernel
{
  template< typename CONTACT_WRAPPER >
  GEOS_HOST_DEVICE
  inline
  static void
  computeAccumulationDerivative( CONTACT_WRAPPER const & contactWrapper,
                                 localIndex const numNodesPerFace,
                                 arraySlice1d< localIndex const > const elemsToFaces,
                                 ArrayOfArraysView< localIndex const > const faceToNodeMap,
                                 arrayView1d< globalIndex const > const dispDofNumber,
                                 real64 const (&Nbar)[ 3 ],
                                 real64 const & area,
                                 real64 const & aperture,
                                 real64 const & dens,
                                 globalIndex (& nodeDOF)[8 * 3],
                                 arraySlice1d< real64 > const dRdU )
  {  
    real64 dHydraulicAperture_dNormalJump = 0;
    real64 const hydraulicAperture = contactWrapper.computeHydraulicAperture( aperture, dHydraulicAperture_dNormalJump );
    GEOS_UNUSED_VAR( hydraulicAperture );

    constexpr integer kfSign[2] = { -1, 1 };
    for( localIndex kf = 0; kf < 2; ++kf )
    {
      for( localIndex a = 0; a < numNodesPerFace; ++a )
      {
        for( int i = 0; i < 3; ++i )
        {
          nodeDOF[kf * 3 * numNodesPerFace + 3 * a + i] = dispDofNumber[faceToNodeMap( elemsToFaces[kf], a )] + i;
          
          real64 const dNormalJump_dDisplacement = kfSign[kf] * Nbar[i] / numNodesPerFace;
          real64 const dHydraulicAperture_dDisplacement = dHydraulicAperture_dNormalJump * dNormalJump_dDisplacement;
          real64 const dVolume_dDisplacement = area * dHydraulicAperture_dDisplacement;

          dRdU( kf * 3 * numNodesPerFace + 3 * a + i ) = dens * dVolume_dDisplacement;
        }
      }
    }
  }

  GEOS_HOST_DEVICE
  inline
  static void
  computeFluxDerivative( localIndex const kfe2,
                         localIndex const numNodesPerFace,
                         arraySlice1d< localIndex const > const & columns,
                         arraySlice1d< real64 const > const & values,
                         ArrayOfArraysView< localIndex const > const elemsToFaces,
                         ArrayOfArraysView< localIndex const > const faceToNodeMap,
                         arrayView1d< globalIndex const > const dispDofNumber,
                         real64 const (&Nbar)[ 3 ],
                         globalIndex (& nodeDOF)[8 * 3],
                         arraySlice1d< real64 > const dRdU )
  {
    constexpr integer kfSign[2] = { -1, 1 };

    real64 const dR_dNormalJump = values[kfe2];
    localIndex const ei2 = columns[kfe2];

    for( localIndex kf = 0; kf < 2; ++kf )
    {
      for( localIndex a = 0; a < numNodesPerFace; ++a )
      {
        for( localIndex i = 0; i < 3; ++i )
        {
          nodeDOF[kf * 3 * numNodesPerFace + 3 * a + i] = dispDofNumber[faceToNodeMap( elemsToFaces[ei2][kf], a )] + i;
<<<<<<< HEAD
          real64 const dNormalJump_dDisplacement = kfSign[kf] * Nbar[i] / numNodesPerFace;
=======
          real64 const dGap_dU = kfSign[kf] * Nbar[i] / numNodesPerFace;

          real64 dHydraulicAperture_dAperture = 0.0;
          real64 const hydraulicAperture = contactWrapper.computeHydraulicAperture( aperture[ei2],
                                                                                    dHydraulicAperture_dAperture );
          GEOS_UNUSED_VAR( hydraulicAperture );
          real64 const dAper_dU = dHydraulicAperture_dAperture * dGap_dU;
>>>>>>> 2ada27d2

          dRdU( kf * 3 * numNodesPerFace + 3 * a + i ) = dR_dNormalJump * dNormalJump_dDisplacement;
        }
      }
    }
  }

  template< typename POLICY, typename CONTACT_WRAPPER >
  static void
  launch( localIndex const size,
          globalIndex const rankOffset,
          CONTACT_WRAPPER const & contactWrapper,
          ArrayOfArraysView< localIndex const > const elemsToFaces,
          ArrayOfArraysView< localIndex const > const faceToNodeMap,
          arrayView2d< real64 const > const faceNormal,
          arrayView1d< real64 const > const area,
          arrayView1d< real64 const > const aperture,
          arrayView1d< globalIndex const > const presDofNumber,
          arrayView1d< globalIndex const > const dispDofNumber,
          arrayView2d< real64 const > const dens,
          CRSMatrixView< real64 const, localIndex const > const dFluxResidual_dNormalJump,
          CRSMatrixView< real64, globalIndex const > const & localMatrix )
  {
    forAll< POLICY >( size, [=] GEOS_HOST_DEVICE ( localIndex ei )
    {
      localIndex const numNodesPerFace = faceToNodeMap.sizeOfArray( elemsToFaces[ei][0] );

      real64 Nbar[3] = LVARRAY_TENSOROPS_INIT_LOCAL_3( faceNormal[elemsToFaces[ei][0]] );
      LvArray::tensorOps::subtract< 3 >( Nbar, faceNormal[elemsToFaces[ei][1]] );
      LvArray::tensorOps::normalize< 3 >( Nbar );

      globalIndex const rowNumber = presDofNumber[ei] - rankOffset;
      globalIndex nodeDOF[8 * 3];
      stackArray1d< real64, 24 > dRdU( 2 * numNodesPerFace * 3 );
//
      computeAccumulationDerivative( contactWrapper,
                                     numNodesPerFace,
                                     elemsToFaces[ei],
                                     faceToNodeMap,
                                     dispDofNumber,
                                     Nbar,
                                     area[ei],
                                     aperture[ei],
                                     dens[ei][0],
                                     nodeDOF,
                                     dRdU );

      if( rowNumber >= 0  && rowNumber < localMatrix.numRows() )
      {
        localMatrix.addToRowBinarySearchUnsorted< parallelDeviceAtomic >( rowNumber,
                                                                          nodeDOF,
                                                                          dRdU.data(),
                                                                          2 * numNodesPerFace * 3 );
      }
//
      localIndex const numColumns = dFluxResidual_dNormalJump.numNonZeros( ei );
      arraySlice1d< localIndex const > const & columns = dFluxResidual_dNormalJump.getColumns( ei );
      arraySlice1d< real64 const > const & values = dFluxResidual_dNormalJump.getEntries( ei );

      for( localIndex kfe2 = 0; kfe2 < numColumns; ++kfe2 )
      {
        computeFluxDerivative( kfe2,
                               numNodesPerFace,
                               columns,
                               values,
                               elemsToFaces,
                               faceToNodeMap,
                               dispDofNumber,
                               Nbar,
                               nodeDOF,
                               dRdU );

        if( rowNumber >= 0 && rowNumber < localMatrix.numRows() )
        {
          localMatrix.addToRowBinarySearchUnsorted< parallelDeviceAtomic >( rowNumber,
                                                                            nodeDOF,
                                                                            dRdU.data(),
                                                                            2 * numNodesPerFace * 3 );
        }
      }
    } );
  }
};

} /* namespace hydrofractureSolverKernels */

} /* namespace geos */

#endif // GEOS_PHYSICSSOLVERS_MULTIPHYSICS_HYDROFRACTURESOLVERKERNELS_HPP_<|MERGE_RESOLUTION|>--- conflicted
+++ resolved
@@ -181,17 +181,8 @@
         for( localIndex i = 0; i < 3; ++i )
         {
           nodeDOF[kf * 3 * numNodesPerFace + 3 * a + i] = dispDofNumber[faceToNodeMap( elemsToFaces[ei2][kf], a )] + i;
-<<<<<<< HEAD
+
           real64 const dNormalJump_dDisplacement = kfSign[kf] * Nbar[i] / numNodesPerFace;
-=======
-          real64 const dGap_dU = kfSign[kf] * Nbar[i] / numNodesPerFace;
-
-          real64 dHydraulicAperture_dAperture = 0.0;
-          real64 const hydraulicAperture = contactWrapper.computeHydraulicAperture( aperture[ei2],
-                                                                                    dHydraulicAperture_dAperture );
-          GEOS_UNUSED_VAR( hydraulicAperture );
-          real64 const dAper_dU = dHydraulicAperture_dAperture * dGap_dU;
->>>>>>> 2ada27d2
 
           dRdU( kf * 3 * numNodesPerFace + 3 * a + i ) = dR_dNormalJump * dNormalJump_dDisplacement;
         }
