--- conflicted
+++ resolved
@@ -26,13 +26,8 @@
 namespace geos
 {
 
-<<<<<<< HEAD
-template< typename FLOW_SOLVER >
-class MultiphasePoromechanics : public PoromechanicsSolver< FLOW_SOLVER >
-=======
 template< typename FLOW_SOLVER = CompositionalMultiphaseBase, typename MECHANICS_SOLVER = SolidMechanicsLagrangianFEM >
 class MultiphasePoromechanics : public PoromechanicsSolver< FLOW_SOLVER, MECHANICS_SOLVER >
->>>>>>> 53314c5e
 {
 public:
 
