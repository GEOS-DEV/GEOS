--- conflicted
+++ resolved
@@ -70,16 +70,6 @@
    */
   static string catalogName()
   {
-<<<<<<< HEAD
-    return "MultiphasePoromechanics";
-  }
-  template< typename _FLOW_SOLVER=FLOW_SOLVER >
-  static
-  typename std::enable_if< std::is_same< _FLOW_SOLVER, CompositionalMultiphaseReservoirAndWells<> >::value, string >::type
-  catalogName()
-  {
-    return CompositionalMultiphaseReservoirAndWells<>::catalogName() + "Poromechanics";
-=======
     if constexpr ( std::is_same_v< FLOW_SOLVER, CompositionalMultiphaseBase > )   // special case
     {
       return "MultiphasePoromechanics";
@@ -88,7 +78,6 @@
     {
       return FLOW_SOLVER::catalogName() + "Poromechanics";
     }
->>>>>>> 073cd394
   }
 
   /**
