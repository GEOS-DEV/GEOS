/*
 * ------------------------------------------------------------------------------------------------------------
 * SPDX-License-Identifier: LGPL-2.1-only
 *
 * Copyright (c) 2018-2020 Lawrence Livermore National Security LLC
 * Copyright (c) 2018-2020 The Board of Trustees of the Leland Stanford Junior University
 * Copyright (c) 2018-2020 TotalEnergies
 * Copyright (c) 2019-     GEOSX Contributors
 * All rights reserved
 *
 * See top level LICENSE, COPYRIGHT, CONTRIBUTORS, NOTICE, and ACKNOWLEDGEMENTS files for details.
 * ------------------------------------------------------------------------------------------------------------
 */

/**
 * @file MultiphasePoromechanics.hpp
 */

#ifndef GEOS_PHYSICSSOLVERS_MULTIPHYSICS_MULTIPHASEPOROMECHANICS_HPP_
#define GEOS_PHYSICSSOLVERS_MULTIPHYSICS_MULTIPHASEPOROMECHANICS_HPP_

#include "physicsSolvers/multiphysics/PoromechanicsSolver.hpp"
#include "physicsSolvers/fluidFlow/CompositionalMultiphaseBase.hpp"
#include "physicsSolvers/multiphysics/CompositionalMultiphaseReservoirAndWells.hpp"

namespace geos
{

template< typename FLOW_SOLVER = CompositionalMultiphaseBase, typename MECHANICS_SOLVER = SolidMechanicsLagrangianFEM >
class MultiphasePoromechanics : public PoromechanicsSolver< FLOW_SOLVER, MECHANICS_SOLVER >
{
public:

  using Base = PoromechanicsSolver< FLOW_SOLVER, MECHANICS_SOLVER >;
  using Base::m_solvers;
  using Base::m_dofManager;
  using Base::m_localMatrix;
  using Base::m_rhs;
  using Base::m_solution;
  using Base::m_stabilizationType;
  using Base::m_stabilizationRegionNames;
  using Base::m_stabilizationMultiplier;

  /**
   * @brief main constructor for MultiphasePoromechanics Objects
   * @param name the name of this instantiation of MultiphasePoromechanics in the repository
   * @param parent the parent group of this instantiation of MultiphasePoromechanics
   */
  MultiphasePoromechanics( const string & name,
                           dataRepository::Group * const parent );

  /// Destructor for the class
  ~MultiphasePoromechanics() override {};

  /**
   * @brief name of the node manager in the object catalog
   * @return string that contains the catalog name to generate a new MultiphasePoromechanics object through the object catalog.
   */
  static string catalogName()
  {
    if constexpr ( std::is_same_v< FLOW_SOLVER, CompositionalMultiphaseBase > )   // special case
    {
      return "MultiphasePoromechanics";
    }
    else   // default
    {
      return FLOW_SOLVER::catalogName() + "Poromechanics";
    }
  }

  /**
   * @copydoc SolverBase::getCatalogName()
   */
  string const getCatalogName() const override { return catalogName(); }

  /**
   * @defgroup Solver Interface Functions
   *
   * These functions provide the primary interface that is required for derived classes
   */
  /**@{*/

  virtual void postInputInitialization() override;
<<<<<<< HEAD

  virtual void registerDataOnMesh( dataRepository::Group & meshBodies ) override;
=======
>>>>>>> 9a144b87

  virtual void setupCoupling( DomainPartition const & domain,
                              DofManager & dofManager ) const override;

  virtual void assembleSystem( real64 const time,
                               real64 const dt,
                               DomainPartition & domain,
                               DofManager const & dofManager,
                               CRSMatrixView< real64, globalIndex const > const & localMatrix,
                               arrayView1d< real64 > const & localRhs ) override;

  void assembleElementBasedTerms( real64 const time,
                                  real64 const dt,
                                  DomainPartition & domain,
                                  DofManager const & dofManager,
                                  CRSMatrixView< real64, globalIndex const > const & localMatrix,
                                  arrayView1d< real64 > const & localRhs );

  virtual void updateState( DomainPartition & domain ) override;

  /**@}*/

protected:

  virtual void initializePostInitialConditionsPreSubGroups() override;



private:

  /**
   * @brief Helper function to recompute the bulk density
   * @param[in] subRegion the element subRegion
   */
  virtual void updateBulkDensity( ElementSubRegionBase & subRegion ) override;

  template< typename CONSTITUTIVE_BASE,
            typename KERNEL_WRAPPER,
            typename ... PARAMS >
  real64 assemblyLaunch( MeshLevel & mesh,
                         DofManager const & dofManager,
                         arrayView1d< string const > const & regionNames,
                         string const & materialNamesString,
                         CRSMatrixView< real64, globalIndex const > const & localMatrix,
                         arrayView1d< real64 > const & localRhs,
                         real64 const dt,
                         PARAMS && ... params );


};

template< typename FLOW_SOLVER, typename MECHANICS_SOLVER >
template< typename CONSTITUTIVE_BASE,
          typename KERNEL_WRAPPER,
          typename ... PARAMS >
real64 MultiphasePoromechanics< FLOW_SOLVER, MECHANICS_SOLVER >::assemblyLaunch( MeshLevel & mesh,
                                                                                 DofManager const & dofManager,
                                                                                 arrayView1d< string const > const & regionNames,
                                                                                 string const & materialNamesString,
                                                                                 CRSMatrixView< real64, globalIndex const > const & localMatrix,
                                                                                 arrayView1d< real64 > const & localRhs,
                                                                                 real64 const dt,
                                                                                 PARAMS && ... params )
{
  GEOS_MARK_FUNCTION;

  NodeManager const & nodeManager = mesh.getNodeManager();

  string const dofKey = dofManager.getKey( fields::solidMechanics::totalDisplacement::key() );
  arrayView1d< globalIndex const > const & dofNumber = nodeManager.getReference< globalIndex_array >( dofKey );

  real64 const gravityVectorData[3] = LVARRAY_TENSOROPS_INIT_LOCAL_3( SolverBase::gravityVector() );

  KERNEL_WRAPPER kernelWrapper( dofNumber,
                                dofManager.rankOffset(),
                                localMatrix,
                                localRhs,
                                dt,
                                gravityVectorData,
                                std::forward< PARAMS >( params )... );

  return finiteElement::
           regionBasedKernelApplication< parallelDevicePolicy< >,
                                         CONSTITUTIVE_BASE,
                                         CellElementSubRegion >( mesh,
                                                                 regionNames,
                                                                 this->solidMechanicsSolver()->getDiscretizationName(),
                                                                 materialNamesString,
                                                                 kernelWrapper );
}


} /* namespace geos */

#endif /* GEOS_PHYSICSSOLVERS_MULTIPHYSICS_MULTIPHASEPOROMECHANICS_HPP_ */<|MERGE_RESOLUTION|>--- conflicted
+++ resolved
@@ -81,11 +81,6 @@
   /**@{*/
 
   virtual void postInputInitialization() override;
-<<<<<<< HEAD
-
-  virtual void registerDataOnMesh( dataRepository::Group & meshBodies ) override;
-=======
->>>>>>> 9a144b87
 
   virtual void setupCoupling( DomainPartition const & domain,
                               DofManager & dofManager ) const override;
