--- conflicted
+++ resolved
@@ -14,70 +14,20 @@
 
 /**
  * @file SinglePhasePoromechanicsSolver.hpp
-<<<<<<< HEAD
- *
-=======
->>>>>>> develop
  */
 
 #ifndef GEOSX_PHYSICSSOLVERS_MULTIPHYSICS_SINGLEPHASEPOROMECHANICSSOLVER_HPP_
-#define GEOSX_PHYSICSSOLVERS_MULTIPHYSICS_SINGLEPHASEPOROMECHANICSSOLVER_HPP_
-<<<<<<< HEAD
-/**
-<<<<<<< HEAD
-#include "codingUtilities/EnumStrings.hpp"
-#include "common/DataLayouts.hpp"
-#include "common/GEOS_RAJA_Interface.hpp"
-#include "constitutive/ConstitutiveManager.hpp"
-#include "constitutive/fluid/SingleFluidBase.hpp"
-#include "constitutive/solid/PorousSolid.hpp"
-#include "discretizationMethods/NumericalMethodsManager.hpp"
-#include "finiteElement/FiniteElementDispatch.hpp"
-#include "finiteElement/Kinematics.h"
-#include "linearAlgebra/solvers/BlockPreconditioner.hpp"
-#include "linearAlgebra/solvers/SeparateComponentPreconditioner.hpp"
-#include "mainInterface/ProblemManager.hpp"
-#include "mesh/DomainPartition.hpp"
-#include "mesh/MeshForLoopInterface.hpp"
-#include "mesh/utilities/ComputationalGeometry.hpp"
-#include "physicsSolvers/fluidFlow/SinglePhaseBase.hpp"
-#include "physicsSolvers/solidMechanics/SolidMechanicsLagrangianFEM.hpp"
-#include "physicsSolvers/SolverBase.hpp"
-=======
-*/
-#include "physicsSolvers/multiphysics/CoupledSolver.hpp"
-//>>>>>>> develop
-
-namespace geosx
-{
-/**
-<<<<<<< HEAD
-class SolidMechanicsLagrangianFEM;
-=======
->>>>>>> develop
-*/
-class SinglePhaseBase;
-class SolidMechanicsLagrangianFEM;
-=======
-
 #include "physicsSolvers/fluidFlow/SinglePhaseBase.hpp"
 #include "physicsSolvers/multiphysics/CoupledSolver.hpp"
 #include "physicsSolvers/solidMechanics/SolidMechanicsLagrangianFEM.hpp"
 
 namespace geosx
 {
->>>>>>> 863c7c70
 
 class SinglePhasePoromechanicsSolver : public CoupledSolver< SolidMechanicsLagrangianFEM,
                                                              SinglePhaseBase >
 {
 public:
-/**
-<<<<<<< HEAD
-  SinglePhasePoromechanicsSolver( string const & name,
-=======
-*/
-
   using Base = CoupledSolver< SolidMechanicsLagrangianFEM, SinglePhaseBase >;
   using Base::m_solvers;
   using Base::m_dofManager;
@@ -100,7 +50,6 @@
    * @param parent the parent group of this instantiation of SinglePhasePoromechanicsSolver
    */
   SinglePhasePoromechanicsSolver( const string & name,
-//>>>>>>> develop
                                   Group * const parent );
 
   /// Destructor for the class
@@ -173,23 +122,8 @@
   };
 
   virtual void initializePostInitialConditionsPreSubGroups() override;
-/**
-<<<<<<< HEAD
-  string m_solidSolverName;
 
-  string m_flowSolverName;
-
-  array1d< string > m_porousMaterialNames;
-
-  // pointer to the flow sub-solver
-  SinglePhaseBase * m_flowSolver;
-
-  // pointer to the solid mechanics sub-solver
-  SolidMechanicsLagrangianFEM * m_solidSolver;
-=======
-*/
   virtual void initializePreSubGroups() override;
-//>>>>>>> develop
 
 private:
 
