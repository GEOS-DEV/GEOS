--- conflicted
+++ resolved
@@ -143,10 +143,6 @@
 
   void createPreconditioner();
 
-<<<<<<< HEAD
-  /// Flag to indicate that the solver is going to perform stress initialization
-  integer m_performStressInitialization;
-=======
   template< typename CONSTITUTIVE_BASE,
             typename KERNEL_WRAPPER,
             typename ... PARAMS >
@@ -157,7 +153,9 @@
                          CRSMatrixView< real64, globalIndex const > const & localMatrix,
                          arrayView1d< real64 > const & localRhs,
                          PARAMS && ... params );
->>>>>>> 95b087d0
+
+  /// Flag to indicate that the solver is going to perform stress initialization
+  integer m_performStressInitialization;
 
 };
 
