/*
 * ------------------------------------------------------------------------------------------------------------
 * SPDX-License-Identifier: LGPL-2.1-only
 *
 * Copyright (c) 2018-2020 Lawrence Livermore National Security LLC
 * Copyright (c) 2018-2020 The Board of Trustees of the Leland Stanford Junior University
 * Copyright (c) 2018-2020 TotalEnergies
 * Copyright (c) 2019-     GEOSX Contributors
 * All rights reserved
 *
 * See top level LICENSE, COPYRIGHT, CONTRIBUTORS, NOTICE, and ACKNOWLEDGEMENTS files for details.
 * ------------------------------------------------------------------------------------------------------------
 */

/**
 * @file SinglePhasePoromechanicsSolver.hpp
 */

#ifndef GEOSX_PHYSICSSOLVERS_MULTIPHYSICS_SINGLEPHASEPOROMECHANICSSOLVER_HPP_
#define GEOSX_PHYSICSSOLVERS_MULTIPHYSICS_SINGLEPHASEPOROMECHANICSSOLVER_HPP_

#include "physicsSolvers/fluidFlow/SinglePhaseBase.hpp"
#include "physicsSolvers/multiphysics/CoupledSolver.hpp"
#include "physicsSolvers/solidMechanics/SolidMechanicsLagrangianFEM.hpp"

namespace geosx
{

class SinglePhasePoromechanicsSolver : public CoupledSolver< SolidMechanicsLagrangianFEM,
                                                             SinglePhaseBase >
{
public:

  using Base = CoupledSolver< SolidMechanicsLagrangianFEM, SinglePhaseBase >;
  using Base::m_solvers;
  using Base::m_dofManager;
  using Base::m_localMatrix;
  using Base::m_rhs;
  using Base::m_solution;

  enum class SolverType : integer
  {
    SolidMechanics = 0,
    Flow = 1
  };

  /// String used to form the solverName used to register solvers in CoupledSolver
  static string coupledSolverAttributePrefix() { return "poromechanics"; }

  /**
   * @brief main constructor for SinglePhasePoromechanicsSolver objects
   * @param name the name of this instantiation of SinglePhasePoromechanicsSolver in the repository
   * @param parent the parent group of this instantiation of SinglePhasePoromechanicsSolver
   */
  SinglePhasePoromechanicsSolver( const string & name,
                                  Group * const parent );

  /// Destructor for the class
  ~SinglePhasePoromechanicsSolver() override {}

  /**
   * @brief name of the node manager in the object catalog
   * @return string that contains the catalog name to generate a new SinglePhasePoromechanicsSolver object through the object catalog.
   */
  static string catalogName() { return "SinglePhasePoromechanics"; }

  /**
   * @brief accessor for the pointer to the solid mechanics solver
   * @return a pointer to the solid mechanics solver
   */
  SolidMechanicsLagrangianFEM * solidMechanicsSolver() const
  {
    return std::get< toUnderlying( SolverType::SolidMechanics ) >( m_solvers );
  }

  /**
   * @brief accessor for the pointer to the flow solver
   * @return a pointer to the flow solver
   */
  SinglePhaseBase * flowSolver() const
  {
    return std::get< toUnderlying( SolverType::Flow ) >( m_solvers );
  }

  /**
   * @defgroup Solver Interface Functions
   *
   * These functions provide the primary interface that is required for derived classes
   */
  /**@{*/

  virtual void registerDataOnMesh( Group & MeshBodies ) override;

  virtual void setupCoupling( DomainPartition const & domain,
                              DofManager & dofManager ) const override;

  virtual void setupSystem( DomainPartition & domain,
                            DofManager & dofManager,
                            CRSMatrix< real64, globalIndex > & localMatrix,
                            ParallelVector & rhs,
                            ParallelVector & solution,
                            bool const setSparsity = true ) override;

  virtual void assembleSystem( real64 const time,
                               real64 const dt,
                               DomainPartition & domain,
                               DofManager const & dofManager,
                               CRSMatrixView< real64, globalIndex const > const & localMatrix,
                               arrayView1d< real64 > const & localRhs ) override;

  virtual real64 solverStep( real64 const & time_n,
                             real64 const & dt,
                             int const cycleNumber,
                             DomainPartition & domain ) override;

  virtual void updateState( DomainPartition & domain ) override;

  /**@}*/

protected:

  struct viewKeyStruct : SolverBase::viewKeyStruct
  {
    constexpr static char const * porousMaterialNamesString() { return "porousMaterialNames"; }
    constexpr static char const * isThermalString() { return "isThermal"; }
  };

  virtual void initializePostInitialConditionsPreSubGroups() override;

  virtual void initializePreSubGroups() override;

private:

  void createPreconditioner();

<<<<<<< HEAD
  /// flag to determine whether or not this is a thermal simulation
  integer m_isThermal;
=======
  template< typename CONSTITUTIVE_BASE,
            typename KERNEL_WRAPPER,
            typename ... PARAMS >
  real64 assemblyLaunch( MeshLevel & mesh,
                         DofManager const & dofManager,
                         arrayView1d< string const > const & regionNames,
                         string const & materialNamesString,
                         CRSMatrixView< real64, globalIndex const > const & localMatrix,
                         arrayView1d< real64 > const & localRhs,
                         PARAMS && ... params );
>>>>>>> 88f97736

};

template< typename CONSTITUTIVE_BASE,
          typename KERNEL_WRAPPER,
          typename ... PARAMS >
real64 SinglePhasePoromechanicsSolver::assemblyLaunch( MeshLevel & mesh,
                                                       DofManager const & dofManager,
                                                       arrayView1d< string const > const & regionNames,
                                                       string const & materialNamesString,
                                                       CRSMatrixView< real64, globalIndex const > const & localMatrix,
                                                       arrayView1d< real64 > const & localRhs,
                                                       PARAMS && ... params )
{
  GEOSX_MARK_FUNCTION;

  NodeManager const & nodeManager = mesh.getNodeManager();

  string const dofKey = dofManager.getKey( fields::solidMechanics::totalDisplacement::key() );
  arrayView1d< globalIndex const > const & dofNumber = nodeManager.getReference< globalIndex_array >( dofKey );

  real64 const gravityVectorData[3] = LVARRAY_TENSOROPS_INIT_LOCAL_3( gravityVector() );

  KERNEL_WRAPPER kernelWrapper( dofNumber,
                                dofManager.rankOffset(),
                                localMatrix,
                                localRhs,
                                gravityVectorData,
                                std::forward< PARAMS >( params )... );

  return finiteElement::
           regionBasedKernelApplication< parallelDevicePolicy< 32 >,
                                         CONSTITUTIVE_BASE,
                                         CellElementSubRegion >( mesh,
                                                                 regionNames,
                                                                 solidMechanicsSolver()->getDiscretizationName(),
                                                                 materialNamesString,
                                                                 kernelWrapper );
}


} /* namespace geosx */

#endif /* GEOSX_PHYSICSSOLVERS_MULTIPHYSICS_SINGLEPHASEPOROMECHANICSSOLVER_HPP_ */<|MERGE_RESOLUTION|>--- conflicted
+++ resolved
@@ -133,10 +133,6 @@
 
   void createPreconditioner();
 
-<<<<<<< HEAD
-  /// flag to determine whether or not this is a thermal simulation
-  integer m_isThermal;
-=======
   template< typename CONSTITUTIVE_BASE,
             typename KERNEL_WRAPPER,
             typename ... PARAMS >
@@ -147,7 +143,9 @@
                          CRSMatrixView< real64, globalIndex const > const & localMatrix,
                          arrayView1d< real64 > const & localRhs,
                          PARAMS && ... params );
->>>>>>> 88f97736
+
+  /// flag to determine whether or not this is a thermal simulation
+  integer m_isThermal;
 
 };
 
