/*
 * ------------------------------------------------------------------------------------------------------------
 * SPDX-License-Identifier: LGPL-2.1-only
 *
 * Copyright (c) 2018-2019 Lawrence Livermore National Security LLC
 * Copyright (c) 2018-2019 The Board of Trustees of the Leland Stanford Junior University
 * Copyright (c) 2018-2019 Total, S.A
 * Copyright (c) 2019-     GEOSX Contributors
 * All right reserved
 *
 * See top level LICENSE, COPYRIGHT, CONTRIBUTORS, NOTICE, and ACKNOWLEDGEMENTS files for details.
 * ------------------------------------------------------------------------------------------------------------
 */

/**
 * @file LagrangianContactSolver.cpp
 *
 */

#include "LagrangianContactSolver.hpp"

#include "common/TimingMacros.hpp"
#include "constitutive/ConstitutiveManager.hpp"
#include "constitutive/contact/ContactRelationBase.hpp"
#include "constitutive/fluid/SingleFluidBase.hpp"
#include "finiteVolume/FiniteVolumeManager.hpp"
#include "finiteVolume/FluxApproximationBase.hpp"
#include "managers/DomainPartition.hpp"
#include "managers/NumericalMethodsManager.hpp"
#include "mesh/FaceElementRegion.hpp"
#include "mesh/MeshForLoopInterface.hpp"
#include "mpiCommunications/NeighborCommunicator.hpp"
#include "physicsSolvers/solidMechanics/SolidMechanicsLagrangianFEM.hpp"
#include "physicsSolvers/surfaceGeneration/SurfaceGenerator.hpp"
#include "rajaInterface/GEOS_RAJA_Interface.hpp"
#include "linearAlgebra/utilities/LAIHelperFunctions.hpp"
#include "math/interpolation/Interpolation.hpp"

namespace geosx
{

using namespace dataRepository;
using namespace constitutive;
using namespace interpolation;

LagrangianContactSolver::LagrangianContactSolver( const std::string & name,
                                                  Group * const parent ):
  SolverBase( name, parent ),
  m_solidSolverName(),
  m_solidSolver( nullptr ),
  m_stabilizationName(),
  m_contactRelationName(),
  m_activeSetMaxIter()
{
  registerWrapper( viewKeyStruct::solidSolverNameString, &m_solidSolverName )->
    setInputFlag( InputFlags::REQUIRED )->
    setDescription( "Name of the solid mechanics solver to use in the lagrangian contact solver" );

  registerWrapper( viewKeyStruct::stabilizationNameString, &m_stabilizationName )->
    setInputFlag( InputFlags::REQUIRED )->
    setDescription( "Name of the stabilization to use in the lagrangian contact solver" );

  registerWrapper( viewKeyStruct::contactRelationNameString, &m_contactRelationName )->
    setInputFlag( InputFlags::REQUIRED )->
    setDescription( "Name of the constitutive law used for fracture elements" );

  registerWrapper( viewKeyStruct::activeSetMaxIterString, &m_activeSetMaxIter )->
    setApplyDefaultValue( 10 )->
    setInputFlag( InputFlags::OPTIONAL )->
    setDescription( "Maximum number of iteration for the active set strategy in the lagrangian contact solver" );
}

void LagrangianContactSolver::RegisterDataOnMesh( dataRepository::Group * const MeshBodies )
{
  for( auto & mesh : MeshBodies->GetSubGroups() )
  {
    MeshLevel & meshLevel = *Group::group_cast< MeshBody * >( mesh.second )->getMeshLevel( 0 );

    ElementRegionManager * const elemManager = meshLevel.getElemManager();
    elemManager->forElementRegions< FaceElementRegion >( [&] ( FaceElementRegion & region )
    {
      region.forElementSubRegions< FaceElementSubRegion >( [&]( FaceElementSubRegion & subRegion )
      {
        subRegion.registerWrapper< array2d< real64 > >( viewKeyStruct::tractionString )->
          setApplyDefaultValue( 0.0 )->
          setPlotLevel( PlotLevel::LEVEL_0 )->
          setRegisteringObjects( this->getName())->
          setDescription( "An array that holds the tractions on the fracture." )->
          reference().resizeDimension< 1 >( 3 );

        subRegion.registerWrapper< array2d< real64 > >( viewKeyStruct::deltaTractionString )->
          setApplyDefaultValue( 0.0 )->
          setPlotLevel( PlotLevel::NOPLOT )->
          setRegisteringObjects( this->getName())->
          setDescription( "An array that holds the traction increments on the fracture." )->
          reference().resizeDimension< 1 >( 3 );

        subRegion.registerWrapper< array1d< integer > >( viewKeyStruct::fractureStateString )->
          setPlotLevel( PlotLevel::LEVEL_0 )->
          setRegisteringObjects( this->getName())->
          setDescription( "An array that holds the fracture state." );
        InitializeFractureState( meshLevel, viewKeyStruct::fractureStateString );

        subRegion.registerWrapper< array1d< integer > >( viewKeyStruct::previousFractureStateString )->
          setPlotLevel( PlotLevel::NOPLOT )->
          setRegisteringObjects( this->getName())->
          setDescription( "An array that holds the fracture state." );
        InitializeFractureState( meshLevel, viewKeyStruct::previousFractureStateString );

        subRegion.registerWrapper< array2d< real64 > >( viewKeyStruct::localJumpString )->
          setApplyDefaultValue( 0.0 )->
          setPlotLevel( PlotLevel::LEVEL_0 )->
          setRegisteringObjects( this->getName())->
          setDescription( "An array that holds the local jump on the fracture at the current time step." )->
          reference().resizeDimension< 1 >( 3 );

        subRegion.registerWrapper< array2d< real64 > >( viewKeyStruct::previousLocalJumpString )->
          setApplyDefaultValue( 0.0 )->
          setPlotLevel( PlotLevel::NOPLOT )->
          setRegisteringObjects( this->getName())->
          setDescription( "An array that holds the local jump on the fracture at the previous time step." )->
          reference().resizeDimension< 1 >( 3 );

        subRegion.registerWrapper< array1d< real64 > >( viewKeyStruct::normalTractionToleranceString )->
          setPlotLevel( PlotLevel::NOPLOT )->
          setRegisteringObjects( this->getName())->
          setDescription( "An array that holds the normal traction tolerance." );

        subRegion.registerWrapper< array1d< real64 > >( viewKeyStruct::normalDisplacementToleranceString )->
          setPlotLevel( PlotLevel::NOPLOT )->
          setRegisteringObjects( this->getName())->
          setDescription( "An array that holds the normal displacement tolerance." );

        subRegion.registerWrapper< array1d< real64 > >( viewKeyStruct::slidingToleranceString )->
          setPlotLevel( PlotLevel::NOPLOT )->
          setRegisteringObjects( this->getName())->
          setDescription( "An array that holds the sliding tolerance." );

        // Needed just because SurfaceGenerator initialize the field "pressure" (NEEDED!!!)
        // It is used in "TwoPointFluxApproximation.cpp", called by "SurfaceGenerator.cpp"
        subRegion.registerWrapper< real64_array >( "pressure" )->
          setPlotLevel( PlotLevel::NOPLOT )->
          setRegisteringObjects( this->getName());
      } );
    } );
  }
}

void LagrangianContactSolver::InitializePreSubGroups( Group * const rootGroup )
{
  SolverBase::InitializePreSubGroups( rootGroup );

  DomainPartition * domain = rootGroup->GetGroup< DomainPartition >( keys::domain );
  ConstitutiveManager const * const cm = domain->getConstitutiveManager();

  ConstitutiveBase const * const contactRelation  = cm->GetConstitutiveRelation< ConstitutiveBase >( m_contactRelationName );
  GEOSX_ERROR_IF( contactRelation == nullptr, "fracture constitutive model " + m_contactRelationName + " not found" );
  m_contactRelationFullIndex = contactRelation->getIndexInParent();
}

void LagrangianContactSolver::ImplicitStepSetup( real64 const & time_n,
                                                 real64 const & dt,
                                                 DomainPartition & domain )
{
  ComputeTolerances( domain );
  UpdateDeformationForCoupling( domain );

  m_solidSolver->ImplicitStepSetup( time_n, dt, domain );
}

void LagrangianContactSolver::ImplicitStepComplete( real64 const & time_n,
                                                    real64 const & dt,
                                                    DomainPartition & domain )
{
  m_solidSolver->ImplicitStepComplete( time_n, dt, domain );

  MeshLevel & meshLevel = *domain.getMeshBody( 0 )->getMeshLevel( 0 );
  ElementRegionManager & elemManager = *meshLevel.getElemManager();

  elemManager.forElementSubRegions< FaceElementSubRegion >( [&]( FaceElementSubRegion & subRegion )
  {
    if( subRegion.hasWrapper( m_tractionKey ) )
    {
      arrayView1d< integer const > const & ghostRank = subRegion.ghostRank();
      arrayView2d< real64 > const &
      deltaTraction = subRegion.getReference< array2d< real64 > >( viewKeyStruct::deltaTractionString );
      arrayView2d< real64 const > const &
      localJump = subRegion.getReference< array2d< real64 > >( viewKeyStruct::localJumpString );
      arrayView2d< real64 > const &
      previousLocalJump = subRegion.getReference< array2d< real64 > >( viewKeyStruct::previousLocalJumpString );
      arrayView1d< integer const > const &
      fractureState = subRegion.getReference< array1d< integer > >( viewKeyStruct::fractureStateString );
      arrayView1d< integer > const &
      previousFractureState = subRegion.getReference< array1d< integer > >( viewKeyStruct::previousFractureStateString );

      forAll< serialPolicy >( subRegion.size(), [=]( localIndex const kfe )
      {
        if( ghostRank[kfe] < 0 )
        {
          for( localIndex i = 0; i < 3; ++i )
          {
            deltaTraction[kfe][i] = 0.0;
            previousLocalJump[kfe][i] = localJump[kfe][i];
          }
          previousFractureState[kfe] = fractureState[kfe];
        }
      } );
    }
  } );

  // Need a synchronization of deltaTraction as will be used in AssembleStabilization
  std::map< string, string_array > fieldNames;
  fieldNames["elems"].push_back( viewKeyStruct::deltaTractionString );
  CommunicationTools::SynchronizeFields( fieldNames,
                                         domain.getMeshBody( 0 )->getMeshLevel( 0 ),
                                         domain.getNeighbors() );

  GEOSX_LOG_LEVEL_RANK_0( 1, " ***** ImplicitStepComplete *****" );
}

void LagrangianContactSolver::PostProcessInput()
{
  m_solidSolver = this->getParent()->GetGroup< SolidMechanicsLagrangianFEM >( m_solidSolverName );
  GEOSX_ERROR_IF( m_solidSolver == nullptr, this->getName() << ": invalid solid solver name: " << m_solidSolverName );

  SolverBase::PostProcessInput();
}

void LagrangianContactSolver::InitializePostInitialConditions_PreSubGroups( Group * const GEOSX_UNUSED_PARAM( problemManager ) )
{}

LagrangianContactSolver::~LagrangianContactSolver()
{
  // TODO Auto-generated destructor stub
}

void LagrangianContactSolver::ComputeTolerances( DomainPartition & domain ) const
{
  GEOSX_MARK_FUNCTION;

  MeshLevel & mesh = *domain.getMeshBody( 0 )->getMeshLevel( 0 );

  FaceManager const & faceManager = *mesh.getFaceManager();
  NodeManager const & nodeManager = *mesh.getNodeManager();
  ElementRegionManager & elemManager = *mesh.getElemManager();

  // Get the "face to element" map (valid for the entire mesh)
  FaceManager::ElemMapType const & faceToElem = faceManager.toElementRelation();

  // Get the volume for all elements
  ElementRegionManager::ElementViewAccessor< arrayView1d< real64 const > > const elemVolume =
    elemManager.ConstructViewAccessor< real64_array, arrayView1d< real64 const > >( ElementSubRegionBase::viewKeyStruct::elementVolumeString );

  // Get the coordinates for all nodes
  arrayView2d< real64 const, nodes::REFERENCE_POSITION_USD > const & nodePosition = nodeManager.referencePosition();

  // Bulk modulus accessor
  ElementRegionManager::ElementViewAccessor< arrayView1d< real64 const > > const bulkModulus =
    elemManager.ConstructMaterialViewAccessor< array1d< real64 >, arrayView1d< real64 const > >( LinearElasticIsotropic::viewKeyStruct::bulkModulusString,
                                                                                                 m_solidSolver->targetRegionNames(),
                                                                                                 m_solidSolver->solidMaterialNames() );
  // Shear modulus accessor
  ElementRegionManager::ElementViewAccessor< arrayView1d< real64 const > > const shearModulus =
    elemManager.ConstructMaterialViewAccessor< array1d< real64 >, arrayView1d< real64 const > >( LinearElasticIsotropic::viewKeyStruct::shearModulusString,
                                                                                                 m_solidSolver->targetRegionNames(),
                                                                                                 m_solidSolver->solidMaterialNames() );
  elemManager.forElementSubRegions< FaceElementSubRegion >( [&]( FaceElementSubRegion & subRegion )
  {
    if( subRegion.hasWrapper( m_tractionKey ) )
    {
      arrayView1d< integer const > const & ghostRank = subRegion.ghostRank();
      arrayView1d< real64 const > const & faceArea = subRegion.getElementArea();
      arrayView3d< real64 const > const & faceRotationMatrix = subRegion.getElementRotationMatrix();
      arrayView2d< localIndex const > const & elemsToFaces = subRegion.faceList();

      arrayView1d< real64 > const &
      normalTractionTolerance = subRegion.getReference< array1d< real64 > >( viewKeyStruct::normalTractionToleranceString );
      arrayView1d< real64 > const &
      normalDisplacementTolerance = subRegion.getReference< array1d< real64 > >( viewKeyStruct::normalDisplacementToleranceString );
      arrayView1d< real64 > const &
      slidingTolerance = subRegion.getReference< array1d< real64 > >( viewKeyStruct::slidingToleranceString );

      forAll< serialPolicy >( subRegion.size(), [&]( localIndex const kfe )
      {
        if( ghostRank[kfe] < 0 )
        {
          real64 const area = faceArea[kfe];
          R1Tensor stiffApprox[ 2 ];
          real64 averageYoungModulus = 0.0;
          real64 averageConstrainedModulus = 0.0;
          real64 averageBoxSize0 = 0.0;
          for( localIndex i = 0; i < 2; ++i )
          {
            localIndex faceIndex = elemsToFaces[kfe][i];
            localIndex er = faceToElem.m_toElementRegion[faceIndex][0];
            localIndex esr = faceToElem.m_toElementSubRegion[faceIndex][0];
            localIndex ei = faceToElem.m_toElementIndex[faceIndex][0];

            real64 const volume = elemVolume[er][esr][ei];

            // Get the "element to node" map for the specific region/subregion
            CellElementSubRegion const * const
            cellElementSubRegion = elemManager.GetRegion( er )->GetSubRegion< CellElementSubRegion >( esr );
            arrayView2d< localIndex const, cells::NODE_MAP_USD > const & cellElemsToNodes = cellElementSubRegion->nodeList();
            localIndex numNodesPerElem = cellElementSubRegion->numNodesPerElement();

            // Compute the box size
            real64_array maxSize( 3 ), minSize( 3 );
            for( localIndex j = 0; j < 3; ++j )
            {
              maxSize[j] = nodePosition[cellElemsToNodes[ei][0]][j];
              minSize[j] = nodePosition[cellElemsToNodes[ei][0]][j];
            }
            for( localIndex a=1; a<numNodesPerElem; ++a )
            {
              for( localIndex j = 0; j < 3; ++j )
              {
                maxSize[j] = std::max( maxSize[j], nodePosition[cellElemsToNodes[ei][a]][j] );
                minSize[j] = std::min( minSize[j], nodePosition[cellElemsToNodes[ei][a]][j] );
              }
            }

            real64 boxSize[ 3 ];
            for( localIndex j = 0; j < 3; ++j )
            {
              boxSize[j] = maxSize[j] - minSize[j];
            }

            // Get linear elastic isotropic constitutive parameters for the element
            real64 const K = bulkModulus[er][esr][ei];
            real64 const G = shearModulus[er][esr][ei];
            real64 const E = 9.0 * K * G / ( 3.0 * K + G );
            real64 const nu = ( 3.0 * K - 2.0 * G ) / ( 2.0 * ( 3.0 * K + G ) );
            real64 const M = K + 4.0 / 3.0 * G;

            for( localIndex j = 0; j < 3; ++j )
            {
              stiffApprox[i]( j ) = E / ( ( 1.0 + nu )*( 1.0 - 2.0*nu ) ) * 8.0 / 9.0 * ( 2.0 - 3.0 * nu ) * volume / ( boxSize[j]*boxSize[j] );
            }

            averageYoungModulus += 0.5*E;
            averageConstrainedModulus += 0.5*M;
            averageBoxSize0 += 0.5*boxSize[0];
          }

          real64 invStiffApprox[ 3 ][ 3 ] = { { 0 } };
          for( localIndex j = 0; j < 3; ++j )
          {
            invStiffApprox[ j ][ j ] = ( stiffApprox[0]( j ) + stiffApprox[1]( j ) ) / ( stiffApprox[0]( j ) * stiffApprox[1]( j ) );
          }

          // Compute R^T * (invK) * R
          real64 temp[ 3 ][ 3 ];
          LvArray::tensorOps::AkiBkj< 3, 3, 3 >( temp, faceRotationMatrix[ kfe ], invStiffApprox );
          real64 rotatedInvStiffApprox[ 3 ][ 3 ];
          LvArray::tensorOps::AikBkj< 3, 3, 3 >( rotatedInvStiffApprox, temp, faceRotationMatrix[ kfe ] );
          LvArray::tensorOps::scale< 3, 3 >( rotatedInvStiffApprox, area );

          normalDisplacementTolerance[kfe] = rotatedInvStiffApprox[ 0 ][ 0 ] * averageYoungModulus / 2.e+7;
          slidingTolerance[kfe] = std::sqrt( rotatedInvStiffApprox[ 1 ][ 1 ] * rotatedInvStiffApprox[ 1 ][ 1 ] +
                                             rotatedInvStiffApprox[ 2 ][ 2 ] * rotatedInvStiffApprox[ 2 ][ 2 ] ) * averageYoungModulus / 2.e+7;

          normalTractionTolerance[kfe] = 1.0 / 2.0 * averageConstrainedModulus / averageBoxSize0 * normalDisplacementTolerance[kfe];
        }
      } );
    }
  } );
}

void LagrangianContactSolver::ResetStateToBeginningOfStep( DomainPartition & domain )
{
  m_solidSolver->ResetStateToBeginningOfStep( domain );

  MeshLevel & meshLevel = *domain.getMeshBody( 0 )->getMeshLevel( 0 );
  ElementRegionManager & elemManager = *meshLevel.getElemManager();

  elemManager.forElementSubRegions< FaceElementSubRegion >( [&]( FaceElementSubRegion & subRegion )
  {
    if( subRegion.hasWrapper( m_tractionKey ) )
    {
      arrayView1d< integer const > const & ghostRank = subRegion.ghostRank();
      arrayView2d< real64 > const & traction = subRegion.getReference< array2d< real64 > >( viewKeyStruct::tractionString );
      arrayView2d< real64 > const & deltaTraction = subRegion.getReference< array2d< real64 > >( viewKeyStruct::deltaTractionString );
      arrayView2d< real64 > const & localJump = subRegion.getReference< array2d< real64 > >( viewKeyStruct::localJumpString );
      arrayView2d< real64 const > const & previousLocalJump = subRegion.getReference< array2d< real64 > >( viewKeyStruct::previousLocalJumpString );
      arrayView1d< integer > const & fractureState = subRegion.getReference< array1d< integer > >( viewKeyStruct::fractureStateString );
      arrayView1d< integer const > const & previousFractureState =
        subRegion.getReference< array1d< integer > >( viewKeyStruct::previousFractureStateString );

      forAll< serialPolicy >( subRegion.size(), [=]( localIndex const kfe )
      {
        if( ghostRank[kfe] < 0 )
        {
          for( localIndex i = 0; i < 3; ++i )
          {
            traction[kfe][i] -= deltaTraction[kfe][i];
            deltaTraction[kfe][i] = 0.0;

            localJump[kfe][i] = previousLocalJump[kfe][i];
          }
          fractureState[kfe] = previousFractureState[kfe];
        }
      } );
    }
  } );
}

real64 LagrangianContactSolver::SolverStep( real64 const & time_n,
                                            real64 const & dt,
                                            int const cycleNumber,
                                            DomainPartition & domain )
{
  real64 dtReturn = dt;

  ImplicitStepSetup( time_n,
                     dt,
                     domain );

  SetupSystem( domain,
               m_dofManager,
               m_localMatrix,
               m_localRhs,
               m_localSolution );

  // currently the only method is implicit time integration
  dtReturn = NonlinearImplicitStep( time_n, dt, cycleNumber, domain );

  m_solidSolver->updateStress( domain );

  // final step for completion of timestep. typically secondary variable updates and cleanup.
  ImplicitStepComplete( time_n, dtReturn, domain );

  return dtReturn;
}

void LagrangianContactSolver::UpdateDeformationForCoupling( DomainPartition & domain )
{
  MeshLevel & meshLevel = *domain.getMeshBody( 0 )->getMeshLevel( 0 );

  NodeManager const & nodeManager = *meshLevel.getNodeManager();
  FaceManager & faceManager = *meshLevel.getFaceManager();
  ElementRegionManager & elemManager = *meshLevel.getElemManager();

  FaceManager::NodeMapType const & faceToNodeMap = faceManager.nodeList();

  arrayView2d< real64 const, nodes::TOTAL_DISPLACEMENT_USD > const & u = nodeManager.totalDisplacement();

  elemManager.forElementSubRegions< FaceElementSubRegion >( [&]( FaceElementSubRegion & subRegion )
  {
    if( subRegion.hasWrapper( m_tractionKey ) )
    {
      arrayView1d< integer const > const & ghostRank = subRegion.ghostRank();
      arrayView3d< real64 const > const & rotationMatrix = subRegion.getElementRotationMatrix();
      arrayView2d< localIndex const > const & elemsToFaces = subRegion.faceList();
      arrayView2d< real64 > const & localJump = subRegion.getReference< array2d< real64 > >( viewKeyStruct::localJumpString );

      forAll< serialPolicy >( subRegion.size(), [=]( localIndex const kfe )
      {
        // Contact constraints
        if( ghostRank[kfe] < 0 )
        {
          localIndex const numNodesPerFace = faceToNodeMap.sizeOfArray( elemsToFaces[kfe][0] );
          real64 globalJumpTemp[ 3 ] = { 0 };
          for( localIndex a=0; a<numNodesPerFace; ++a )
          {
            for( localIndex i=0; i<3; ++i )
            {
              globalJumpTemp[ i ] +=
                ( -u[faceToNodeMap( elemsToFaces[kfe][0], a )][i]
                  + u[faceToNodeMap( elemsToFaces[kfe][1], a )][i] ) / numNodesPerFace;
            }
          }

          real64 localJumpTemp[ 3 ];
          LvArray::tensorOps::AjiBj< 3, 3 >( localJumpTemp, rotationMatrix[ kfe ], globalJumpTemp );
          LvArray::tensorOps::copy< 3 >( localJump[ kfe ], localJumpTemp );

        }
      } );
    }
  } );

  return;
}

real64 LagrangianContactSolver::ExplicitStep( real64 const & GEOSX_UNUSED_PARAM( time_n ),
                                              real64 const & dt,
                                              const int GEOSX_UNUSED_PARAM( cycleNumber ),
                                              DomainPartition & GEOSX_UNUSED_PARAM( domain ) )
{
  GEOSX_MARK_FUNCTION;
  GEOSX_ERROR( "ExplicitStep non available for LagrangianContactSolver!" );
  return dt;
}

real64 LagrangianContactSolver::NonlinearImplicitStep( real64 const & time_n,
                                                       real64 const & dt,
                                                       integer const cycleNumber,
                                                       DomainPartition & domain )
{
  GEOSX_MARK_FUNCTION;
  // dt may be cut during the course of this step, so we are keeping a local
  // value to track the achieved dt for this step.
  real64 stepDt = dt;

  integer const maxNewtonIter = m_nonlinearSolverParameters.m_maxIterNewton;
  integer const minNewtonIter = m_nonlinearSolverParameters.m_minIterNewton;
  real64 const newtonTol = m_nonlinearSolverParameters.m_newtonTol;

  integer const maxNumberDtCuts = m_nonlinearSolverParameters.m_maxTimeStepCuts;
  real64 const dtCutFactor = m_nonlinearSolverParameters.m_timeStepCutFactor;

  bool const allowNonConverged = m_nonlinearSolverParameters.m_allowNonConverged > 0;

  integer & dtAttempt = m_nonlinearSolverParameters.m_numdtAttempts;

  // a flag to denote whether we have converged
  bool isNewtonConverged = false;

  bool isActiveSetConverged = false;

  bool useElasticStep = !IsFractureAllInStickCondition( domain );

  // outer loop attempts to apply full timestep, and managed the cutting of the timestep if
  // required.
  for( dtAttempt = 0; dtAttempt < maxNumberDtCuts; ++dtAttempt )
  {
    // reset the solver state, since we are restarting the time step
    if( dtAttempt > 0 )
    {
      ResetStateToBeginningOfStep( domain );
      globalIndex numStick, numSlip, numOpen;
      ComputeFractureStateStatistics( domain, numStick, numSlip, numOpen, true );
    }

    integer & activeSetIter = m_activeSetIter;
    for( activeSetIter = 0; activeSetIter < m_activeSetMaxIter; ++activeSetIter )
    {
      // *******************************
      // Newton loop: begin
      // *******************************
      isNewtonConverged = false;
      // keep residual from previous iteration in case we need to do a line search
      real64 lastResidual = 1e99;
      integer & newtonIter = m_nonlinearSolverParameters.m_numNewtonIterations;
      real64 scaleFactor = 1.0;

      // main Newton loop
      bool computeResidual = true;
      for( newtonIter = 0; newtonIter < maxNewtonIter; ++newtonIter )
      {
        if( getLogLevel() >= 1 && logger::internal::rank==0 )
        {
          char output[55] = {0};
          sprintf( output, "    Attempt: %2d, ActiveSetIter: %2d ; NewtonIter: %2d ; ",
                   dtAttempt, activeSetIter, newtonIter );
          std::cout<<output<<std::endl;
        }

        // zero out matrix/rhs before assembly
        m_localMatrix.setValues< parallelDevicePolicy<> >( 0.0 );
        m_localRhs.setValues< parallelDevicePolicy<> >( 0.0 );

        // call assemble to fill the matrix and the rhs
        AssembleSystem( time_n,
                        stepDt,
                        domain,
                        m_dofManager,
                        m_localMatrix.toViewConstSizes(),
                        m_localRhs.toView() );

        // apply boundary conditions to system
        ApplyBoundaryConditions( time_n,
                                 stepDt,
                                 domain,
                                 m_dofManager,
                                 m_localMatrix.toViewConstSizes(),
                                 m_localRhs.toView() );

        // TODO: maybe add scale function here?
        // Scale()

        real64 residualNorm;
        // get residual norm
        if( computeResidual )
        {
          residualNorm = CalculateResidualNorm( domain, m_dofManager, m_localRhs.toViewConst() );
        }
        else
        {
          residualNorm = lastResidual;
        }

        if( getLogLevel() >= 1 && logger::internal::rank==0 )
        {
          if( newtonIter!=0 )
          {
            char output[46] = {0};
            sprintf( output,
                     "Last LinSolve(iter,tol) = (%4d, %4.2e) ; ",
                     m_linearSolverResult.numIterations,
                     m_linearSolverResult.residualReduction );
            std::cout<<output;
          }
          std::cout<<std::endl;
        }

        // if the residual norm is less than the Newton tolerance we denote that we have
        // converged and break from the Newton loop immediately.
        if( residualNorm < newtonTol && newtonIter >= minNewtonIter )
        {
          isNewtonConverged = true;
          break;
        }

        // if using adaptive Krylov tolerance scheme, update tolerance.
        LinearSolverParameters::Krylov & krylovParams = m_linearSolverParameters.get().krylov;
        if( krylovParams.useAdaptiveTol )
        {
          krylovParams.relTolerance = EisenstatWalker( residualNorm, lastResidual, krylovParams.weakestTol );
        }

        // Compose parallel LA matrix/rhs out of local LA matrix/rhs
        m_matrix.create( m_localMatrix.toViewConst(), MPI_COMM_GEOSX );
        m_rhs.create( m_localRhs.toViewConst(), MPI_COMM_GEOSX );
        m_solution.createWithLocalSize( m_matrix.numLocalCols(), MPI_COMM_GEOSX );

        // Output the linear system matrix/rhs for debugging purposes
        DebugOutputSystem( time_n, cycleNumber, newtonIter, m_matrix, m_rhs );

        // Solve the linear system
        SolveSystem( m_dofManager, m_matrix, m_rhs, m_solution );

        // Output the linear system solution for debugging purposes
        DebugOutputSolution( time_n, cycleNumber, newtonIter, m_solution );

        // Copy solution from parallel vector back to local
        // TODO: This step will not be needed when we teach LA vectors to wrap our pointers
        m_solution.extract( m_localSolution );

        scaleFactor = ScalingForSystemSolution( domain, m_dofManager, m_localSolution );

        // do line search in case residual has increased
        if( m_nonlinearSolverParameters.m_lineSearchAction>0 && newtonIter > 0 )
        {
          bool lineSearchSuccess = LineSearch( time_n,
                                               stepDt,
                                               cycleNumber,
                                               domain,
                                               m_dofManager,
                                               m_localMatrix.toViewConstSizes(),
                                               m_localRhs.toView(),
                                               m_localSolution.toViewConst(),
                                               scaleFactor,
                                               residualNorm );

          if( !lineSearchSuccess )
          {
            if( m_nonlinearSolverParameters.m_lineSearchAction==1 )
            {
              GEOSX_LOG_LEVEL_RANK_0( 1, "        Line search failed to produce reduced residual. Accepting iteration." );
            }
            else if( m_nonlinearSolverParameters.m_lineSearchAction==2 )
            {
              // if line search failed, then break out of the main Newton loop. Timestep will be cut.
              GEOSX_LOG_LEVEL_RANK_0( 1, "        Line search failed to produce reduced residual. Exiting Newton Loop." );
              break;
            }
          }
          // Residual norm already computed in line search and stored in "residualNorm"
          computeResidual = false;
        }
        else
        {
          // apply the system solution to the fields/variables
          ApplySystemSolution( m_dofManager, m_localSolution.toViewConst(), scaleFactor, domain );
          // Need to compute the residual norm
          computeResidual = true;
        }

        if( !CheckSystemSolution( domain, m_dofManager, m_localSolution.toViewConst(), scaleFactor ) )
        {
          // TODO try chopping (similar to line search)
          GEOSX_LOG_RANK_0( "    Solution check failed. Newton loop terminated." );
          break;
        }

        lastResidual = residualNorm;
      }
      // *******************************
      // Newton loop: end
      // *******************************

      // *******************************
      // Active set check: begin
      // *******************************
      bool const isPreviousFractureStateValid = UpdateFractureState( domain );
      GEOSX_LOG_LEVEL_RANK_0( 1, "active set flag: " << std::boolalpha << isPreviousFractureStateValid );

      if( getLogLevel() >= 1 )
      {
        globalIndex numStick, numSlip, numOpen;
        ComputeFractureStateStatistics( domain, numStick, numSlip, numOpen, true );
      }
      // *******************************
      // Active set check: end
      // *******************************

      GEOSX_LOG_LEVEL_RANK_0( 1, "isPreviousFractureStateValid: " << std::boolalpha << isPreviousFractureStateValid <<
                              " | isNewtonConverged: " << isNewtonConverged << " | useElasticStep: " << useElasticStep );
      if( isNewtonConverged )
      {
        isActiveSetConverged = isPreviousFractureStateValid;
        if( isActiveSetConverged )
        {
          break;
        }
      }
      else if( useElasticStep )
      {
        GEOSX_LOG_LEVEL_RANK_0( 1, "Trying with an elastic step" );
        useElasticStep = false;
        ResetStateToBeginningOfStep( domain );
        SetFractureStateForElasticStep( domain );
      }
      else
      {
        GEOSX_LOG_LEVEL_RANK_0( 1, "Newton did not converge in active set loop" );
        break;
      }
    }
    if( !isNewtonConverged )
    {
      // cut timestep, go back to beginning of step and restart the Newton loop
      stepDt *= dtCutFactor;
      GEOSX_LOG_LEVEL_RANK_0 ( 1, "New dt = " <<  stepDt );
    }
    if( isActiveSetConverged )
    {
      break;
    }
  }

  if( !isNewtonConverged )
  {
    GEOSX_LOG_RANK_0( "Convergence not achieved." );

    if( allowNonConverged )
    {
      GEOSX_LOG_RANK_0( "The accepted solution may be inaccurate." );
    }
    else
    {
      GEOSX_ERROR( "Nonconverged solutions not allowed. Terminating..." );
    }
  }

  if( !isActiveSetConverged )
  {
    GEOSX_ERROR( "Active set did not reached a solution. Terminating..." );
  }
  else
  {
    GEOSX_LOG_RANK_0( "Number of active set iterations: " << m_activeSetIter );
  }

  // return the achieved timestep
  return stepDt;
}

bool LagrangianContactSolver::LineSearch( real64 const & time_n,
                                          real64 const & dt,
                                          integer const GEOSX_UNUSED_PARAM( cycleNumber ),
                                          DomainPartition & domain,
                                          DofManager const & dofManager,
                                          CRSMatrixView< real64, globalIndex const > const & localMatrix,
                                          arrayView1d< real64 > const & localRhs,
                                          arrayView1d< real64 const > const & localSolution,
                                          real64 const scaleFactor,
                                          real64 & lastResidual )
{
  bool lineSearchSuccess = true;

  integer const maxNumberLineSearchCuts = m_nonlinearSolverParameters.m_lineSearchMaxCuts;

  real64 const sigma1 = 0.5;
  real64 const alpha = 1.e-4;

  real64 localScaleFactor = scaleFactor;
  real64 lamm = scaleFactor;
  real64 lamc = localScaleFactor;
  integer lineSearchIteration = 0;

  // get residual norm
  real64 residualNorm0 = lastResidual;

  ApplySystemSolution( dofManager, localSolution, scaleFactor, domain );

  // re-assemble system
  localMatrix.setValues< parallelDevicePolicy<> >( 0.0 );
  localRhs.setValues< parallelDevicePolicy<> >( 0.0 );
  AssembleSystem( time_n, dt, domain, dofManager, localMatrix, localRhs );

  // apply boundary conditions to system
  ApplyBoundaryConditions( time_n, dt, domain, dofManager, localMatrix, localRhs );

  // get residual norm
  real64 residualNormT = CalculateResidualNorm( domain, dofManager, localRhs );

  real64 ff0 = residualNorm0*residualNorm0;
  real64 ffT = residualNormT*residualNormT;
  real64 ffm = ffT;
  real64 cumulativeScale = scaleFactor;

  while( residualNormT >= (1.0 - alpha*localScaleFactor)*residualNorm0 )
  {
    real64 const previousLocalScaleFactor = localScaleFactor;
    // Apply the three point parabolic model
    if( lineSearchIteration == 0 )
    {
      localScaleFactor *= sigma1;
    }
    else
    {
      localScaleFactor = ParabolicInterpolationThreePoints( lamc, lamm, ff0, ffT, ffm );
    }

    // Update x; keep the books on lambda
    real64 const deltaLocalScaleFactor = ( localScaleFactor - previousLocalScaleFactor );
    cumulativeScale += deltaLocalScaleFactor;

    if( !CheckSystemSolution( domain, dofManager, localSolution, deltaLocalScaleFactor ) )
    {
      GEOSX_LOG_LEVEL_RANK_0( 1, "        Line search " << lineSearchIteration << ", solution check failed" );
      continue;
    }

    ApplySystemSolution( dofManager, localSolution, deltaLocalScaleFactor, domain );
    lamm = lamc;
    lamc = localScaleFactor;

    // Keep the books on the function norms
    // re-assemble system
    // TODO: add a flag to avoid a completely useless Jacobian computation: rhs is enough
    localMatrix.setValues< parallelDevicePolicy<> >( 0.0 );
    localRhs.setValues< parallelDevicePolicy<> >( 0.0 );
    AssembleSystem( time_n, dt, domain, dofManager, localMatrix, localRhs );

    // apply boundary conditions to system
    ApplyBoundaryConditions( time_n, dt, domain, dofManager, localMatrix, localRhs );

    if( getLogLevel() >= 1 && logger::internal::rank==0 )
    {
      char output[100];
      sprintf( output, "        Line search @ %0.3f:      ", cumulativeScale );
      std::cout<<output;
    }

    // get residual norm
    residualNormT = CalculateResidualNorm( domain, dofManager, localRhs );
    ffm = ffT;
    ffT = residualNormT*residualNormT;
    lineSearchIteration += 1;

    if( lineSearchIteration > maxNumberLineSearchCuts )
    {
      lineSearchSuccess = false;
      break;
    }
  }

  lastResidual = residualNormT;

  return lineSearchSuccess;
}

void LagrangianContactSolver::SetupDofs( DomainPartition const & domain,
                                         DofManager & dofManager ) const
{
  GEOSX_MARK_FUNCTION;
  m_solidSolver->SetupDofs( domain, dofManager );

  // restrict coupling to fracture regions only
  ElementRegionManager const & elemManager = *domain.getMeshBody( 0 )->getMeshLevel( 0 )->getElemManager();
  string_array fractureRegions;
  elemManager.forElementRegions< FaceElementRegion >( [&]( FaceElementRegion const & elementRegion )
  {
    fractureRegions.push_back( elementRegion.getName() );
  } );

  dofManager.addField( viewKeyStruct::tractionString,
                       DofManager::Location::Elem,
                       3,
                       fractureRegions );
  dofManager.addCoupling( viewKeyStruct::tractionString,
                          viewKeyStruct::tractionString,
                          DofManager::Connector::Face,
                          fractureRegions );
  dofManager.addCoupling( keys::TotalDisplacement,
                          viewKeyStruct::tractionString,
                          DofManager::Connector::Elem,
                          fractureRegions );
}

void LagrangianContactSolver::AssembleSystem( real64 const time,
                                              real64 const dt,
                                              DomainPartition & domain,
                                              DofManager const & dofManager,
                                              CRSMatrixView< real64, globalIndex const > const & localMatrix,
                                              arrayView1d< real64 > const & localRhs )
{
  GEOSX_MARK_FUNCTION;

  SynchronizeFractureState( domain );

  m_solidSolver->AssembleSystem( time,
                                 dt,
                                 domain,
                                 dofManager,
                                 localMatrix,
                                 localRhs );

  AssembleForceResidualDerivativeWrtTraction( domain, dofManager, localMatrix, localRhs );
  AssembleTractionResidualDerivativeWrtDisplacementAndTraction( domain, dofManager, localMatrix, localRhs );
  AssembleStabilization( domain, dofManager, localMatrix, localRhs );
}

void LagrangianContactSolver::ApplyBoundaryConditions( real64 const time,
                                                       real64 const dt,
                                                       DomainPartition & domain,
                                                       DofManager const & dofManager,
                                                       CRSMatrixView< real64, globalIndex const > const & localMatrix,
                                                       arrayView1d< real64 > const & localRhs )
{
  GEOSX_MARK_FUNCTION;
  m_solidSolver->ApplyBoundaryConditions( time,
                                          dt,
                                          domain,
                                          dofManager,
                                          localMatrix,
                                          localRhs );
}

real64 LagrangianContactSolver::CalculateResidualNorm( DomainPartition const & domain,
                                                       DofManager const & dofManager,
                                                       arrayView1d< real64 const > const & localRhs )
{
  GEOSX_MARK_FUNCTION;

  MeshLevel const & mesh = *domain.getMeshBody( 0 )->getMeshLevel( 0 );

  string const & dofKey = dofManager.getKey( viewKeyStruct::tractionString );
  globalIndex const rankOffset = dofManager.rankOffset();

  real64 const momentumResidualNorm = m_solidSolver->CalculateResidualNorm( domain, dofManager, localRhs );
  real64 const momentumR2 = momentumResidualNorm * momentumResidualNorm;
  real64 contactR2 = 0.0;

  forTargetSubRegions< FaceElementSubRegion >( mesh, [&]( localIndex const, FaceElementSubRegion const & subRegion )
  {
    arrayView1d< globalIndex const > const & dofNumber = subRegion.getReference< array1d< globalIndex > >( dofKey );
    arrayView1d< integer const > const & ghostRank = subRegion.ghostRank();

    RAJA::ReduceSum< parallelHostReduce, real64 > localSum( 0.0 );
    forAll< parallelHostPolicy >( subRegion.size(), [=] ( localIndex const k )
    {
      if( ghostRank[k] < 0 )
      {
        localIndex const localRow = LvArray::integerConversion< localIndex >( dofNumber[k] - rankOffset );
        for( localIndex dim = 0; dim < 3; ++dim )
        {
          localSum += localRhs[localRow + dim] * localRhs[localRow + dim];
        }
      }
    } );
    contactR2 += localSum.get();
  } );

  real64 localR2[3] = { momentumR2, contactR2, momentumR2 + contactR2 };
  real64 globalResidualNorm[3]{};

  int const rank = MpiWrapper::Comm_rank( MPI_COMM_GEOSX );
  int const size = MpiWrapper::Comm_size( MPI_COMM_GEOSX );
  real64_array globalR2( 3 * size );
  globalR2 = 0;

  // Everything is done on rank 0
  MpiWrapper::gather( localR2,
                      3,
                      globalR2.data(),
                      3,
                      0,
                      MPI_COMM_GEOSX );

  if( rank==0 )
  {
    for( int r=0; r<size; ++r )
    {
      // sum across all ranks
      globalResidualNorm[0] += globalR2[3 * r];
      globalResidualNorm[1] += globalR2[3 * r + 1];
      globalResidualNorm[2] += globalR2[3 * r + 2];
    }
    globalResidualNorm[0] = sqrt( globalResidualNorm[0] );
    globalResidualNorm[1] = sqrt( globalResidualNorm[1] );
    globalResidualNorm[2] = sqrt( globalResidualNorm[2] );
  }

  MpiWrapper::bcast( globalResidualNorm, 3, 0, MPI_COMM_GEOSX );

  if( m_nonlinearSolverParameters.m_numNewtonIterations == 0 )
  {
    m_initialResidual[0] = globalResidualNorm[0];
    m_initialResidual[1] = globalResidualNorm[1];
    m_initialResidual[2] = globalResidualNorm[2];
    globalResidualNorm[0] = 1.0;
    globalResidualNorm[1] = 1.0;
    globalResidualNorm[2] = 1.0;
  }
  else
  {
    globalResidualNorm[0] /= (m_initialResidual[0]+1.0);
    globalResidualNorm[1] /= (m_initialResidual[1]+1.0);
    // Add 0 just to match Matlab code results
    globalResidualNorm[2] /= (m_initialResidual[2]+0.0);
  }

  char output[94] = {0};
  sprintf( output,
           "( Rdisplacement, Rtraction, Rtotal ) = ( %15.6e, %15.6e, %15.6e );",
           globalResidualNorm[0],
           globalResidualNorm[1],
           globalResidualNorm[2] );
  GEOSX_LOG_LEVEL_RANK_0( 1, output );

  return globalResidualNorm[2];
}

void LagrangianContactSolver::
  AssembleForceResidualDerivativeWrtTraction( DomainPartition & domain,
                                              DofManager const & dofManager,
                                              CRSMatrixView< real64, globalIndex const > const & localMatrix,
                                              arrayView1d< real64 > const & localRhs )
{
  GEOSX_MARK_FUNCTION;
  MeshLevel & mesh = *domain.getMeshBody( 0 )->getMeshLevel( 0 );

  FaceManager const & faceManager = *mesh.getFaceManager();
  NodeManager & nodeManager = *mesh.getNodeManager();
  ElementRegionManager const & elemManager = *mesh.getElemManager();

  FaceManager::NodeMapType const & faceToNodeMap = faceManager.nodeList();

  arrayView1d< R1Tensor > const &
  fext = nodeManager.getReference< array1d< R1Tensor > >( SolidMechanicsLagrangianFEM::viewKeyStruct::forceExternal );
  fext = {0, 0, 0};

  string const tracDofKey = dofManager.getKey( viewKeyStruct::tractionString );
  string const dispDofKey = dofManager.getKey( keys::TotalDisplacement );

  arrayView1d< globalIndex const > const & dispDofNumber = nodeManager.getReference< globalIndex_array >( dispDofKey );
  globalIndex const rankOffset = dofManager.rankOffset();

  elemManager.forElementSubRegions< FaceElementSubRegion >( [&]( FaceElementSubRegion const & subRegion )
  {
    if( subRegion.hasWrapper( m_tractionKey ) )
    {
      arrayView1d< globalIndex const > const &
      tracDofNumber = subRegion.getReference< globalIndex_array >( tracDofKey );
      arrayView2d< real64 const > const & traction = subRegion.getReference< array2d< real64 > >( viewKeyStruct::tractionString );
      arrayView1d< real64 const > const & area = subRegion.getElementArea();
      arrayView3d< real64 const > const & rotationMatrix = subRegion.getElementRotationMatrix();
      arrayView2d< localIndex const > const & elemsToFaces = subRegion.faceList();

      forAll< serialPolicy >( subRegion.size(), [=]( localIndex const kfe )
      {
        localIndex const kf0 = elemsToFaces[kfe][0];
        localIndex const numNodesPerFace = faceToNodeMap.sizeOfArray( kf0 );

        globalIndex rowDOF[12];
        real64 nodeRHS[12];
        stackArray2d< real64, 3*4*3 > dRdT( 3*numNodesPerFace, 3 );
        dRdT = 0.0;
        globalIndex colDOF[3];
        for( localIndex i=0; i<3; ++i )
        {
          colDOF[i] = tracDofNumber[kfe] + i;
        }

        real64 const nodalArea = area[kfe] / static_cast< real64 >( numNodesPerFace );
        real64_array nodalForceVec( 3 );
        nodalForceVec[0] = ( traction[kfe][0] ) * nodalArea;
        nodalForceVec[1] = ( traction[kfe][1] ) * nodalArea;
        nodalForceVec[2] = ( traction[kfe][2] ) * nodalArea;
        R1Tensor localNodalForce( nodalForceVec[0], nodalForceVec[1], nodalForceVec[2] );
        R1Tensor globalNodalForce;
        globalNodalForce.AijBj( rotationMatrix[kfe], localNodalForce );

<<<<<<< HEAD
        for( localIndex kf=0; kf<2; ++kf )
        {
          localIndex const faceIndex = elemsToFaces[kfe][kf];
=======
          real64 const nodalArea = area[kfe] / static_cast< real64 >( numNodesPerFace );
          real64 const localNodalForce[ 3 ] = { traction( kfe, 0 ) * nodalArea, traction( kfe, 1 ) * nodalArea, traction( kfe, 2 ) * nodalArea };

          real64 globalNodalForce[ 3 ];
          LvArray::tensorOps::AijBj< 3, 3 >( globalNodalForce, rotationMatrix[ kfe ], localNodalForce );
>>>>>>> 362dad45

          for( localIndex a=0; a<numNodesPerFace; ++a )
          {
            for( localIndex i=0; i<3; ++i )
            {
<<<<<<< HEAD
              rowDOF[3*a+i] = dispDofNumber[faceToNodeMap( faceIndex, a )] + i;
              // Opposite sign w.r.t. theory because of minus sign in stiffness matrix definition (K < 0)
              nodeRHS[3*a+i] = +globalNodalForce[i] * pow( -1, kf );
              fext[faceToNodeMap( faceIndex, a )][i] += +globalNodalForce[i] * pow( -1, kf );

              // Opposite sign w.r.t. theory because of minus sign in stiffness matrix definition (K < 0)
              dRdT( 3*a+i, 0 ) = +nodalArea * rotationMatrix[kfe]( i, 0 ) * pow( -1, kf );
              dRdT( 3*a+i, 1 ) = +nodalArea * rotationMatrix[kfe]( i, 1 ) * pow( -1, kf );
              dRdT( 3*a+i, 2 ) = +nodalArea * rotationMatrix[kfe]( i, 2 ) * pow( -1, kf );
=======
              for( localIndex i=0; i<3; ++i )
              {
                rowDOF[3*a+i] = dispDofNumber[faceToNodeMap( faceIndex, a )] + LvArray::integerConversion< globalIndex >( i );
                // Opposite sign w.r.t. theory because of minus sign in stiffness matrix definition (K < 0)
                nodeRHS[3*a+i] = +globalNodalForce[i] * pow( -1, kf );
                fext[faceToNodeMap( faceIndex, a )][i] += +globalNodalForce[i] * pow( -1, kf );

                // Opposite sign w.r.t. theory because of minus sign in stiffness matrix definition (K < 0)
                dRdT( 3*a+i, 0 ) = +nodalArea * rotationMatrix( kfe, i, 0 ) * pow( -1, kf );
                dRdT( 3*a+i, 1 ) = +nodalArea * rotationMatrix( kfe, i, 1 ) * pow( -1, kf );
                dRdT( 3*a+i, 2 ) = +nodalArea * rotationMatrix( kfe, i, 2 ) * pow( -1, kf );
              }
>>>>>>> 362dad45
            }
          }

          for( localIndex idof = 0; idof < numNodesPerFace * 3; ++idof )
          {
            localIndex const localRow = LvArray::integerConversion< localIndex >( rowDOF[idof] - rankOffset );

            if( localRow >= 0 && localRow < localMatrix.numRows() )
            {
              // TODO: use parallel atomics
              localMatrix.addToRow< serialAtomic >( localRow,
                                                    colDOF,
                                                    dRdT[idof].dataIfContiguous(),
                                                    3 );
              RAJA::atomicAdd( serialAtomic{}, &localRhs[localRow], nodeRHS[idof] );
            }
          }
        }
      } );
    }
  } );
}

void LagrangianContactSolver::
  AssembleTractionResidualDerivativeWrtDisplacementAndTraction( DomainPartition const & domain,
                                                                DofManager const & dofManager,
                                                                CRSMatrixView< real64, globalIndex const > const & localMatrix,
                                                                arrayView1d< real64 > const & localRhs )
{
  GEOSX_MARK_FUNCTION;
  MeshLevel const & mesh = *domain.getMeshBody( 0 )->getMeshLevel( 0 );

  FaceManager const & faceManager = *mesh.getFaceManager();
  NodeManager const & nodeManager = *mesh.getNodeManager();
  ElementRegionManager const & elemManager = *mesh.getElemManager();

  ConstitutiveManager const * const constitutiveManager = domain.getConstitutiveManager();
  ContactRelationBase const * const
  contactRelation = constitutiveManager->GetGroup< ContactRelationBase const >( m_contactRelationName );

  FaceManager::NodeMapType const & faceToNodeMap = faceManager.nodeList();

  string const tracDofKey = dofManager.getKey( viewKeyStruct::tractionString );
  string const dispDofKey = dofManager.getKey( keys::TotalDisplacement );

  arrayView1d< globalIndex const > const & dispDofNumber = nodeManager.getReference< globalIndex_array >( dispDofKey );
  globalIndex rankOffset = dofManager.rankOffset();

  elemManager.forElementSubRegions< FaceElementSubRegion >( [&]( FaceElementSubRegion const & subRegion )
  {
    if( subRegion.hasWrapper( m_tractionKey ) )
    {
      arrayView1d< globalIndex const > const &
      tracDofNumber = subRegion.getReference< globalIndex_array >( tracDofKey );
      arrayView1d< integer const > const & ghostRank = subRegion.ghostRank();
      arrayView1d< real64 const > const & area = subRegion.getElementArea();
      arrayView3d< real64 const > const & rotationMatrix = subRegion.getElementRotationMatrix();
      arrayView2d< localIndex const > const & elemsToFaces = subRegion.faceList();
      arrayView2d< real64 const > const &
      traction = subRegion.getReference< array2d< real64 > >( viewKeyStruct::tractionString );
      arrayView1d< integer const > const &
      fractureState = subRegion.getReference< array1d< integer > >( viewKeyStruct::fractureStateString );
      arrayView2d< real64 const > const &
      localJump = subRegion.getReference< array2d< real64 > >( viewKeyStruct::localJumpString );
      arrayView2d< real64 const > const &
      previousLocalJump = subRegion.getReference< array2d< real64 > >( viewKeyStruct::previousLocalJumpString );
      arrayView1d< real64 const > const &
      slidingTolerance = subRegion.getReference< array1d< real64 > >( viewKeyStruct::slidingToleranceString );

      forAll< serialPolicy >( subRegion.size(), [=]( localIndex const kfe )
      {
        if( ghostRank[kfe] < 0 )
        {
          localIndex const numNodesPerFace = faceToNodeMap.sizeOfArray( elemsToFaces[kfe][0] );
          globalIndex nodeDOF[24];
          globalIndex elemDOF[3];
          for( localIndex i = 0; i < 3; ++i )
          {
            elemDOF[i] = tracDofNumber[kfe] + LvArray::integerConversion< globalIndex >( i );
          }

          real64 elemRHS[3];
          real64 const Ja = area[kfe];
          real64 const nodalArea = Ja / static_cast< real64 >( numNodesPerFace );

          stackArray2d< real64, 2 * 3 * 4 * 3 > dRdU( 3, 2 * 3 * numNodesPerFace );
          stackArray2d< real64, 3 * 3 > dRdT( 3, 3 );
          dRdU = 0.0;
          dRdT = 0.0;

          switch( fractureState[kfe] )
          {
            case FractureState::STICK:
              {
                for( localIndex i = 0; i < 3; ++i )
                {
                  if( i == 0 )
                  {
                    elemRHS[i] = +Ja * localJump[kfe][i];
                  }
                  else
                  {
                    elemRHS[i] = +Ja * ( localJump[kfe][i] - previousLocalJump[kfe][i] );
                  }
                }

                for( localIndex kf = 0; kf < 2; ++kf )
                {
                  for( localIndex a = 0; a < numNodesPerFace; ++a )
                  {
                    for( localIndex i = 0; i < 3; ++i )
                    {
                      nodeDOF[kf * 3 * numNodesPerFace + 3 * a + i] = dispDofNumber[faceToNodeMap( elemsToFaces[kfe][kf], a )] + i;

<<<<<<< HEAD
                      dRdU( 0, kf * 3 * numNodesPerFace + 3 * a + i ) = -nodalArea * rotationMatrix[kfe]( i, 0 ) * pow( -1, kf );
                      dRdU( 1, kf * 3 * numNodesPerFace + 3 * a + i ) = -nodalArea * rotationMatrix[kfe]( i, 1 ) * pow( -1, kf );
                      dRdU( 2, kf * 3 * numNodesPerFace + 3 * a + i ) = -nodalArea * rotationMatrix[kfe]( i, 2 ) * pow( -1, kf );
=======
                      dRdU( 0, kf*3*numNodesPerFace + 3*a+i ) = -nodalArea * rotationMatrix( kfe, i, 0 ) * pow( -1, kf );
                      dRdU( 1, kf*3*numNodesPerFace + 3*a+i ) = -nodalArea * rotationMatrix( kfe, i, 1 ) * pow( -1, kf );
                      dRdU( 2, kf*3*numNodesPerFace + 3*a+i ) = -nodalArea * rotationMatrix( kfe, i, 2 ) * pow( -1, kf );
>>>>>>> 362dad45
                    }
                  }
                }
                break;
              }
            case FractureState::SLIP:
            case FractureState::NEW_SLIP:
              {
                elemRHS[0] = +Ja * localJump[kfe][0];

                for( localIndex kf = 0; kf < 2; ++kf )
                {
                  for( localIndex a = 0; a < numNodesPerFace; ++a )
                  {
                    for( localIndex i = 0; i < 3; ++i )
                    {
<<<<<<< HEAD
                      nodeDOF[kf * 3 * numNodesPerFace + 3 * a + i] = dispDofNumber[faceToNodeMap( elemsToFaces[kfe][kf], a )] +
                                                                      LvArray::integerConversion< globalIndex >( i );
                      dRdU( 0, kf * 3 * numNodesPerFace + 3 * a + i ) = -nodalArea * rotationMatrix[kfe]( i, 0 ) * pow( -1, kf );
=======
                      nodeDOF[ kf*3*numNodesPerFace + 3*a+i ] = dispDofNumber[faceToNodeMap( elemsToFaces[kfe][kf], a )] +
                                                                LvArray::integerConversion< globalIndex >( i );
                      dRdU( 0, kf*3*numNodesPerFace + 3*a+i ) = -nodalArea * rotationMatrix( kfe, i, 0 ) * pow( -1, kf );
>>>>>>> 362dad45
                    }
                  }
                }

                real64 const limitTau = contactRelation->limitTangentialTractionNorm( traction[kfe][0] );
                R1TensorT< 2 > sliding( localJump[kfe][1] - previousLocalJump[kfe][1], localJump[kfe][2] - previousLocalJump[kfe][2] );
                real64 slidingNorm = sqrt( sliding( 0 ) * sliding( 0 ) + sliding( 1 ) * sliding( 1 ) );

                GEOSX_LOG_LEVEL_BY_RANK( 3, "element: " << kfe << " sliding: " << sliding );

                if( !( ( m_nonlinearSolverParameters.m_numNewtonIterations == 0 ) && ( fractureState[kfe] == FractureState::NEW_SLIP ) )
                    && slidingNorm > slidingTolerance[kfe] )
                {
                  for( localIndex i = 1; i < 3; ++i )
                  {
                    elemRHS[i] = +Ja * ( traction[kfe][i] - limitTau * sliding( i - 1 ) / slidingNorm );
                  }

<<<<<<< HEAD
                  R2TensorT< 2 > dUdgT;
                  dUdgT.dyadic_aa( sliding );
                  dUdgT( 0, 0 ) = ( slidingNorm * slidingNorm - dUdgT( 0, 0 ) ) * limitTau / std::pow( slidingNorm, 3 );
                  dUdgT( 0, 1 ) *= -limitTau / std::pow( slidingNorm, 3 );
                  dUdgT( 1, 0 ) *= -limitTau / std::pow( slidingNorm, 3 );
                  dUdgT( 1, 1 ) = ( slidingNorm * slidingNorm - dUdgT( 1, 1 ) ) * limitTau / std::pow( slidingNorm, 3 );
=======
                  // A symmetric 2x2 matrix.
                  real64 dUdgT[ 3 ];
                  dUdgT[ 0 ] = (slidingNorm * slidingNorm - sliding[ 0 ] * sliding[ 0 ]) * limitTau / std::pow( slidingNorm, 3 );
                  dUdgT[ 1 ] = (slidingNorm * slidingNorm - sliding[ 1 ] * sliding[ 1 ]) * limitTau / std::pow( slidingNorm, 3 );
                  dUdgT[ 2 ] = -sliding[ 0 ] * sliding[ 1 ] * limitTau / std::pow( slidingNorm, 3 );
>>>>>>> 362dad45

                  for( localIndex kf = 0; kf < 2; ++kf )
                  {
                    for( localIndex a = 0; a < numNodesPerFace; ++a )
                    {
                      for( localIndex i = 0; i < 3; ++i )
                      {
                        real64 const localRowB[ 2 ] = { rotationMatrix( kfe, i, 1 ), rotationMatrix( kfe, i, 2 ) };
                        real64 localRowE[ 2 ];
                        LvArray::tensorOps::symAijBj< 2 >( localRowE, dUdgT, localRowB );

<<<<<<< HEAD
                        dRdU( 1, kf * 3 * numNodesPerFace + 3 * a + i ) = nodalArea * localRowE( 0 ) * pow( -1, kf );
                        dRdU( 2, kf * 3 * numNodesPerFace + 3 * a + i ) = nodalArea * localRowE( 1 ) * pow( -1, kf );
=======
                        dRdU( 1, kf * 3 * numNodesPerFace + 3 * a + i ) = nodalArea * localRowE[ 0 ] * pow( -1, kf );
                        dRdU( 2, kf * 3 * numNodesPerFace + 3 * a + i ) = nodalArea * localRowE[ 1 ] * pow( -1, kf );
>>>>>>> 362dad45
                      }
                    }
                  }
                  for( localIndex i = 1; i < 3; ++i )
                  {
                    dRdT( i, 0 ) = Ja * contactRelation->dLimitTangentialTractionNorm_dNormalTraction( traction[kfe][0] ) * sliding( i - 1 ) / slidingNorm;
                    dRdT( i, i ) = Ja;
                  }
                }
                else
                {
                  R1TensorT< 2 > vaux( traction[kfe][1], traction[kfe][2] );
                  real64 vauxNorm = sqrt( vaux( 0 ) * vaux( 0 ) + vaux( 1 ) * vaux( 1 ) );
                  if( vauxNorm > 0.0 )
                  {
                    for( localIndex i = 1; i < 3; ++i )
                    {
                      elemRHS[i] = +Ja * ( traction[kfe][i] - limitTau * vaux( i - 1 ) / vauxNorm );
                    }
                    for( localIndex i = 1; i < 3; ++i )
                    {
                      dRdT( i, i ) = Ja;
                    }
                  }
                  else
                  {
                    for( localIndex i = 1; i < 3; ++i )
                    {
                      elemRHS[i] = 0.0;
                    }
                    for( localIndex i = 1; i < 3; ++i )
                    {
                      dRdT( i, i ) = Ja;
                    }
                  }
                }
                break;
              }
            case FractureState::OPEN:
              {
                GEOSX_LOG_LEVEL_BY_RANK( 3, "element: " << kfe << " opening: " << localJump[kfe][0] );

                for( localIndex i = 0; i < 3; ++i )
                {
                  elemRHS[i] = +Ja * traction[kfe][i];
                }

                for( localIndex i = 0; i < 3; ++i )
                {
                  dRdT( i, i ) = Ja;
                }
                break;
              }
          }

          localIndex const localRow = LvArray::integerConversion< localIndex >( elemDOF[0] - rankOffset );

          for( localIndex idof = 0; idof < 3; ++idof )
          {
            localRhs[localRow + idof] += elemRHS[idof];

            if( fractureState[kfe] != FractureState::OPEN )
            {
              localMatrix.addToRowBinarySearchUnsorted< serialAtomic >( localRow + idof,
                                                                        nodeDOF,
                                                                        dRdU[idof].dataIfContiguous(),
                                                                        2 * 3 * numNodesPerFace );
            }

            if( fractureState[kfe] != FractureState::STICK )
            {
              localMatrix.addToRow< serialAtomic >( localRow + idof,
                                                    elemDOF,
                                                    dRdT[idof].dataIfContiguous(),
                                                    3 );
            }
          }
        }
      } );
    }
  } );
}

void LagrangianContactSolver::AssembleStabilization( DomainPartition const & domain,
                                                     DofManager const & dofManager,
                                                     CRSMatrixView< real64, globalIndex const > const & localMatrix,
                                                     arrayView1d< real64 > const & localRhs )
{
  GEOSX_MARK_FUNCTION;

  MeshLevel const & mesh = *domain.getMeshBody( 0 )->getMeshLevel( 0 );

  FaceManager const & faceManager = *mesh.getFaceManager();
  NodeManager const & nodeManager = *mesh.getNodeManager();
  ElementRegionManager const & elemManager = *mesh.getElemManager();

  string const tracDofKey = dofManager.getKey( viewKeyStruct::tractionString );
  globalIndex const rankOffset = dofManager.rankOffset();

  // Get the finite volume method used to compute the stabilization
  NumericalMethodsManager const & numericalMethodManager = domain.getNumericalMethodManager();
  FiniteVolumeManager const & fvManager = numericalMethodManager.getFiniteVolumeManager();
  FluxApproximationBase const * const stabilizationMethod = fvManager.getFluxApproximation( m_stabilizationName );

  // Get the "face to element" map (valid for the entire mesh)
  FaceManager::ElemMapType const & faceToElem = faceManager.toElementRelation();

  // Form the SurfaceGenerator, get the fracture name and use it to retrieve the faceMap (from fracture element to face)
  SurfaceGenerator const * const
  surfaceGenerator = this->getParent()->GetGroup< SolverBase >( "SurfaceGen" )->group_cast< SurfaceGenerator const * >();
  FaceElementRegion const * const fractureRegion = elemManager.GetRegion< FaceElementRegion >( surfaceGenerator->getFractureRegionName() );
  FaceElementSubRegion const * const fractureSubRegion = fractureRegion->GetSubRegion< FaceElementSubRegion >( "default" );
  GEOSX_ERROR_IF( !fractureSubRegion->hasWrapper( m_tractionKey ), "The fracture subregion must contain traction field." );
  FaceElementSubRegion::FaceMapType const & faceMap = fractureSubRegion->faceList();
  GEOSX_ERROR_IF( faceMap.size( 1 ) != 2, "A fracture face has to be shared by two cells." );

  // Get the state of fracture elements
  arrayView1d< integer const > const &
  fractureState = fractureSubRegion->getReference< array1d< integer > >( viewKeyStruct::fractureStateString );

  // Get the tractions and stabilization contribution to the local jump
  arrayView2d< real64 const > const &
  traction = fractureSubRegion->getReference< array2d< real64 > >( viewKeyStruct::tractionString );
  arrayView2d< real64 const > const &
  deltaTraction = fractureSubRegion->getReference< array2d< real64 > >( viewKeyStruct::deltaTractionString );

  // Get the volume for all elements
  ElementRegionManager::ElementViewAccessor< arrayView1d< real64 const > > const elemVolume =
    elemManager.ConstructViewAccessor< real64_array, arrayView1d< real64 const > >( ElementSubRegionBase::viewKeyStruct::elementVolumeString );

  // Get the coordinates for all nodes
  arrayView2d< real64 const, nodes::REFERENCE_POSITION_USD > const & nodePosition = nodeManager.referencePosition();

  // Get area and rotation matrix for all faces
<<<<<<< HEAD
  arrayView1d< real64 const > const & faceArea = faceManager.faceArea();
  arrayView1d< R2Tensor const > const & faceRotationMatrix = faceManager.faceRotationMatrix();
=======
  arrayView1d< real64 const > const & faceArea = faceManager->faceArea();
  arrayView3d< real64 const > const & faceRotationMatrix = faceManager->faceRotationMatrix();
>>>>>>> 362dad45

  // Bulk modulus accessor
  ElementRegionManager::ElementViewAccessor< arrayView1d< real64 const > > const bulkModulus =
    elemManager.ConstructMaterialViewAccessor< array1d< real64 >, arrayView1d< real64 const > >( LinearElasticIsotropic::viewKeyStruct::bulkModulusString,
                                                                                                 m_solidSolver->targetRegionNames(),
                                                                                                 m_solidSolver->solidMaterialNames() );
  // Shear modulus accessor
  ElementRegionManager::ElementViewAccessor< arrayView1d< real64 const > > const shearModulus =
    elemManager.ConstructMaterialViewAccessor< array1d< real64 >, arrayView1d< real64 const > >( LinearElasticIsotropic::viewKeyStruct::shearModulusString,
                                                                                                 m_solidSolver->targetRegionNames(),
                                                                                                 m_solidSolver->solidMaterialNames() );
  arrayView1d< globalIndex const > const &
  tracDofNumber = fractureSubRegion->getReference< globalIndex_array >( tracDofKey );

  stabilizationMethod->forStencils< FaceElementStencil >( [&]( FaceElementStencil const & stencil )
  {
    typename FaceElementStencil::IndexContainerViewConstType const & sei = stencil.getElementIndices();

    ArrayOfArraysView< integer const > const & isGhostConnector = stencil.getIsGhostConnectors();

    for( localIndex iconn=0; iconn<stencil.size(); ++iconn )
    {
      localIndex const numFluxElems = stencil.stencilSize( iconn );

      // A fracture connector has to be an edge shared by two faces
      // TODO: the ghost check needs to be revised now that we're assembling into local matrix only - Sergey
      if( numFluxElems == 2 && isGhostConnector[iconn][0] < 0 )
      {

        // First index: face element. Second index: node
        real64_array2d nodalArea( 2, 2 );
        real64 rotatedInvStiffApprox[ 2 ][ 3 ][ 3 ];
        for( localIndex kf = 0; kf < 2; ++kf )
        {
          // Get fracture, face and region/subregion/element indices (for elements on both sides)
          localIndex fractureIndex = sei[iconn][kf];

          localIndex faceIndexRef = faceMap[fractureIndex][0];
          real64 const area = faceArea[faceIndexRef];
          // TODO: use higher order integration scheme
          nodalArea[kf][0] = area / 4.0;
          nodalArea[kf][1] = area / 4.0;

          real64 invStiffApprox[ 2 ][ 3 ];
          for( localIndex i = 0; i < 2; ++i )
          {
            localIndex faceIndex = faceMap[fractureIndex][i];
            localIndex er = faceToElem.m_toElementRegion[faceIndex][0];
            localIndex esr = faceToElem.m_toElementSubRegion[faceIndex][0];
            localIndex ei = faceToElem.m_toElementIndex[faceIndex][0];

            real64 const volume = elemVolume[er][esr][ei];

            // Get the "element to node" map for the specific region/subregion
            CellElementSubRegion const * const
            cellElementSubRegion = elemManager.GetRegion( er )->GetSubRegion< CellElementSubRegion >( esr );
            arrayView2d< localIndex const, cells::NODE_MAP_USD > const & cellElemsToNodes = cellElementSubRegion->nodeList();
            localIndex numNodesPerElem = cellElementSubRegion->numNodesPerElement();

            // Compute the box size
            real64_array maxSize( 3 ), minSize( 3 );
            for( localIndex j = 0; j < 3; ++j )
            {
              maxSize[j] = nodePosition[cellElemsToNodes[ei][0]][j];
              minSize[j] = nodePosition[cellElemsToNodes[ei][0]][j];
            }
            for( localIndex a=1; a<numNodesPerElem; ++a )
            {
              for( localIndex j = 0; j < 3; ++j )
              {
                maxSize[j] = std::max( maxSize[j], nodePosition[cellElemsToNodes[ei][a]][j] );
                minSize[j] = std::min( minSize[j], nodePosition[cellElemsToNodes[ei][a]][j] );
              }
            }
            real64_array boxSize( 3 );
            for( localIndex j = 0; j < 3; ++j )
            {
              boxSize[j] = maxSize[j] - minSize[j];
            }

            // Get linear elastic isotropic constitutive parameters for the element
            real64 const K = bulkModulus[er][esr][ei];
            real64 const G = shearModulus[er][esr][ei];
            real64 const E = 9.0 * K * G / ( 3.0 * K + G );
            real64 const nu = ( 3.0 * K - 2.0 * G ) / ( 2.0 * ( 3.0 * K + G ) );

            // The factor is 8/9 / 4 (number of nodes) = 2/9
            for( localIndex j = 0; j < 3; ++j )
            {
              invStiffApprox[ i ][ j ] = 1.0 / ( E / ( ( 1.0 + nu )*( 1.0 - 2.0*nu ) ) * 2.0 / 9.0 * ( 2.0 - 3.0 * nu ) * volume / ( boxSize[j]*boxSize[j] ) );
            }
          }

          real64 invStiffApproxTotal[ 3 ][ 3 ] = { { 0 } };
          for( localIndex i = 0; i < 2; ++i )
          {
            for( localIndex j = 0; j < 3; ++j )
            {
              invStiffApproxTotal[ j ][ j ] += invStiffApprox[ i ][ j ];
            }
          }

          // Compute R^T * (invK) * R
          real64 temp[ 3 ][ 3 ];
          LvArray::tensorOps::AkiBkj< 3, 3, 3 >( temp, faceRotationMatrix[ faceIndexRef ], invStiffApproxTotal );
          LvArray::tensorOps::AikBkj< 3, 3, 3 >( rotatedInvStiffApprox[ kf ], temp, faceRotationMatrix[ faceIndexRef ] );
        }

        // Compose local nodal-based local stiffness matrices
        stackArray2d< real64, 3*3 > totalInvStiffApprox( 3, 3 );
        for( localIndex kf = 0; kf < 2; ++kf )
        {
          for( localIndex i = 0; i < 3; ++i )
          {
            for( localIndex j = 0; j < 3; ++j )
            {
              rotatedInvStiffApprox[ kf ][ i ][ j ] *= nodalArea[0][kf] * nodalArea[1][kf];
            }
          }
        }
        // Local assembly
        for( localIndex i = 0; i < 3; ++i )
        {
          for( localIndex j = 0; j < 3; ++j )
          {
            totalInvStiffApprox( i, j ) = -( rotatedInvStiffApprox[ 0 ][ i ][ j ] + rotatedInvStiffApprox[ 1 ][ i ][ j ] );
          }
        }

        // Get DOF numbering
        localIndex fractureIndex[2];
        localIndex nDof[2];
        globalIndex elemDOF[2][3];
        for( localIndex kf = 0; kf < 2; ++kf )
        {
          fractureIndex[kf] = sei[iconn][kf];
          for( localIndex i = 0; i < 3; ++i )
          {
            elemDOF[kf][i] = tracDofNumber[fractureIndex[kf]] + i;
          }
          nDof[kf] = 0;
          switch( fractureState[fractureIndex[kf]] )
          {
            case ( FractureState::STICK ):
              {
                nDof[kf] = 3;
                break;
              }
            case ( FractureState::NEW_SLIP ):
            case ( FractureState::SLIP ):
              {
                nDof[kf] = 1;
                break;
              }
            case ( FractureState::OPEN ):
              {
                nDof[kf] = 0;
                break;
              }
          }
        }

        // Define local "transmissibility" matrices
        stackArray2d< real64, 3*3 > totalInvStiffApprox00( nDof[0], nDof[0] );
        stackArray2d< real64, 3*3 > totalInvStiffApprox01( nDof[0], nDof[1] );
        stackArray2d< real64, 3*3 > totalInvStiffApprox10( nDof[1], nDof[0] );
        stackArray2d< real64, 3*3 > totalInvStiffApprox11( nDof[1], nDof[1] );
        for( localIndex i = 0; i < nDof[0]; ++i )
        {
          for( localIndex j = 0; j < nDof[0]; ++j )
          {
            totalInvStiffApprox00( i, j ) = totalInvStiffApprox( i, j );
          }
          for( localIndex j = 0; j < nDof[1]; ++j )
          {
            totalInvStiffApprox01( i, j ) = -totalInvStiffApprox( i, j );
          }
        }

        for( localIndex i = 0; i < nDof[1]; ++i )
        {
          for( localIndex j = 0; j < nDof[0]; ++j )
          {
            totalInvStiffApprox10( i, j ) = -totalInvStiffApprox( i, j );
          }
          for( localIndex j = 0; j < nDof[1]; ++j )
          {
            totalInvStiffApprox11( i, j ) = totalInvStiffApprox( i, j );
          }
        }

        // Compute rhs
        stackArray1d< real64, 3 > rhs0( 3 );
        rhs0 = 0.0;
        if( nDof[0] > 0 )
        {
          for( localIndex j = 0; j < nDof[0]; ++j )
          {
            rhs0( 0 ) += totalInvStiffApprox00( 0, j ) * ( traction[fractureIndex[0]][j] );
          }
          for( localIndex j = 0; j < nDof[1]; ++j )
          {
            rhs0( 0 ) += totalInvStiffApprox01( 0, j ) * ( traction[fractureIndex[1]][j] );
          }
          for( localIndex i = 1; i < nDof[0]; ++i )
          {
            for( localIndex j = 0; j < nDof[0]; ++j )
            {
              rhs0( i ) += totalInvStiffApprox00( i, j ) * ( deltaTraction[fractureIndex[0]][j] );
            }
            for( localIndex j = 0; j < nDof[1]; ++j )
            {
              rhs0( i ) += totalInvStiffApprox01( i, j ) * ( deltaTraction[fractureIndex[1]][j] );
            }
          }
        }

        stackArray1d< real64, 3 > rhs1( 3 );
        rhs1 = 0.0;
        if( nDof[1] > 0 )
        {
          for( localIndex j = 0; j < nDof[0]; ++j )
          {
            rhs1( 0 ) += totalInvStiffApprox10( 0, j ) * ( traction[fractureIndex[0]][j] );
          }
          for( localIndex j = 0; j < nDof[1]; ++j )
          {
            rhs1( 0 ) += totalInvStiffApprox11( 0, j ) * ( traction[fractureIndex[1]][j] );
          }
          for( localIndex i = 1; i < nDof[1]; ++i )
          {
            for( localIndex j = 0; j < nDof[0]; ++j )
            {
              rhs1( i ) += totalInvStiffApprox10( i, j ) * ( deltaTraction[fractureIndex[0]][j] );
            }
            for( localIndex j = 0; j < nDof[1]; ++j )
            {
              rhs1( i ) += totalInvStiffApprox11( i, j ) * ( deltaTraction[fractureIndex[1]][j] );
            }
          }
        }

        // Global matrix and rhs assembly
        // TODO: Sergey: I think this check can be removed now, but need Andrea to take a look
        if( std::max( nDof[0], nDof[1] ) > 0 )
        {
          for( localIndex kf = 0; kf < 2; ++kf )
          {
            localIndex const localRow = LvArray::integerConversion< localIndex >( elemDOF[kf][0] - rankOffset );

            stackArray2d< real64, 3*3 > const & totalInvStiffApproxDiag = ( kf == 0 ) ? totalInvStiffApprox00 : totalInvStiffApprox11;
            stackArray2d< real64, 3*3 > const & totalInvStiffApproxOffDiag = ( kf == 0 ) ? totalInvStiffApprox01 : totalInvStiffApprox10;
            stackArray1d< real64, 3 > const & rhs = ( kf == 0 ) ? rhs0 : rhs1;

            // Only assemble contribution if "row" fracture element is local
            // TODO: use parallel atomics
            if( localRow >= 0 && localRow < localMatrix.numRows() )
            {
              for( localIndex idof = 0; idof < nDof[kf]; ++idof )
              {
                // (i,i)-block
                localMatrix.addToRowBinarySearchUnsorted< serialAtomic >( localRow + idof,
                                                                          elemDOF[kf],
                                                                          totalInvStiffApproxDiag[idof].dataIfContiguous(),
                                                                          nDof[kf] );
                // (i,j)-block
                if( nDof[1-kf] > 0 )
                {
                  localMatrix.addToRowBinarySearchUnsorted< serialAtomic >( localRow + idof,
                                                                            elemDOF[1-kf],
                                                                            totalInvStiffApproxOffDiag[idof].dataIfContiguous(),
                                                                            nDof[1-kf] );
                }

                // residual
                RAJA::atomicAdd( serialAtomic{}, &localRhs[localRow + idof], rhs[idof] );
              }
            }
          }
        }
      }
    }
  } );
}

void LagrangianContactSolver::ApplySystemSolution( DofManager const & dofManager,
                                                   arrayView1d< real64 const > const & localSolution,
                                                   real64 const scalingFactor,
                                                   DomainPartition & domain )
{
  GEOSX_MARK_FUNCTION;

  m_solidSolver->ApplySystemSolution( dofManager, localSolution, scalingFactor, domain );

  dofManager.addVectorToField( localSolution, viewKeyStruct::tractionString, viewKeyStruct::deltaTractionString, -scalingFactor );
  dofManager.addVectorToField( localSolution, viewKeyStruct::tractionString, viewKeyStruct::tractionString, -scalingFactor );

  std::map< string, string_array > fieldNames;
  fieldNames["elems"].push_back( viewKeyStruct::tractionString );
  fieldNames["elems"].push_back( viewKeyStruct::deltaTractionString );
  // This is used locally only, synchronized just for output reasons
  fieldNames["elems"].push_back( viewKeyStruct::localJumpString );
  // fractureStateString is synchronized in UpdateFractureState
  // previousFractureStateString and previousLocalJumpString used locally only

  CommunicationTools::SynchronizeFields( fieldNames,
                                         domain.getMeshBody( 0 )->getMeshLevel( 0 ),
                                         domain.getNeighbors() );

  UpdateDeformationForCoupling( domain );
}

void LagrangianContactSolver::InitializeFractureState( MeshLevel & mesh,
                                                       string const & fieldName ) const
{
  GEOSX_MARK_FUNCTION;
  ElementRegionManager & elemManager = *mesh.getElemManager();

  elemManager.forElementSubRegions< FaceElementSubRegion >( [&]( FaceElementSubRegion & subRegion )
  {
    if( subRegion.hasWrapper( m_tractionKey ) )
    {
      arrayView1d< integer > const & fractureState = subRegion.getReference< array1d< integer > >( fieldName );
      forAll< serialPolicy >( subRegion.size(), [&]( localIndex const kfe )
      {
        fractureState[kfe] = FractureState::STICK;
      } );
    }
  } );
}

void LagrangianContactSolver::SetFractureStateForElasticStep( DomainPartition & domain ) const
{
  GEOSX_MARK_FUNCTION;

  MeshLevel & mesh = *domain.getMeshBody( 0 )->getMeshLevel( 0 );
  ElementRegionManager & elemManager = *mesh.getElemManager();

  elemManager.forElementSubRegions< FaceElementSubRegion >( [&]( FaceElementSubRegion & subRegion )
  {
    if( subRegion.hasWrapper( m_tractionKey ) )
    {
      arrayView1d< integer const > const & ghostRank = subRegion.ghostRank();
      arrayView1d< integer > const & fractureState = subRegion.getReference< array1d< integer > >( viewKeyStruct::fractureStateString );
      forAll< serialPolicy >( subRegion.size(), [&]( localIndex const kfe )
      {
        if( ghostRank[kfe] < 0 )
        {
          if( fractureState[kfe] != FractureState::OPEN )
          {
            fractureState[kfe] = FractureState::STICK;
          }
        }
      } );
    }
  } );
}

bool LagrangianContactSolver::UpdateFractureState( DomainPartition & domain ) const
{
  GEOSX_MARK_FUNCTION;

  MeshLevel & mesh = *domain.getMeshBody( 0 )->getMeshLevel( 0 );
  ElementRegionManager & elemManager = *mesh.getElemManager();

  ConstitutiveManager const & constitutiveManager = *domain.getConstitutiveManager();
  ContactRelationBase const & contactRelation = *constitutiveManager.GetGroup< ContactRelationBase >( m_contactRelationName );

  bool checkActiveSet = true;

  elemManager.forElementSubRegions< FaceElementSubRegion >( [&]( FaceElementSubRegion & subRegion )
  {
    if( subRegion.hasWrapper( m_tractionKey ) )
    {
      arrayView1d< integer const > const & ghostRank = subRegion.ghostRank();
      arrayView2d< real64 const > const & traction = subRegion.getReference< array2d< real64 > >( viewKeyStruct::tractionString );
      arrayView2d< real64 const > const & localJump = subRegion.getReference< array2d< real64 > >( viewKeyStruct::localJumpString );
      arrayView1d< integer > const & fractureState = subRegion.getReference< array1d< integer > >( viewKeyStruct::fractureStateString );
      arrayView1d< real64 const > const &
      normalTractionTolerance = subRegion.getReference< array1d< real64 > >( viewKeyStruct::normalTractionToleranceString );
      arrayView1d< real64 const > const &
      normalDisplacementTolerance = subRegion.getReference< array1d< real64 > >( viewKeyStruct::normalDisplacementToleranceString );

      forAll< serialPolicy >( subRegion.size(), [&]( localIndex const kfe )
      {
        if( ghostRank[kfe] < 0 )
        {
          integer const originalFractureState = fractureState[kfe];
          if( originalFractureState == FractureState::OPEN )
          {
            if( localJump[kfe][0] > -normalDisplacementTolerance[kfe] )
            {
              fractureState[kfe] = FractureState::OPEN;
            }
            else
            {
              fractureState[kfe] = FractureState::STICK;
            }
          }
          else if( traction[kfe][0] > normalTractionTolerance[kfe] )
          {
            fractureState[kfe] = FractureState::OPEN;
          }
          else
          {
            real64 currentTau = sqrt( traction[kfe][1]*traction[kfe][1] + traction[kfe][2]*traction[kfe][2] );
            real64 limitTau = contactRelation.limitTangentialTractionNorm( traction[kfe][0] );
            if( originalFractureState == FractureState::STICK && currentTau >= limitTau )
            {
              currentTau *= (1.0 - m_slidingCheckTolerance);
            }
            else if( originalFractureState != FractureState::STICK && currentTau <= limitTau )
            {
              currentTau *= (1.0 + m_slidingCheckTolerance);
            }
            if( currentTau > limitTau )
            {
              if( originalFractureState == FractureState::STICK )
              {
                fractureState[kfe] = FractureState::NEW_SLIP;
              }
              else
              {
                fractureState[kfe] = FractureState::SLIP;
              }
            }
            else
            {
              fractureState[kfe] = FractureState::STICK;
            }
          }

          if( originalFractureState != fractureState[kfe] )
          {
            GEOSX_LOG_LEVEL_BY_RANK( 3, "element " << kfe << " traction: " << traction[kfe]
                                                   << " previous state <"
                                                   << FractureStateToString( originalFractureState )
                                                   << "> current state <"
                                                   << FractureStateToString( fractureState[kfe] )
                                                   << ">" );
          }
          checkActiveSet &= CompareFractureStates( originalFractureState, fractureState[kfe] );
        }
      } );
    }
  } );

  // Need to synchronize the fracture state due to the use will be made of in AssemblyStabilization
  SynchronizeFractureState( domain );

  // Compute if globally the fracture state has changed
  bool globalCheckActiveSet;
  MpiWrapper::allReduce( &checkActiveSet,
                         &globalCheckActiveSet,
                         1,
                         MPI_LAND,
                         MPI_COMM_GEOSX );

  return globalCheckActiveSet;
}

void LagrangianContactSolver::SynchronizeFractureState( DomainPartition & domain ) const
{
  std::map< string, string_array > fieldNames;
  fieldNames["elems"].push_back( viewKeyStruct::fractureStateString );

  CommunicationTools::SynchronizeFields( fieldNames,
                                         domain.getMeshBody( 0 )->getMeshLevel( 0 ),
                                         domain.getNeighbors() );
}

bool LagrangianContactSolver::IsFractureAllInStickCondition( DomainPartition const & domain ) const
{
  globalIndex numStick, numSlip, numOpen;
  ComputeFractureStateStatistics( domain, numStick, numSlip, numOpen, false );
  return ( ( numSlip + numOpen ) == 0 );
}

void LagrangianContactSolver::ComputeFractureStateStatistics( DomainPartition const & domain,
                                                              globalIndex & numStick,
                                                              globalIndex & numSlip,
                                                              globalIndex & numOpen,
                                                              bool printAll ) const
{
  MeshLevel const & mesh = *domain.getMeshBody( 0 )->getMeshLevel( 0 );
  ElementRegionManager const & elemManager = *mesh.getElemManager();

  globalIndex_array localCounter( 3 );
  localCounter = 0;

  elemManager.forElementSubRegions< FaceElementSubRegion >( [&]( FaceElementSubRegion const & subRegion )
  {
    if( subRegion.hasWrapper( m_tractionKey ) )
    {
      arrayView1d< integer const > const & ghostRank = subRegion.ghostRank();
      arrayView1d< integer const > const & fractureState = subRegion.getReference< array1d< integer > >( viewKeyStruct::fractureStateString );
      arrayView2d< real64 const > const & traction = subRegion.getReference< array2d< real64 > >( viewKeyStruct::tractionString );

      forAll< serialPolicy >( subRegion.size(), [&]( localIndex const kfe )
      {
        if( ghostRank[kfe] < 0 )
        {
          switch( fractureState[kfe] )
          {
            case FractureState::STICK:
              {
                localCounter[0] += 1;
                break;
              }
            case FractureState::NEW_SLIP:
            case FractureState::SLIP:
              {
                localCounter[1] += 1;
                break;
              }
            case FractureState::OPEN:
              {
                localCounter[2] += 1;
                break;
              }
          }
          if( printAll )
          {
            GEOSX_LOG_LEVEL_BY_RANK( 3, "element " << kfe << " traction: " << traction[kfe]
                                                   << " state <"
                                                   << FractureStateToString( fractureState[kfe] )
                                                   << ">" );
          }
        }
      } );
    }
  } );

  globalIndex_array totalCounter( 3 );
  totalCounter = 0;
  int const rank = MpiWrapper::Comm_rank( MPI_COMM_GEOSX );
  int const size = MpiWrapper::Comm_size( MPI_COMM_GEOSX );
  globalIndex_array globalCounter( 3*size );
  globalCounter = 0;

  // Everything is done on rank 0
  MpiWrapper::gather( localCounter.data(),
                      3,
                      globalCounter.data(),
                      3,
                      0,
                      MPI_COMM_GEOSX );

  if( rank==0 )
  {
    for( int r=0; r<size; ++r )
    {
      // sum across all ranks
      totalCounter[0] += globalCounter[3*r];
      totalCounter[1] += globalCounter[3*r+1];
      totalCounter[2] += globalCounter[3*r+2];
    }
  }

  MpiWrapper::bcast( totalCounter.data(), 3, 0, MPI_COMM_GEOSX );

  numStick = totalCounter[0];
  numSlip  = totalCounter[1];
  numOpen  = totalCounter[2];

  char output[108] = {0};
  sprintf( output,
           " Number of element for each fracture state:"
           " stick: %12lli | slip:  %12lli | open:  %12lli",
           numStick,
           numSlip,
           numOpen );
  GEOSX_LOG_RANK_0( output );
}

void LagrangianContactSolver::SolveSystem( DofManager const & dofManager,
                                           ParallelMatrix & matrix,
                                           ParallelVector & rhs,
                                           ParallelVector & solution )
{
  GEOSX_MARK_FUNCTION;

  if( getLogLevel() > 3 )
  {
    matrix.write( "matrix.mtx", LAIOutputFormat::MATRIX_MARKET );
    rhs.write( "rhs.mtx", LAIOutputFormat::MATRIX_MARKET );
  }

  SolverBase::SolveSystem( dofManager, matrix, rhs, solution );

  if( getLogLevel() > 3 )
  {
    solution.write( "sol.mtx", LAIOutputFormat::MATRIX_MARKET );
  }

//  int rank = MpiWrapper::Comm_rank( MPI_COMM_GEOSX );
//  if( rank == 0 )
//  {
//    string str;
//    std::getline( std::cin, str );
//    if( str.length() > 0 )
//    {
//      GEOSX_ERROR( "STOP" );
//    }
//  }
//  MpiWrapper::Barrier( MPI_COMM_GEOSX );
}

void LagrangianContactSolver::SetNextDt( real64 const & currentDt,
                                         real64 & nextDt )
{
  nextDt = currentDt;
}

REGISTER_CATALOG_ENTRY( SolverBase, LagrangianContactSolver, std::string const &, Group * const )
} /* namespace geosx */<|MERGE_RESOLUTION|>--- conflicted
+++ resolved
@@ -1088,54 +1088,28 @@
         }
 
         real64 const nodalArea = area[kfe] / static_cast< real64 >( numNodesPerFace );
-        real64_array nodalForceVec( 3 );
-        nodalForceVec[0] = ( traction[kfe][0] ) * nodalArea;
-        nodalForceVec[1] = ( traction[kfe][1] ) * nodalArea;
-        nodalForceVec[2] = ( traction[kfe][2] ) * nodalArea;
-        R1Tensor localNodalForce( nodalForceVec[0], nodalForceVec[1], nodalForceVec[2] );
-        R1Tensor globalNodalForce;
-        globalNodalForce.AijBj( rotationMatrix[kfe], localNodalForce );
-
-<<<<<<< HEAD
+        real64 const localNodalForce[ 3 ] = { traction( kfe, 0 ) * nodalArea, traction( kfe, 1 ) * nodalArea, traction( kfe, 2 ) * nodalArea };
+
+        real64 globalNodalForce[ 3 ];
+        LvArray::tensorOps::AijBj< 3, 3 >( globalNodalForce, rotationMatrix[ kfe ], localNodalForce );
+
         for( localIndex kf=0; kf<2; ++kf )
         {
           localIndex const faceIndex = elemsToFaces[kfe][kf];
-=======
-          real64 const nodalArea = area[kfe] / static_cast< real64 >( numNodesPerFace );
-          real64 const localNodalForce[ 3 ] = { traction( kfe, 0 ) * nodalArea, traction( kfe, 1 ) * nodalArea, traction( kfe, 2 ) * nodalArea };
-
-          real64 globalNodalForce[ 3 ];
-          LvArray::tensorOps::AijBj< 3, 3 >( globalNodalForce, rotationMatrix[ kfe ], localNodalForce );
->>>>>>> 362dad45
 
           for( localIndex a=0; a<numNodesPerFace; ++a )
           {
             for( localIndex i=0; i<3; ++i )
             {
-<<<<<<< HEAD
               rowDOF[3*a+i] = dispDofNumber[faceToNodeMap( faceIndex, a )] + i;
               // Opposite sign w.r.t. theory because of minus sign in stiffness matrix definition (K < 0)
               nodeRHS[3*a+i] = +globalNodalForce[i] * pow( -1, kf );
               fext[faceToNodeMap( faceIndex, a )][i] += +globalNodalForce[i] * pow( -1, kf );
 
               // Opposite sign w.r.t. theory because of minus sign in stiffness matrix definition (K < 0)
-              dRdT( 3*a+i, 0 ) = +nodalArea * rotationMatrix[kfe]( i, 0 ) * pow( -1, kf );
-              dRdT( 3*a+i, 1 ) = +nodalArea * rotationMatrix[kfe]( i, 1 ) * pow( -1, kf );
-              dRdT( 3*a+i, 2 ) = +nodalArea * rotationMatrix[kfe]( i, 2 ) * pow( -1, kf );
-=======
-              for( localIndex i=0; i<3; ++i )
-              {
-                rowDOF[3*a+i] = dispDofNumber[faceToNodeMap( faceIndex, a )] + LvArray::integerConversion< globalIndex >( i );
-                // Opposite sign w.r.t. theory because of minus sign in stiffness matrix definition (K < 0)
-                nodeRHS[3*a+i] = +globalNodalForce[i] * pow( -1, kf );
-                fext[faceToNodeMap( faceIndex, a )][i] += +globalNodalForce[i] * pow( -1, kf );
-
-                // Opposite sign w.r.t. theory because of minus sign in stiffness matrix definition (K < 0)
-                dRdT( 3*a+i, 0 ) = +nodalArea * rotationMatrix( kfe, i, 0 ) * pow( -1, kf );
-                dRdT( 3*a+i, 1 ) = +nodalArea * rotationMatrix( kfe, i, 1 ) * pow( -1, kf );
-                dRdT( 3*a+i, 2 ) = +nodalArea * rotationMatrix( kfe, i, 2 ) * pow( -1, kf );
-              }
->>>>>>> 362dad45
+              dRdT( 3*a+i, 0 ) = +nodalArea * rotationMatrix( kfe, i, 0 ) * pow( -1, kf );
+              dRdT( 3*a+i, 1 ) = +nodalArea * rotationMatrix( kfe, i, 1 ) * pow( -1, kf );
+              dRdT( 3*a+i, 2 ) = +nodalArea * rotationMatrix( kfe, i, 2 ) * pow( -1, kf );
             }
           }
 
@@ -1250,15 +1224,9 @@
                     {
                       nodeDOF[kf * 3 * numNodesPerFace + 3 * a + i] = dispDofNumber[faceToNodeMap( elemsToFaces[kfe][kf], a )] + i;
 
-<<<<<<< HEAD
-                      dRdU( 0, kf * 3 * numNodesPerFace + 3 * a + i ) = -nodalArea * rotationMatrix[kfe]( i, 0 ) * pow( -1, kf );
-                      dRdU( 1, kf * 3 * numNodesPerFace + 3 * a + i ) = -nodalArea * rotationMatrix[kfe]( i, 1 ) * pow( -1, kf );
-                      dRdU( 2, kf * 3 * numNodesPerFace + 3 * a + i ) = -nodalArea * rotationMatrix[kfe]( i, 2 ) * pow( -1, kf );
-=======
-                      dRdU( 0, kf*3*numNodesPerFace + 3*a+i ) = -nodalArea * rotationMatrix( kfe, i, 0 ) * pow( -1, kf );
-                      dRdU( 1, kf*3*numNodesPerFace + 3*a+i ) = -nodalArea * rotationMatrix( kfe, i, 1 ) * pow( -1, kf );
-                      dRdU( 2, kf*3*numNodesPerFace + 3*a+i ) = -nodalArea * rotationMatrix( kfe, i, 2 ) * pow( -1, kf );
->>>>>>> 362dad45
+                      dRdU( 0, kf * 3 * numNodesPerFace + 3 * a + i ) = -nodalArea * rotationMatrix( kfe, i, 0 ) * pow( -1, kf );
+                      dRdU( 1, kf * 3 * numNodesPerFace + 3 * a + i ) = -nodalArea * rotationMatrix( kfe, i, 1 ) * pow( -1, kf );
+                      dRdU( 2, kf * 3 * numNodesPerFace + 3 * a + i ) = -nodalArea * rotationMatrix( kfe, i, 2 ) * pow( -1, kf );
                     }
                   }
                 }
@@ -1275,15 +1243,9 @@
                   {
                     for( localIndex i = 0; i < 3; ++i )
                     {
-<<<<<<< HEAD
                       nodeDOF[kf * 3 * numNodesPerFace + 3 * a + i] = dispDofNumber[faceToNodeMap( elemsToFaces[kfe][kf], a )] +
                                                                       LvArray::integerConversion< globalIndex >( i );
-                      dRdU( 0, kf * 3 * numNodesPerFace + 3 * a + i ) = -nodalArea * rotationMatrix[kfe]( i, 0 ) * pow( -1, kf );
-=======
-                      nodeDOF[ kf*3*numNodesPerFace + 3*a+i ] = dispDofNumber[faceToNodeMap( elemsToFaces[kfe][kf], a )] +
-                                                                LvArray::integerConversion< globalIndex >( i );
-                      dRdU( 0, kf*3*numNodesPerFace + 3*a+i ) = -nodalArea * rotationMatrix( kfe, i, 0 ) * pow( -1, kf );
->>>>>>> 362dad45
+                      dRdU( 0, kf * 3 * numNodesPerFace + 3 * a + i ) = -nodalArea * rotationMatrix( kfe, i, 0 ) * pow( -1, kf );
                     }
                   }
                 }
@@ -1302,20 +1264,11 @@
                     elemRHS[i] = +Ja * ( traction[kfe][i] - limitTau * sliding( i - 1 ) / slidingNorm );
                   }
 
-<<<<<<< HEAD
-                  R2TensorT< 2 > dUdgT;
-                  dUdgT.dyadic_aa( sliding );
-                  dUdgT( 0, 0 ) = ( slidingNorm * slidingNorm - dUdgT( 0, 0 ) ) * limitTau / std::pow( slidingNorm, 3 );
-                  dUdgT( 0, 1 ) *= -limitTau / std::pow( slidingNorm, 3 );
-                  dUdgT( 1, 0 ) *= -limitTau / std::pow( slidingNorm, 3 );
-                  dUdgT( 1, 1 ) = ( slidingNorm * slidingNorm - dUdgT( 1, 1 ) ) * limitTau / std::pow( slidingNorm, 3 );
-=======
                   // A symmetric 2x2 matrix.
                   real64 dUdgT[ 3 ];
                   dUdgT[ 0 ] = (slidingNorm * slidingNorm - sliding[ 0 ] * sliding[ 0 ]) * limitTau / std::pow( slidingNorm, 3 );
                   dUdgT[ 1 ] = (slidingNorm * slidingNorm - sliding[ 1 ] * sliding[ 1 ]) * limitTau / std::pow( slidingNorm, 3 );
                   dUdgT[ 2 ] = -sliding[ 0 ] * sliding[ 1 ] * limitTau / std::pow( slidingNorm, 3 );
->>>>>>> 362dad45
 
                   for( localIndex kf = 0; kf < 2; ++kf )
                   {
@@ -1327,13 +1280,8 @@
                         real64 localRowE[ 2 ];
                         LvArray::tensorOps::symAijBj< 2 >( localRowE, dUdgT, localRowB );
 
-<<<<<<< HEAD
-                        dRdU( 1, kf * 3 * numNodesPerFace + 3 * a + i ) = nodalArea * localRowE( 0 ) * pow( -1, kf );
-                        dRdU( 2, kf * 3 * numNodesPerFace + 3 * a + i ) = nodalArea * localRowE( 1 ) * pow( -1, kf );
-=======
                         dRdU( 1, kf * 3 * numNodesPerFace + 3 * a + i ) = nodalArea * localRowE[ 0 ] * pow( -1, kf );
                         dRdU( 2, kf * 3 * numNodesPerFace + 3 * a + i ) = nodalArea * localRowE[ 1 ] * pow( -1, kf );
->>>>>>> 362dad45
                       }
                     }
                   }
@@ -1468,13 +1416,8 @@
   arrayView2d< real64 const, nodes::REFERENCE_POSITION_USD > const & nodePosition = nodeManager.referencePosition();
 
   // Get area and rotation matrix for all faces
-<<<<<<< HEAD
   arrayView1d< real64 const > const & faceArea = faceManager.faceArea();
-  arrayView1d< R2Tensor const > const & faceRotationMatrix = faceManager.faceRotationMatrix();
-=======
-  arrayView1d< real64 const > const & faceArea = faceManager->faceArea();
-  arrayView3d< real64 const > const & faceRotationMatrix = faceManager->faceRotationMatrix();
->>>>>>> 362dad45
+  arrayView3d< real64 const > const & faceRotationMatrix = faceManager.faceRotationMatrix();
 
   // Bulk modulus accessor
   ElementRegionManager::ElementViewAccessor< arrayView1d< real64 const > > const bulkModulus =
