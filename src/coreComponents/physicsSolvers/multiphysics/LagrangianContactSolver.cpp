--- conflicted
+++ resolved
@@ -967,26 +967,6 @@
   globalIndex const rankOffset = dofManager.rankOffset();
 
   arrayView1d< integer const > const & elemGhostRank = nodeManager.ghostRank();
-<<<<<<< HEAD
-=======
-
-  RAJA::ReduceSum< parallelDeviceReduce, real64 > localSum0( 0.0 );
-  forAll< parallelDevicePolicy<> >( nodeManager.size(),
-                                    [localRhs, localSum0, dispDofNumber, rankOffset, elemGhostRank] GEOSX_HOST_DEVICE ( localIndex const k )
-  {
-    if( elemGhostRank[k] < 0 )
-    {
-      localIndex const localRow = LvArray::integerConversion< localIndex >( dispDofNumber[k] - rankOffset );
-      for( localIndex dim = 0; dim < 3; ++dim )
-      {
-        localSum0 += localRhs[localRow + dim] * localRhs[localRow + dim];
-      }
-    }
-  } );
-  real64 const momentumR2 = localSum0.get();
-
-  real64 contactR2 = 0.0;
->>>>>>> c3f01f25
 
   RAJA::ReduceSum< parallelDeviceReduce, real64 > localSum0( 0.0 );
   forAll< parallelDevicePolicy<> >( nodeManager.size(),
