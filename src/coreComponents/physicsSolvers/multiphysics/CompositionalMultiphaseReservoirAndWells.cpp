--- conflicted
+++ resolved
@@ -37,25 +37,8 @@
 using namespace dataRepository;
 using namespace constitutive;
 
-<<<<<<< HEAD
-// provide a definition for catalogName()
-template<>
-string CompositionalMultiphaseReservoirAndWells<>::catalogName()
-{
-  return "CompositionalMultiphaseReservoir";
-}
-template< typename POROMECHANICS_SOLVER >
-string CompositionalMultiphaseReservoirAndWells< POROMECHANICS_SOLVER >::catalogName()
-{
-  return POROMECHANICS_SOLVER::catalogName() + "Reservoir";
-}
-
-template< typename COMPOSITIONAL_RESERVOIR_SOLVER >
-CompositionalMultiphaseReservoirAndWells< COMPOSITIONAL_RESERVOIR_SOLVER >::
-=======
-template< typename RESERVOIR_SOLVER >
-CompositionalMultiphaseReservoirAndWells< RESERVOIR_SOLVER >::
->>>>>>> 073cd394
+template< typename RESERVOIR_SOLVER >
+CompositionalMultiphaseReservoirAndWells< RESERVOIR_SOLVER >::
 CompositionalMultiphaseReservoirAndWells( const string & name,
                                           Group * const parent )
   : Base( name, parent )
