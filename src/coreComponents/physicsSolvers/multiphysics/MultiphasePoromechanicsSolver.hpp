/*
 * ------------------------------------------------------------------------------------------------------------
 * SPDX-License-Identifier: LGPL-2.1-only
 *
 * Copyright (c) 2018-2020 Lawrence Livermore National Security LLC
 * Copyright (c) 2018-2020 The Board of Trustees of the Leland Stanford Junior University
 * Copyright (c) 2018-2020 TotalEnergies
 * Copyright (c) 2019-     GEOSX Contributors
 * All rights reserved
 *
 * See top level LICENSE, COPYRIGHT, CONTRIBUTORS, NOTICE, and ACKNOWLEDGEMENTS files for details.
 * ------------------------------------------------------------------------------------------------------------
 */

/**
 * @file MultiphasePoromechanicsSolver.hpp
 */

#ifndef GEOSX_PHYSICSSOLVERS_MULTIPHYSICS_MULTIPHASEPOROMECHANICSSOLVER_HPP_
#define GEOSX_PHYSICSSOLVERS_MULTIPHYSICS_MULTIPHASEPOROMECHANICSSOLVER_HPP_

#include "constitutive/solid/CoupledSolidBase.hpp"
#include "physicsSolvers/fluidFlow/CompositionalMultiphaseBase.hpp"
#include "physicsSolvers/multiphysics/CoupledSolver.hpp"
#include "physicsSolvers/solidMechanics/SolidMechanicsLagrangianFEM.hpp"


namespace geosx
{

class MultiphasePoromechanicsSolver : public CoupledSolver< SolidMechanicsLagrangianFEM,
                                                            CompositionalMultiphaseBase >
{
public:

  using Base = CoupledSolver< SolidMechanicsLagrangianFEM, CompositionalMultiphaseBase >;
  using Base::m_solvers;
  using Base::m_dofManager;
  using Base::m_localMatrix;
  using Base::m_rhs;
  using Base::m_solution;

  enum class SolverType : integer
  {
    SolidMechanics = 0,
    Flow = 1
  };

  /// String used to form the solverName used to register solvers in CoupledSolver
  static string coupledSolverAttributePrefix() { return "poromechanics"; }

  /**
   * @brief main constructor for MultiphasePoromechanicsSolver Objects
   * @param name the name of this instantiation of MultiphasePoromechanicsSolver in the repository
   * @param parent the parent group of this instantiation of MultiphasePoromechanicsSolver
   */
  MultiphasePoromechanicsSolver( const string & name,
                                 Group * const parent );

  /// Destructor for the class
  ~MultiphasePoromechanicsSolver() override {};

  /**
   * @brief name of the node manager in the object catalog
   * @return string that contains the catalog name to generate a new MultiphasePoromechanicsSolver object through the object catalog.
   */
  static string catalogName() { return "MultiphasePoromechanics"; }

  /**
   * @brief accessor for the pointer to the solid mechanics solver
   * @return a pointer to the solid mechanics solver
   */
  SolidMechanicsLagrangianFEM * solidMechanicsSolver() const
  {
    return std::get< toUnderlying( SolverType::SolidMechanics ) >( m_solvers );
  }

  /**
   * @brief accessor for the pointer to the flow solver
   * @return a pointer to the flow solver
   */
  CompositionalMultiphaseBase * flowSolver() const
  {
    return std::get< toUnderlying( SolverType::Flow ) >( m_solvers );
  }

  /**
   * @defgroup Solver Interface Functions
   *
   * These functions provide the primary interface that is required for derived classes
   */
  /**@{*/

  virtual void registerDataOnMesh( Group & meshBodies ) override;

  virtual void setupCoupling( DomainPartition const & domain,
                              DofManager & dofManager ) const override;

  virtual void assembleSystem( real64 const time,
                               real64 const dt,
                               DomainPartition & domain,
                               DofManager const & dofManager,
                               CRSMatrixView< real64, globalIndex const > const & localMatrix,
                               arrayView1d< real64 > const & localRhs ) override;


  virtual real64 solverStep( real64 const & time_n,
                             real64 const & dt,
                             int const cycleNumber,
                             DomainPartition & domain ) override;

  virtual void updateState( DomainPartition & domain ) override;

  /*
   * @brief Utility function to update the stabilization parameters at each time step
   * @param[in] domain the domain partition
   */
  void updateStabilizationParameters( DomainPartition & domain ) const;

  /*
   * @brief Utility function to set the stress initialization flag
   * @param[in] performStressInitialization true if the solver has to initialize stress, false otherwise
   */
  void performStressInitialization( integer const performStressInitialization )
  { m_performStressInitialization = performStressInitialization; }

  /**@}*/

  enum class StabilizationType : integer
  {
    None,
    Global,
    Local,
  };

protected:

  struct viewKeyStruct : SolverBase::viewKeyStruct
  {
    /// Names of the porous materials
    constexpr static char const * porousMaterialNamesString() { return "porousMaterialNames"; }

    /// Type of stabilization used in the simulation
    constexpr static char const * stabilizationTypeString() { return "stabilizationType"; }

    /// Names of the regions where the stabilization is applied
    constexpr static char const * stabilizationRegionNamesString() { return "stabilizationRegionNames"; }

    /// Multiplier on stabilization
    constexpr static char const * stabilizationMultiplierString() { return "stabilizationMultiplier"; }

    /// Flag to indicate that the solver is going to perform stress initialization
    constexpr static char const * performStressInitializationString() { return "performStressInitialization"; }

  };

  virtual void initializePreSubGroups() override;

private:

<<<<<<< HEAD
=======
  template< typename CONSTITUTIVE_BASE,
            typename KERNEL_WRAPPER,
            typename ... PARAMS >
  real64 assemblyLaunch( MeshLevel & mesh,
                         DofManager const & dofManager,
                         arrayView1d< string const > const & regionNames,
                         string const & materialNamesString,
                         CRSMatrixView< real64, globalIndex const > const & localMatrix,
                         arrayView1d< real64 > const & localRhs,
                         PARAMS && ... params );


>>>>>>> 95b087d0
  /// Type of stabilization used in the simulation
  StabilizationType m_stabilizationType;

  /// Names of the regions where the stabilization is applied
  array1d< string > m_stabilizationRegionNames;

  /// Multiplier on stabilization constant
  real64 m_stabilizationMultiplier;

  /// Flag to indicate that the solver is going to perform stress initialization
  integer m_performStressInitialization;

};

ENUM_STRINGS( MultiphasePoromechanicsSolver::StabilizationType,
              "None",
              "Global",
              "Local" );

template< typename CONSTITUTIVE_BASE,
          typename KERNEL_WRAPPER,
          typename ... PARAMS >
real64 MultiphasePoromechanicsSolver::assemblyLaunch( MeshLevel & mesh,
                                                      DofManager const & dofManager,
                                                      arrayView1d< string const > const & regionNames,
                                                      string const & materialNamesString,
                                                      CRSMatrixView< real64, globalIndex const > const & localMatrix,
                                                      arrayView1d< real64 > const & localRhs,
                                                      PARAMS && ... params )
{
  GEOSX_MARK_FUNCTION;

  NodeManager const & nodeManager = mesh.getNodeManager();

  string const dofKey = dofManager.getKey( fields::solidMechanics::totalDisplacement::key() );
  arrayView1d< globalIndex const > const & dofNumber = nodeManager.getReference< globalIndex_array >( dofKey );

  real64 const gravityVectorData[3] = LVARRAY_TENSOROPS_INIT_LOCAL_3( gravityVector() );

  KERNEL_WRAPPER kernelWrapper( dofNumber,
                                dofManager.rankOffset(),
                                localMatrix,
                                localRhs,
                                gravityVectorData,
                                std::forward< PARAMS >( params )... );

  return finiteElement::
           regionBasedKernelApplication< parallelDevicePolicy< 32 >,
                                         CONSTITUTIVE_BASE,
                                         CellElementSubRegion >( mesh,
                                                                 regionNames,
                                                                 solidMechanicsSolver()->getDiscretizationName(),
                                                                 materialNamesString,
                                                                 kernelWrapper );
}


} /* namespace geosx */

#endif /* GEOSX_PHYSICSSOLVERS_MULTIPHYSICS_MULTIPHASEPOROMECHANICSSOLVER_HPP_ */<|MERGE_RESOLUTION|>--- conflicted
+++ resolved
@@ -158,8 +158,6 @@
 
 private:
 
-<<<<<<< HEAD
-=======
   template< typename CONSTITUTIVE_BASE,
             typename KERNEL_WRAPPER,
             typename ... PARAMS >
@@ -171,8 +169,6 @@
                          arrayView1d< real64 > const & localRhs,
                          PARAMS && ... params );
 
-
->>>>>>> 95b087d0
   /// Type of stabilization used in the simulation
   StabilizationType m_stabilizationType;
 
