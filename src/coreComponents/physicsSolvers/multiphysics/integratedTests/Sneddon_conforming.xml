--- conflicted
+++ resolved
@@ -153,25 +153,15 @@
   </NumericalMethods>
 
   <ElementRegions>
-<<<<<<< HEAD
-    <CellElementRegion name="Region2"
-                       cellBlocks="{cb1}"
-                       materialList="{water, rock}"/>
-
-    <SurfaceElementRegion name="Fracture"
-                          defaultAperture="1.0e-4"
-                          materialList="{water, rock}"/>
-=======
     <CellElementRegion
       name="Region2"
       cellBlocks="{ cb1 }"
       materialList="{ water, rock }"/>
 
-    <FaceElementRegion
+    <SurfaceElementRegion
       name="Fracture"
       defaultAperture="1.0e-4"
       materialList="{ water, rock }"/>
->>>>>>> b15e201d
   </ElementRegions>
 
   <Constitutive>
