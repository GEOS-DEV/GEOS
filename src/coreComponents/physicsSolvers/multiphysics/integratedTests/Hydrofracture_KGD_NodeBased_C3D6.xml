
<Problem>

  <Solvers
    gravityVector="0.0,0.0,-0.0"
    >
  
    <Hydrofracture 
      name="hydrofracture" 
      solidSolverName="lagsolve"
      fluidSolverName="SinglePhaseFlow"
      couplingTypeOption="TightlyCoupled"
      logLevel="0"
      targetRegions="{Region2, Fracture}"
      contactRelationName="fractureContact"
      >
      <NonlinearSolverParameters 
        name="nlsp"
        newtonTol="1.0e-5"
        newtonMaxIter="50"
        lineSearchMaxCuts="10"
        />
      <SystemSolverParameters
        logLevel="0"
        useMLPrecond="1"
        scalingOption="2"
        />
    </Hydrofracture>
  
    <SolidMechanicsLagrangianSSLE 
      name="lagsolve" 
      timeIntegrationOption="QuasiStatic"
      logLevel="0"
      discretization="FE1"
      targetRegions="{Region2}"
      solidMaterialName="rock"
      contactRelationName="fractureContact"
      >
      <NonlinearSolverParameters name="nlsp"
                                 newtonTol="1.0e-6"
                                 newtonMaxIter="5"/>
      <SystemSolverParameters name="ssp"
                              krylovTol="1.0e-10"
                              logLevel="0"
        />
    </SolidMechanicsLagrangianSSLE>
  
    <SinglePhaseCellCentered 
      name="SinglePhaseFlow"
      logLevel="0"
      gravityFlag="1"
      discretization="singlePhaseTPFA"
      targetRegions="{Fracture}"
      fluidName="water"
      solidName="rock"
      >
<<<<<<< HEAD
      <SystemSolverParameters 
        name="SystemSolverParameters"
        krylovTol="1.0e-12"
        newtonTol="1.0e-5"
        maxIterNewton="10"
        logLevel="0"
        />
    </SinglePhaseCellCentered>
=======
      <NonlinearSolverParameters name="nlsp"
                                 newtonTol="1.0e-5"
                                 newtonMaxIter="10"/>
      <SystemSolverParameters name="SystemSolverParameters"
                              krylovTol="1.0e-12"
                              logLevel="0"/>
    </SinglePhaseFlow>
>>>>>>> 88417429
    
    <SurfaceGenerator
      name="SurfaceGen"
      logLevel="0"
      discretization="FE1"
      fractureRegion="Fracture"
      targetRegions="{Region2}"
      solidMaterialName="rock"
      rockToughness="0.707e7"
      nodeBasedSIF="1"
      mpiCommOrder="1"
      >
    </SurfaceGenerator>
    
  </Solvers>
  
  <Mesh>
    <InternalMesh name="mesh1"
                  elementTypes="{C3D6}"
                  xCoords="{ -5, 5}"
                  yCoords="{0, 15}"
                  zCoords="{0, 1}"
                  nx="{10}"
                  ny="{15}"
                  nz="{1}"
                  cellBlockNames="{cb1}"/>
  </Mesh>

  <Geometry>
    <Box name="fracture" 
         xMin="-0.01, -0.01, -0.01"
         xMax=" 0.01,  1.01, 1.01"/>
    <Box name="source"
         xMin="-0.01, -0.01, -0.01"
         xMax=" 0.01,  1.01, 1.01"/>
    <Box name="core"
         xMin="-0.01, -0.01, -0.01"
         xMax=" 0.01,  100.01, 1.01"/>
  </Geometry>


  <Events maxTime="50.0">
  
    <SoloEvent 
      name="initialPlot"
      target="/Outputs/siloOutput"
      />

    <SoloEvent 
      name="preFracture"
      target="/Solvers/SurfaceGen"
      />
  
    <SoloEvent 
      name="preFracturePlot"
      target="/Outputs/siloOutput"
      />

    <!-- This event is applied every cycle, and overrides the
    solver time-step request -->
    <PeriodicEvent 
      name="solverApplications0"
      beginTime="0.0"
      endTime="50.0"
      forceDt="1.0"
      target="/Solvers/hydrofracture" />

    <!-- This event is applied every 1.0s.  The targetExactTimestep
    flag allows this event to request a dt modification to match an
    integer multiple of the timeFrequency. -->
    <PeriodicEvent name="outputs"
                   timeFrequency="1"
                   targetExactTimestep="0"
                   target="/Outputs/siloOutput" />

    <PeriodicEvent name="restarts"
                   timeFrequency="1e99"
                   targetExactTimestep="0"
                   target="/Outputs/restartOutput"/>
  </Events>

  <NumericalMethods>
    <BasisFunctions> 
        <LagrangeBasis3 name="linearBasis"  degree = "1"  />
    </BasisFunctions>
    
    <QuadratureRules>
        <GaussQuadrature3 name="gaussian"   degree="2"  />    
    </QuadratureRules>
    
    <FiniteElements>
        <FiniteElementSpace name="FE1" parentSpace="C3D8" basis="linearBasis" quadrature="gaussian" />
    </FiniteElements>

    <FiniteVolume>
      <TwoPointFluxApproximation name="singlePhaseTPFA"
                                 fieldName="pressure"
                                 coefficientName="permeability"/>
    </FiniteVolume>
  </NumericalMethods>

  <ElementRegions>
    <CellElementRegion name="Region2"
                   cellBlocks="{cb1}"
                   materialList="{water, rock}"/>
                   
    <FaceElementRegion name="Fracture"
                       defaultAperture="1.0e-4"
                       materialList="{water, rock}"/>
  </ElementRegions>

  <Constitutive>
    <CompressibleSinglePhaseFluid name="water"
                                  defaultDensity="1000"
                                  defaultViscosity="0.001"
                                  referencePressure="0.0"
                                  referenceDensity="1000"
                                  compressibility="5e-10"
                                  referenceViscosity="1.0e-3"
                                  viscosibility="0.0"/>

    <PoroLinearElasticIsotropic name="rock"
                                defaultDensity="2700"
                                defaultBulkModulus="1.0e9"
                                defaultShearModulus="1.0e9"
                                BiotCoefficient="1"
                                compressibility="1.6155088853e-18"
                                referencePressure="2.125e6"
                                />
                                
    <Contact name="fractureContact"
      penaltyStiffness="0.0e8" >
      <TableFunction 
        name="aperTable" 
        coordinates = "{ -1.0e-3, 0.0}"
        values      = "{  1.0e-6, 1.0e-4}" 
        />
    </Contact>
  </Constitutive>

  <InitialConditions>
    
  </InitialConditions>

  <FieldSpecifications>

    <FieldSpecification name="waterDensity"
               initialCondition="1"
               setNames="{fracture}"
               objectPath="ElementRegions"
               fieldName="water_density"
               scale="1000"/>

    <FieldSpecification name="frac"
               initialCondition="1"
               setNames="{fracture}"
               objectPath="faceManager"
               fieldName="ruptureState"
               scale="1"/>

    <FieldSpecification name="separableFace"
               initialCondition="1"
               setNames="{core}"
               objectPath="faceManager"
               fieldName="isFaceSeparable"
               scale="1"/>

    <!-- FieldSpecification name="aperture"
               component="0"
               initialCondition="1"
               setNames="{all}"
               objectPath="ElementRegions/Fracture/fracture"
               fieldName="elementAperture"
               scale="1.0e-4"/-->

               
    <FieldSpecification name="yconstraint"
               objectPath="nodeManager"
               fieldName="TotalDisplacement"
               component="1"
               scale="0.0"
               setNames="{all}"/>

    <FieldSpecification name="zconstraint"
               objectPath="nodeManager"
               fieldName="TotalDisplacement"
               component="2"
               scale="0.0"
               setNames="{all}"/>
               
    <FieldSpecification name="left"
               objectPath="nodeManager"
               fieldName="TotalDisplacement"
               component="0"
               scale="0.0"
               setNames="{xneg}"/>

    <FieldSpecification name="right"
               objectPath="nodeManager"
               fieldName="TotalDisplacement"
               component="0"
               scale="-0.0"
               setNames="{xpos}"/>


    <!-- FieldSpecification name="source"
               objectPath="ElementRegions/Fracture"
               fieldName="pressure"
               scale="0.0"
               setNames="{all}"/-->
               
    <SourceFlux name="sourceTerm"
                objectPath="ElementRegions/Fracture"
                scale="-5.0"
                setNames="{source}"/>
  </FieldSpecifications>

  <Functions>
  </Functions>

  <Partition>
    <SpatialPartition xPar="1" yPar="1" zPar="1"/>
  </Partition>

  <Outputs>
      <Silo name="siloOutput"
          plotLevel="3"/>
      <Restart name="restartOutput"/>
  </Outputs>


</Problem><|MERGE_RESOLUTION|>--- conflicted
+++ resolved
@@ -54,24 +54,13 @@
       fluidName="water"
       solidName="rock"
       >
-<<<<<<< HEAD
-      <SystemSolverParameters 
-        name="SystemSolverParameters"
-        krylovTol="1.0e-12"
-        newtonTol="1.0e-5"
-        maxIterNewton="10"
-        logLevel="0"
-        />
-    </SinglePhaseCellCentered>
-=======
       <NonlinearSolverParameters name="nlsp"
                                  newtonTol="1.0e-5"
                                  newtonMaxIter="10"/>
       <SystemSolverParameters name="SystemSolverParameters"
                               krylovTol="1.0e-12"
                               logLevel="0"/>
-    </SinglePhaseFlow>
->>>>>>> 88417429
+    </SinglePhaseCellCentered>
     
     <SurfaceGenerator
       name="SurfaceGen"
