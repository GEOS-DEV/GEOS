<?xml version="1.0" ?>

<Problem>
  <Solvers
    gravityVector="{ 0.0, 0.0, 0.0 }">
    <MultiphasePoromechanics
      name="MultiphasePoroelasticitySolver"
      solidSolverName="LinearElasticitySolver"
      fluidSolverName="TwoPhaseFlowSolver"
      porousMaterialNames="{ porousRock }"
      logLevel="1"
      discretization="FE1"
      targetRegions="{ Domain }">
      <NonlinearSolverParameters
        newtonTol="1.0e-8"
        newtonMaxIter="15"
        lineSearchMaxCuts="2"/>
      <LinearSolverParameters
        directParallel="0"/>
    </MultiphasePoromechanics>

    <SolidMechanicsLagrangianSSLE
      name="LinearElasticitySolver"
      timeIntegrationOption="QuasiStatic"
      logLevel="1"
      discretization="FE1"
      targetRegions="{ Domain }"
      solidMaterialNames="{ skeleton }"/>

    <CompositionalMultiphaseFVM
      name="TwoPhaseFlowSolver"
      logLevel="1"
      discretization="fluidTPFA"
      targetRegions="{ Domain }"
      fluidNames="{ fluid1 }"
      solidNames="{ porousRock }"
      permeabilityNames="{ rockPerm }"
      relPermNames="{ relperm }"
      temperature="300"/>
  </Solvers>

  <Mesh>
    <InternalMesh
      name="mesh1"
      elementTypes="{ C3D8 }"
      xCoords="{ 0, 10 }"
      yCoords="{ 0, 1 }"
      zCoords="{ 0, 10 }"
      nx="{ 10 }"
      ny="{ 1 }"
      nz="{ 10 }"
      cellBlockNames="{ block1 }"/>
  </Mesh>

  <Geometry>
    <Box
      name="source"
      xMin="{ -0.01, -0.01, -0.01 }"
      xMax="{ 1.01, 1.01, 10.01 }"/>

    <Box
      name="sink"
      xMin="{ 8.99, -0.01, -0.01 }"
      xMax="{ 10.01, 1.01, 10.01 }"/>
  </Geometry>

  <Events
    maxTime="6e5">
    <PeriodicEvent
      name="outputs"
      timeFrequency="1e5"
      target="/Outputs/siloOutput"/>

    <PeriodicEvent
      name="outputs"
      timeFrequency="1e5"
      target="/Outputs/vtkOutput"/>

    <PeriodicEvent
      name="solverApplications1"
      forceDt="1e4"
      endTime="1e5"
      target="/Solvers/MultiphasePoroelasticitySolver"/>

    <PeriodicEvent
      name="solverApplications2"
      forceDt="1e5"
      beginTime="1e5"
      target="/Solvers/MultiphasePoroelasticitySolver"/>

    <PeriodicEvent
      name="restarts"
      timeFrequency="3e5"
      target="/Outputs/restartOutput"/>
  </Events>

  <NumericalMethods>
    <FiniteElements>
      <FiniteElementSpace
        name="FE1"
        order="1"/>
    </FiniteElements>

    <FiniteVolume>
      <TwoPointFluxApproximation
        name="fluidTPFA"
        fieldName="pressure"
        coefficientName="permeability"
        coefficientModelNames="{ rockPerm }"/>
    </FiniteVolume>
  </NumericalMethods>

  <ElementRegions>
    <CellElementRegion
      name="Domain"
      cellBlocks="{ block1 }"
      materialList="{ fluid1, skeleton, relperm, rockPerm, porousRock, rockPorosity }"/>
  </ElementRegions>

  <Constitutive>
    <DeadOilFluid
      name="fluid1"
      phaseNames="{ oil, gas, water }"
      surfaceDensities="{ 800.0, 0.9907, 1022.0 }"
      componentMolarWeight="{ 114e-3, 16e-3, 18e-3 }"
      tableFiles="{ pvt_tables/pvdo.txt, pvt_tables/pvdg.txt, pvt_tables/pvtw.txt }"/>

    <PorousElasticIsotropic
      name="porousRock"
      solidModelName="skeleton"
      porosityModelName="rockPorosity"
      permeabilityModelName="rockPerm"/>

    <ElasticIsotropic
      name="skeleton"
      defaultDensity="1.0"
<<<<<<< HEAD
      defaultYoungModulus="1.e9"
      defaultPoissonRatio="0.2"
      BiotCoefficient="1.0"/>
=======
      defaultYoungsModulus="1.e9"
      defaultPoissonRatio="0.2"/>
>>>>>>> 5dedea8c

    <BrooksCoreyBakerRelativePermeability
      name="relperm"
      phaseNames="{ oil, gas, water }"
      phaseMinVolumeFraction="{ 0.05, 0.05, 0.05 }"
      waterOilRelPermExponent="{ 2.5, 1.5 }"
      waterOilRelPermMaxValue="{ 0.8, 0.9 }"
      gasOilRelPermExponent="{ 3, 3 }"
      gasOilRelPermMaxValue="{ 0.4, 0.9 }"/>

    <ConstantPermeability
      name="rockPerm"
      permeabilityComponents="{ 1.0e-16, 1.0e-16, 1.0e-16 }"/>

    <BiotPorosity
      name="rockPorosity"
      grainBulkModulus="1.0e27"
      defaultReferencePorosity="0.05"/>
  </Constitutive>

  <FieldSpecifications>
    <FieldSpecification
      name="Porosity"
      initialCondition="1"
      setNames="{ all }"
      objectPath="ElementRegions/Domain/block1"
      fieldName="rockPorosity_porosity"
      scale="0.05"/>
  
    <!-- Initial pressure: ~5 bar -->
    <FieldSpecification
      name="initialPressure"
      initialCondition="1"
      setNames="{ all }"
      objectPath="ElementRegions/Domain/block1"
      fieldName="pressure"
      scale="7.5e6"/>

    <!-- Initial composition: no water, only heavy hydrocarbon components and N2 -->
    <FieldSpecification
      name="initialComposition_oil"
      initialCondition="1"
      setNames="{ all }"
      objectPath="ElementRegions/Domain/block1"
      fieldName="globalCompFraction"
      component="0"
      scale="0.6"/>

    <FieldSpecification
      name="initialComposition_gas"
      initialCondition="1"
      setNames="{ all }"
      objectPath="ElementRegions/Domain/block1"
      fieldName="globalCompFraction"
      component="1"
      scale="0.399"/>

    <FieldSpecification
      name="initialComposition_water"
      initialCondition="1"
      setNames="{ all }"
      objectPath="ElementRegions/Domain/block1"
      fieldName="globalCompFraction"
      component="2"
      scale="0.001"/>

    <!-- Injection pressure: ~10 bar -->
    <FieldSpecification
      name="sourceTermPressure"
      objectPath="ElementRegions/Domain/block1"
      fieldName="pressure"
      scale="1e7"
      setNames="{ source }"/>

    <!-- Injection stream: mostly water -->
    <FieldSpecification
      name="sourceTermComposition_oil"
      setNames="{ source }"
      objectPath="ElementRegions/Domain/block1"
      fieldName="globalCompFraction"
      component="0"
      scale="0.1"/>

    <FieldSpecification
      name="sourceTermComposition_gas"
      setNames="{ source }"
      objectPath="ElementRegions/Domain/block1"
      fieldName="globalCompFraction"
      component="1"
      scale="0.1"/>

    <FieldSpecification
      name="sourceTermComposition_water"
      setNames="{ source }"
      objectPath="ElementRegions/Domain/block1"
      fieldName="globalCompFraction"
      component="2"
      scale="0.8"/>

    <!-- Production pressure: ~40 bar, -->
    <FieldSpecification
      name="sinkTerm"
      objectPath="ElementRegions/Domain/block1"
      fieldName="pressure"
      scale="4e6"
      setNames="{ sink }"/>

    <!-- Production stream: same as initial (should not matter due to upwinding) -->
    <FieldSpecification
      name="sinkTermComposition_oil"
      setNames="{ sink }"
      objectPath="ElementRegions/Domain/block1"
      fieldName="globalCompFraction"
      component="0"
      scale="0.6"/>

    <FieldSpecification
      name="sinkTermComposition_gas"
      setNames="{ sink }"
      objectPath="ElementRegions/Domain/block1"
      fieldName="globalCompFraction"
      component="1"
      scale="0.399"/>

    <FieldSpecification
      name="sinkTermComposition_water"
      setNames="{ sink }"
      objectPath="ElementRegions/Domain/block1"
      fieldName="globalCompFraction"
      component="2"
      scale="0.001"/>

    <FieldSpecification
      name="xconstraint"
      objectPath="nodeManager"
      fieldName="TotalDisplacement"
      component="0"
      scale="0.0"
      setNames="{ xneg, xpos }"/>

    <FieldSpecification
      name="yconstraint"
      objectPath="nodeManager"
      fieldName="TotalDisplacement"
      component="1"
      scale="0.0"
      setNames="{ yneg, ypos }"/>

    <FieldSpecification
      name="zconstraint"
      objectPath="nodeManager"
      fieldName="TotalDisplacement"
      component="2"
      scale="0.0"
      setNames="{ zneg }"/>
  </FieldSpecifications>

  <Outputs>
    <Silo
      name="siloOutput"/>

    <VTK
      name="vtkOutput"/>

    <Restart
      name="restartOutput"/>
  </Outputs>
</Problem><|MERGE_RESOLUTION|>--- conflicted
+++ resolved
@@ -134,14 +134,8 @@
     <ElasticIsotropic
       name="skeleton"
       defaultDensity="1.0"
-<<<<<<< HEAD
       defaultYoungModulus="1.e9"
-      defaultPoissonRatio="0.2"
-      BiotCoefficient="1.0"/>
-=======
-      defaultYoungsModulus="1.e9"
       defaultPoissonRatio="0.2"/>
->>>>>>> 5dedea8c
 
     <BrooksCoreyBakerRelativePermeability
       name="relperm"
