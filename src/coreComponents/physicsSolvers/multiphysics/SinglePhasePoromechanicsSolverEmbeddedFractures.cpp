--- conflicted
+++ resolved
@@ -619,13 +619,8 @@
         subRegion.template getExtrinsicData< extrinsicMeshData::flow::deltaVolume >();
       arrayView1d< real64 const > const area = subRegion.getElementArea().toViewConst();
 
-<<<<<<< HEAD
     arrayView2d< real64 > const & fractureTraction =
       subRegion.template getReference< array2d< real64 > >( SolidMechanicsEmbeddedFractures::viewKeyStruct::tractionString() );
-=======
-      arrayView2d< real64 > const & fractureTraction =
-        subRegion.template getReference< array2d< real64 > >( SolidMechanicsEmbeddedFractures::viewKeyStruct::fractureTractionString() );
->>>>>>> 71c695da
 
       arrayView1d< real64 >  const & dTdpf =
         subRegion.template getReference< array1d< real64 > >( viewKeyStruct::dTraction_dPressureString() );
