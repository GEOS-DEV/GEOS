--- conflicted
+++ resolved
@@ -502,8 +502,7 @@
                                                                             DomainPartition & domain )
 {
   m_fracturesSolver->implicitStepComplete( time_n, dt, domain );
-<<<<<<< HEAD
-  m_flowSolver->implicitStepComplete( time_n, dt, domain );
+  flowSolver()->implicitStepComplete( time_n, dt, domain );
 
   // Laura print max pressure and displacement
   MeshLevel & mesh = domain.getMeshBody( 0 ).getMeshLevel( 0 );
@@ -534,10 +533,6 @@
   real64 const totalFlux = m_flowSolver->computeFluxFaceDirichlet( time_n, dt, m_dofManager, domain );
   GEOSX_LOG_RANK_0( GEOSX_FMT( "SinglePhasePoromechanicsSolverEmbeddedFractures::implicitStepComplete -- total flux through Dirichlet faces {:15.6e}", totalFlux ) );
   // end Laura
-
-=======
-  flowSolver()->implicitStepComplete( time_n, dt, domain );
->>>>>>> 0c13b145
 }
 
 void SinglePhasePoromechanicsSolverEmbeddedFractures::resetStateToBeginningOfStep( DomainPartition & domain )
