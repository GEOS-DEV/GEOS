--- conflicted
+++ resolved
@@ -25,24 +25,13 @@
 namespace geos
 {
 
-<<<<<<< HEAD
-// Note that in the current implementation, the order of the templates in CoupledSolver< ... > matters a lot
-// Changing the order of these templates can break a lot of things (labels in MGR for instance) and must be done carefully
 template< typename FLOW_SOLVER >
-class SinglePhasePoromechanics : public CoupledSolver< SolidMechanicsLagrangianFEM,
-                                                       FLOW_SOLVER >
-{
-public:
-
-  using Base = CoupledSolver< SolidMechanicsLagrangianFEM, FLOW_SOLVER >;
-=======
-class SinglePhasePoromechanics : public CoupledSolver< SinglePhaseBase,
+class SinglePhasePoromechanics : public CoupledSolver< FLOW_SOLVER,
                                                        SolidMechanicsLagrangianFEM >
 {
 public:
 
-  using Base = CoupledSolver< SinglePhaseBase, SolidMechanicsLagrangianFEM >;
->>>>>>> 28b413ac
+  using Base = CoupledSolver< FLOW_SOLVER, SolidMechanicsLagrangianFEM >;
   using Base::m_solvers;
   using Base::m_dofManager;
   using Base::m_localMatrix;
