--- conflicted
+++ resolved
@@ -55,16 +55,6 @@
    */
   static string catalogName()
   {
-<<<<<<< HEAD
-    return "SinglePhasePoromechanics";
-  }
-  template< typename _FLOW_SOLVER=FLOW_SOLVER >
-  static
-  typename std::enable_if< std::is_same< _FLOW_SOLVER, SinglePhaseReservoirAndWells<> >::value, string >::type
-  catalogName()
-  {
-    return SinglePhaseReservoirAndWells<>::catalogName() + "Poromechanics";
-=======
     if constexpr ( std::is_same_v< FLOW_SOLVER, SinglePhaseBase > ) // special case
     {
       return "SinglePhasePoromechanics";
@@ -73,7 +63,6 @@
     {
       return FLOW_SOLVER::catalogName() + "Poromechanics";
     }
->>>>>>> 073cd394
   }
 
   /**
