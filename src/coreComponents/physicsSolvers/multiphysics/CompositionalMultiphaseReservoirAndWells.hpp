--- conflicted
+++ resolved
@@ -26,13 +26,8 @@
 namespace geos
 {
 
-<<<<<<< HEAD
-template< typename COMPOSITIONAL_RESERVOIR_SOLVER = CompositionalMultiphaseBase >
-class CompositionalMultiphaseReservoirAndWells : public CoupledReservoirAndWellsBase< COMPOSITIONAL_RESERVOIR_SOLVER,
-=======
-template< typename RESERVOIR_SOLVER >
+template< typename RESERVOIR_SOLVER = CompositionalMultiphaseBase >
 class CompositionalMultiphaseReservoirAndWells : public CoupledReservoirAndWellsBase< RESERVOIR_SOLVER,
->>>>>>> 073cd394
                                                                                       CompositionalMultiphaseWell >
 {
 public:
