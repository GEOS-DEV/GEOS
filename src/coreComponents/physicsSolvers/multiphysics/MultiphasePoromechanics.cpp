--- conflicted
+++ resolved
@@ -81,12 +81,8 @@
                     toString( StabilizationType::Global ) + " - Add stabilization to all faces,\n" +
                     toString( StabilizationType::Local ) + " - Add stabilization only to interiors of macro elements." );
 
-<<<<<<< HEAD
-  registerWrapper( viewKeyStruct::stabilizationRegionNamesString(), &m_stabilizationRegionNames ).
+  this->registerWrapper( viewKeyStruct::stabilizationRegionNamesString(), &m_stabilizationRegionNames ).
     setRTTypeName( rtTypes::CustomTypes::groupNameRefArray ).
-=======
-  this->registerWrapper( viewKeyStruct::stabilizationRegionNamesString(), &m_stabilizationRegionNames ).
->>>>>>> 2ada27d2
     setInputFlag( InputFlags::OPTIONAL ).
     setDescription( "Regions where stabilization is applied." );
 
