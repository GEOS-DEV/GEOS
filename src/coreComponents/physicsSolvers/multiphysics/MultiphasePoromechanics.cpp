/*
 * ------------------------------------------------------------------------------------------------------------
 * SPDX-License-Identifier: LGPL-2.1-only
 *
 * Copyright (c) 2018-2020 Lawrence Livermore National Security LLC
 * Copyright (c) 2018-2020 The Board of Trustees of the Leland Stanford Junior University
 * Copyright (c) 2018-2020 TotalEnergies
 * Copyright (c) 2019-     GEOSX Contributors
 * All rights reserved
 *
 * See top level LICENSE, COPYRIGHT, CONTRIBUTORS, NOTICE, and ACKNOWLEDGEMENTS files for details.
 * ------------------------------------------------------------------------------------------------------------
 */

/**
 * @file MultiphasePoromechanics.cpp
 */

#define GEOSX_DISPATCH_VEM /// enables VEM in FiniteElementDispatch

#include "MultiphasePoromechanics.hpp"

#include "constitutive/fluid/multifluid/MultiFluidBase.hpp"
#include "constitutive/solid/PorousSolid.hpp"
#include "physicsSolvers/fluidFlow/FlowSolverBaseFields.hpp"
#include "physicsSolvers/multiphysics/poromechanicsKernels/MultiphasePoromechanics.hpp"
#include "physicsSolvers/multiphysics/poromechanicsKernels/ThermalMultiphasePoromechanics.hpp"
#include "physicsSolvers/solidMechanics/SolidMechanicsFields.hpp"
#include "physicsSolvers/solidMechanics/SolidMechanicsLagrangianFEM.hpp"
#include "physicsSolvers/solidMechanics/kernels/ImplicitSmallStrainQuasiStatic.hpp"
//#include "physicsSolvers/contact/SolidMechanicsLagrangeContact.hpp"
//#include "physicsSolvers/contact/SolidMechanicsEmbeddedFractures.hpp"

namespace geos
{

using namespace dataRepository;
using namespace constitutive;
using namespace fields;
using namespace stabilization;

template< typename FLOW_SOLVER, typename MECHANICS_SOLVER >
MultiphasePoromechanics< FLOW_SOLVER, MECHANICS_SOLVER >::MultiphasePoromechanics( const string & name,
                                                                                   Group * const parent )
  : Base( name, parent )
{

  LinearSolverParameters & linearSolverParameters = this->m_linearSolverParameters.get();
  linearSolverParameters.mgr.strategy = LinearSolverParameters::MGR::StrategyType::multiphasePoromechanics;
  linearSolverParameters.mgr.separateComponents = true;
  linearSolverParameters.mgr.displacementFieldName = solidMechanics::totalDisplacement::key();
  linearSolverParameters.dofsPerNode = 3;
}

template< typename FLOW_SOLVER, typename MECHANICS_SOLVER >
void MultiphasePoromechanics< FLOW_SOLVER, MECHANICS_SOLVER >::postProcessInput()
{
  Base::postProcessInput();

  GEOS_ERROR_IF( this->flowSolver()->getCatalogName() == "CompositionalMultiphaseReservoir" &&
                 this->getNonlinearSolverParameters().couplingType() != NonlinearSolverParameters::CouplingType::Sequential,
                 GEOS_FMT( "{}: {} solver is only designed to work for {} = {}",
                           this->getDataContext(), catalogName(), NonlinearSolverParameters::viewKeysStruct::couplingTypeString(),
                           EnumStrings< NonlinearSolverParameters::CouplingType >::toString( NonlinearSolverParameters::CouplingType::Sequential )
                           ));
}

<<<<<<< HEAD
template< typename FLOW_SOLVER >
void MultiphasePoromechanics< FLOW_SOLVER >::setupCoupling( DomainPartition const & GEOS_UNUSED_PARAM( domain ),
                                                            DofManager & dofManager ) const
=======
template< typename FLOW_SOLVER, typename MECHANICS_SOLVER >
void MultiphasePoromechanics< FLOW_SOLVER, MECHANICS_SOLVER >::setupCoupling( DomainPartition const & GEOS_UNUSED_PARAM( domain ),
                                                                              DofManager & dofManager ) const
>>>>>>> 53314c5e
{
  dofManager.addCoupling( solidMechanics::totalDisplacement::key(),
                          CompositionalMultiphaseBase::viewKeyStruct::elemDofFieldString(),
                          DofManager::Connector::Elem );
}

template< typename FLOW_SOLVER, typename MECHANICS_SOLVER >
void MultiphasePoromechanics< FLOW_SOLVER, MECHANICS_SOLVER >::assembleSystem( real64 const time,
                                                                               real64 const dt,
                                                                               DomainPartition & domain,
                                                                               DofManager const & dofManager,
                                                                               CRSMatrixView< real64, globalIndex const > const & localMatrix,
                                                                               arrayView1d< real64 > const & localRhs )
{
  GEOS_MARK_FUNCTION;

  assembleElementBasedTerms( time,
                             dt,
                             domain,
                             dofManager,
                             localMatrix,
                             localRhs );

  // step 3: compute the fluxes (face-based contributions)

  if( m_stabilizationType == StabilizationType::Global ||
      m_stabilizationType == StabilizationType::Local )
  {
    this->flowSolver()->assembleStabilizedFluxTerms( dt,
                                                     domain,
                                                     dofManager,
                                                     localMatrix,
                                                     localRhs );
  }
  else
  {
    this->flowSolver()->assembleFluxTerms( dt,
                                           domain,
                                           dofManager,
                                           localMatrix,
                                           localRhs );
  }
}

template< typename FLOW_SOLVER, typename MECHANICS_SOLVER >
void MultiphasePoromechanics< FLOW_SOLVER, MECHANICS_SOLVER >::assembleElementBasedTerms( real64 const time_n,
                                                                                          real64 const dt,
                                                                                          DomainPartition & domain,
                                                                                          DofManager const & dofManager,
                                                                                          CRSMatrixView< real64, globalIndex const > const & localMatrix,
                                                                                          arrayView1d< real64 > const & localRhs )
{
  GEOS_UNUSED_VAR( time_n );
  GEOS_UNUSED_VAR( dt );

  real64 poromechanicsMaxForce = 0.0;
  real64 mechanicsMaxForce = 0.0;

  // step 1: apply the full poromechanics coupling on the target regions on the poromechanics solver

  set< string > poromechanicsRegionNames;

  this->template forDiscretizationOnMeshTargets( domain.getMeshBodies(), [&] ( string const &,
                                                                               MeshLevel & mesh,
                                                                               arrayView1d< string const > const & regionNames )
  {
    poromechanicsRegionNames.insert( regionNames.begin(), regionNames.end() );

    string const flowDofKey = dofManager.getKey( CompositionalMultiphaseBase::viewKeyStruct::elemDofFieldString() );

    if( this->m_isThermal )
    {
      poromechanicsMaxForce =
        assemblyLaunch< constitutive::PorousSolid< ElasticIsotropic >, // TODO: change once there is a cmake solution
                        thermalPoromechanicsKernels::ThermalMultiphasePoromechanicsKernelFactory >( mesh,
                                                                                                    dofManager,
                                                                                                    regionNames,
                                                                                                    Base::viewKeyStruct::porousMaterialNamesString(),
                                                                                                    localMatrix,
                                                                                                    localRhs,
                                                                                                    dt,
                                                                                                    flowDofKey,
                                                                                                    this->flowSolver()->numFluidComponents(),
                                                                                                    this->flowSolver()->numFluidPhases(),
                                                                                                    this->flowSolver()->useTotalMassEquation(),
                                                                                                    this->m_performStressInitialization,
                                                                                                    FlowSolverBase::viewKeyStruct::fluidNamesString() );
    }
    else
    {
      poromechanicsMaxForce =
        assemblyLaunch< constitutive::PorousSolidBase,
                        poromechanicsKernels::MultiphasePoromechanicsKernelFactory >( mesh,
                                                                                      dofManager,
                                                                                      regionNames,
                                                                                      Base::viewKeyStruct::porousMaterialNamesString(),
                                                                                      localMatrix,
                                                                                      localRhs,
                                                                                      dt,
                                                                                      flowDofKey,
                                                                                      this->flowSolver()->numFluidComponents(),
                                                                                      this->flowSolver()->numFluidPhases(),
                                                                                      this->flowSolver()->useSimpleAccumulation(),
                                                                                      this->flowSolver()->useTotalMassEquation(),
                                                                                      this->m_performStressInitialization,
                                                                                      FlowSolverBase::viewKeyStruct::fluidNamesString() );
    }
  } );

  // step 2: apply mechanics solver on its target regions not included in the poromechanics solver target regions

  this->solidMechanicsSolver()->forDiscretizationOnMeshTargets( domain.getMeshBodies(), [&] ( string const &,
                                                                                              MeshLevel & mesh,
                                                                                              arrayView1d< string const > const & regionNames )
  {

    // collect the target region of the mechanics solver not included in the poromechanics target regions
    array1d< string > filteredRegionNames;
    filteredRegionNames.reserve( regionNames.size() );
    for( string const & regionName : regionNames )
    {
      // if the mechanics target region is not included in the poromechanics target region, save the string
      if( poromechanicsRegionNames.count( regionName ) == 0 )
      {
        filteredRegionNames.emplace_back( regionName );
      }
    }

    // if the array is empty, the mechanics and poromechanics solver target regions overlap perfectly, there is nothing to do
    if( filteredRegionNames.empty() )
    {
      return;
    }

    mechanicsMaxForce =
      assemblyLaunch< constitutive::SolidBase,
                      solidMechanicsLagrangianFEMKernels::QuasiStaticFactory >( mesh,
                                                                                dofManager,
                                                                                filteredRegionNames.toViewConst(),
                                                                                SolidMechanicsLagrangianFEM::viewKeyStruct::solidMaterialNamesString(),
                                                                                localMatrix,
                                                                                localRhs,
                                                                                dt );

  } );


  this->solidMechanicsSolver()->getMaxForce() = LvArray::math::max( mechanicsMaxForce, poromechanicsMaxForce );
}

template< typename FLOW_SOLVER, typename MECHANICS_SOLVER >
void MultiphasePoromechanics< FLOW_SOLVER, MECHANICS_SOLVER >::updateState( DomainPartition & domain )
{
  GEOS_MARK_FUNCTION;

  real64 maxDeltaPhaseVolFrac = 0.0;
  this->template forDiscretizationOnMeshTargets( domain.getMeshBodies(), [&] ( string const &,
                                                                               MeshLevel & mesh,
                                                                               arrayView1d< string const > const & regionNames )
  {
    ElementRegionManager & elemManager = mesh.getElemManager();
    elemManager.forElementSubRegions< CellElementSubRegion >( regionNames,
                                                              [&]( localIndex const,
                                                                   CellElementSubRegion & subRegion )
    {
      real64 const deltaPhaseVolFrac = this->flowSolver()->updateFluidState( subRegion );
      maxDeltaPhaseVolFrac = LvArray::math::max( maxDeltaPhaseVolFrac, deltaPhaseVolFrac );
      if( this->m_isThermal )
      {
        this->flowSolver()->updateSolidInternalEnergyModel( subRegion );
      }
    } );
  } );

  maxDeltaPhaseVolFrac = MpiWrapper::max( maxDeltaPhaseVolFrac );

  GEOS_LOG_LEVEL_RANK_0( 1, GEOS_FMT( "        {}: Max phase volume fraction change = {}",
                                      this->getName(), GEOS_FMT( "{:.{}f}", maxDeltaPhaseVolFrac, 4 ) ) );
}

template< typename FLOW_SOLVER, typename MECHANICS_SOLVER >
void MultiphasePoromechanics< FLOW_SOLVER, MECHANICS_SOLVER >::initializePostInitialConditionsPreSubGroups()
{
  Base::initializePostInitialConditionsPreSubGroups();

  arrayView1d< string const > const & poromechanicsTargetRegionNames =
    this->template getReference< array1d< string > >( SolverBase::viewKeyStruct::targetRegionsString() );
  arrayView1d< string const > const & solidMechanicsTargetRegionNames =
    this->solidMechanicsSolver()->template getReference< array1d< string > >( SolverBase::viewKeyStruct::targetRegionsString() );
  arrayView1d< string const > const & flowTargetRegionNames =
    this->flowSolver()->template getReference< array1d< string > >( SolverBase::viewKeyStruct::targetRegionsString() );
  for( integer i = 0; i < poromechanicsTargetRegionNames.size(); ++i )
  {
    GEOS_THROW_IF( std::find( solidMechanicsTargetRegionNames.begin(), solidMechanicsTargetRegionNames.end(),
                              poromechanicsTargetRegionNames[i] )
                   == solidMechanicsTargetRegionNames.end(),
                   GEOS_FMT( "{} {}: region {} must be a target region of {}",
                             getCatalogName(), this->getDataContext(), poromechanicsTargetRegionNames[i],
                             this->solidMechanicsSolver()->getDataContext() ),
                   InputError );
    GEOS_THROW_IF( std::find( flowTargetRegionNames.begin(), flowTargetRegionNames.end(), poromechanicsTargetRegionNames[i] )
                   == flowTargetRegionNames.end(),
                   GEOS_FMT( "{} {}: region `{}` must be a target region of `{}`",
                             getCatalogName(), this->getDataContext(), poromechanicsTargetRegionNames[i], this->flowSolver()->getDataContext() ),
                   InputError );
  }

  if( this->m_isThermal )
  {
    this->m_linearSolverParameters.get().mgr.strategy = LinearSolverParameters::MGR::StrategyType::thermalMultiphasePoromechanics;
  }
}

<<<<<<< HEAD
template< typename FLOW_SOLVER >
void MultiphasePoromechanics< FLOW_SOLVER >::updateBulkDensity( ElementSubRegionBase & subRegion )
=======
template< typename FLOW_SOLVER, typename MECHANICS_SOLVER >
void MultiphasePoromechanics< FLOW_SOLVER, MECHANICS_SOLVER >::updateBulkDensity( ElementSubRegionBase & subRegion )
>>>>>>> 53314c5e
{
  // get the fluid model (to access fluid density)
  string const fluidName = subRegion.getReference< string >( FlowSolverBase::viewKeyStruct::fluidNamesString() );
  MultiFluidBase const & fluid = this->template getConstitutiveModel< MultiFluidBase >( subRegion, fluidName );

  // get the solid model (to access porosity and solid density)
  string const solidName = subRegion.getReference< string >( Base::viewKeyStruct::porousMaterialNamesString() );
  CoupledSolidBase const & solid = this->template getConstitutiveModel< CoupledSolidBase >( subRegion, solidName );

  // update the bulk density
  poromechanicsKernels::
    MultiphaseBulkDensityKernelFactory::
    createAndLaunch< parallelDevicePolicy<> >( this->flowSolver()->numFluidPhases(),
                                               fluid,
                                               solid,
                                               subRegion );
}

template class MultiphasePoromechanics<>;
//template class MultiphasePoromechanics< CompositionalMultiphaseBase, SolidMechanicsLagrangeContact >;
//template class MultiphasePoromechanics< CompositionalMultiphaseBase, SolidMechanicsEmbeddedFractures >;
template class MultiphasePoromechanics< CompositionalMultiphaseReservoirAndWells<> >;

namespace
{
typedef MultiphasePoromechanics< CompositionalMultiphaseReservoirAndWells<> > MultiphaseReservoirPoromechanics;
REGISTER_CATALOG_ENTRY( SolverBase, MultiphaseReservoirPoromechanics, string const &, Group * const )
typedef MultiphasePoromechanics<> MultiphasePoromechanics;
REGISTER_CATALOG_ENTRY( SolverBase, MultiphasePoromechanics, string const &, Group * const )
}

} /* namespace geos */<|MERGE_RESOLUTION|>--- conflicted
+++ resolved
@@ -65,15 +65,9 @@
                            ));
 }
 
-<<<<<<< HEAD
-template< typename FLOW_SOLVER >
-void MultiphasePoromechanics< FLOW_SOLVER >::setupCoupling( DomainPartition const & GEOS_UNUSED_PARAM( domain ),
-                                                            DofManager & dofManager ) const
-=======
 template< typename FLOW_SOLVER, typename MECHANICS_SOLVER >
 void MultiphasePoromechanics< FLOW_SOLVER, MECHANICS_SOLVER >::setupCoupling( DomainPartition const & GEOS_UNUSED_PARAM( domain ),
                                                                               DofManager & dofManager ) const
->>>>>>> 53314c5e
 {
   dofManager.addCoupling( solidMechanics::totalDisplacement::key(),
                           CompositionalMultiphaseBase::viewKeyStruct::elemDofFieldString(),
@@ -287,13 +281,8 @@
   }
 }
 
-<<<<<<< HEAD
-template< typename FLOW_SOLVER >
-void MultiphasePoromechanics< FLOW_SOLVER >::updateBulkDensity( ElementSubRegionBase & subRegion )
-=======
 template< typename FLOW_SOLVER, typename MECHANICS_SOLVER >
 void MultiphasePoromechanics< FLOW_SOLVER, MECHANICS_SOLVER >::updateBulkDensity( ElementSubRegionBase & subRegion )
->>>>>>> 53314c5e
 {
   // get the fluid model (to access fluid density)
   string const fluidName = subRegion.getReference< string >( FlowSolverBase::viewKeyStruct::fluidNamesString() );
