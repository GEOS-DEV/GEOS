/*
 * ------------------------------------------------------------------------------------------------------------
 * SPDX-License-Identifier: LGPL-2.1-only
 *
 * Copyright (c) 2018-2020 Lawrence Livermore National Security LLC
 * Copyright (c) 2018-2020 The Board of Trustees of the Leland Stanford Junior University
 * Copyright (c) 2018-2020 TotalEnergies
 * Copyright (c) 2019-     GEOSX Contributors
 * All rights reserved
 *
 * See top level LICENSE, COPYRIGHT, CONTRIBUTORS, NOTICE, and ACKNOWLEDGEMENTS files for details.
 * ------------------------------------------------------------------------------------------------------------
 */

/**
 * @file MultiphasePoromechanics.cpp
 */

#define GEOSX_DISPATCH_VEM /// enables VEM in FiniteElementDispatch

#include "MultiphasePoromechanics.hpp"

#include "constitutive/fluid/multifluid/MultiFluidBase.hpp"
#include "constitutive/solid/PorousSolid.hpp"
#include "mesh/utilities/AverageOverQuadraturePointsKernel.hpp"
#include "physicsSolvers/fluidFlow/CompositionalMultiphaseBase.hpp"
#include "physicsSolvers/fluidFlow/FlowSolverBaseFields.hpp"
#include "physicsSolvers/multiphysics/poromechanicsKernels/MultiphasePoromechanics.hpp"
#include "physicsSolvers/multiphysics/poromechanicsKernels/ThermalMultiphasePoromechanics.hpp"
#include "physicsSolvers/solidMechanics/SolidMechanicsFields.hpp"
#include "physicsSolvers/solidMechanics/SolidMechanicsLagrangianFEM.hpp"
#include "physicsSolvers/solidMechanics/kernels/ImplicitSmallStrainQuasiStatic.hpp"

namespace geos
{

using namespace dataRepository;
using namespace constitutive;
using namespace fields;
using namespace stabilization;

namespace
{

// This is meant to be specialized to work, see below
template< typename FLOW_SOLVER > class
  MultiphaseCatalogNames {};
// Class specialization for a FLOW_SOLVER set to CompositionalMultiphaseBase
template<> class MultiphaseCatalogNames< CompositionalMultiphaseBase >
{
public:
  static string name() { return "MultiphasePoromechanics"; }
};
// Class specialization for a FLOW_SOLVER set to CompositionalMultiphaseReservoirAndWells
template<> class MultiphaseCatalogNames< CompositionalMultiphaseReservoirAndWells< CompositionalMultiphaseBase > >
{
public:
  static string name() { return CompositionalMultiphaseReservoirAndWells< CompositionalMultiphaseBase >::catalogName() + "Poromechanics"; }
};
}

// provide a definition for catalogName()
template< typename FLOW_SOLVER >
string
MultiphasePoromechanics< FLOW_SOLVER >::
catalogName()
{
  return MultiphaseCatalogNames< FLOW_SOLVER >::name();
}

template< typename FLOW_SOLVER >
MultiphasePoromechanics< FLOW_SOLVER >::MultiphasePoromechanics( const string & name,
                                                                 Group * const parent )
  : Base( name, parent ),
  m_isThermal( 0 )
{
  this->registerWrapper( viewKeyStruct::stabilizationTypeString(), &m_stabilizationType ).
    setInputFlag( InputFlags::OPTIONAL ).
    setDescription( "Stabilization type. Options are:\n" +
                    toString( StabilizationType::None ) + " - Add no stabilization to mass equation,\n" +
                    toString( StabilizationType::Global ) + " - Add stabilization to all faces,\n" +
                    toString( StabilizationType::Local ) + " - Add stabilization only to interiors of macro elements." );

  this->registerWrapper( viewKeyStruct::stabilizationRegionNamesString(), &m_stabilizationRegionNames ).
    setInputFlag( InputFlags::OPTIONAL ).
    setDescription( "Regions where stabilization is applied." );

  this->registerWrapper( viewKeyStruct::stabilizationMultiplierString(), &m_stabilizationMultiplier ).
    setApplyDefaultValue( 1.0 ).
    setInputFlag( InputFlags::OPTIONAL ).
    setDescription( "Constant multiplier of stabilization strength." );

  this->registerWrapper( viewKeyStruct::isThermalString(), &m_isThermal ).
    setApplyDefaultValue( 0 ).
    setInputFlag( InputFlags::OPTIONAL ).
    setDescription( "Flag indicating whether the problem is thermal or not. Set isThermal=\"1\" to enable the thermal coupling" );

  this->registerWrapper( viewKeyStruct::performStressInitializationString(), &m_performStressInitialization ).
    setApplyDefaultValue( false ).
    setInputFlag( InputFlags::FALSE ).
    setDescription( "Flag to indicate that the solver is going to perform stress initialization" );

  LinearSolverParameters & linearSolverParameters = this->m_linearSolverParameters.get();
  linearSolverParameters.mgr.strategy = LinearSolverParameters::MGR::StrategyType::multiphasePoromechanics;
  linearSolverParameters.mgr.separateComponents = true;
  linearSolverParameters.mgr.displacementFieldName = solidMechanics::totalDisplacement::key();
  linearSolverParameters.dofsPerNode = 3;
}

template< typename FLOW_SOLVER >
void MultiphasePoromechanics< FLOW_SOLVER >::postProcessInput()
{
  Base::postProcessInput();

  GEOS_ERROR_IF( flowSolver()->catalogName() == "CompositionalMultiphaseReservoir" &&
                 this->getNonlinearSolverParameters().couplingType() != NonlinearSolverParameters::CouplingType::Sequential,
                 GEOS_FMT( "{}: {} solver is only designed to work for {} = {}",
                           this->getName(), catalogName(), NonlinearSolverParameters::viewKeysStruct::couplingTypeString(),
                           EnumStrings< NonlinearSolverParameters::CouplingType >::toString( NonlinearSolverParameters::CouplingType::Sequential )
                           ));
}

template< typename FLOW_SOLVER >
void MultiphasePoromechanics< FLOW_SOLVER >::registerDataOnMesh( Group & meshBodies )
{
  SolverBase::registerDataOnMesh( meshBodies );

  if( this->getNonlinearSolverParameters().m_couplingType == NonlinearSolverParameters::CouplingType::Sequential )
  {
    // to let the solid mechanics solver that there is a pressure and temperature RHS in the mechanics solve
    solidMechanicsSolver()->enableFixedStressPoromechanicsUpdate();
    // to let the flow solver that saving pressure_k and temperature_k is necessary (for the fixed-stress porosity terms)
    flowSolver()->enableFixedStressPoromechanicsUpdate();
  }

  this->template forDiscretizationOnMeshTargets( meshBodies, [&] ( string const &,
                                                                   MeshLevel & mesh,
                                                                   arrayView1d< string const > const & regionNames )
  {
    ElementRegionManager & elemManager = mesh.getElemManager();

    elemManager.forElementSubRegions< ElementSubRegionBase >( regionNames,
                                                              [&]( localIndex const,
                                                                   ElementSubRegionBase & subRegion )
    {
      subRegion.registerWrapper< string >( viewKeyStruct::porousMaterialNamesString() ).
        setPlotLevel( PlotLevel::NOPLOT ).
        setRestartFlags( RestartFlags::NO_WRITE ).
        setSizedFromParent( 0 );

      if( m_stabilizationType == StabilizationType::Global ||
          m_stabilizationType == StabilizationType::Local )
      {
        subRegion.registerField< fields::flow::macroElementIndex >( this->getName() );
        subRegion.registerField< fields::flow::elementStabConstant >( this->getName() );
      }

      if( this->getNonlinearSolverParameters().m_couplingType == NonlinearSolverParameters::CouplingType::Sequential )
      {
        // register the bulk density for use in the solid mechanics solver
        // ideally we would resize it here as well, but the solid model name is not available yet (see below)
        subRegion.registerField< fields::poromechanics::bulkDensity >( this->getName() );
      }
    } );
  } );
}

template< typename FLOW_SOLVER >
void MultiphasePoromechanics< FLOW_SOLVER >::setupCoupling( DomainPartition const & GEOS_UNUSED_PARAM( domain ),
                                                            DofManager & dofManager ) const
{
  dofManager.addCoupling( solidMechanics::totalDisplacement::key(),
                          CompositionalMultiphaseBase::viewKeyStruct::elemDofFieldString(),
                          DofManager::Connector::Elem );
}

template< typename FLOW_SOLVER >
void MultiphasePoromechanics< FLOW_SOLVER >::setupDofs( DomainPartition const & domain,
                                                        DofManager & dofManager ) const
{
  // note that the order of operations matters a lot here (for instance for the MGR labels)
  // we must set up dofs for solid mechanics first, and then for flow
  // that's the reason why this function is here and not in CoupledSolvers.hpp
  solidMechanicsSolver()->setupDofs( domain, dofManager );
  flowSolver()->setupDofs( domain, dofManager );

  setupCoupling( domain, dofManager );
}


template< typename FLOW_SOLVER >
void MultiphasePoromechanics< FLOW_SOLVER >::assembleSystem( real64 const GEOS_UNUSED_PARAM( time ),
                                                             real64 const dt,
                                                             DomainPartition & domain,
                                                             DofManager const & dofManager,
                                                             CRSMatrixView< real64, globalIndex const > const & localMatrix,
                                                             arrayView1d< real64 > const & localRhs )
{
  GEOS_MARK_FUNCTION;

  real64 poromechanicsMaxForce = 0.0;
  real64 mechanicsMaxForce = 0.0;

  // step 1: apply the full poromechanics coupling on the target regions on the poromechanics solver

  set< string > poromechanicsRegionNames;

  this->template forDiscretizationOnMeshTargets( domain.getMeshBodies(), [&] ( string const &,
                                                                               MeshLevel & mesh,
                                                                               arrayView1d< string const > const & regionNames )
  {
    poromechanicsRegionNames.insert( regionNames.begin(), regionNames.end() );

    string const flowDofKey = dofManager.getKey( CompositionalMultiphaseBase::viewKeyStruct::elemDofFieldString() );

    if( m_isThermal )
    {
      poromechanicsMaxForce =
        assemblyLaunch< constitutive::PorousSolid< ElasticIsotropic >, // TODO: change once there is a cmake solution
                        thermalPoromechanicsKernels::ThermalMultiphasePoromechanicsKernelFactory >( mesh,
                                                                                                    dofManager,
                                                                                                    regionNames,
                                                                                                    viewKeyStruct::porousMaterialNamesString(),
                                                                                                    localMatrix,
                                                                                                    localRhs,
                                                                                                    dt,
                                                                                                    flowDofKey,
                                                                                                    flowSolver()->numFluidComponents(),
                                                                                                    flowSolver()->numFluidPhases(),
                                                                                                    flowSolver()->useTotalMassEquation(),
                                                                                                    FlowSolverBase::viewKeyStruct::fluidNamesString() );
    }
    else
    {
      poromechanicsMaxForce =
        assemblyLaunch< constitutive::PorousSolidBase,
                        poromechanicsKernels::MultiphasePoromechanicsKernelFactory >( mesh,
                                                                                      dofManager,
                                                                                      regionNames,
                                                                                      viewKeyStruct::porousMaterialNamesString(),
                                                                                      localMatrix,
                                                                                      localRhs,
                                                                                      dt,
                                                                                      flowDofKey,
                                                                                      flowSolver()->numFluidComponents(),
                                                                                      flowSolver()->numFluidPhases(),
                                                                                      flowSolver()->useTotalMassEquation(),
                                                                                      FlowSolverBase::viewKeyStruct::fluidNamesString() );
    }
  } );

  // step 2: apply mechanics solver on its target regions not included in the poromechanics solver target regions

  solidMechanicsSolver()->forDiscretizationOnMeshTargets( domain.getMeshBodies(), [&] ( string const &,
                                                                                        MeshLevel & mesh,
                                                                                        arrayView1d< string const > const & regionNames )
  {

    // collect the target region of the mechanics solver not included in the poromechanics target regions
    array1d< string > filteredRegionNames;
    filteredRegionNames.reserve( regionNames.size() );
    for( string const & regionName : regionNames )
    {
      // if the mechanics target region is not included in the poromechanics target region, save the string
      if( poromechanicsRegionNames.count( regionName ) == 0 )
      {
        filteredRegionNames.emplace_back( regionName );
      }
    }

    // if the array is empty, the mechanics and poromechanics solver target regions overlap perfectly, there is nothing to do
    if( filteredRegionNames.empty() )
    {
      return;
    }

    mechanicsMaxForce =
      assemblyLaunch< constitutive::SolidBase,
                      solidMechanicsLagrangianFEMKernels::QuasiStaticFactory >( mesh,
                                                                                dofManager,
                                                                                filteredRegionNames.toViewConst(),
                                                                                SolidMechanicsLagrangianFEM::viewKeyStruct::solidMaterialNamesString(),
                                                                                localMatrix,
                                                                                localRhs,
                                                                                dt );

  } );


  solidMechanicsSolver()->getMaxForce() = LvArray::math::max( mechanicsMaxForce, poromechanicsMaxForce );

  // step 3: compute the fluxes (face-based contributions)

  if( m_stabilizationType == StabilizationType::Global ||
      m_stabilizationType == StabilizationType::Local )
  {
    updateStabilizationParameters( domain );
    flowSolver()->assembleStabilizedFluxTerms( dt,
                                               domain,
                                               dofManager,
                                               localMatrix,
                                               localRhs );
  }
  else
  {
    flowSolver()->assembleFluxTerms( dt,
                                     domain,
                                     dofManager,
                                     localMatrix,
                                     localRhs );
  }
}

template< typename FLOW_SOLVER >
void MultiphasePoromechanics< FLOW_SOLVER >::updateState( DomainPartition & domain )
{
  real64 maxDeltaPhaseVolFrac = 0.0;
  this->template forDiscretizationOnMeshTargets( domain.getMeshBodies(), [&] ( string const &,
                                                                               MeshLevel & mesh,
                                                                               arrayView1d< string const > const & regionNames )
  {
    ElementRegionManager & elemManager = mesh.getElemManager();
    elemManager.forElementSubRegions< CellElementSubRegion >( regionNames,
                                                              [&]( localIndex const,
                                                                   CellElementSubRegion & subRegion )
    {
      real64 const deltaPhaseVolFrac = flowSolver()->updateFluidState( subRegion );
      maxDeltaPhaseVolFrac = LvArray::math::max( maxDeltaPhaseVolFrac, deltaPhaseVolFrac );
      if( m_isThermal )
      {
        flowSolver()->updateSolidInternalEnergyModel( subRegion );
      }
    } );
  } );

<<<<<<< HEAD
  GEOS_LOG_LEVEL_RANK_0( 1, GEOS_FMT( "        {}: Max phase volume fraction change: {}",
                                      getName(), GEOS_FMT( "{:.{}f}", maxDeltaPhaseVolFrac, 2 ) ) );
=======
  GEOS_LOG_LEVEL_RANK_0( 1, GEOS_FMT( "        {}: Max phase volume fraction change: {}", this->getName(), fmt::format( "{:.{}f}", maxDeltaPhaseVolFrac, 2 ) ) );
>>>>>>> 48213224
}

template< typename FLOW_SOLVER >
void MultiphasePoromechanics< FLOW_SOLVER >::initializePostInitialConditionsPreSubGroups()
{
  SolverBase::initializePostInitialConditionsPreSubGroups();

  arrayView1d< string const > const & poromechanicsTargetRegionNames =
    this->template getReference< array1d< string > >( SolverBase::viewKeyStruct::targetRegionsString() );
//  arrayView1d< string const > const & solidMechanicsTargetRegionNames =
//    solidMechanicsSolver()->template getReference< array1d< string > >( SolverBase::viewKeyStruct::targetRegionsString() );
  arrayView1d< string const > const & flowTargetRegionNames =
    flowSolver()->template getReference< array1d< string > >( SolverBase::viewKeyStruct::targetRegionsString() );
  for( integer i = 0; i < poromechanicsTargetRegionNames.size(); ++i )
  {
<<<<<<< HEAD
    GEOS_THROW_IF( std::find( solidMechanicsTargetRegionNames.begin(), solidMechanicsTargetRegionNames.end(), poromechanicsTargetRegionNames[i] )
                   == solidMechanicsTargetRegionNames.end(),
                   GEOS_FMT( "{} {}: region {} must be a target region of {}",
                             getCatalogName(), getDataContext(), poromechanicsTargetRegionNames[i], solidMechanicsSolver()->getDataContext() ),
                   InputError );
    GEOS_THROW_IF( std::find( flowTargetRegionNames.begin(), flowTargetRegionNames.end(), poromechanicsTargetRegionNames[i] )
                   == flowTargetRegionNames.end(),
                   GEOS_FMT( "{} {}: region {} must be a target region of {}",
                             getCatalogName(), getDataContext(), poromechanicsTargetRegionNames[i], flowSolver()->getDataContext() ),
                   InputError );
  }

  integer & isFlowThermal = flowSolver()->getReference< integer >( FlowSolverBase::viewKeyStruct::isThermalString() );
  GEOS_WARNING_IF( m_isThermal && !isFlowThermal,
                   GEOS_FMT( "{} {}: The attribute {} of the flow solver {} is set to 1 since the poromechanics solver is thermal",
                             getCatalogName(), getDataContext(), FlowSolverBase::viewKeyStruct::isThermalString(), flowSolver()->getDataContext() ) );
=======
// Pavel: disabled to avoid false triggering for well regions
//    GEOS_THROW_IF( std::find( solidMechanicsTargetRegionNames.begin(), solidMechanicsTargetRegionNames.end(),
// poromechanicsTargetRegionNames[i] )
//                   == solidMechanicsTargetRegionNames.end(),
//                   GEOS_FMT( "{} {}: region `{}` must be a target region of `{}`",
//                             catalogName(), this->getName(), poromechanicsTargetRegionNames[i], solidMechanicsSolver()->getName() ),
//                   InputError );
    GEOS_THROW_IF( std::find( flowTargetRegionNames.begin(), flowTargetRegionNames.end(), poromechanicsTargetRegionNames[i] )
                   == flowTargetRegionNames.end(),
                   GEOS_FMT( "{} {}: region `{}` must be a target region of `{}`",
                             catalogName(), this->getName(), poromechanicsTargetRegionNames[i], flowSolver()->getName() ),
                   InputError );
  }

  integer & isFlowThermal = flowSolver()->isThermal();
  GEOS_LOG_RANK_0_IF( m_isThermal && !isFlowThermal,
                      GEOS_FMT( "{} {}: The attribute `{}` of the flow solver `{}` is set to 1 since the poromechanics solver is thermal",
                                catalogName(), this->getName(), FlowSolverBase::viewKeyStruct::isThermalString(), flowSolver()->getName() ) );
>>>>>>> 48213224
  isFlowThermal = m_isThermal;

  if( m_isThermal )
  {
    this->m_linearSolverParameters.get().mgr.strategy = LinearSolverParameters::MGR::StrategyType::thermalMultiphasePoromechanics;
  }
}

template< typename FLOW_SOLVER >
void MultiphasePoromechanics< FLOW_SOLVER >::initializePreSubGroups()
{
  SolverBase::initializePreSubGroups();

  GEOS_THROW_IF( m_stabilizationType == StabilizationType::Local,
                 this->getWrapperDataContext( viewKeyStruct::stabilizationTypeString() ) <<
                 ": Local stabilization has been disabled temporarily",
                 InputError );

  DomainPartition & domain = this->template getGroupByPath< DomainPartition >( "/Problem/domain" );

  this->template forDiscretizationOnMeshTargets( domain.getMeshBodies(), [&] ( string const &,
                                                                               MeshLevel & mesh,
                                                                               arrayView1d< string const > const & regionNames )
  {
    ElementRegionManager & elementRegionManager = mesh.getElemManager();
    elementRegionManager.forElementSubRegions< ElementSubRegionBase >( regionNames,
                                                                       [&]( localIndex const,
                                                                            ElementSubRegionBase & subRegion )
    {
      // skip the wells
      if( subRegion.getCatalogName() == "wellElementSubRegion" )
        return;

      string & porousName = subRegion.getReference< string >( viewKeyStruct::porousMaterialNamesString() );
      porousName = this->template getConstitutiveName< CoupledSolidBase >( subRegion );
      GEOS_ERROR_IF( porousName.empty(), GEOS_FMT( "{}: Solid model not found on subregion {}",
                                                   this->getDataContext(), subRegion.getName() ) );

      if( subRegion.hasField< fields::poromechanics::bulkDensity >() )
      {
        // get the solid model to know the number of quadrature points and resize the bulk density
        CoupledSolidBase const & solid = this->template getConstitutiveModel< CoupledSolidBase >( subRegion, porousName );
        subRegion.getField< fields::poromechanics::bulkDensity >().resizeDimension< 1 >( solid.getDensity().size( 1 ) );
      }
    } );
  } );
}

template< typename FLOW_SOLVER >
void MultiphasePoromechanics< FLOW_SOLVER >::implicitStepSetup( real64 const & time_n,
                                                                real64 const & dt,
                                                                DomainPartition & domain )
{
  flowSolver()->keepFlowVariablesConstantDuringInitStep( m_performStressInitialization );
  Base::implicitStepSetup( time_n, dt, domain );
}

template< typename FLOW_SOLVER >
void MultiphasePoromechanics< FLOW_SOLVER >::updateStabilizationParameters( DomainPartition & domain ) const
{
  // Step 1: we loop over the regions where stabilization is active and collect their name

  set< string > regionFilter;
  for( string const & regionName : m_stabilizationRegionNames )
  {
    regionFilter.insert( regionName );
  }

  // Step 2: loop over the target regions of the solver, and tag the elements belonging to stabilization regions
  this->template forDiscretizationOnMeshTargets( domain.getMeshBodies(), [&] ( string const &,
                                                                               MeshLevel & mesh,
                                                                               arrayView1d< string const > const & targetRegionNames )
  {
    // keep only the target regions that are in the filter
    array1d< string > filteredTargetRegionNames;
    filteredTargetRegionNames.reserve( targetRegionNames.size() );

    for( string const & targetRegionName : targetRegionNames )
    {
      if( regionFilter.count( targetRegionName ) )
      {
        filteredTargetRegionNames.emplace_back( targetRegionName );
      }
    }

    // loop over the elements and update the stabilization constant
    mesh.getElemManager().forElementSubRegions( filteredTargetRegionNames.toViewConst(), [&]( localIndex const,
                                                                                              ElementSubRegionBase & subRegion )

    {
      arrayView1d< integer > const macroElementIndex = subRegion.getField< fields::flow::macroElementIndex >();
      arrayView1d< real64 > const elementStabConstant = subRegion.getField< fields::flow::elementStabConstant >();

      geos::constitutive::CoupledSolidBase const & porousSolid =
        this->template getConstitutiveModel< geos::constitutive::CoupledSolidBase >( subRegion, subRegion.getReference< string >( viewKeyStruct::porousMaterialNamesString() ) );

      arrayView1d< real64 const > const bulkModulus = porousSolid.getBulkModulus();
      arrayView1d< real64 const > const shearModulus = porousSolid.getShearModulus();
      arrayView1d< real64 const > const biotCoefficient = porousSolid.getBiotCoefficient();

      real64 const stabilizationMultiplier = m_stabilizationMultiplier;

      forAll< parallelDevicePolicy<> >( subRegion.size(), [bulkModulus,
                                                           shearModulus,
                                                           biotCoefficient,
                                                           stabilizationMultiplier,
                                                           macroElementIndex,
                                                           elementStabConstant] GEOS_HOST_DEVICE ( localIndex const ei )
      {
        real64 const bM = bulkModulus[ei];
        real64 const sM = shearModulus[ei];
        real64 const bC = biotCoefficient[ei];

        macroElementIndex[ei] = 1;
        elementStabConstant[ei] = stabilizationMultiplier * 9.0 * (bC * bC) / (32.0 * (10.0 * sM / 3.0 + bM));

      } );
    } );
  } );
}

template< typename FLOW_SOLVER >
void MultiphasePoromechanics< FLOW_SOLVER >::mapSolutionBetweenSolvers( DomainPartition & domain, integer const solverType )
{
  GEOS_MARK_FUNCTION;

  /// After the flow solver
  if( solverType == static_cast< integer >( SolverType::Flow ) )
  {
    // save pressure and temperature at the end of this iteration
    flowSolver()->saveIterationState( domain );

    this->template forDiscretizationOnMeshTargets( domain.getMeshBodies(), [&]( string const &,
                                                                                MeshLevel & mesh,
                                                                                arrayView1d< string const > const & regionNames )
    {

      mesh.getElemManager().forElementSubRegions< CellElementSubRegion >( regionNames, [&]( localIndex const,
                                                                                            auto & subRegion )
      {
        // update the bulk density
        // TODO: ideally, we would not recompute the bulk density, but a more general "rhs" containing the body force and the
        // pressure/temperature terms
        updateBulkDensity( subRegion );
      } );
    } );
  }

  /// After the solid mechanics solver
  if( solverType == static_cast< integer >( SolverType::SolidMechanics ) )
  {
    // compute the average of the mean stress increment over quadrature points
    averageMeanStressIncrement( domain );

    this->template forDiscretizationOnMeshTargets( domain.getMeshBodies(), [&]( string const &,
                                                                                MeshLevel & mesh,
                                                                                arrayView1d< string const > const & regionNames )
    {

      mesh.getElemManager().forElementSubRegions< CellElementSubRegion >( regionNames, [&]( localIndex const,
                                                                                            auto & subRegion )
      {
        // update the porosity after a change in displacement (after mechanics solve)
        // or a change in pressure/temperature (after a flow solve)
        flowSolver()->updatePorosityAndPermeability( subRegion );
      } );
    } );
  }
}

template< typename FLOW_SOLVER >
void MultiphasePoromechanics< FLOW_SOLVER >::updateBulkDensity( ElementSubRegionBase & subRegion )
{
  // get the fluid model (to access fluid density)
  string const fluidName = subRegion.getReference< string >( FlowSolverBase::viewKeyStruct::fluidNamesString() );
  MultiFluidBase const & fluid = this->template getConstitutiveModel< MultiFluidBase >( subRegion, fluidName );

  // get the solid model (to access porosity and solid density)
  string const solidName = subRegion.getReference< string >( viewKeyStruct::porousMaterialNamesString() );
  CoupledSolidBase const & solid = this->template getConstitutiveModel< CoupledSolidBase >( subRegion, solidName );

  // update the bulk density
  poromechanicsKernels::
    MultiphaseBulkDensityKernelFactory::
    createAndLaunch< parallelDevicePolicy<> >( flowSolver()->numFluidPhases(),
                                               fluid,
                                               solid,
                                               subRegion );
}

template< typename FLOW_SOLVER >
void MultiphasePoromechanics< FLOW_SOLVER >::averageMeanStressIncrement( DomainPartition & domain )
{
  this->template forDiscretizationOnMeshTargets( domain.getMeshBodies(), [&]( string const &,
                                                                              MeshLevel & mesh,
                                                                              arrayView1d< string const > const & regionNames )
  {
    mesh.getElemManager().forElementSubRegions< CellElementSubRegion >( regionNames, [&]( localIndex const,
                                                                                          auto & subRegion )
    {
      // get the solid model (to access stress increment)
      string const solidName = subRegion.template getReference< string >( viewKeyStruct::porousMaterialNamesString() );
      CoupledSolidBase & solid = this->template getConstitutiveModel< CoupledSolidBase >( subRegion, solidName );

      arrayView2d< real64 const > const meanStressIncrement_k = solid.getMeanEffectiveStressIncrement_k();
      arrayView1d< real64 > const averageMeanStressIncrement_k = solid.getAverageMeanEffectiveStressIncrement_k();

      finiteElement::FiniteElementBase & subRegionFE =
        subRegion.template getReference< finiteElement::FiniteElementBase >( solidMechanicsSolver()->getDiscretizationName() );

      // determine the finite element type
      finiteElement::FiniteElementDispatchHandler< BASE_FE_TYPES >::
      dispatch3D( subRegionFE, [&] ( auto const finiteElement )
      {
        using FE_TYPE = decltype( finiteElement );

        // call the factory and launch the kernel
        AverageOverQuadraturePoints1DKernelFactory::
          createAndLaunch< CellElementSubRegion,
                           FE_TYPE,
                           parallelDevicePolicy<> >( mesh.getNodeManager(),
                                                     mesh.getEdgeManager(),
                                                     mesh.getFaceManager(),
                                                     subRegion,
                                                     finiteElement,
                                                     meanStressIncrement_k,
                                                     averageMeanStressIncrement_k );
      } );
    } );
  } );
}

template class MultiphasePoromechanics< CompositionalMultiphaseBase >;
template class MultiphasePoromechanics< CompositionalMultiphaseReservoirAndWells< CompositionalMultiphaseBase > >;

namespace
{
typedef MultiphasePoromechanics< CompositionalMultiphaseReservoirAndWells< CompositionalMultiphaseBase > > MultiphaseReservoirPoromechanics;
REGISTER_CATALOG_ENTRY( SolverBase, MultiphaseReservoirPoromechanics, string const &, Group * const )
typedef MultiphasePoromechanics< CompositionalMultiphaseBase > MultiphasePoromechanics;
REGISTER_CATALOG_ENTRY( SolverBase, MultiphasePoromechanics, string const &, Group * const )
}

} /* namespace geos */<|MERGE_RESOLUTION|>--- conflicted
+++ resolved
@@ -333,12 +333,8 @@
     } );
   } );
 
-<<<<<<< HEAD
   GEOS_LOG_LEVEL_RANK_0( 1, GEOS_FMT( "        {}: Max phase volume fraction change: {}",
-                                      getName(), GEOS_FMT( "{:.{}f}", maxDeltaPhaseVolFrac, 2 ) ) );
-=======
-  GEOS_LOG_LEVEL_RANK_0( 1, GEOS_FMT( "        {}: Max phase volume fraction change: {}", this->getName(), fmt::format( "{:.{}f}", maxDeltaPhaseVolFrac, 2 ) ) );
->>>>>>> 48213224
+                                      this->getName(), GEOS_FMT( "{:.{}f}", maxDeltaPhaseVolFrac, 2 ) ) );
 }
 
 template< typename FLOW_SOLVER >
@@ -354,43 +350,25 @@
     flowSolver()->template getReference< array1d< string > >( SolverBase::viewKeyStruct::targetRegionsString() );
   for( integer i = 0; i < poromechanicsTargetRegionNames.size(); ++i )
   {
-<<<<<<< HEAD
-    GEOS_THROW_IF( std::find( solidMechanicsTargetRegionNames.begin(), solidMechanicsTargetRegionNames.end(), poromechanicsTargetRegionNames[i] )
-                   == solidMechanicsTargetRegionNames.end(),
-                   GEOS_FMT( "{} {}: region {} must be a target region of {}",
-                             getCatalogName(), getDataContext(), poromechanicsTargetRegionNames[i], solidMechanicsSolver()->getDataContext() ),
-                   InputError );
-    GEOS_THROW_IF( std::find( flowTargetRegionNames.begin(), flowTargetRegionNames.end(), poromechanicsTargetRegionNames[i] )
-                   == flowTargetRegionNames.end(),
-                   GEOS_FMT( "{} {}: region {} must be a target region of {}",
-                             getCatalogName(), getDataContext(), poromechanicsTargetRegionNames[i], flowSolver()->getDataContext() ),
-                   InputError );
-  }
-
-  integer & isFlowThermal = flowSolver()->getReference< integer >( FlowSolverBase::viewKeyStruct::isThermalString() );
-  GEOS_WARNING_IF( m_isThermal && !isFlowThermal,
-                   GEOS_FMT( "{} {}: The attribute {} of the flow solver {} is set to 1 since the poromechanics solver is thermal",
-                             getCatalogName(), getDataContext(), FlowSolverBase::viewKeyStruct::isThermalString(), flowSolver()->getDataContext() ) );
-=======
 // Pavel: disabled to avoid false triggering for well regions
 //    GEOS_THROW_IF( std::find( solidMechanicsTargetRegionNames.begin(), solidMechanicsTargetRegionNames.end(),
-// poromechanicsTargetRegionNames[i] )
+//                              poromechanicsTargetRegionNames[i] )
 //                   == solidMechanicsTargetRegionNames.end(),
-//                   GEOS_FMT( "{} {}: region `{}` must be a target region of `{}`",
-//                             catalogName(), this->getName(), poromechanicsTargetRegionNames[i], solidMechanicsSolver()->getName() ),
+//                   GEOS_FMT( "{} {}: region {} must be a target region of {}",
+//                             getCatalogName(), getDataContext(), poromechanicsTargetRegionNames[i],
+// solidMechanicsSolver()->getDataContext() ),
 //                   InputError );
     GEOS_THROW_IF( std::find( flowTargetRegionNames.begin(), flowTargetRegionNames.end(), poromechanicsTargetRegionNames[i] )
                    == flowTargetRegionNames.end(),
                    GEOS_FMT( "{} {}: region `{}` must be a target region of `{}`",
-                             catalogName(), this->getName(), poromechanicsTargetRegionNames[i], flowSolver()->getName() ),
+                             getCatalogName(), getDataContext(), poromechanicsTargetRegionNames[i], flowSolver()->getDataContext() ),
                    InputError );
   }
 
   integer & isFlowThermal = flowSolver()->isThermal();
-  GEOS_LOG_RANK_0_IF( m_isThermal && !isFlowThermal,
-                      GEOS_FMT( "{} {}: The attribute `{}` of the flow solver `{}` is set to 1 since the poromechanics solver is thermal",
-                                catalogName(), this->getName(), FlowSolverBase::viewKeyStruct::isThermalString(), flowSolver()->getName() ) );
->>>>>>> 48213224
+  GEOS_WARNING_IF( m_isThermal && !isFlowThermal,
+                   GEOS_FMT( "{} {}: The attribute `{}` of the flow solver `{}` is set to 1 since the poromechanics solver is thermal",
+                             getCatalogName(), getDataContext(), FlowSolverBase::viewKeyStruct::isThermalString(), flowSolver()->getDataContext() ) );
   isFlowThermal = m_isThermal;
 
   if( m_isThermal )
