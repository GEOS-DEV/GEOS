--- conflicted
+++ resolved
@@ -54,16 +54,10 @@
 
   virtual void SetupSystem( DomainPartition & domain,
                             DofManager & dofManager,
-<<<<<<< HEAD
                             CRSMatrix< real64, globalIndex > & localMatrix,
                             array1d< real64 > & localRhs,
-                            array1d< real64 > & localSolution ) override;
-=======
-                            ParallelMatrix & matrix,
-                            ParallelVector & rhs,
-                            ParallelVector & solution,
+                            array1d< real64 > & localSolution,
                             bool const setSparsity = true ) override;
->>>>>>> f7bbc044
 
   virtual void
   ImplicitStepSetup( real64 const & time_n,
