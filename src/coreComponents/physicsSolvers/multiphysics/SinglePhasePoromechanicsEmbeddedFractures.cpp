--- conflicted
+++ resolved
@@ -414,7 +414,6 @@
                                                                 arrayView1d< string const > const & regionNames )
 
   {
-<<<<<<< HEAD
     if( m_isThermal )
     {
       solidMechanicsSolver()->getMaxForce() =
@@ -439,66 +438,6 @@
                                                                               localMatrix,
                                                                               localRhs );
     }
-=======
-    NodeManager const & nodeManager = mesh.getNodeManager();
-    ElementRegionManager const & elemManager = mesh.getElemManager();
-    SurfaceElementRegion const & region = elemManager.getRegion< SurfaceElementRegion >( m_fracturesSolver->getFractureRegionName() );
-    EmbeddedSurfaceSubRegion const & subRegion = region.getSubRegion< EmbeddedSurfaceSubRegion >( 0 );
-
-    string const dofKey = dofManager.getKey( fields::solidMechanics::totalDisplacement::key() );
-    string const jumpDofKey = dofManager.getKey( fields::contact::dispJump::key() );
-
-    arrayView1d< globalIndex const > const & dispDofNumber = nodeManager.getReference< globalIndex_array >( dofKey );
-    arrayView1d< globalIndex const > const & jumpDofNumber = subRegion.getReference< globalIndex_array >( jumpDofKey );
-
-    string const pDofKey = dofManager.getKey( SinglePhaseBase::viewKeyStruct::elemDofFieldString() );
-
-    real64 const gravityVectorData[3] = LVARRAY_TENSOROPS_INIT_LOCAL_3( gravityVector() );
-
-
-    // 1. Cell-based contributions of standard poroelasticity
-    poromechanicsKernels::SinglePhasePoromechanicsKernelFactory
-    kernelFactory( dispDofNumber,
-                   dofManager.rankOffset(),
-                   localMatrix,
-                   localRhs,
-                   gravityVectorData,
-                   pDofKey,
-                   FlowSolverBase::viewKeyStruct::fluidNamesString() );
-
-    solidMechanicsSolver()->getMaxForce() =
-      finiteElement::
-        regionBasedKernelApplication< parallelDevicePolicy< >,
-                                      constitutive::PorousSolid< ElasticIsotropic >,
-                                      CellElementSubRegion >( mesh,
-                                                              regionNames,
-                                                              solidMechanicsSolver()->getDiscretizationName(),
-                                                              viewKeyStruct::porousMaterialNamesString(),
-                                                              kernelFactory );
-
-    // 2.  Add EFEM poroelastic contribution
-    poromechanicsEFEMKernels::SinglePhaseKernelFactory EFEMkernelFactory( subRegion,
-                                                                          dispDofNumber,
-                                                                          jumpDofNumber,
-                                                                          pDofKey,
-                                                                          dofManager.rankOffset(),
-                                                                          localMatrix,
-                                                                          localRhs,
-                                                                          gravityVectorData,
-                                                                          FlowSolverBase::viewKeyStruct::fluidNamesString() );
-
-    real64 maxTraction =
-      finiteElement::
-        regionBasedKernelApplication< parallelDevicePolicy< >,
-                                      constitutive::PorousSolid< ElasticIsotropic >,
-                                      CellElementSubRegion >( mesh,
-                                                              regionNames,
-                                                              solidMechanicsSolver()->getDiscretizationName(),
-                                                              viewKeyStruct::porousMaterialNamesString(),
-                                                              EFEMkernelFactory );
-
-    GEOS_UNUSED_VAR( maxTraction );
->>>>>>> 461dadf0
 
     // 3. Assemble poroelastic fluxes and all derivatives
     string const jumpDofKey = dofManager.getKey( fields::contact::dispJump::key() );
