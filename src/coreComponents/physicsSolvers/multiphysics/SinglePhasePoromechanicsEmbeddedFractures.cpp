--- conflicted
+++ resolved
@@ -80,11 +80,6 @@
 
 void SinglePhasePoromechanicsEmbeddedFractures::initializePostInitialConditionsPreSubGroups()
 {
-<<<<<<< HEAD
-  // std::cout << "In SinglePhasePoromechanicsEmbeddedFractures::initializePostInitialConditionsPreSubGroups: " << std::endl;
-
-=======
->>>>>>> 1dc1c139
   Base::initializePostInitialConditionsPreSubGroups();
 
   updateState( this->getGroupByPath< DomainPartition >( "/Problem/domain" ) );
@@ -135,11 +130,6 @@
 
   GEOS_MARK_FUNCTION;
 
-<<<<<<< HEAD
-  // std::cout << "In SinglePhasePoromechanicsEmbeddedFractures::setupSystem :" << std::endl;
-
-=======
->>>>>>> 1dc1c139
   GEOS_UNUSED_VAR( setSparsity );
 
   dofManager.setDomain( domain );
@@ -414,12 +404,6 @@
 
   //updateState( domain );
 
-<<<<<<< HEAD
-  // std::cout << "In SinglePhasePoromechanicsEmbeddedFractures::assembleSystem " << std::endl;
-  // std::cout << "size of localrhs = " << localRhs.size() << std::endl;
-
-=======
->>>>>>> 1dc1c139
   forDiscretizationOnMeshTargets( domain.getMeshBodies(), [&] ( string const &,
                                                                 MeshLevel & mesh,
                                                                 arrayView1d< string const > const & regionNames )
@@ -469,11 +453,6 @@
 {
   GEOS_MARK_FUNCTION;
 
-<<<<<<< HEAD
-  // std::cout << "In SinglePhasePoromechanicsEmbeddedFractures::updateState:" << std::endl;
-
-=======
->>>>>>> 1dc1c139
   /// 1. update the reservoir
   Base::updateState( domain );
 
