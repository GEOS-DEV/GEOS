/*
 * ------------------------------------------------------------------------------------------------------------
 * SPDX-License-Identifier: LGPL-2.1-only
 *
 * Copyright (c) 2018-2020 Lawrence Livermore National Security LLC
 * Copyright (c) 2018-2020 The Board of Trustees of the Leland Stanford Junior University
 * Copyright (c) 2018-2020 TotalEnergies
 * Copyright (c) 2019-     GEOSX Contributors
 * All rights reserved
 *
 * See top level LICENSE, COPYRIGHT, CONTRIBUTORS, NOTICE, and ACKNOWLEDGEMENTS files for details.
 * ------------------------------------------------------------------------------------------------------------
 */

/**
 * @file PhaseFieldFractureSolver.hpp
 *
 */

#ifndef GEOSX_PHYSICSSOLVERS_MULTIPHYSICS_PHASEFIELDFRACTURESOLVER_HPP_
#define GEOSX_PHYSICSSOLVERS_MULTIPHYSICS_PHASEFIELDFRACTURESOLVER_HPP_

#include "physicsSolvers/multiphysics/CoupledSolver.hpp"
#include "physicsSolvers/solidMechanics/SolidMechanicsLagrangianFEM.hpp"
#include "physicsSolvers/simplePDE/PhaseFieldDamageFEM.hpp"

namespace geosx
{

class PhaseFieldFractureSolver : public CoupledSolver< SolidMechanicsLagrangianFEM, PhaseFieldDamageFEM >
{
public:

  using Base = CoupledSolver< SolidMechanicsLagrangianFEM, PhaseFieldDamageFEM >;
  using Base::m_solvers;
  using Base::m_dofManager;
  using Base::m_localMatrix;
  using Base::m_rhs;
  using Base::m_solution;

  PhaseFieldFractureSolver( const string & name,
                            Group * const parent );

  ~PhaseFieldFractureSolver() override;

  /**
   * @brief name of the node manager in the object catalog
   * @return string that contains the catalog name to generate a new NodeManager object through the object catalog.
   */
  static string catalogName()
  {
    return "PhaseFieldFracture";
  }

  /// String used to form the solverName used to register solvers in CoupledSolver
  static string coupledSolverAttributePrefix() { return "PhaseFieldFracture"; }

<<<<<<< HEAD
  real64 splitOperatorStep( real64 const & time_n,
                            real64 const & dt,
                            integer const cycleNumber,
                            DomainPartition & domain );

  void mapDamageToQuadrature( DomainPartition & domain );

  void applyDamageOnTractionBC( DomainPartition & domain ); 

  enum class CouplingTypeOption : integer
=======
  enum class SolverType : integer
>>>>>>> 8846e024
  {
    SolidMechanics = 0,
    Damage = 1
  };

  virtual void postProcessInput() override final;

  /**
   * @brief accessor for the pointer to the solid mechanics solver
   * @return a pointer to the solid mechanics solver
   */
  SolidMechanicsLagrangianFEM * solidMechanicsSolver() const
  {
    return std::get< toUnderlying( SolverType::SolidMechanics ) >( m_solvers );
  }

  /**
   * @brief accessor for the pointer to the flow solver
   * @return a pointer to the flow solver
   */
  PhaseFieldDamageFEM * damageSolver() const
  {
    return std::get< toUnderlying( SolverType::Damage ) >( m_solvers );
  }

  virtual void mapSolutionBetweenSolvers( DomainPartition & Domain, integer const idx ) override final;

protected:

  virtual void initializePostInitialConditionsPreSubGroups() override final {}

};


template< typename FE_TYPE >
struct DamageInterpolationKernel
{
  DamageInterpolationKernel( CellElementSubRegion const & subRegion ):
    m_numElems( subRegion.size() )
  {}

  void interpolateDamage( arrayView2d< localIndex const, cells::NODE_MAP_USD > const elemToNodes,
                          arrayView1d< real64 const > const nodalDamage,
                          arrayView2d< real64 > damageFieldOnMaterial )
  {
    forAll< parallelDevicePolicy<> >( m_numElems, [=] GEOSX_HOST_DEVICE ( localIndex const k )
    {
      constexpr localIndex numNodesPerElement = FE_TYPE::numNodes;
      constexpr localIndex n_q_points = FE_TYPE::numQuadraturePoints;

      for( localIndex q = 0; q < n_q_points; ++q )
      {
        real64 N[ numNodesPerElement ];
        FE_TYPE::calcN( q, N );

        damageFieldOnMaterial( k, q ) = 0;
        for( localIndex a = 0; a < numNodesPerElement; ++a )
        {
          damageFieldOnMaterial( k, q ) += N[a] * nodalDamage[elemToNodes( k, a )];
          //solution is probably not going to work because the solution of the coupled solver
          //has both damage and displacements. Using the damageResult field from the Damage solver
          //is probably better
        }
      }

    } );
  }

  localIndex m_numElems;
};

} /* namespace geosx */

#endif /* GEOSX_PHYSICSSOLVERS_MULTIPHYSICS_PHASEFIELDFRACTURESOLVER_HPP_ */<|MERGE_RESOLUTION|>--- conflicted
+++ resolved
@@ -55,20 +55,7 @@
   /// String used to form the solverName used to register solvers in CoupledSolver
   static string coupledSolverAttributePrefix() { return "PhaseFieldFracture"; }
 
-<<<<<<< HEAD
-  real64 splitOperatorStep( real64 const & time_n,
-                            real64 const & dt,
-                            integer const cycleNumber,
-                            DomainPartition & domain );
-
-  void mapDamageToQuadrature( DomainPartition & domain );
-
-  void applyDamageOnTractionBC( DomainPartition & domain ); 
-
-  enum class CouplingTypeOption : integer
-=======
   enum class SolverType : integer
->>>>>>> 8846e024
   {
     SolidMechanics = 0,
     Damage = 1
