/*
 * ------------------------------------------------------------------------------------------------------------
 * SPDX-License-Identifier: LGPL-2.1-only
 *
 * Copyright (c) 2018-2020 Lawrence Livermore National Security LLC
 * Copyright (c) 2018-2020 The Board of Trustees of the Leland Stanford Junior University
 * Copyright (c) 2018-2020 TotalEnergies
 * Copyright (c) 2019-     GEOSX Contributors
 * All rights reserved
 *
 * See top level LICENSE, COPYRIGHT, CONTRIBUTORS, NOTICE, and ACKNOWLEDGEMENTS files for details.
 * ------------------------------------------------------------------------------------------------------------
 */

/**
 * @file PhaseFieldFractureSolver.hpp
 *
 */

#ifndef GEOSX_PHYSICSSOLVERS_MULTIPHYSICS_PHASEFIELDFRACTURESOLVER_HPP_
#define GEOSX_PHYSICSSOLVERS_MULTIPHYSICS_PHASEFIELDFRACTURESOLVER_HPP_

#include "physicsSolvers/multiphysics/CoupledSolver.hpp"
#include "physicsSolvers/solidMechanics/SolidMechanicsLagrangianFEM.hpp"
#include "physicsSolvers/simplePDE/PhaseFieldDamageFEM.hpp"

namespace geosx
{

class PhaseFieldFractureSolver : public CoupledSolver< SolidMechanicsLagrangianFEM, PhaseFieldDamageFEM >
{
public:

  using Base = CoupledSolver< SolidMechanicsLagrangianFEM, PhaseFieldDamageFEM >;
  using Base::m_solvers;
  using Base::m_dofManager;
  using Base::m_localMatrix;
  using Base::m_rhs;
  using Base::m_solution;

  PhaseFieldFractureSolver( const string & name,
                            Group * const parent );

  ~PhaseFieldFractureSolver() override;

  /**
   * @brief name of the node manager in the object catalog
   * @return string that contains the catalog name to generate a new NodeManager object through the object catalog.
   */
  static string catalogName()
  {
    return "PhaseFieldFracture";
  }

  /// String used to form the solverName used to register solvers in CoupledSolver
  static string coupledSolverAttributePrefix() { return "PhaseFieldFracture"; }

  virtual void registerDataOnMesh( Group & meshBodies ) override;

  void imposeFakeBackgroundPressures( DomainPartition & domain );

  void mapDamageAndGradientToQuadrature( DomainPartition & domain );

  enum class SolverType : integer
  {
    SolidMechanics = 0,
    Damage = 1
  };

  virtual void postProcessInput() override final;

  /**
   * @brief accessor for the pointer to the solid mechanics solver
   * @return a pointer to the solid mechanics solver
   */
  SolidMechanicsLagrangianFEM * solidMechanicsSolver() const
  {
    return std::get< toUnderlying( SolverType::SolidMechanics ) >( m_solvers );
  }

  /**
   * @brief accessor for the pointer to the flow solver
   * @return a pointer to the flow solver
   */
  PhaseFieldDamageFEM * damageSolver() const
  {
    return std::get< toUnderlying( SolverType::Damage ) >( m_solvers );
  }

  virtual void mapSolutionBetweenSolvers( DomainPartition & Domain, integer const idx ) override final;

  struct viewKeyStruct : SolverBase::viewKeyStruct
  {
    constexpr static char const * subcyclingOptionString() { return "subcycling"; }
    constexpr static char const * pressureEffectsString() { return "pressureEffects"; }
  };

protected:

  virtual void initializePostInitialConditionsPreSubGroups() override final {}

private:

  integer m_pressureEffects; //only use case is the MultiResolution solver

};

template< typename FE_TYPE >
struct DamageInterpolationKernel
{
  DamageInterpolationKernel( CellElementSubRegion const & subRegion ):
    m_numElems( subRegion.size() )
  {}

  void interpolateDamage( arrayView2d< localIndex const, cells::NODE_MAP_USD > const elemToNodes,
                          arrayView2d< real64 const, nodes::REFERENCE_POSITION_USD > const xNodes,
                          arrayView1d< real64 const > const nodalDamage,
                          arrayView2d< real64 > damageFieldOnMaterial,
                          arrayView3d< real64 > damageGradOnMaterial )
  {
    forAll< serialPolicy >( m_numElems, [=] ( localIndex const k )
    {
      constexpr localIndex numNodesPerElement = FE_TYPE::numNodes;
      constexpr localIndex n_q_points = FE_TYPE::numQuadraturePoints;

      real64 xLocal[ numNodesPerElement ][ 3 ];
      real64 nodalDamageLocal[ numNodesPerElement ];

      for( localIndex a = 0; a < numNodesPerElement; ++a )
      {
        localIndex const localNodeIndex = elemToNodes( k, a );

        for( int dim=0; dim < 3; ++dim )
        {
          xLocal[a][dim] = xNodes[ localNodeIndex ][dim];
        }

        nodalDamageLocal[ a ] = nodalDamage[ localNodeIndex ];
      }

      for( localIndex q = 0; q < n_q_points; ++q )
      {
        real64 N[ numNodesPerElement ];
        FE_TYPE::calcN( q, N );

        real64 dNdX[ numNodesPerElement ][ 3 ];

        real64 const detJ = FE_TYPE::calcGradN( q, xLocal, dNdX );

        GEOSX_UNUSED_VAR( detJ );

        real64 qDamage = 0.0;
        real64 qDamageGrad[3] = {0, 0, 0};
        FE_TYPE::valueAndGradient( N, dNdX, nodalDamageLocal, qDamage, qDamageGrad );

        damageFieldOnMaterial( k, q ) = qDamage;

        for( int dim=0; dim < 3; ++dim )
        {
<<<<<<< HEAD
          damageFieldOnMaterial( k, q ) += N[a] * nodalDamage[elemToNodes( k, a )];
=======
          damageGradOnMaterial[k][q][dim] = qDamageGrad[dim];
>>>>>>> 8c35edd7
        }
      }
    } );
  }

  localIndex m_numElems;
};

// template< typename FE_TYPE >
// struct DamageInterpolationKernel
// {
//   DamageInterpolationKernel( CellElementSubRegion const & subRegion ):
//     m_numElems( subRegion.size() )
//   {}

//   void interpolateDamage( arrayView2d< localIndex const, cells::NODE_MAP_USD > const elemToNodes,
//                           arrayView1d< real64 const > const nodalDamage,
//                           arrayView2d< real64 > damageFieldOnMaterial )
//   {
//     forAll< parallelDevicePolicy<> >( m_numElems, [=] GEOSX_HOST_DEVICE ( localIndex const k )
//     {
//       constexpr localIndex numNodesPerElement = FE_TYPE::numNodes;
//       constexpr localIndex n_q_points = FE_TYPE::numQuadraturePoints;

//       for( localIndex q = 0; q < n_q_points; ++q )
//       {
//         real64 N[ numNodesPerElement ];
//         FE_TYPE::calcN( q, N );

//         damageFieldOnMaterial( k, q ) = 0;
//         for( localIndex a = 0; a < numNodesPerElement; ++a )
//         {
//           damageFieldOnMaterial( k, q ) += N[a] * nodalDamage[elemToNodes( k, a )];
//           //solution is probably not going to work because the solution of the coupled solver
//           //has both damage and displacements. Using the damageResult field from the Damage solver
//           //is probably better
//         }
//       }

//     } );
//   }

//   localIndex m_numElems;
// };

} /* namespace geosx */

#endif /* GEOSX_PHYSICSSOLVERS_MULTIPHYSICS_PHASEFIELDFRACTURESOLVER_HPP_ */<|MERGE_RESOLUTION|>--- conflicted
+++ resolved
@@ -157,11 +157,8 @@
 
         for( int dim=0; dim < 3; ++dim )
         {
-<<<<<<< HEAD
           damageFieldOnMaterial( k, q ) += N[a] * nodalDamage[elemToNodes( k, a )];
-=======
           damageGradOnMaterial[k][q][dim] = qDamageGrad[dim];
->>>>>>> 8c35edd7
         }
       }
     } );
