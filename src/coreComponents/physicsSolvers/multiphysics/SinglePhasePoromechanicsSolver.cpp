/*
 * ------------------------------------------------------------------------------------------------------------
 * SPDX-License-Identifier: LGPL-2.1-only
 *
 * Copyright (c) 2018-2020 Lawrence Livermore National Security LLC
 * Copyright (c) 2018-2020 The Board of Trustees of the Leland Stanford Junior University
 * Copyright (c) 2018-2020 TotalEnergies
 * Copyright (c) 2019-     GEOSX Contributors
 * All rights reserved
 *
 * See top level LICENSE, COPYRIGHT, CONTRIBUTORS, NOTICE, and ACKNOWLEDGEMENTS files for details.
 * ------------------------------------------------------------------------------------------------------------
 */

/**
 * @file SinglePhasePoromechanicsSolver.cpp
 */

#include "SinglePhasePoromechanicsSolver.hpp"

#include "constitutive/solid/PorousSolid.hpp"
#include "constitutive/fluid/SingleFluidBase.hpp"
#include "linearAlgebra/solvers/BlockPreconditioner.hpp"
#include "linearAlgebra/solvers/SeparateComponentPreconditioner.hpp"
#include "physicsSolvers/fluidFlow/SinglePhaseBase.hpp"
#include "physicsSolvers/multiphysics/poromechanicsKernels/SinglePhasePoromechanics.hpp"
#include "physicsSolvers/solidMechanics/SolidMechanicsFields.hpp"
#include "physicsSolvers/solidMechanics/SolidMechanicsLagrangianFEM.hpp"
#include "physicsSolvers/solidMechanics/kernels/ImplicitSmallStrainQuasiStatic.hpp"

namespace geosx
{

using namespace constitutive;
using namespace dataRepository;
using namespace fields;

SinglePhasePoromechanicsSolver::SinglePhasePoromechanicsSolver( const string & name,
                                                                Group * const parent )
  : Base( name, parent )
{
  m_linearSolverParameters.get().mgr.strategy = LinearSolverParameters::MGR::StrategyType::singlePhasePoromechanics;
  m_linearSolverParameters.get().mgr.separateComponents = true;
  m_linearSolverParameters.get().mgr.displacementFieldName = solidMechanics::totalDisplacement::key();
  m_linearSolverParameters.get().dofsPerNode = 3;
}

void SinglePhasePoromechanicsSolver::registerDataOnMesh( Group & meshBodies )
{
  SolverBase::registerDataOnMesh( meshBodies );

  forDiscretizationOnMeshTargets( meshBodies, [&] ( string const &,
                                                    MeshLevel & mesh,
                                                    arrayView1d< string const > const & regionNames )
  {

    ElementRegionManager & elemManager = mesh.getElemManager();

    elemManager.forElementSubRegions< ElementSubRegionBase >( regionNames,
                                                              [&]( localIndex const,
                                                                   ElementSubRegionBase & subRegion )
    {
      subRegion.registerWrapper< string >( viewKeyStruct::porousMaterialNamesString() ).
        setPlotLevel( PlotLevel::NOPLOT ).
        setRestartFlags( RestartFlags::NO_WRITE ).
        setSizedFromParent( 0 );
    } );
  } );
}

void SinglePhasePoromechanicsSolver::setupCoupling( DomainPartition const & GEOSX_UNUSED_PARAM( domain ),
                                                    DofManager & dofManager ) const
{
  dofManager.addCoupling( solidMechanics::totalDisplacement::key(),
                          SinglePhaseBase::viewKeyStruct::elemDofFieldString(),
                          DofManager::Connector::Elem );
}

void SinglePhasePoromechanicsSolver::initializePreSubGroups()
{
  SolverBase::initializePreSubGroups();

  DomainPartition & domain = this->getGroupByPath< DomainPartition >( "/Problem/domain" );

  forDiscretizationOnMeshTargets( domain.getMeshBodies(), [&] ( string const &,
                                                                MeshLevel & mesh,
                                                                arrayView1d< string const > const & regionNames )
  {
    ElementRegionManager & elementRegionManager = mesh.getElemManager();
    elementRegionManager.forElementSubRegions< ElementSubRegionBase >( regionNames,
                                                                       [&]( localIndex const,
                                                                            ElementSubRegionBase & subRegion )
    {
      string & porousName = subRegion.getReference< string >( viewKeyStruct::porousMaterialNamesString() );
      porousName = getConstitutiveName< CoupledSolidBase >( subRegion );
      GEOSX_THROW_IF( porousName.empty(),
                      GEOSX_FMT( "{} {} : Solid model not found on subregion {}", catalogName(), getName(), subRegion.getName() ),
                      InputError );
    } );
  } );
}

void SinglePhasePoromechanicsSolver::setupSystem( DomainPartition & domain,
                                                  DofManager & dofManager,
                                                  CRSMatrix< real64, globalIndex > & localMatrix,
                                                  ParallelVector & rhs,
                                                  ParallelVector & solution,
                                                  bool const setSparsity )
{
  if( m_precond )
  {
    m_precond->clear();
  }

  // setup monolithic coupled system
  SolverBase::setupSystem( domain, dofManager, localMatrix, rhs, solution, setSparsity );

  if( !m_precond && m_linearSolverParameters.get().solverType != LinearSolverParameters::SolverType::direct )
  {
    createPreconditioner();
  }
}

void SinglePhasePoromechanicsSolver::initializePostInitialConditionsPreSubGroups()
{
  if( flowSolver()->getLinearSolverParameters().mgr.strategy == LinearSolverParameters::MGR::StrategyType::singlePhaseHybridFVM )
  {
    m_linearSolverParameters.get().mgr.strategy = LinearSolverParameters::MGR::StrategyType::hybridSinglePhasePoromechanics;
  }
}

real64 SinglePhasePoromechanicsSolver::solverStep( real64 const & time_n,
                                                   real64 const & dt,
                                                   int const cycleNumber,
                                                   DomainPartition & domain )
{
  real64 dt_return = dt;

  setupSystem( domain,
               m_dofManager,
               m_localMatrix,
               m_rhs,
               m_solution );

  implicitStepSetup( time_n, dt, domain );

  dt_return = nonlinearImplicitStep( time_n, dt, cycleNumber, domain );

  implicitStepComplete( time_n, dt_return, domain );

  return dt_return;
}

void SinglePhasePoromechanicsSolver::assembleSystem( real64 const time_n,
                                                     real64 const dt,
                                                     DomainPartition & domain,
                                                     DofManager const & dofManager,
                                                     CRSMatrixView< real64, globalIndex const > const & localMatrix,
                                                     arrayView1d< real64 > const & localRhs )
{

  GEOSX_MARK_FUNCTION;

  real64 poromechanicsMaxForce = 0.0;
  real64 mechanicsMaxForce = 0.0;


  // step 1: apply the full poromechanics coupling on the target regions on the poromechanics solver

  set< string > poromechanicsRegionNames;

  forDiscretizationOnMeshTargets( domain.getMeshBodies(), [&] ( string const &,
                                                                MeshLevel & mesh,
                                                                arrayView1d< string const > const & regionNames )
  {
<<<<<<< HEAD
    NodeManager const & nodeManager = mesh.getNodeManager();

    string const dofKey = dofManager.getKey( solidMechanics::totalDisplacement::key() );
    arrayView1d< globalIndex const > const & dispDofNumber = nodeManager.getReference< globalIndex_array >( dofKey );

    string const pDofKey = dofManager.getKey( SinglePhaseBase::viewKeyStruct::elemDofFieldString() );

    real64 const gravityVectorData[3] = LVARRAY_TENSOROPS_INIT_LOCAL_3( gravityVector() );

    poromechanicsKernels::SinglePhasePoromechanicsKernelFactory
    kernelFactory( dispDofNumber,
                   pDofKey,
                   dofManager.rankOffset(),
                   localMatrix,
                   localRhs,
                   gravityVectorData,
                   FlowSolverBase::viewKeyStruct::fluidNamesString() );

    // Cell-based contributions
    solidMechanicsSolver()->getMaxForce() =
      finiteElement::
        regionBasedKernelApplication< parallelDevicePolicy< 32 >,
                                      constitutive::PorousSolidBase,
                                      CellElementSubRegion >( mesh,
                                                              regionNames,
                                                              solidMechanicsSolver()->getDiscretizationName(),
                                                              viewKeyStruct::porousMaterialNamesString(),
                                                              kernelFactory );

    flowSolver()->assemblePoroelasticFluxTerms( time_n, dt,
                                                domain,
                                                dofManager,
                                                localMatrix,
                                                localRhs,
                                                " " );


  } );


=======
    poromechanicsRegionNames.insert( regionNames.begin(), regionNames.end() );

    string const flowDofKey = dofManager.getKey( SinglePhaseBase::viewKeyStruct::elemDofFieldString() );

    poromechanicsMaxForce =
      assemblyLaunch< constitutive::PorousSolidBase,
                      poromechanicsKernels::SinglePhaseKernelFactory >( mesh,
                                                                        dofManager,
                                                                        regionNames,
                                                                        viewKeyStruct::porousMaterialNamesString(),
                                                                        localMatrix,
                                                                        localRhs,
                                                                        flowDofKey,
                                                                        FlowSolverBase::viewKeyStruct::fluidNamesString() );



  } );


  // step 2: apply mechanics solver on its target regions not included in the poromechanics solver target regions

  solidMechanicsSolver()->forDiscretizationOnMeshTargets( domain.getMeshBodies(), [&] ( string const &,
                                                                                        MeshLevel & mesh,
                                                                                        arrayView1d< string const > const & regionNames )
  {

    // collect the target region of the mechanics solver not included in the poromechanics target regions
    array1d< string > filteredRegionNames;
    filteredRegionNames.reserve( regionNames.size() );
    for( string const & regionName : regionNames )
    {
      // if the mechanics target region is not included in the poromechanics target region, save the string
      if( poromechanicsRegionNames.count( regionName ) == 0 )
      {
        filteredRegionNames.emplace_back( regionName );
      }
    }

    // if the array is empty, the mechanics and poromechanics solver target regions overlap perfectly, there is nothing to do
    if( filteredRegionNames.empty() )
    {
      return;
    }

    mechanicsMaxForce =
      assemblyLaunch< constitutive::SolidBase,
                      solidMechanicsLagrangianFEMKernels::QuasiStaticFactory >( mesh,
                                                                                dofManager,
                                                                                filteredRegionNames.toViewConst(),
                                                                                SolidMechanicsLagrangianFEM::viewKeyStruct::solidMaterialNamesString(),
                                                                                localMatrix,
                                                                                localRhs );
  } );

  solidMechanicsSolver()->getMaxForce() = LvArray::math::max( mechanicsMaxForce, poromechanicsMaxForce );


  // step 3: compute the fluxes (face-based contributions)

  flowSolver()->assemblePoroelasticFluxTerms( time_n, dt,
                                              domain,
                                              dofManager,
                                              localMatrix,
                                              localRhs,
                                              " " );
>>>>>>> dddb1ee4
}

void SinglePhasePoromechanicsSolver::createPreconditioner()
{
  if( m_linearSolverParameters.get().preconditionerType == LinearSolverParameters::PreconditionerType::block )
  {
    auto precond = std::make_unique< BlockPreconditioner< LAInterface > >( BlockShapeOption::UpperTriangular,
                                                                           SchurComplementOption::RowsumDiagonalProbing,
                                                                           BlockScalingOption::FrobeniusNorm );

    auto mechPrecond = LAInterface::createPreconditioner( solidMechanicsSolver()->getLinearSolverParameters() );
    precond->setupBlock( 0,
                         { { solidMechanics::totalDisplacement::key(), { 3, true } } },
                         std::make_unique< SeparateComponentPreconditioner< LAInterface > >( 3, std::move( mechPrecond ) ) );

    auto flowPrecond = LAInterface::createPreconditioner( flowSolver()->getLinearSolverParameters() );
    precond->setupBlock( 1,
                         { { flow::pressure::key(), { 1, true } } },
                         std::move( flowPrecond ) );

    m_precond = std::move( precond );
  }
  else
  {
    //TODO: Revisit this part such that is coherent across physics solver
    //m_precond = LAInterface::createPreconditioner( m_linearSolverParameters.get() );
  }
}

void SinglePhasePoromechanicsSolver::updateState( DomainPartition & domain )
{
  forDiscretizationOnMeshTargets( domain.getMeshBodies(), [&] ( string const &,
                                                                MeshLevel & mesh,
                                                                arrayView1d< string const > const & regionNames )
  {

    ElementRegionManager & elemManager = mesh.getElemManager();

    elemManager.forElementSubRegions< CellElementSubRegion >( regionNames,
                                                              [&]( localIndex const,
                                                                   CellElementSubRegion & subRegion )
    {
      flowSolver()->updateFluidState( subRegion );

    } );
  } );
}

REGISTER_CATALOG_ENTRY( SolverBase, SinglePhasePoromechanicsSolver, string const &, Group * const )

} /* namespace geosx */<|MERGE_RESOLUTION|>--- conflicted
+++ resolved
@@ -164,7 +164,6 @@
   real64 poromechanicsMaxForce = 0.0;
   real64 mechanicsMaxForce = 0.0;
 
-
   // step 1: apply the full poromechanics coupling on the target regions on the poromechanics solver
 
   set< string > poromechanicsRegionNames;
@@ -173,62 +172,20 @@
                                                                 MeshLevel & mesh,
                                                                 arrayView1d< string const > const & regionNames )
   {
-<<<<<<< HEAD
-    NodeManager const & nodeManager = mesh.getNodeManager();
-
-    string const dofKey = dofManager.getKey( solidMechanics::totalDisplacement::key() );
-    arrayView1d< globalIndex const > const & dispDofNumber = nodeManager.getReference< globalIndex_array >( dofKey );
-
-    string const pDofKey = dofManager.getKey( SinglePhaseBase::viewKeyStruct::elemDofFieldString() );
-
-    real64 const gravityVectorData[3] = LVARRAY_TENSOROPS_INIT_LOCAL_3( gravityVector() );
-
-    poromechanicsKernels::SinglePhasePoromechanicsKernelFactory
-    kernelFactory( dispDofNumber,
-                   pDofKey,
-                   dofManager.rankOffset(),
-                   localMatrix,
-                   localRhs,
-                   gravityVectorData,
-                   FlowSolverBase::viewKeyStruct::fluidNamesString() );
-
-    // Cell-based contributions
-    solidMechanicsSolver()->getMaxForce() =
-      finiteElement::
-        regionBasedKernelApplication< parallelDevicePolicy< 32 >,
-                                      constitutive::PorousSolidBase,
-                                      CellElementSubRegion >( mesh,
-                                                              regionNames,
-                                                              solidMechanicsSolver()->getDiscretizationName(),
-                                                              viewKeyStruct::porousMaterialNamesString(),
-                                                              kernelFactory );
-
-    flowSolver()->assemblePoroelasticFluxTerms( time_n, dt,
-                                                domain,
-                                                dofManager,
-                                                localMatrix,
-                                                localRhs,
-                                                " " );
-
-
-  } );
-
-
-=======
     poromechanicsRegionNames.insert( regionNames.begin(), regionNames.end() );
 
     string const flowDofKey = dofManager.getKey( SinglePhaseBase::viewKeyStruct::elemDofFieldString() );
 
     poromechanicsMaxForce =
       assemblyLaunch< constitutive::PorousSolidBase,
-                      poromechanicsKernels::SinglePhaseKernelFactory >( mesh,
-                                                                        dofManager,
-                                                                        regionNames,
-                                                                        viewKeyStruct::porousMaterialNamesString(),
-                                                                        localMatrix,
-                                                                        localRhs,
-                                                                        flowDofKey,
-                                                                        FlowSolverBase::viewKeyStruct::fluidNamesString() );
+                      poromechanicsKernels::SinglePhasePoromechanicsKernelFactory >( mesh,
+                                                                                     dofManager,
+                                                                                     regionNames,
+                                                                                     viewKeyStruct::porousMaterialNamesString(),
+                                                                                     localMatrix,
+                                                                                     localRhs,
+                                                                                     flowDofKey,
+                                                                                     FlowSolverBase::viewKeyStruct::fluidNamesString() );
 
 
 
@@ -281,7 +238,7 @@
                                               localMatrix,
                                               localRhs,
                                               " " );
->>>>>>> dddb1ee4
+
 }
 
 void SinglePhasePoromechanicsSolver::createPreconditioner()
