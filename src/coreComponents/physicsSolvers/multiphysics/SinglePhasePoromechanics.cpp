--- conflicted
+++ resolved
@@ -95,55 +95,6 @@
 }
 
 template< typename FLOW_SOLVER >
-<<<<<<< HEAD
-void SinglePhasePoromechanics< FLOW_SOLVER >::registerDataOnMesh( Group & meshBodies )
-{
-  SolverBase::registerDataOnMesh( meshBodies );
-
-  if( this->getNonlinearSolverParameters().m_couplingType == NonlinearSolverParameters::CouplingType::Sequential )
-  {
-    // to let the solid mechanics solver that there is a pressure and temperature RHS in the mechanics solve
-    solidMechanicsSolver()->enableFixedStressPoromechanicsUpdate();
-    // to let the flow solver that saving pressure_k and temperature_k is necessary (for the fixed-stress porosity terms)
-    flowSolver()->enableFixedStressPoromechanicsUpdate();
-  }
-
-  this->template forDiscretizationOnMeshTargets( meshBodies, [&] ( string const &,
-                                                                   MeshLevel & mesh,
-                                                                   arrayView1d< string const > const & regionNames )
-  {
-
-    ElementRegionManager & elemManager = mesh.getElemManager();
-
-    elemManager.forElementSubRegions< ElementSubRegionBase >( regionNames,
-                                                              [&]( localIndex const,
-                                                                   ElementSubRegionBase & subRegion )
-    {
-      subRegion.registerWrapper< string >( viewKeyStruct::porousMaterialNamesString() ).
-        setPlotLevel( PlotLevel::NOPLOT ).
-        setRestartFlags( RestartFlags::NO_WRITE ).
-        setSizedFromParent( 0 );
-
-      // This is needed by the way the surface generator currently does things.
-      subRegion.registerWrapper< string >( CoupledSolidBase::viewKeyStruct::porosityModelNameString() ).
-        setPlotLevel( PlotLevel::NOPLOT ).
-        setRestartFlags( RestartFlags::NO_WRITE ).
-        setSizedFromParent( 0 );
-
-      if( this->getNonlinearSolverParameters().m_couplingType == NonlinearSolverParameters::CouplingType::Sequential )
-      {
-        // register the bulk density for use in the solid mechanics solver
-        // ideally we would resize it here as well, but the solid model name is not available yet (see below)
-        subRegion.registerField< fields::poromechanics::bulkDensity >( this->getName() );
-      }
-
-    } );
-  } );
-}
-
-template< typename FLOW_SOLVER >
-=======
->>>>>>> bafcb9b4
 void SinglePhasePoromechanics< FLOW_SOLVER >::setupCoupling( DomainPartition const & GEOS_UNUSED_PARAM( domain ),
                                                              DofManager & dofManager ) const
 {
@@ -153,77 +104,6 @@
 }
 
 template< typename FLOW_SOLVER >
-<<<<<<< HEAD
-void SinglePhasePoromechanics< FLOW_SOLVER >::setupDofs( DomainPartition const & domain,
-                                                         DofManager & dofManager ) const
-{
-  // note that the order of operations matters a lot here (for instance for the MGR labels)
-  // we must set up dofs for solid mechanics first, and then for flow
-  // that's the reason why this function is here and not in CoupledSolvers.hpp
-  solidMechanicsSolver()->setupDofs( domain, dofManager );
-  flowSolver()->setupDofs( domain, dofManager );
-
-  setupCoupling( domain, dofManager );
-}
-
-template< typename FLOW_SOLVER >
-void SinglePhasePoromechanics< FLOW_SOLVER >::initializePreSubGroups()
-{
-  SolverBase::initializePreSubGroups();
-
-  DomainPartition & domain = this->template getGroupByPath< DomainPartition >( "/Problem/domain" );
-
-  this->template forDiscretizationOnMeshTargets( domain.getMeshBodies(), [&] ( string const &,
-                                                                               MeshLevel & mesh,
-                                                                               arrayView1d< string const > const & regionNames )
-  {
-    ElementRegionManager & elementRegionManager = mesh.getElemManager();
-    elementRegionManager.forElementSubRegions< ElementSubRegionBase >( regionNames,
-                                                                       [&]( localIndex const,
-                                                                            ElementSubRegionBase & subRegion )
-    {
-      // skip the wells
-      if( subRegion.getCatalogName() == "wellElementSubRegion" )
-        return;
-
-      string & porousName = subRegion.getReference< string >( viewKeyStruct::porousMaterialNamesString() );
-      porousName = this->template getConstitutiveName< CoupledSolidBase >( subRegion );
-      GEOS_THROW_IF( porousName.empty(),
-                     GEOS_FMT( "{} {} : Solid model not found on subregion {}",
-                               catalogName(), this->getDataContext().toString(), subRegion.getName() ),
-                     InputError );
-      string & porosityModelName = subRegion.getReference< string >( CoupledSolidBase::viewKeyStruct::porosityModelNameString() );
-      porosityModelName = this->template getConstitutiveName< PorosityBase >( subRegion );
-      GEOS_THROW_IF( porosityModelName.empty(),
-                     GEOS_FMT( "{} {} : Porosity model not found on subregion {}",
-                               catalogName(), this->getDataContext().toString(), subRegion.getName() ),
-                     InputError );
-
-
-      if( subRegion.hasField< fields::poromechanics::bulkDensity >() )
-      {
-        // get the solid model to know the number of quadrature points and resize the bulk density
-        CoupledSolidBase const & solid = this->template getConstitutiveModel< CoupledSolidBase >( subRegion, porousName );
-        subRegion.getField< fields::poromechanics::bulkDensity >().resizeDimension< 1 >( solid.getDensity().size( 1 ) );
-      }
-
-    } );
-  } );
-
-}
-
-template< typename FLOW_SOLVER >
-void SinglePhasePoromechanics< FLOW_SOLVER >::implicitStepSetup( real64 const & time_n,
-                                                                 real64 const & dt,
-                                                                 DomainPartition & domain )
-{
-  flowSolver()->keepFlowVariablesConstantDuringInitStep( m_performStressInitialization );
-  Base::implicitStepSetup( time_n, dt, domain );
-}
-
-template< typename FLOW_SOLVER >
-=======
->>>>>>> bafcb9b4
 void SinglePhasePoromechanics< FLOW_SOLVER >::setupSystem( DomainPartition & domain,
                                                            DofManager & dofManager,
                                                            CRSMatrix< real64, globalIndex > & localMatrix,
