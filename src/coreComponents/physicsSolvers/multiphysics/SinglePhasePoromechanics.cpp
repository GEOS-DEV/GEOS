--- conflicted
+++ resolved
@@ -95,49 +95,6 @@
 }
 
 template< typename FLOW_SOLVER >
-<<<<<<< HEAD
-void SinglePhasePoromechanics< FLOW_SOLVER >::registerDataOnMesh( Group & meshBodies )
-{
-  SolverBase::registerDataOnMesh( meshBodies );
-
-  if( this->getNonlinearSolverParameters().m_couplingType == NonlinearSolverParameters::CouplingType::Sequential )
-  {
-    // to let the solid mechanics solver that there is a pressure and temperature RHS in the mechanics solve
-    solidMechanicsSolver()->enableFixedStressPoromechanicsUpdate();
-    // to let the flow solver that saving pressure_k and temperature_k is necessary (for the fixed-stress porosity terms)
-    flowSolver()->enableFixedStressPoromechanicsUpdate();
-  }
-
-  this->template forDiscretizationOnMeshTargets( meshBodies, [&] ( string const &,
-                                                                   MeshLevel & mesh,
-                                                                   string_array const & regionNames )
-  {
-
-    ElementRegionManager & elemManager = mesh.getElemManager();
-
-    elemManager.forElementSubRegions< ElementSubRegionBase >( regionNames,
-                                                              [&]( localIndex const,
-                                                                   ElementSubRegionBase & subRegion )
-    {
-      subRegion.registerWrapper< string >( viewKeyStruct::porousMaterialNamesString() ).
-        setPlotLevel( PlotLevel::NOPLOT ).
-        setRestartFlags( RestartFlags::NO_WRITE ).
-        setSizedFromParent( 0 );
-
-      if( this->getNonlinearSolverParameters().m_couplingType == NonlinearSolverParameters::CouplingType::Sequential )
-      {
-        // register the bulk density for use in the solid mechanics solver
-        // ideally we would resize it here as well, but the solid model name is not available yet (see below)
-        subRegion.registerField< fields::poromechanics::bulkDensity >( this->getName() );
-      }
-
-    } );
-  } );
-}
-
-template< typename FLOW_SOLVER >
-=======
->>>>>>> 3eea6dec
 void SinglePhasePoromechanics< FLOW_SOLVER >::setupCoupling( DomainPartition const & GEOS_UNUSED_PARAM( domain ),
                                                              DofManager & dofManager ) const
 {
@@ -147,66 +104,6 @@
 }
 
 template< typename FLOW_SOLVER >
-<<<<<<< HEAD
-void SinglePhasePoromechanics< FLOW_SOLVER >::setupDofs( DomainPartition const & domain,
-                                                         DofManager & dofManager ) const
-{
-  // note that the order of operations matters a lot here (for instance for the MGR labels)
-  // we must set up dofs for solid mechanics first, and then for flow
-  // that's the reason why this function is here and not in CoupledSolvers.hpp
-  solidMechanicsSolver()->setupDofs( domain, dofManager );
-  flowSolver()->setupDofs( domain, dofManager );
-
-  setupCoupling( domain, dofManager );
-}
-
-template< typename FLOW_SOLVER >
-void SinglePhasePoromechanics< FLOW_SOLVER >::initializePreSubGroups()
-{
-  SolverBase::initializePreSubGroups();
-
-  DomainPartition & domain = this->template getGroupByPath< DomainPartition >( "/Problem/domain" );
-
-  this->template forDiscretizationOnMeshTargets( domain.getMeshBodies(), [&] ( string const &,
-                                                                               MeshLevel & mesh,
-                                                                               string_array const & regionNames )
-  {
-    ElementRegionManager & elementRegionManager = mesh.getElemManager();
-    elementRegionManager.forElementSubRegions< ElementSubRegionBase >( regionNames,
-                                                                       [&]( localIndex const,
-                                                                            ElementSubRegionBase & subRegion )
-    {
-      string & porousName = subRegion.getReference< string >( viewKeyStruct::porousMaterialNamesString() );
-      porousName = this->template getConstitutiveName< CoupledSolidBase >( subRegion );
-      GEOS_THROW_IF( porousName.empty(),
-                     GEOS_FMT( "{} {} : Solid model not found on subregion {}",
-                               getCatalogName(), this->getDataContext().toString(), subRegion.getName() ),
-                     InputError );
-
-      if( subRegion.hasField< fields::poromechanics::bulkDensity >() )
-      {
-        // get the solid model to know the number of quadrature points and resize the bulk density
-        CoupledSolidBase const & solid = this->template getConstitutiveModel< CoupledSolidBase >( subRegion, porousName );
-        subRegion.getField< fields::poromechanics::bulkDensity >().resizeDimension< 1 >( solid.getDensity().size( 1 ) );
-      }
-
-    } );
-  } );
-
-}
-
-template< typename FLOW_SOLVER >
-void SinglePhasePoromechanics< FLOW_SOLVER >::implicitStepSetup( real64 const & time_n,
-                                                                 real64 const & dt,
-                                                                 DomainPartition & domain )
-{
-  flowSolver()->keepFlowVariablesConstantDuringInitStep( m_performStressInitialization );
-  Base::implicitStepSetup( time_n, dt, domain );
-}
-
-template< typename FLOW_SOLVER >
-=======
->>>>>>> 3eea6dec
 void SinglePhasePoromechanics< FLOW_SOLVER >::setupSystem( DomainPartition & domain,
                                                            DofManager & dofManager,
                                                            CRSMatrix< real64, globalIndex > & localMatrix,
@@ -233,17 +130,10 @@
 {
   Base::initializePostInitialConditionsPreSubGroups();
 
-<<<<<<< HEAD
   string_array const & poromechanicsTargetRegionNames =
     this->template getReference< string_array >( SolverBase::viewKeyStruct::targetRegionsString() );
   string_array const & flowTargetRegionNames =
-    flowSolver()->template getReference< string_array >( SolverBase::viewKeyStruct::targetRegionsString() );
-=======
-  arrayView1d< string const > const & poromechanicsTargetRegionNames =
-    this->template getReference< array1d< string > >( SolverBase::viewKeyStruct::targetRegionsString() );
-  arrayView1d< string const > const & flowTargetRegionNames =
-    this->flowSolver()->template getReference< array1d< string > >( SolverBase::viewKeyStruct::targetRegionsString() );
->>>>>>> 3eea6dec
+    this->flowSolver()->template getReference< string_array >( SolverBase::viewKeyStruct::targetRegionsString() );
   for( integer i = 0; i < poromechanicsTargetRegionNames.size(); ++i )
   {
     GEOS_THROW_IF( std::find( flowTargetRegionNames.begin(), flowTargetRegionNames.end(), poromechanicsTargetRegionNames[i] )
@@ -358,15 +248,9 @@
 
   // step 2: apply mechanics solver on its target regions not included in the poromechanics solver target regions
 
-<<<<<<< HEAD
-  solidMechanicsSolver()->forDiscretizationOnMeshTargets( domain.getMeshBodies(), [&] ( string const &,
-                                                                                        MeshLevel & mesh,
-                                                                                        string_array const & regionNames )
-=======
   this->solidMechanicsSolver()->forDiscretizationOnMeshTargets( domain.getMeshBodies(), [&] ( string const &,
                                                                                               MeshLevel & mesh,
-                                                                                              arrayView1d< string const > const & regionNames )
->>>>>>> 3eea6dec
+                                                                                              string_array const & regionNames )
   {
     // collect the target region of the mechanics solver not included in the poromechanics target regions
     string_array filteredRegionNames;
@@ -452,61 +336,6 @@
 }
 
 template< typename FLOW_SOLVER >
-<<<<<<< HEAD
-void SinglePhasePoromechanics< FLOW_SOLVER >::mapSolutionBetweenSolvers( DomainPartition & domain, integer const solverType )
-{
-  GEOS_MARK_FUNCTION;
-
-  /// After the flow solver
-  if( solverType == static_cast< integer >( Base::SolverType::Flow ) )
-  {
-    // save pressure and temperature at the end of this iteration
-    flowSolver()->saveIterationState( domain );
-
-    this->template forDiscretizationOnMeshTargets( domain.getMeshBodies(), [&]( string const &,
-                                                                                MeshLevel & mesh,
-                                                                                string_array const & regionNames )
-    {
-
-      mesh.getElemManager().forElementSubRegions< CellElementSubRegion >( regionNames, [&]( localIndex const,
-                                                                                            auto & subRegion )
-      {
-        // update the bulk density
-        // TODO: ideally, we would not recompute the bulk density, but a more general "rhs" containing the body force and the
-        // pressure/temperature terms
-        updateBulkDensity( subRegion );
-
-      } );
-    } );
-  }
-
-  /// After the solid mechanics solver
-  if( solverType == static_cast< integer >( Base::SolverType::SolidMechanics ) )
-  {
-    // compute the average of the mean total stress increment over quadrature points
-    averageMeanTotalStressIncrement( domain );
-
-    this->template forDiscretizationOnMeshTargets( domain.getMeshBodies(), [&]( string const &,
-                                                                                MeshLevel & mesh,
-                                                                                string_array const & regionNames )
-    {
-
-      mesh.getElemManager().forElementSubRegions< CellElementSubRegion >( regionNames, [&]( localIndex const,
-                                                                                            auto & subRegion )
-      {
-        // update the porosity after a change in displacement (after mechanics solve)
-        // or a change in pressure/temperature (after a flow solve)
-        flowSolver()->updatePorosityAndPermeability( subRegion );
-      } );
-    } );
-  }
-  // call base method (needed to perform nonlinear acceleration)
-  Base::mapSolutionBetweenSolvers( domain, solverType );
-}
-
-template< typename FLOW_SOLVER >
-=======
->>>>>>> 3eea6dec
 void SinglePhasePoromechanics< FLOW_SOLVER >::updateBulkDensity( ElementSubRegionBase & subRegion )
 {
   // get the fluid model (to access fluid density)
@@ -525,51 +354,6 @@
                                                subRegion );
 }
 
-<<<<<<< HEAD
-template< typename FLOW_SOLVER >
-void SinglePhasePoromechanics< FLOW_SOLVER >::averageMeanTotalStressIncrement( DomainPartition & domain )
-{
-  this->template forDiscretizationOnMeshTargets( domain.getMeshBodies(), [&]( string const &,
-                                                                              MeshLevel & mesh,
-                                                                              string_array const & regionNames )
-  {
-    mesh.getElemManager().forElementSubRegions< CellElementSubRegion >( regionNames, [&]( localIndex const,
-                                                                                          auto & subRegion )
-    {
-      // get the solid model (to access stress increment)
-      string const solidName = subRegion.template getReference< string >( viewKeyStruct::porousMaterialNamesString() );
-      CoupledSolidBase & solid = this->template getConstitutiveModel< CoupledSolidBase >( subRegion, solidName );
-
-      arrayView2d< real64 const > const meanTotalStressIncrement_k = solid.getMeanTotalStressIncrement_k();
-      arrayView1d< real64 > const averageMeanTotalStressIncrement_k = solid.getAverageMeanTotalStressIncrement_k();
-
-      finiteElement::FiniteElementBase & subRegionFE =
-        subRegion.template getReference< finiteElement::FiniteElementBase >( solidMechanicsSolver()->getDiscretizationName() );
-
-      // determine the finite element type
-      finiteElement::FiniteElementDispatchHandler< BASE_FE_TYPES >::
-      dispatch3D( subRegionFE, [&] ( auto const finiteElement )
-      {
-        using FE_TYPE = decltype( finiteElement );
-
-        // call the factory and launch the kernel
-        AverageOverQuadraturePoints1DKernelFactory::
-          createAndLaunch< CellElementSubRegion,
-                           FE_TYPE,
-                           parallelDevicePolicy<> >( mesh.getNodeManager(),
-                                                     mesh.getEdgeManager(),
-                                                     mesh.getFaceManager(),
-                                                     subRegion,
-                                                     finiteElement,
-                                                     meanTotalStressIncrement_k,
-                                                     averageMeanTotalStressIncrement_k );
-      } );
-    } );
-  } );
-}
-
-=======
->>>>>>> 3eea6dec
 template class SinglePhasePoromechanics< SinglePhaseBase >;
 template class SinglePhasePoromechanics< SinglePhaseReservoirAndWells< SinglePhaseBase > >;
 
