/*
 * ------------------------------------------------------------------------------------------------------------
 * SPDX-License-Identifier: LGPL-2.1-only
 *
 * Copyright (c) 2016-2024 Lawrence Livermore National Security LLC
 * Copyright (c) 2018-2024 Total, S.A
 * Copyright (c) 2018-2024 The Board of Trustees of the Leland Stanford Junior University
 * Copyright (c) 2023-2024 Chevron
 * Copyright (c) 2019-     GEOS/GEOSX Contributors
 * All rights reserved
 *
 * See top level LICENSE, COPYRIGHT, CONTRIBUTORS, NOTICE, and ACKNOWLEDGEMENTS files for details.
 * ------------------------------------------------------------------------------------------------------------
 */

/**
 * @file SolverBase.hpp
 */

#ifndef GEOS_PHYSICSSOLVERS_SOLVERBASE_HPP_
#define GEOS_PHYSICSSOLVERS_SOLVERBASE_HPP_

#include "codingUtilities/traits.hpp"
#include "common/DataTypes.hpp"
#include "dataRepository/ExecutableGroup.hpp"
#include "linearAlgebra/interfaces/InterfaceTypes.hpp"
#include "linearAlgebra/utilities/LinearSolverResult.hpp"
#include "linearAlgebra/DofManager.hpp"
#include "mesh/MeshBody.hpp"
#include "physicsSolvers/NonlinearSolverParameters.hpp"
#include "physicsSolvers/LinearSolverParameters.hpp"
#include "physicsSolvers/SolverStatistics.hpp"

#include <limits>

namespace geos
{

class DomainPartition;

/**
 * @class SolverBase
 * @brief Base class for all physics solvers
 *
 * This class provides the base interface for all physics solvers. It provides the basic
 * functionality for setting up and solving a linear system, as well as the interface for
 * performing a timestep.
 */
class SolverBase : public ExecutableGroup
{
public:

  /**
   * @brief Constructor for SolverBase
   * @param name the name of this instantiation of SolverBase
   * @param parent the parent group of this instantiation of SolverBase
   */
  explicit SolverBase( string const & name,
                       Group * const parent );

  /**
   * @brief Move constructor for SolverBase
   */
  SolverBase( SolverBase && ) = default;

  /**
   * @brief Destructor for SolverBase
   */
  virtual ~SolverBase() override;

  /**
   * @brief Deleted constructor
   */
  SolverBase() = delete;

  /**
   * @brief Deleted copy constructor
   */
  SolverBase( SolverBase const & ) = delete;

  /**
   * @brief Deleted copy assignment operator
   */
  SolverBase & operator=( SolverBase const & ) = delete;

  /**
   * @brief Deleted move assignment operator
   */
  SolverBase & operator=( SolverBase && ) = delete;

  /**
   * @return Get the final class Catalog name
   */
  virtual string getCatalogName() const = 0;


  /**
   * @brief Register wrappers that contain data on the mesh objects
   * @param MeshBodies the group of mesh bodies
   */
  virtual void registerDataOnMesh( Group & MeshBodies ) override;

  /**
   * @brief Initialization tasks after mesh generation is completed.
   */
  virtual void initialize_postMeshGeneration() override;

  /**
   * @brief Generate mesh targets from target regions
   * @param meshBodies the group of mesh bodies
   */
  void generateMeshTargetsFromTargetRegions( Group const & meshBodies );

  /**
   * @copydoc ExecutableGroup::cleanup
   */
  virtual void cleanup( real64 const time_n,
                        integer const cycleNumber,
                        integer const eventCounter,
                        real64 const eventProgress,
                        DomainPartition & domain ) override;

  /**
   * @copydoc ExecutableGroup::execute
   */
  virtual bool execute( real64 const time_n,
                        real64 const dt,
                        integer const cycleNumber,
                        integer const eventCounter,
                        real64 const eventProgress,
                        DomainPartition & domain ) override;

  /**
   * @brief Getter for system matrix
   * @return a reference to linear system matrix of this solver
   */
  ParallelMatrix & getSystemMatrix() { return m_matrix; }

  /**
   * @brief Getter for system rhs vector
   * @return a reference to linear system right-hand side of this solver
   */
  ParallelMatrix const & getSystemMatrix() const { return m_matrix; }

  /**
   * @brief Getter for system rhs vector
   * @return a reference to linear system right-hand side of this solver
   */
  ParallelVector & getSystemRhs() { return m_rhs; }

  /**
   * @brief Getter for system rhs vector
   * @return a reference to linear system right-hand side of this solver
   */
  ParallelVector const & getSystemRhs() const { return m_rhs; }

  /**
   * @brief Getter for system solution vector
   * @return a reference to solution vector of this solver
   */
  ParallelVector & getSystemSolution() { return m_solution; }

  /**
   * @brief Getter for system solution vector
   * @return a reference to solution vector of this solver
   */
  ParallelVector const & getSystemSolution() const { return m_solution; }

  /**
   * @brief Getter for degree-of-freedom manager
   * @return a reference to degree-of-freedom manager of this solver
   */
  DofManager & getDofManager() { return m_dofManager; }

  /**
   * @brief Getter for degree-of-freedom manager
   * @return a reference to degree-of-freedom manager of this solver
   */
  DofManager const & getDofManager() const { return m_dofManager; }

  /**
   * @brief Getter for local matrix
   * @return a reference to linear system matrix of this solver
   */
  CRSMatrix< real64, globalIndex > & getLocalMatrix() { return m_localMatrix; }

  /**
   * @brief Getter for local matrix
   * @return a reference to linear system matrix of this solver
   */
  CRSMatrixView< real64 const, globalIndex const > getLocalMatrix() const { return m_localMatrix.toViewConst(); }

  /**
   * @defgroup Solver Interface Functions
   *
   * These functions provide the primary interface that is required for derived classes
   */
  /**@{*/

  /**
   * @brief entry function to perform a solver step
   * @param time_n time at the beginning of the step
   * @param dt the perscribed timestep
   * @param cycleNumber the current cycle number
   * @param domain the domain object
   * @return return the timestep that was achieved during the step.
   *
   * This function is the entry point to perform a solver step. The choice of time integration
   * method is determined in this function, and the appropriate step function is called.
   */
  virtual real64 solverStep( real64 const & time_n,
                             real64 const & dt,
                             integer const cycleNumber,
                             DomainPartition & domain );

  /**
   * @brief function to set the next time step size
   * @param[in] currentDt the current time step size
   * @param[in] domain the domain object
   * @return the prescribed time step size
   */
  virtual real64 setNextDt( real64 const & currentDt,
                            DomainPartition & domain );

  /**
   * @brief function to set the next time step size based on Newton convergence
   * @param[in] currentDt the current time step size
   * @return the prescribed time step size
   */
  virtual real64 setNextDtBasedOnNewtonIter( real64 const & currentDt );

  /**
   * @brief function to set the next dt based on state change
   * @param [in]  currentDt the current time step size
   * @param[in] domain the domain object
   * @return the prescribed time step size
   */
  virtual real64 setNextDtBasedOnStateChange( real64 const & currentDt,
                                              DomainPartition & domain );

  /**
   * @brief function to set the next dt based on state change
   * @param [in]  currentDt the current time step size
   * @param[in] domain the domain object
   * @return the prescribed time step size
   */
  virtual real64 setNextDtBasedOnCFL( real64 const & currentDt,
                                      DomainPartition & domain );



  /**
   * @brief Entry function for an explicit time integration step
   * @param time_n time at the beginning of the step
   * @param dt the perscribed timestep
   * @param cycleNumber the current cycle number
   * @param domain the domain object
   * @return return the timestep that was achieved during the step.
   */
  virtual real64 explicitStep( real64 const & time_n,
                               real64 const & dt,
                               integer const cycleNumber,
                               DomainPartition & domain );

  /**
   * @brief Function for a nonlinear implicit integration step
   * @param time_n time at the beginning of the step
   * @param dt the perscribed timestep
   * @param cycleNumber the current cycle number
   * @param domain the domain object
   * @return return the timestep that was achieved during the step.
   *
   * This function implements a nonlinear newton method for implicit problems. It requires that the
   * other functions in the solver interface are implemented in the derived physics solver. The
   * nonlinear loop includes a simple line search algorithm, and will cut the timestep if
   * convergence is not achieved according to the parameters in linearSolverParameters member.
   */
  virtual real64 nonlinearImplicitStep( real64 const & time_n,
                                        real64 const & dt,
                                        integer const cycleNumber,
                                        DomainPartition & domain );

  /**
   * @brief Function to perform line search
   * @param time_n time at the beginning of the step
   * @param dt the perscribed timestep
   * @param cycleNumber the current cycle number
   * @param domain the domain object
   * @param dofManager degree-of-freedom manager associated with the linear system
   * @param localMatrix the system matrix
   * @param rhs the system right-hand side vector
   * @param solution the solution vector
   * @param scaleFactor the scaling factor to apply to the solution
   * @param lastResidual (in) target value below which to reduce residual norm, (out) achieved residual norm
   * @return return true if line search succeeded, false otherwise
   *
   * This function implements a nonlinear newton method for implicit problems. It requires that the
   * other functions in the solver interface are implemented in the derived physics solver. The
   * nonlinear loop includes a simple line search algorithm, and will cut the timestep if
   * convergence is not achieved according to the parameters in linearSolverParameters member.
   */
  virtual bool
  lineSearch( real64 const & time_n,
              real64 const & dt,
              integer const cycleNumber,
              DomainPartition & domain,
              DofManager const & dofManager,
              CRSMatrixView< real64, globalIndex const > const & localMatrix,
              ParallelVector & rhs,
              ParallelVector & solution,
              real64 const scaleFactor,
              real64 & lastResidual );

  /**
   * @brief Function to perform line search using a parabolic interpolation to find the scaling factor.
   * @param time_n time at the beginning of the step
   * @param dt the prescribed timestep
   * @param cycleNumber the current cycle number
   * @param domain the domain object
   * @param dofManager degree-of-freedom manager associated with the linear system
   * @param localMatrix the system matrix
   * @param rhs the system right-hand side vector
   * @param solution the solution vector
   * @param scaleFactor the scaling factor to apply to the solution
   * @param lastResidual (in) target value below which to reduce residual norm, (out) achieved residual norm
   * @param residualNormT the residual norm at the end of the line search
   * @return return true if line search succeeded, false otherwise
   *
   */
  virtual bool
  lineSearchWithParabolicInterpolation ( real64 const & time_n,
                                         real64 const & dt,
                                         integer const cycleNumber,
                                         DomainPartition & domain,
                                         DofManager const & dofManager,
                                         CRSMatrixView< real64, globalIndex const > const & localMatrix,
                                         ParallelVector & rhs,
                                         ParallelVector & solution,
                                         real64 const scaleFactor,
                                         real64 & lastResidual,
                                         real64 & residualNormT );

  /**
   * @brief Function for a linear implicit integration step
   * @param time_n time at the beginning of the step
   * @param dt the perscribed timestep
   * @param cycleNumber the current cycle number
   * @param domain the domain object
   * @return return the timestep that was achieved during the step.
   *
   * This function implements a single linear step. Similar to the nonlinear step, however it
   * assumes that the solution is achieved in a iteration. The use of this function requires that
   * the other functions in the solver interface are implemented in the derived physics solver. The
   * nonlinear loop includes a simple line search algorithm, and will cut the timestep if
   * convergence is not achieved according to the parameters in linearSolverParameters member.
   */
  virtual real64 linearImplicitStep( real64 const & time_n,
                                     real64 const & dt,
                                     integer const cycleNumber,
                                     DomainPartition & domain );

  /**
   * @brief function to perform setup for implicit timestep
   * @param time_n the time at the beginning of the step
   * @param dt the desired timestep
   * @param domain the domain partition
   *
   * This function should contain any step level initialization required to perform an implicit
   * step.
   *
   * @note This function must be overridden in the derived physics solver in order to use an implict
   * solution method such as LinearImplicitStep() or NonlinearImplicitStep().
   */
  virtual void
  implicitStepSetup( real64 const & time_n,
                     real64 const & dt,
                     DomainPartition & domain );

  /**
   * @brief Populate degree-of-freedom manager with fields relevant to this solver
   * @param domain the domain containing the mesh and fields
   * @param dofManager degree-of-freedom manager associated with the linear system
   */
  virtual void
  setupDofs( DomainPartition const & domain,
             DofManager & dofManager ) const;

  /**
   * @brief Set up the linear system (DOF indices and sparsity patterns)
   * @param domain the domain containing the mesh and fields
   * @param dofManager degree-of-freedom manager associated with the linear system
   * @param localMatrix the system matrix
   * @param rhs the system right-hand side vector
   * @param solution the solution vector
   * @param setSparsity flag to indicate if the sparsity pattern should be set
   *
   * @note While the function is virtual, the base class implementation should be
   *       sufficient for most single-physics solvers.
   */
  virtual void
  setupSystem( DomainPartition & domain,
               DofManager & dofManager,
               CRSMatrix< real64, globalIndex > & localMatrix,
               ParallelVector & rhs,
               ParallelVector & solution,
               bool const setSparsity = true );

  /**
   * @brief function to assemble the linear system matrix and rhs
   * @param time the time at the beginning of the step
   * @param dt the desired timestep
   * @param domain the domain partition
   * @param dofManager degree-of-freedom manager associated with the linear system
   * @param localMatrix the system matrix
   * @param localRhs the system right-hand side vector
   *
   * This function assembles the residual and the jacobian of the residual wrt the primary
   * variables. In a stand alone physics solver, this function will fill a single block in the
   * block system. However the capability to query the block system structure for any coupled blocks
   * may be implemented to fill in off diagonal blocks of the system to enable coupling between
   * solvers.
   *
   * @note This function must be overridden in the derived physics solver in order to use an implict
   * solution method such as LinearImplicitStep() or NonlinearImplicitStep().
   */
  virtual void
  assembleSystem( real64 const time,
                  real64 const dt,
                  DomainPartition & domain,
                  DofManager const & dofManager,
                  CRSMatrixView< real64, globalIndex const > const & localMatrix,
                  arrayView1d< real64 > const & localRhs );

  /**
   * @brief apply boundary condition to system
   * @param time the time at the beginning of the step
   * @param dt the desired timestep
   * @param domain the domain partition
   * @param dofManager degree-of-freedom manager associated with the linear system
   * @param localMatrix the system matrix
   * @param localRhs the system right-hand side vector
   *
   * This function applies all boundary conditions to the linear system. This is essentially a
   * completion of the system assembly, but is separated for use in coupled solvers.
   */
  virtual void
  applyBoundaryConditions( real64 const time,
                           real64 const dt,
                           DomainPartition & domain,
                           DofManager const & dofManager,
                           CRSMatrixView< real64, globalIndex const > const & localMatrix,
                           arrayView1d< real64 > const & localRhs );

  /**
   * @brief Output the assembled linear system for debug purposes.
   * @param time beginning-of-step time
   * @param cycleNumber event cycle number
   * @param nonlinearIteration current nonlinear iteration number
   * @param matrix system matrix
   * @param rhs system right-hand side vector
   */
  void
  debugOutputSystem( real64 const & time,
                     integer const cycleNumber,
                     integer const nonlinearIteration,
                     ParallelMatrix const & matrix,
                     ParallelVector const & rhs ) const;

  /**
   * @brief Output the linear system solution for debug purposes.
   * @param time beginning-of-step time
   * @param cycleNumber event cycle number
   * @param nonlinearIteration current nonlinear iteration number
   * @param solution system solution vector
   */
  void
  debugOutputSolution( real64 const & time,
                       integer const cycleNumber,
                       integer const nonlinearIteration,
                       ParallelVector const & solution ) const;

  /**
   * @brief calculate the norm of the global system residual
   * @param time the time at the beginning of the step
   * @param dt the desired timestep
   * @param domain the domain partition
   * @param dofManager degree-of-freedom manager associated with the linear system
   * @param localRhs the system right-hand side vector
   * @return norm of the residual
   *
   * This function returns the norm of global residual vector, which is suitable for comparison with
   * a tolerance.
   */
  virtual real64
  calculateResidualNorm( real64 const & time,
                         real64 const & dt,
                         DomainPartition const & domain,
                         DofManager const & dofManager,
                         arrayView1d< real64 const > const & localRhs );

  /**
   * @brief function to apply a linear system solver to the assembled system.
   * @param dofManager degree-of-freedom manager associated with the linear system
   * @param matrix the system matrix
   * @param rhs the system right-hand side vector
   * @param solution the solution vector
   *
   * This function calls the linear solver package to perform a single linear solve on the block
   * system. The derived physics solver is required to specify the call, as no default is provided.
   *
   * @note This function must be overridden in the derived physics solver in order to use an implict
   * solution method such as LinearImplicitStep() or NonlinearImplicitStep().
   */
  virtual void
  solveLinearSystem( DofManager const & dofManager,
                     ParallelMatrix & matrix,
                     ParallelVector & rhs,
                     ParallelVector & solution );

  /**
   * @brief Function to check system solution for physical consistency and constraint violation
   * @param domain the domain partition
   * @param dofManager degree-of-freedom manager associated with the linear system
   * @param localSolution the solution vector
   * @param scalingFactor factor to scale the solution prior to application
   * @return true if solution can be safely applied without violating physical constraints, false otherwise
   *
   * @note This function must be overridden in the derived physics solver in order to use an implict
   * solution method such as LinearImplicitStep() or NonlinearImplicitStep().
   *
   */
  virtual bool
  checkSystemSolution( DomainPartition & domain,
                       DofManager const & dofManager,
                       arrayView1d< real64 const > const & localSolution,
                       real64 const scalingFactor );

  /**
   * @brief Function to determine if the solution vector should be scaled back in order to maintain a known constraint.
   * @param[in] domain The domain partition.
   * @param[in] dofManager degree-of-freedom manager associated with the linear system
   * @param[in] localSolution the solution vector
   * @return The factor that should be used to scale the solution vector values when they are being applied.
   */
  virtual real64
  scalingForSystemSolution( DomainPartition & domain,
                            DofManager const & dofManager,
                            arrayView1d< real64 const > const & localSolution );

  /**
   * @brief Function to apply the solution vector to the state
   * @param dofManager degree-of-freedom manager associated with the linear system
   * @param localSolution the solution vector
   * @param scalingFactor factor to scale the solution prior to application
   * @param dt the timestep
   * @param domain the domain partition
   *
   * This function performs 2 operations:
   * 1) extract the solution vector for the "blockSystem" parameter, and applies the
   *    contents of the solution vector to the primary variable field data,
   * 2) perform a synchronization of the primary field variable such that all ghosts are updated,
   *
   * The "scalingFactor" parameter allows for the scaled application of the solution vector. For
   * instance, a line search may apply a negative scaling factor to remove part of the previously
   * applied solution.
   *
   * @note This function must be overridden in the derived physics solver in order to use an implict
   * solution method such as LinearImplicitStep() or NonlinearImplicitStep().
   *
   */
  virtual void
  applySystemSolution( DofManager const & dofManager,
                       arrayView1d< real64 const > const & localSolution,
                       real64 const scalingFactor,
                       real64 const dt,
                       DomainPartition & domain );

  /**
   * @brief updates the configuration (if needed) based on the state after a converged Newton loop.
   * @param domain the domain containing the mesh and fields
   * @return a bool that states whether the configuration used to solve the nonlinear loop is still valid or not.
   */
  virtual bool updateConfiguration( DomainPartition & domain );

  /**
   * @brief
   * @param domain the domain containing the mesh and fields
   */
  virtual void outputConfigurationStatistics( DomainPartition const & domain ) const;

  /**
   * @brief resets the configuration to the beginning of the time-step.
   * @param domain the domain containing the mesh and fields
   */
  virtual void resetConfigurationToBeginningOfStep( DomainPartition & domain );

  /**
   * @brief resets the configuration to the default value.
   * @param domain the domain containing the mesh and fields
   * @return a bool that states whether the configuration was reset or not.
   */
  virtual bool resetConfigurationToDefault( DomainPartition & domain ) const;


  /**
   * @brief Recompute all dependent quantities from primary variables (including constitutive models)
   * @param domain the domain containing the mesh and fields
   */
  virtual void updateState( DomainPartition & domain );

  /**
   * @brief reset state of physics back to the beginning of the step.
   * @param domain
   *
   * This function essentially abandons the step, and resets all variables back to thier values at
   * the beginning of the step. This is useful for cases where convergence was not achieved, and
   * a cut in timestep was required.
   *
   * @note This function must be overridden in the derived physics solver in order to use an implict
   * solution method such as LinearImplicitStep() or NonlinearImplicitStep().
   */
  virtual void
  resetStateToBeginningOfStep( DomainPartition & domain );

  /**
   * @brief perform cleanup for implicit timestep
   * @param time the time at the beginning of the step
   * @param dt the desired timestep
   * @param domain the domain partition
   *
   * This function performs whatever tasks are required to complete an implicit timestep. For
   * example, the acceptance of the solution will occur during this step, and deallocation of
   * temporaries will be be performed in this function.
   *
   * @note This function must be overridden in the derived physics solver in order to use an implict
   * solution method such as LinearImplicitStep() or NonlinearImplicitStep().
   */
  virtual void
  implicitStepComplete( real64 const & time,
                        real64 const & dt,
                        DomainPartition & domain );


  /**
   * @brief getter for the next timestep size
   * @return the next timestep size m_nextDt
   */
  virtual real64 getTimestepRequest( real64 const ) override
  {return m_nextDt;};
  /**@}*/

  /**
   * @brief getter for the next timestep size
   * @return the next timestep size m_nextDt
   */
  real64 getTimestepRequest()
  {return m_nextDt;};

  /**
   * @brief creates a child group of of this SolverBase instantiation
   * @param childKey the key of the child type
   * @param childName the name of the child
   * @return a pointer to the child group
   */
  virtual Group * createChild( string const & childKey, string const & childName ) override;

  /**
   * @brief Type alias for catalog interface used by this class. See CatalogInterface.
   */
  using CatalogInterface = dataRepository::CatalogInterface< SolverBase, string const &, Group * const >;

  /**
   * @brief Get the singleton catalog for SolverBase.
   * @return reference to the catalog object
   */
  static CatalogInterface::CatalogType & getCatalog();

  /**
   * @brief Structure to hold scoped key names
   */
  struct viewKeyStruct
  {
    /// @return string for the cflFactor wrapper
    static constexpr char const * cflFactorString() { return "cflFactor"; }

    /// @return string for the initialDt wrapper
    static constexpr char const * initialDtString() { return "initialDt"; }

    /// @return string for the maxStableDt wrapper
    static constexpr char const * maxStableDtString() { return "maxStableDt"; }

    /// @return string for the discretization wrapper
    static constexpr char const * discretizationString() { return "discretization"; }

    /// @return string for the nextDt targetRegions wrapper
    static constexpr char const * targetRegionsString() { return "targetRegions"; }

    /// @return string for the meshTargets wrapper
    static constexpr char const * meshTargetsString() { return "meshTargets"; }

    /// @return string for the writeLinearSystem wrapper
    static constexpr char const * writeLinearSystemString() { return "writeLinearSystem"; }
  };

  /**
   * @brief Structure to hold scoped key names
   */
  struct groupKeyStruct
  {
    /// @return string for the linearSolverParameters wrapper
    static constexpr char const * linearSolverParametersString() { return "LinearSolverParameters"; }

    /// @return string for the nonlinearSolverParameters wrapper
    static constexpr char const * nonlinearSolverParametersString() { return "NonlinearSolverParameters"; }

    /// @return string for the solverStatistics wrapper
    static constexpr char const * solverStatisticsString() { return "SolverStatistics"; }
  };

  /**
   * @brief getter for the timestamp of the system setup
   * @return the timestamp of the last time systemSetup was called
   */
  Timestamp getSystemSetupTimestamp() const { return m_systemSetupTimestamp; }

  /**
   * @brief getter for the timestamp of the mesh modification on the mesh levels
   * @param[in] domain the domain partition (cannot be const because we use forDiscretizationsInMeshTargets inside the function)
   * @return the timestamp of the last time at which one of the mesh levels was modified
   */
  Timestamp getMeshModificationTimestamp( DomainPartition & domain ) const;

  /**
   * @brief set the timestamp of the system setup
   * @param[in] timestamp the new timestamp of system setup
   */
  void setSystemSetupTimestamp( Timestamp timestamp ) { m_systemSetupTimestamp = timestamp; }

  /**
   * @brief return the value of the gravity vector specified in PhysicsSolverManager
   * @return the value of the gravity vector
   *
   * @note if the solver is instantiated outside of a simulation (for instance for a unit test)
   *       and therefore does not have a parent of type PhysicsSolverManager, this function returns
   *       {0.0,0.0,-9.81}
   */
  R1Tensor const gravityVector() const;

  /**
   * @brief Check if the solution increments are ok to use
   * @param domain the domain partition
   * @return true if the solution increments are ok to use, false otherwise
   */
  virtual bool checkSequentialSolutionIncrements( DomainPartition & domain ) const;

  /**
   * @brief Save the state of the solver for sequential iteration
   * @param domain the domain partition
   */
  virtual void saveSequentialIterationState( DomainPartition & domain );

  /**
   * @brief accessor for the linear solver parameters.
   * @return the linear solver parameter list
   */
  LinearSolverParameters & getLinearSolverParameters()
  {
    return m_linearSolverParameters.get();
  }

  /**
   * @brief const accessor for the linear solver parameters.
   * @return the linear solver parameter list
   */
  LinearSolverParameters const & getLinearSolverParameters() const
  {
    return m_linearSolverParameters.get();
  }

  /**
   * @brief accessor for the nonlinear solver parameters.
   * @return the nonlinear solver parameter list
   */
  NonlinearSolverParameters & getNonlinearSolverParameters()
  {
    return m_nonlinearSolverParameters;
  }

  /**
   * @brief const accessor for the nonlinear solver parameters.
   * @return the nonlinear solver parameter list
   */
  NonlinearSolverParameters const & getNonlinearSolverParameters() const
  {
    return m_nonlinearSolverParameters;
  }

  /**
   * @brief syncronize the nonlinear solver parameters.
   */
  virtual void
  synchronizeNonlinearSolverParameters()
  { /* empty here, overriden in CoupledSolver */ }

  /**
   * @brief Get position of a given region within solver's target region list
   * @param regionName the region name to find
   * @return index within target regions list
   */
  localIndex targetRegionIndex( string const & regionName ) const;



  /**
   * @brief Loop over the target discretization on all mesh targets and apply callback.
   * @tparam LAMBDA The callback function type
   * @param meshBodies The group of MeshBodies
   * @param lambda The callback function. Takes the name of the meshBody,
   * reference to the MeshLevel, and a list of regionNames.
   */
  template< typename LAMBDA >
  void forDiscretizationOnMeshTargets( Group const & meshBodies, LAMBDA && lambda ) const
  {
    for( auto const & target: m_meshTargets )
    {
      string const meshBodyName = target.first.first;
      string const meshLevelName = target.first.second;
      arrayView1d< string const > const & regionNames = target.second.toViewConst();
      MeshBody const & meshBody = meshBodies.getGroup< MeshBody >( meshBodyName );

      MeshLevel const * meshLevelPtr = meshBody.getMeshLevels().getGroupPointer< MeshLevel >( meshLevelName );
      if( meshLevelPtr==nullptr )
      {
        meshLevelPtr = meshBody.getMeshLevels().getGroupPointer< MeshLevel >( MeshBody::groupStructKeys::baseDiscretizationString() );
      }
      lambda( meshBodyName, *meshLevelPtr, regionNames );
    }
  }

  /**
   * @brief Loop over the target discretization on all mesh targets and apply callback.
   * @tparam LAMBDA The callback function type
   * @param meshBodies The group of MeshBodies
   * @param lambda The callback function. Takes the name of the meshBody,
   * reference to the MeshLevel, and a list of regionNames.
   */
  template< typename LAMBDA >
  void forDiscretizationOnMeshTargets( Group & meshBodies, LAMBDA && lambda ) const
  {
    for( auto const & target: m_meshTargets )
    {
      string const meshBodyName = target.first.first;
      string const meshLevelName = target.first.second;
      arrayView1d< string const > const & regionNames = target.second.toViewConst();
      MeshBody & meshBody = meshBodies.getGroup< MeshBody >( meshBodyName );

      MeshLevel * meshLevelPtr = meshBody.getMeshLevels().getGroupPointer< MeshLevel >( meshLevelName );
      if( meshLevelPtr==nullptr )
      {
        meshLevelPtr = meshBody.getMeshLevels().getGroupPointer< MeshLevel >( MeshBody::groupStructKeys::baseDiscretizationString() );
      }
      lambda( meshBodyName, *meshLevelPtr, regionNames );
    }
  }

  /**
   * @brief return the name of the discretization object
   * @return the name of the discretization object
   */
  string getDiscretizationName() const {return m_discretizationName;}

  /**
   * @brief function to set the value of m_assemblyCallback
   * @param func the function to set m_assemblyCallback to
   * @param funcType the type of the function
   * @return true if the function was successfully set, false otherwise
   *
   * This is used to provide a callback function for to be called in the assembly step.
   */
  virtual bool registerCallback( void * func, const std::type_info & funcType ) final override;

  /**
   * @brief accessor for the solver statistics.
   * @return reference to m_solverStatistics
   */
  SolverStatistics & getSolverStatistics() { return m_solverStatistics; }

  /**
   * @brief const accessor for the solver statistics.
   * @return reference to m_solverStatistics
   */
  SolverStatistics const & getSolverStatistics() const { return m_solverStatistics; }

#if defined(GEOS_USE_PYGEOSX)
  /**
   * @brief Return PySolver type.
   * @return Return PySolver type.
   */
  virtual PyTypeObject * getPythonType() const override;
#endif

  /**
   * @brief accessor for m_meshTargets
   * @return reference to m_meshTargets
   */
  map< std::pair< string, string >, array1d< string > > const & getMeshTargets() const
  {
    return m_meshTargets;
  }
protected:

  /**
   * @brief Eisenstat-Walker adaptive tolerance
   *
   * This method enables an inexact-Newton method is which the linear solver
   * tolerance is chosen based on the nonlinear solver convergence behavior.
   * In early Newton iterations, the search direction is usually imprecise, and
   * therefore a weak linear convergence tolerance can be chosen to minimize
   * computational cost.  As the search gets closer to the true solution, however,
   * more stringent linear tolerances are necessary to maintain quadratic convergence
   * behavior.
   *
   * The user can set the weakest tolerance allowed, with a default of 1e-3.
   * Even weaker values (e.g. 1e-2,1e-1) can be used for further speedup, but may
   * occasionally cause convergence problems.  Use this parameter with caution.  The
   * most stringent tolerance is hardcoded to 1e-8, which is sufficient for
   * most problems.
   *
   * See Eisenstat, S.C. and Walker, H.F., 1996. Choosing the forcing terms in an
   * inexact Newton method. SIAM Journal on Scientific Computing, 17(1), pp.16-32.
   *
   * @param newNewtonNorm Residual norm at current iteration
   * @param oldNewtonNorm Residual norm at previous iteration
   * @param weakestTol Weakest tolerance allowed (default 1e-3).
   * @return Adaptive tolerance recommendation
   */
  static real64 eisenstatWalker( real64 const newNewtonNorm,
                                 real64 const oldNewtonNorm,
                                 real64 const weakestTol );

  /**
   * @brief Get the Constitutive Name object
   *
   * @tparam CONSTITUTIVE_BASE_TYPE the base type of the constitutive model.
   * @param subRegion the element subregion on which the constitutive model is registered
   * @return the name name of the constitutive model of type CONSTITUTIVE_BASE_TYPE registered on the subregion.
   */
  template< typename CONSTITUTIVE_BASE_TYPE >
  static string getConstitutiveName( ElementSubRegionBase const & subRegion );

  /**
   * @brief Get the Constitutive Name object
   *
   * @tparam CONSTITUTIVE_BASE_TYPE the base type of the constitutive model.
   * @param subRegion the particle subregion on which the constitutive model is registered
   * @return the name name of the constitutive model of type CONSTITUTIVE_BASE_TYPE registered on the subregion.
   */
  template< typename CONSTITUTIVE_BASE_TYPE >
  static string getConstitutiveName( ParticleSubRegionBase const & subRegion ); // particle overload

  /**
   * @brief This function sets constitutive name fields on an
   *  ElementSubRegionBase, and calls the base function it overrides.
   * @param subRegion The ElementSubRegionBase that will have constitutive
   *  names set.
   */
  virtual void setConstitutiveNamesCallSuper( ElementSubRegionBase & subRegion ) const { GEOS_UNUSED_VAR( subRegion ); }


  /**
   * @brief Get the Constitutive Model object
   * @tparam BASETYPE the base type of the constitutive model.
   * @tparam LOOKUP_TYPE the type of the key used to look up the constitutive model.
   * @param dataGroup the data group containing the constitutive models.
   * @param key the key used to look up the constitutive model.
   * @return the constitutive model of type @p BASETYPE registered on the @p dataGroup with the key @p key.
   */
  template< typename BASETYPE = constitutive::ConstitutiveBase, typename LOOKUP_TYPE >
  static BASETYPE const & getConstitutiveModel( dataRepository::Group const & dataGroup, LOOKUP_TYPE const & key )
  {
    dataRepository::Group const & constitutiveModels = dataGroup.getGroup( ElementSubRegionBase::groupKeyStruct::constitutiveModelsString() );
    return constitutiveModels.getGroup< BASETYPE >( key );
  }

  /**
   * @brief Get the Constitutive Model object
   * @tparam BASETYPE the base type of the constitutive model.
   * @tparam LOOKUP_TYPE the type of the key used to look up the constitutive model.
   * @param dataGroup the data group containing the constitutive models.
   * @param key the key used to look up the constitutive model.
   * @return the constitutive model of type @p BASETYPE registered on the @p dataGroup with the key @p key.
   */
  template< typename BASETYPE = constitutive::ConstitutiveBase, typename LOOKUP_TYPE >
  static BASETYPE & getConstitutiveModel( dataRepository::Group & dataGroup, LOOKUP_TYPE const & key )
  {
    dataRepository::Group & constitutiveModels = dataGroup.getGroup( ElementSubRegionBase::groupKeyStruct::constitutiveModelsString() );
    return constitutiveModels.getGroup< BASETYPE >( key );
  }



  /// Courant–Friedrichs–Lewy factor for the timestep
  real64 m_cflFactor;

  /// maximum stable time step
  real64 m_maxStableDt;

  /// timestep of the next cycle
  real64 m_nextDt;

  /// name of the FV discretization object in the data repository
  string m_discretizationName;

  /// Data structure to handle degrees of freedom
  DofManager m_dofManager;

  /// System matrix
  ParallelMatrix m_matrix;

  /// System right-hand side vector
  ParallelVector m_rhs;

  /// System solution vector
  ParallelVector m_solution;

  /// Local system matrix and rhs
  CRSMatrix< real64, globalIndex > m_localMatrix;

  /// Custom preconditioner for the "native" iterative solver
  std::unique_ptr< PreconditionerBase< LAInterface > > m_precond;

  /// flag for debug output of matrix, rhs, and solution
  integer m_writeLinearSystem;

  /// Linear solver parameters
  LinearSolverParametersInput m_linearSolverParameters;

  /// Result of the last linear solve
  LinearSolverResult m_linearSolverResult;

  /// Nonlinear solver parameters
  NonlinearSolverParameters m_nonlinearSolverParameters;

  /// Solver statistics
  SolverStatistics m_solverStatistics;

  /// Timestamp of the last call to setup system
  Timestamp m_systemSetupTimestamp;

  /// Callback function for assembly step
  std::function< void( CRSMatrix< real64, globalIndex >, array1d< real64 > ) > m_assemblyCallback;

  /// Timers for the aggregate profiling of the solver
  std::map< std::string, std::chrono::system_clock::duration > m_timers;

private:
  /// List of names of regions the solver will be applied to
  array1d< string > m_targetRegionNames;

  /// Map containing the array of target regions (value) for each MeshBody (key).
  map< std::pair< string, string >, array1d< string > > m_meshTargets;

  /**
   * @brief This function sets constitutive name fields on an
   *  ElementSubRegionBase, and DOES NOT call the base function it overrides.
   * @param subRegion The ElementSubRegionBase that will have constitutive
   *  names set.
   */
  virtual void setConstitutiveNames( ElementSubRegionBase & subRegion ) const { GEOS_UNUSED_VAR( subRegion ); }

  /**
   * @brief Solve a nonlinear system using a Newton method
   * @param time_n the time at the beginning of the step
   * @param dt the desired timestep
   * @param cycleNumber the current cycle number
   * @param domain the domain partition
   * @return true if the nonlinear system was solved, false otherwise
   */
  bool solveNonlinearSystem( real64 const & time_n,
                             real64 const & dt,
                             integer const cycleNumber,
                             DomainPartition & domain );

<<<<<<< HEAD
=======
  /**
   * @brief output information about the cycle to the log
   * @param cycleNumber the current cycle number
   * @param numOfSubSteps the number of substeps taken
   * @param subStepDt the time step size for each substep
   */
>>>>>>> 3b5b5a6f
  void logEndOfCycleInformation( integer const cycleNumber,
                                 integer const numOfSubSteps,
                                 std::vector< real64 > const & subStepDt ) const;

};

template< typename CONSTITUTIVE_BASE_TYPE >
string SolverBase::getConstitutiveName( ElementSubRegionBase const & subRegion )
{
  string validName;
  dataRepository::Group const & constitutiveModels = subRegion.getConstitutiveModels();

  constitutiveModels.forSubGroups< CONSTITUTIVE_BASE_TYPE >( [&]( dataRepository::Group const & model )
  {
    GEOS_ERROR_IF( !validName.empty(), "A valid constitutive model was already found." );
    validName = model.getName();
  } );
  return validName;
}

template< typename CONSTITUTIVE_BASE_TYPE >
string SolverBase::getConstitutiveName( ParticleSubRegionBase const & subRegion ) // particle overload
{
  string validName;
  dataRepository::Group const & constitutiveModels = subRegion.getConstitutiveModels();

  constitutiveModels.forSubGroups< CONSTITUTIVE_BASE_TYPE >( [&]( dataRepository::Group const & model )
  {
    GEOS_ERROR_IF( !validName.empty(), "A valid constitutive model was already found." );
    validName = model.getName();
  } );
  return validName;
}


} // namespace geos


#endif /* GEOS_PHYSICSSOLVERS_SOLVERBASE_HPP_ */<|MERGE_RESOLUTION|>--- conflicted
+++ resolved
@@ -1081,15 +1081,12 @@
                              integer const cycleNumber,
                              DomainPartition & domain );
 
-<<<<<<< HEAD
-=======
   /**
    * @brief output information about the cycle to the log
    * @param cycleNumber the current cycle number
    * @param numOfSubSteps the number of substeps taken
    * @param subStepDt the time step size for each substep
    */
->>>>>>> 3b5b5a6f
   void logEndOfCycleInformation( integer const cycleNumber,
                                  integer const numOfSubSteps,
                                  std::vector< real64 > const & subStepDt ) const;
