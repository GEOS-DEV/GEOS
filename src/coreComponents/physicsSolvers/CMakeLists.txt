--- conflicted
+++ resolved
@@ -27,11 +27,7 @@
      fluidFlow/IsothermalCompositionalMultiphaseFVMKernelUtilities.hpp    
      fluidFlow/ThermalCompositionalMultiphaseFVMKernels.hpp
      fluidFlow/CompositionalMultiphaseHybridFVM.hpp
-<<<<<<< HEAD
      fluidFlow/IsothermalCompositionalMultiphaseHybridFVMKernels.hpp     
-=======
-     fluidFlow/CompositionalMultiphaseHybridFVMKernels.hpp
->>>>>>> 4d2011e8
      fluidFlow/CompositionalMultiphaseUtilities.hpp
      fluidFlow/ReactiveCompositionalMultiphaseOBL.hpp
      fluidFlow/ReactiveCompositionalMultiphaseOBLFields.hpp
