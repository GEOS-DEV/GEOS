--- conflicted
+++ resolved
@@ -49,7 +49,6 @@
   add_subdirectory( wavePropagation )
 endif()
 
-<<<<<<< HEAD
 
 if(NOT DEFINED GEOS_KERNEL_SPEC)
   set(GEOS_KERNEL_SPEC "${CMAKE_CURRENT_LIST_DIR}/kernels-all.json" )
@@ -102,11 +101,8 @@
 list(APPEND physicsSolvers_sources ${sourceFiles})
 
 
-set( dependencyList ${parallelDeps} constitutive mesh linearAlgebra discretizationMethods events )
-=======
 set( dependencyList ${parallelDeps} fileIO discretizationMethods events linearAlgebra )
 
->>>>>>> 769dd04a
 if( ENABLE_PYGEOSX )
   list( APPEND physicsSolvers_headers
   python/PySolver.hpp
