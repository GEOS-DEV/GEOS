add_subdirectory (GEOSX_PTP)

#
# Specify solver headers
#
set( physicsSolvers_headers
     LinearSolverParameters.hpp
     NonlinearSolverParameters.hpp
     PhysicsSolverManager.hpp
     SolverBase.hpp
     fluidFlow/CompositionalMultiphaseFlow.hpp
     fluidFlow/CompositionalMultiphaseFlowKernels.hpp
     fluidFlow/FlowSolverBase.hpp
     fluidFlow/ProppantTransport.hpp
     fluidFlow/ProppantTransportKernels.hpp
     fluidFlow/SinglePhaseBase.hpp
     fluidFlow/SinglePhaseFVM.hpp
     fluidFlow/SinglePhaseHybridFVM.hpp     
     fluidFlow/SinglePhaseBaseKernels.hpp
     fluidFlow/SinglePhaseFVMKernels.hpp          
     fluidFlow/SinglePhaseHybridFVMKernels.hpp     
     fluidFlow/SinglePhaseProppantBase.hpp
     fluidFlow/SinglePhaseProppantBaseKernels.hpp
     fluidFlow/wells/WellSolverBase.hpp
     fluidFlow/wells/WellSolverBase.hpp
     fluidFlow/wells/SinglePhaseWell.hpp
     fluidFlow/wells/SinglePhaseWellKernels.hpp     
     fluidFlow/wells/CompositionalMultiphaseWell.hpp
     fluidFlow/wells/CompositionalMultiphaseWellKernels.hpp
     fluidFlow/wells/WellControls.hpp
     multiphysics/FlowProppantTransportSolver.hpp
     multiphysics/HydrofractureSolver.hpp
     multiphysics/LagrangianContactSolver.hpp
     multiphysics/PhaseFieldFractureSolver.hpp
     multiphysics/PoroelasticSolver.hpp
     multiphysics/ReservoirSolverBase.hpp
     multiphysics/SinglePhaseReservoir.hpp
     multiphysics/CompositionalMultiphaseReservoir.hpp
     simplePDE/LaplaceFEM.hpp
     simplePDE/LaplaceFEMKernels.hpp
     simplePDE/PhaseFieldDamageFEM.hpp
<<<<<<< HEAD
     simplePDE/PhaseFieldDamageFEMKernels.hpp
     simplePDE/DiffusionFEM.hpp
     simplePDE/DiffusionFEMKernels.hpp
     simplePDE/ElasticStaticFEM.hpp
     simplePDE/ElasticStaticFEMKernels.hpp
=======
     simplePDE/DiffusionFEM.hpp
     simplePDE/DiffusionFEMKernels.hpp
>>>>>>> befc9f30
     solidMechanics/SolidMechanicsEmbeddedFractures.hpp
     solidMechanics/SolidMechanicsLagrangianFEM.hpp
     solidMechanics/SolidMechanicsLagrangianSSLE.hpp
     solidMechanics/SolidMechanicsLagrangianFEMKernels.hpp
     solidMechanics/SolidMechanicsEFEMKernels.hpp
     solidMechanics/SolidMechanicsEFEMKernelsHelper.hpp
     solidMechanics/SolidMechanicsPoroElasticKernel.hpp
     solidMechanics/SolidMechanicsSmallStrainQuasiStaticKernel.hpp
     solidMechanics/SolidMechanicsSmallStrainImplicitNewmarkKernel.hpp
     solidMechanics/SolidMechanicsSmallStrainExplicitNewmarkKernel.hpp
     surfaceGeneration/SurfaceGenerator.hpp
     surfaceGeneration/EmbeddedSurfaceGenerator.hpp
     )

#
# Specify solver sources
#
set( physicsSolvers_sources
     LinearSolverParameters.cpp
     NonlinearSolverParameters.cpp
     PhysicsSolverManager.cpp
     SolverBase.cpp
     fluidFlow/CompositionalMultiphaseFlow.cpp
     fluidFlow/CompositionalMultiphaseFlowKernels.cpp
     fluidFlow/FlowSolverBase.cpp
     fluidFlow/ProppantTransport.cpp
     fluidFlow/ProppantTransportKernels.cpp
     fluidFlow/SinglePhaseBase.cpp
     fluidFlow/SinglePhaseBaseKernels.cpp
     fluidFlow/SinglePhaseFVM.cpp
     fluidFlow/SinglePhaseFVMKernels.cpp
     fluidFlow/SinglePhaseHybridFVM.cpp     
     fluidFlow/SinglePhaseProppantBase.cpp     
     fluidFlow/wells/WellSolverBase.cpp
     fluidFlow/wells/SinglePhaseWell.cpp          
     fluidFlow/wells/CompositionalMultiphaseWell.cpp     
     fluidFlow/wells/WellControls.cpp     
     multiphysics/FlowProppantTransportSolver.cpp
     multiphysics/HydrofractureSolver.cpp
     multiphysics/LagrangianContactSolver.cpp
     multiphysics/PhaseFieldFractureSolver.cpp
     multiphysics/PoroelasticSolver.cpp
     multiphysics/ReservoirSolverBase.cpp
     multiphysics/SinglePhaseReservoir.cpp
     multiphysics/CompositionalMultiphaseReservoir.cpp
     simplePDE/LaplaceFEM.cpp
     simplePDE/PhaseFieldDamageFEM.cpp
     simplePDE/DiffusionFEM.cpp
<<<<<<< HEAD
     simplePDE/ElasticStaticFEM.cpp
=======
>>>>>>> befc9f30
     solidMechanics/SolidMechanicsEmbeddedFractures.cpp
     solidMechanics/SolidMechanicsLagrangianFEM.cpp
     solidMechanics/SolidMechanicsLagrangianSSLE.cpp
     surfaceGeneration/SurfaceGenerator.cpp
     surfaceGeneration/EmbeddedSurfaceGenerator.cpp
     )

if( BUILD_OBJ_LIBS)
  set( dependencyList common constitutive dataRepository linearAlgebra )
else()
  set( dependencyList common linearAlgebra )
endif()


set( externalComponentDeps "" )
if( ENABLE_GEOSX_PTP )
  message(STATUS "Adding GEOSX_PTP to physics solver dependencies")
  list( APPEND externalComponentDeps GEOSX_PTP )
endif()

if ( ENABLE_OPENMP )
  set( dependencyList ${dependencyList} openmp )
endif()

if ( ENABLE_CUDA )
  set( dependencyList ${dependencyList} cuda )
endif()

blt_add_library( NAME                  physicsSolvers
                 SOURCES               ${physicsSolvers_sources}
                 HEADERS               ${physicsSolvers_headers}
                 DEPENDS_ON            ${dependencyList} ${externalComponentDeps}
                 OBJECT                ${buildAsObj}
               )

target_include_directories( physicsSolvers PUBLIC ${CMAKE_SOURCE_DIR}/coreComponents )
if( externalComponentDeps )
  target_include_directories( physicsSolvers PUBLIC ${CMAKE_SOURCE_DIR}/externalComponents)
endif()


geosx_add_code_checks( PREFIX physicsSolvers )

add_subdirectory( fluidFlow/unitTests )
add_subdirectory( fluidFlow/wells/unitTests )<|MERGE_RESOLUTION|>--- conflicted
+++ resolved
@@ -39,16 +39,13 @@
      simplePDE/LaplaceFEM.hpp
      simplePDE/LaplaceFEMKernels.hpp
      simplePDE/PhaseFieldDamageFEM.hpp
-<<<<<<< HEAD
      simplePDE/PhaseFieldDamageFEMKernels.hpp
      simplePDE/DiffusionFEM.hpp
      simplePDE/DiffusionFEMKernels.hpp
      simplePDE/ElasticStaticFEM.hpp
      simplePDE/ElasticStaticFEMKernels.hpp
-=======
      simplePDE/DiffusionFEM.hpp
      simplePDE/DiffusionFEMKernels.hpp
->>>>>>> befc9f30
      solidMechanics/SolidMechanicsEmbeddedFractures.hpp
      solidMechanics/SolidMechanicsLagrangianFEM.hpp
      solidMechanics/SolidMechanicsLagrangianSSLE.hpp
@@ -97,10 +94,7 @@
      simplePDE/LaplaceFEM.cpp
      simplePDE/PhaseFieldDamageFEM.cpp
      simplePDE/DiffusionFEM.cpp
-<<<<<<< HEAD
      simplePDE/ElasticStaticFEM.cpp
-=======
->>>>>>> befc9f30
      solidMechanics/SolidMechanicsEmbeddedFractures.cpp
      solidMechanics/SolidMechanicsLagrangianFEM.cpp
      solidMechanics/SolidMechanicsLagrangianSSLE.cpp
