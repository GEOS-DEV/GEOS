#
# Specify solver headers
#
set( physicsSolvers_headers
     LinearSolverParameters.hpp
     NonlinearSolverParameters.hpp
     PhysicsSolverManager.hpp
     SolverBase.hpp
     SolverStatistics.hpp
     FieldStatisticsBase.hpp
     contact/ContactSolverBase.hpp
     contact/ContactFields.hpp
     contact/LagrangianContactSolver.hpp
     contact/SolidMechanicsEFEMKernelsBase.hpp
     contact/SolidMechanicsEFEMKernels.hpp
     contact/SolidMechanicsEFEMStaticCondensationKernels.hpp
     contact/SolidMechanicsEFEMKernelsHelper.hpp
     contact/SolidMechanicsEmbeddedFractures.hpp
     fluidFlow/CompositionalMultiphaseBase.hpp
     fluidFlow/CompositionalMultiphaseBaseFields.hpp
     fluidFlow/CompositionalMultiphaseStatistics.hpp
     fluidFlow/IsothermalCompositionalMultiphaseBaseKernels.hpp
     fluidFlow/ThermalCompositionalMultiphaseBaseKernels.hpp
     fluidFlow/CompositionalMultiphaseFVM.hpp
     fluidFlow/IsothermalCompositionalMultiphaseFVMKernels.hpp
     fluidFlow/ThermalCompositionalMultiphaseFVMKernels.hpp
     fluidFlow/CompositionalMultiphaseHybridFVM.hpp
     fluidFlow/CompositionalMultiphaseHybridFVMKernels.hpp
     fluidFlow/CompositionalMultiphaseUtilities.hpp
     fluidFlow/ReactiveCompositionalMultiphaseOBL.hpp
     fluidFlow/ReactiveCompositionalMultiphaseOBLFields.hpp
     fluidFlow/ReactiveCompositionalMultiphaseOBLKernels.hpp
     fluidFlow/FlowSolverBase.hpp
     fluidFlow/FlowSolverBaseFields.hpp
     fluidFlow/FluxKernelsHelper.hpp
     fluidFlow/HybridFVMHelperKernels.hpp
     fluidFlow/proppantTransport/ProppantTransport.hpp
     fluidFlow/proppantTransport/ProppantTransportFields.hpp
     fluidFlow/proppantTransport/ProppantTransportKernels.hpp
     fluidFlow/SinglePhaseBase.hpp
     fluidFlow/SinglePhaseBaseFields.hpp
     fluidFlow/SinglePhaseBaseKernels.hpp
     fluidFlow/SinglePhaseStatistics.hpp
     fluidFlow/SinglePhaseFVM.hpp
     fluidFlow/SinglePhaseFVMKernels.hpp
     fluidFlow/SinglePhaseHybridFVM.hpp
     fluidFlow/SinglePhaseHybridFVMKernels.hpp
     fluidFlow/SinglePhaseProppantBase.hpp
     fluidFlow/SinglePhaseProppantBaseKernels.hpp
     fluidFlow/StabilizedCompositionalMultiphaseFVMKernels.hpp
     fluidFlow/StencilAccessors.hpp
     fluidFlow/ThermalSinglePhaseBaseKernels.hpp
     fluidFlow/ThermalSinglePhaseFVMKernels.hpp
     fluidFlow/wells/CompositionalMultiphaseWell.hpp
     fluidFlow/wells/CompositionalMultiphaseWellFields.hpp
     fluidFlow/wells/CompositionalMultiphaseWellKernels.hpp
     fluidFlow/wells/SinglePhaseWell.hpp
     fluidFlow/wells/SinglePhaseWellFields.hpp
     fluidFlow/wells/SinglePhaseWellKernels.hpp
     fluidFlow/wells/WellConstants.hpp
     fluidFlow/wells/WellControls.hpp
     fluidFlow/wells/WellSolverBase.hpp
     fluidFlow/wells/WellSolverBaseFields.hpp
     multiphysics/CompositionalMultiphaseReservoirAndWells.hpp
     multiphysics/CoupledReservoirAndWellsBase.hpp
     multiphysics/CoupledSolver.hpp
     multiphysics/FlowProppantTransportSolver.hpp
     multiphysics/HydrofractureSolver.hpp
     multiphysics/HydrofractureSolverKernels.hpp
     multiphysics/MultiphasePoromechanicsSolver.hpp
     multiphysics/PhaseFieldFractureSolver.hpp
     multiphysics/poromechanicsKernels/MultiphasePoromechanics.hpp
     multiphysics/poromechanicsKernels/MultiphasePoromechanics_impl.hpp     
     multiphysics/poromechanicsKernels/PoromechanicsBase.hpp
     multiphysics/poromechanicsKernels/SinglePhasePoromechanics.hpp
     multiphysics/poromechanicsKernels/SinglePhasePoromechanics_impl.hpp     
     multiphysics/poromechanicsKernels/SinglePhasePoromechanicsEFEM.hpp
     multiphysics/poromechanicsKernels/SinglePhasePoromechanicsEFEM_impl.hpp
     multiphysics/SinglePhasePoromechanicsFluxKernels.hpp
     multiphysics/SinglePhasePoromechanicsSolver.hpp
     multiphysics/SinglePhasePoromechanicsEmbeddedFractures.hpp
     multiphysics/SinglePhasePoromechanicsConformingFractures.hpp
     multiphysics/SinglePhaseReservoirAndWells.hpp
     simplePDE/LaplaceBaseH1.hpp
     simplePDE/LaplaceFEM.hpp
     simplePDE/LaplaceFEMKernels.hpp
     simplePDE/PhaseFieldDamageFEM.hpp
     simplePDE/PhaseFieldDamageFEMKernels.hpp
<<<<<<< HEAD
     simplePDE/PhaseFieldDamagePressureFEMKernels.hpp
     solidMechanics/SolidMechanicsFiniteStrainExplicitNewmarkKernel.hpp
=======
     solidMechanics/SolidMechanicsFields.hpp
>>>>>>> 9991cf0f
     solidMechanics/SolidMechanicsLagrangianFEM.hpp
     solidMechanics/SolidMechanicsLagrangianSSLE.hpp
<<<<<<< HEAD
     solidMechanics/SolidMechanicsSmallStrainExplicitNewmarkKernel.hpp
     solidMechanics/SolidMechanicsSmallStrainImplicitNewmarkKernel.hpp
     solidMechanics/SolidMechanicsSmallStrainQuasiStaticKernel.hpp
     solidMechanics/SolidMechanicsSmallStrainQuasiStaticPressureKernel.hpp
=======
     solidMechanics/kernels/SolidMechanicsLagrangianFEMKernels.hpp
     solidMechanics/kernels/ExplicitFiniteStrain.hpp
     solidMechanics/kernels/ExplicitFiniteStrain_impl.hpp
     solidMechanics/kernels/ExplicitSmallStrain.hpp
     solidMechanics/kernels/ExplicitSmallStrain_impl.hpp
     solidMechanics/kernels/ImplicitSmallStrainNewmark.hpp
     solidMechanics/kernels/ImplicitSmallStrainNewmark_impl.hpp
     solidMechanics/kernels/ImplicitSmallStrainQuasiStatic.hpp
     solidMechanics/kernels/ImplicitSmallStrainQuasiStatic_impl.hpp
>>>>>>> 9991cf0f
     solidMechanics/SolidMechanicsStateReset.hpp
     solidMechanics/SolidMechanicsStatistics.hpp
     surfaceGeneration/EmbeddedSurfaceGenerator.hpp
     surfaceGeneration/EmbeddedSurfacesParallelSynchronization.hpp
     surfaceGeneration/ParallelTopologyChange.hpp
     surfaceGeneration/SurfaceGenerator.hpp
     surfaceGeneration/SurfaceGeneratorFields.hpp
     wavePropagation/WaveSolverBase.hpp
     wavePropagation/WaveSolverUtils.hpp
     wavePropagation/AcousticWaveEquationSEM.hpp
     wavePropagation/AcousticWaveEquationSEMKernel.hpp
     wavePropagation/ElasticWaveEquationSEM.hpp
     wavePropagation/ElasticWaveEquationSEMKernel.hpp
   )

#
# Specify solver sources
#
set( physicsSolvers_sources
     LinearSolverParameters.cpp
     NonlinearSolverParameters.cpp
     PhysicsSolverManager.cpp
     SolverBase.cpp
     SolverStatistics.cpp
     contact/ContactSolverBase.cpp
     contact/LagrangianContactSolver.cpp
     contact/SolidMechanicsEmbeddedFractures.cpp
     fluidFlow/CompositionalMultiphaseBase.cpp
     fluidFlow/CompositionalMultiphaseFVM.cpp
     fluidFlow/CompositionalMultiphaseStatistics.cpp
     fluidFlow/IsothermalCompositionalMultiphaseFVMKernels.cpp
     fluidFlow/CompositionalMultiphaseHybridFVM.cpp
     fluidFlow/CompositionalMultiphaseHybridFVMKernels.cpp
     fluidFlow/ReactiveCompositionalMultiphaseOBL.cpp
     fluidFlow/FlowSolverBase.cpp
     fluidFlow/proppantTransport/ProppantTransport.cpp
     fluidFlow/proppantTransport/ProppantTransportKernels.cpp
     fluidFlow/SinglePhaseBase.cpp
     fluidFlow/SinglePhaseStatistics.cpp
     fluidFlow/SinglePhaseFVM.cpp
     fluidFlow/SinglePhaseHybridFVM.cpp
     fluidFlow/SinglePhaseProppantBase.cpp
     fluidFlow/wells/CompositionalMultiphaseWell.cpp
     fluidFlow/wells/CompositionalMultiphaseWellKernels.cpp
     fluidFlow/wells/SinglePhaseWell.cpp
     fluidFlow/wells/SinglePhaseWellKernels.cpp
     fluidFlow/wells/WellControls.cpp
     fluidFlow/wells/WellSolverBase.cpp
     multiphysics/CompositionalMultiphaseReservoirAndWells.cpp
     multiphysics/CoupledReservoirAndWellsBase.cpp
     multiphysics/FlowProppantTransportSolver.cpp
     multiphysics/HydrofractureSolver.cpp
     multiphysics/MultiphasePoromechanicsSolver.cpp
     multiphysics/PhaseFieldFractureSolver.cpp
     multiphysics/SinglePhasePoromechanicsSolver.cpp
     multiphysics/SinglePhasePoromechanicsEmbeddedFractures.cpp
     multiphysics/SinglePhasePoromechanicsConformingFractures.cpp
     multiphysics/SinglePhasePoromechanicsFluxKernels.cpp
     multiphysics/SinglePhaseReservoirAndWells.cpp
     simplePDE/LaplaceBaseH1.cpp
     simplePDE/LaplaceFEM.cpp
     simplePDE/PhaseFieldDamageFEM.cpp
     solidMechanics/SolidMechanicsLagrangianFEM.cpp
     solidMechanics/SolidMechanicsLagrangianSSLE.cpp
     solidMechanics/SolidMechanicsStateReset.cpp
     solidMechanics/SolidMechanicsStatistics.cpp
     surfaceGeneration/EmbeddedSurfaceGenerator.cpp
     surfaceGeneration/EmbeddedSurfacesParallelSynchronization.cpp
     surfaceGeneration/ParallelTopologyChange.cpp
     surfaceGeneration/SurfaceGenerator.cpp
     wavePropagation/WaveSolverBase.cpp
     wavePropagation/AcousticWaveEquationSEM.cpp
     wavePropagation/ElasticWaveEquationSEM.cpp
   )

  include( solidMechanics/kernels/SolidMechanicsKernels.cmake)
  include( multiphysics/poromechanicsKernels/PoromechanicsKernels.cmake)	

set( dependencyList constitutive mesh linearAlgebra discretizationMethods events )
if( ENABLE_PYGEOSX )
  list( APPEND physicsSolvers_headers
  python/PySolver.hpp
  python/PySolverType.hpp )
  list( APPEND physicsSolvers_sources
        python/PySolver.cpp )
  list( APPEND dependencyList Python3::Python pylvarray )
endif()

if ( ENABLE_CUDA )
  set( dependencyList ${dependencyList} cuda )
endif()

if( ENABLE_CUDA_NVTOOLSEXT )
  set( dependencyList ${dependencyList} CUDA::nvToolsExt )
endif()

blt_add_library( NAME       physicsSolvers
                 SOURCES    ${physicsSolvers_sources}
                 HEADERS    ${physicsSolvers_headers}
                 DEPENDS_ON ${dependencyList} ${externalComponentDeps}
                 OBJECT     ${GEOSX_BUILD_OBJ_LIBS}
               )

target_include_directories( physicsSolvers PUBLIC ${CMAKE_SOURCE_DIR}/coreComponents )
if( externalComponentDeps )
  target_include_directories( physicsSolvers PUBLIC ${CMAKE_SOURCE_DIR}/externalComponents )
endif()

geosx_add_code_checks( PREFIX physicsSolvers )
<|MERGE_RESOLUTION|>--- conflicted
+++ resolved
@@ -86,20 +86,11 @@
      simplePDE/LaplaceFEMKernels.hpp
      simplePDE/PhaseFieldDamageFEM.hpp
      simplePDE/PhaseFieldDamageFEMKernels.hpp
-<<<<<<< HEAD
      simplePDE/PhaseFieldDamagePressureFEMKernels.hpp
-     solidMechanics/SolidMechanicsFiniteStrainExplicitNewmarkKernel.hpp
-=======
      solidMechanics/SolidMechanicsFields.hpp
->>>>>>> 9991cf0f
      solidMechanics/SolidMechanicsLagrangianFEM.hpp
      solidMechanics/SolidMechanicsLagrangianSSLE.hpp
-<<<<<<< HEAD
-     solidMechanics/SolidMechanicsSmallStrainExplicitNewmarkKernel.hpp
-     solidMechanics/SolidMechanicsSmallStrainImplicitNewmarkKernel.hpp
-     solidMechanics/SolidMechanicsSmallStrainQuasiStaticKernel.hpp
      solidMechanics/SolidMechanicsSmallStrainQuasiStaticPressureKernel.hpp
-=======
      solidMechanics/kernels/SolidMechanicsLagrangianFEMKernels.hpp
      solidMechanics/kernels/ExplicitFiniteStrain.hpp
      solidMechanics/kernels/ExplicitFiniteStrain_impl.hpp
@@ -109,7 +100,6 @@
      solidMechanics/kernels/ImplicitSmallStrainNewmark_impl.hpp
      solidMechanics/kernels/ImplicitSmallStrainQuasiStatic.hpp
      solidMechanics/kernels/ImplicitSmallStrainQuasiStatic_impl.hpp
->>>>>>> 9991cf0f
      solidMechanics/SolidMechanicsStateReset.hpp
      solidMechanics/SolidMechanicsStatistics.hpp
      surfaceGeneration/EmbeddedSurfaceGenerator.hpp
