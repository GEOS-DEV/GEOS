#
# Specify solver headers
#
set( physicsSolvers_headers
     LinearSolverParameters.hpp
     NonlinearSolverParameters.hpp
     PhysicsSolverManager.hpp
     SolverBase.hpp
<<<<<<< HEAD
     SolverBaseKernels.hpp	
     SolverStatistics.hpp
=======
     SolverStatistics.hpp     
     FieldStatisticsBase.hpp
>>>>>>> 725bfe90
     contact/ContactSolverBase.hpp
     contact/ContactExtrinsicData.hpp
     contact/LagrangianContactSolver.hpp
     contact/SolidMechanicsEFEMKernelsBase.hpp
     contact/SolidMechanicsEFEMKernels.hpp
     contact/SolidMechanicsEFEMStaticCondensationKernels.hpp
     contact/SolidMechanicsEFEMKernelsHelper.hpp
     contact/SolidMechanicsEmbeddedFractures.hpp
     fluidFlow/CompositionalMultiphaseBase.hpp
     fluidFlow/CompositionalMultiphaseBaseExtrinsicData.hpp
     fluidFlow/CompositionalMultiphaseStatistics.hpp     
     fluidFlow/IsothermalCompositionalMultiphaseBaseKernels.hpp
     fluidFlow/ThermalCompositionalMultiphaseBaseKernels.hpp     
     fluidFlow/CompositionalMultiphaseFVM.hpp
     fluidFlow/IsothermalCompositionalMultiphaseFVMKernels.hpp
     fluidFlow/ThermalCompositionalMultiphaseFVMKernels.hpp     
     fluidFlow/CompositionalMultiphaseHybridFVM.hpp
     fluidFlow/CompositionalMultiphaseHybridFVMKernels.hpp
     fluidFlow/CompositionalMultiphaseUtilities.hpp
     fluidFlow/ReactiveCompositionalMultiphaseOBL.hpp
     fluidFlow/ReactiveCompositionalMultiphaseOBLExtrinsicData.hpp
     fluidFlow/ReactiveCompositionalMultiphaseOBLKernels.hpp
     fluidFlow/FlowSolverBase.hpp
     fluidFlow/FlowSolverBaseExtrinsicData.hpp
     fluidFlow/FluxKernelsHelper.hpp
     fluidFlow/HybridFVMHelperKernels.hpp
     fluidFlow/proppantTransport/ProppantTransport.hpp
     fluidFlow/proppantTransport/ProppantTransportExtrinsicData.hpp
     fluidFlow/proppantTransport/ProppantTransportKernels.hpp
     fluidFlow/SinglePhaseBase.hpp
     fluidFlow/SinglePhaseBaseExtrinsicData.hpp
     fluidFlow/SinglePhaseBaseKernels.hpp
     fluidFlow/SinglePhaseStatistics.hpp
     fluidFlow/SinglePhaseFVM.hpp
     fluidFlow/SinglePhaseFVMKernels.hpp
     fluidFlow/SinglePhaseHybridFVM.hpp
     fluidFlow/SinglePhaseHybridFVMKernels.hpp
     fluidFlow/SinglePhaseProppantBase.hpp
     fluidFlow/SinglePhaseProppantBaseKernels.hpp
     fluidFlow/StencilAccessors.hpp
     fluidFlow/ThermalSinglePhaseBaseKernels.hpp
     fluidFlow/ThermalSinglePhaseFVMKernels.hpp
     fluidFlow/wells/CompositionalMultiphaseWell.hpp
     fluidFlow/wells/CompositionalMultiphaseWellExtrinsicData.hpp
     fluidFlow/wells/CompositionalMultiphaseWellKernels.hpp
     fluidFlow/wells/SinglePhaseWell.hpp
     fluidFlow/wells/SinglePhaseWellExtrinsicData.hpp
     fluidFlow/wells/SinglePhaseWellKernels.hpp
     fluidFlow/wells/WellControls.hpp
     fluidFlow/wells/WellSolverBase.hpp
     fluidFlow/wells/WellSolverBaseExtrinsicData.hpp
     multiphysics/CompositionalMultiphaseReservoirAndWells.hpp          
     multiphysics/CoupledReservoirAndWellsBase.hpp     
     multiphysics/CoupledSolver.hpp
     multiphysics/FlowProppantTransportSolver.hpp
     multiphysics/HydrofractureSolver.hpp
     multiphysics/HydrofractureSolverKernels.hpp
     multiphysics/MultiphasePoromechanicsKernel.hpp
     multiphysics/MultiphasePoromechanicsSolver.hpp
     multiphysics/PhaseFieldFractureSolver.hpp
     multiphysics/SinglePhasePoromechanicsKernel.hpp
     multiphysics/SinglePhasePoromechanicsEFEMKernel.hpp
     multiphysics/SinglePhasePoromechanicsFluxKernels.hpp
     multiphysics/SinglePhasePoromechanicsSolver.hpp
     multiphysics/SinglePhasePoromechanicsSolverEmbeddedFractures.hpp
     multiphysics/SinglePhaseReservoirAndWells.hpp
     simplePDE/LaplaceBaseH1.hpp
     simplePDE/LaplaceFEM.hpp
     simplePDE/LaplaceFEMKernels.hpp
     simplePDE/PhaseFieldDamageFEM.hpp
     simplePDE/PhaseFieldDamageFEMKernels.hpp
     solidMechanics/SolidMechanicsFiniteStrainExplicitNewmarkKernel.hpp
     solidMechanics/SolidMechanicsLagrangianFEM.hpp
     solidMechanics/SolidMechanicsLagrangianFEMKernels.hpp
     solidMechanics/SolidMechanicsLagrangianSSLE.hpp
     solidMechanics/SolidMechanicsSmallStrainExplicitNewmarkKernel.hpp
     solidMechanics/SolidMechanicsSmallStrainImplicitNewmarkKernel.hpp
     solidMechanics/SolidMechanicsSmallStrainQuasiStaticKernel.hpp
     solidMechanics/SolidMechanicsStateReset.hpp
     solidMechanics/SolidMechanicsStatistics.hpp	     
     surfaceGeneration/EmbeddedSurfaceGenerator.hpp
     surfaceGeneration/EmbeddedSurfacesParallelSynchronization.hpp
     surfaceGeneration/ParallelTopologyChange.hpp
     surfaceGeneration/SurfaceGenerator.hpp
     wavePropagation/WaveSolverBase.hpp
     wavePropagation/AcousticWaveEquationSEM.hpp
     wavePropagation/AcousticWaveEquationSEMKernel.hpp
   )

#
# Specify solver sources
#
set( physicsSolvers_sources
     LinearSolverParameters.cpp
     NonlinearSolverParameters.cpp
     PhysicsSolverManager.cpp
     SolverBase.cpp
     SolverStatistics.cpp     
     contact/ContactSolverBase.cpp
     contact/LagrangianContactSolver.cpp
     contact/SolidMechanicsEmbeddedFractures.cpp
     fluidFlow/CompositionalMultiphaseBase.cpp
     fluidFlow/CompositionalMultiphaseFVM.cpp
     fluidFlow/CompositionalMultiphaseStatistics.cpp          
     fluidFlow/IsothermalCompositionalMultiphaseFVMKernels.cpp
     fluidFlow/CompositionalMultiphaseHybridFVM.cpp
     fluidFlow/CompositionalMultiphaseHybridFVMKernels.cpp
     fluidFlow/ReactiveCompositionalMultiphaseOBL.cpp
     fluidFlow/FlowSolverBase.cpp
     fluidFlow/proppantTransport/ProppantTransport.cpp
     fluidFlow/proppantTransport/ProppantTransportKernels.cpp
     fluidFlow/SinglePhaseBase.cpp
     fluidFlow/SinglePhaseStatistics.cpp
     fluidFlow/SinglePhaseFVM.cpp
     fluidFlow/SinglePhaseHybridFVM.cpp
     fluidFlow/SinglePhaseProppantBase.cpp
     fluidFlow/wells/CompositionalMultiphaseWell.cpp
     fluidFlow/wells/CompositionalMultiphaseWellKernels.cpp
     fluidFlow/wells/SinglePhaseWell.cpp
     fluidFlow/wells/SinglePhaseWellKernels.cpp
     fluidFlow/wells/WellControls.cpp
     fluidFlow/wells/WellSolverBase.cpp
     multiphysics/CompositionalMultiphaseReservoirAndWells.cpp               
     multiphysics/CoupledReservoirAndWellsBase.cpp		
     multiphysics/FlowProppantTransportSolver.cpp
     multiphysics/HydrofractureSolver.cpp
     multiphysics/MultiphasePoromechanicsSolver.cpp
     multiphysics/PhaseFieldFractureSolver.cpp
     multiphysics/SinglePhasePoromechanicsSolver.cpp
     multiphysics/SinglePhasePoromechanicsSolverEmbeddedFractures.cpp
     multiphysics/SinglePhasePoromechanicsFluxKernels.cpp
     multiphysics/SinglePhaseReservoirAndWells.cpp
     simplePDE/LaplaceBaseH1.cpp
     simplePDE/LaplaceFEM.cpp
     simplePDE/PhaseFieldDamageFEM.cpp
     solidMechanics/SolidMechanicsLagrangianFEM.cpp
     solidMechanics/SolidMechanicsLagrangianSSLE.cpp
     solidMechanics/SolidMechanicsStateReset.cpp
     solidMechanics/SolidMechanicsStatistics.cpp	          
     surfaceGeneration/EmbeddedSurfaceGenerator.cpp
     surfaceGeneration/EmbeddedSurfacesParallelSynchronization.cpp
     surfaceGeneration/ParallelTopologyChange.cpp
     surfaceGeneration/SurfaceGenerator.cpp
     wavePropagation/WaveSolverBase.cpp
     wavePropagation/AcousticWaveEquationSEM.cpp
   )

set( dependencyList constitutive mesh linearAlgebra discretizationMethods events )
if( ENABLE_PYGEOSX )
  list( APPEND physicsSolvers_headers
	python/PySolver.hpp 
	python/PySolverType.hpp ) 
  list( APPEND physicsSolvers_sources
	python/PySolver.cpp ) 
  list( APPEND dependencyList Python3::Python pylvarray )
endif()

if ( ENABLE_CUDA )
  set( dependencyList ${dependencyList} cuda )
endif()

blt_add_library( NAME       physicsSolvers
                 SOURCES    ${physicsSolvers_sources}
                 HEADERS    ${physicsSolvers_headers}
                 DEPENDS_ON ${dependencyList} ${externalComponentDeps}
                 OBJECT     ${GEOSX_BUILD_OBJ_LIBS}
               )

target_include_directories( physicsSolvers PUBLIC ${CMAKE_SOURCE_DIR}/coreComponents )
if( externalComponentDeps )
  target_include_directories( physicsSolvers PUBLIC ${CMAKE_SOURCE_DIR}/externalComponents )
endif()

geosx_add_code_checks( PREFIX physicsSolvers )
<|MERGE_RESOLUTION|>--- conflicted
+++ resolved
@@ -6,13 +6,9 @@
      NonlinearSolverParameters.hpp
      PhysicsSolverManager.hpp
      SolverBase.hpp
-<<<<<<< HEAD
      SolverBaseKernels.hpp	
      SolverStatistics.hpp
-=======
-     SolverStatistics.hpp     
      FieldStatisticsBase.hpp
->>>>>>> 725bfe90
      contact/ContactSolverBase.hpp
      contact/ContactExtrinsicData.hpp
      contact/LagrangianContactSolver.hpp
