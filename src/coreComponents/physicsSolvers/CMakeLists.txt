#
# Specify solver headers
#
set( physicsSolvers_headers
     LinearSolverParameters.hpp
     NonlinearSolverParameters.hpp
     PhysicsSolverManager.hpp
     SolverBase.hpp
     SolverStatistics.hpp     
     FieldStatisticsBase.hpp
     contact/ContactSolverBase.hpp
     contact/ContactExtrinsicData.hpp
     contact/LagrangianContactSolver.hpp
     contact/SolidMechanicsEFEMKernelsBase.hpp
     contact/SolidMechanicsEFEMKernels.hpp
     contact/SolidMechanicsEFEMStaticCondensationKernels.hpp
     contact/SolidMechanicsEFEMKernelsHelper.hpp
     contact/SolidMechanicsEmbeddedFractures.hpp
     fluidFlow/CompositionalMultiphaseBase.hpp
     fluidFlow/CompositionalMultiphaseBaseExtrinsicData.hpp
     fluidFlow/CompositionalMultiphaseStatistics.hpp     
     fluidFlow/IsothermalCompositionalMultiphaseBaseKernels.hpp
     fluidFlow/ThermalCompositionalMultiphaseBaseKernels.hpp     
     fluidFlow/CompositionalMultiphaseFVM.hpp
     fluidFlow/IsothermalCompositionalMultiphaseFVMKernels.hpp
     fluidFlow/ThermalCompositionalMultiphaseFVMKernels.hpp     
     fluidFlow/CompositionalMultiphaseHybridFVM.hpp
     fluidFlow/CompositionalMultiphaseHybridFVMKernels.hpp
     fluidFlow/CompositionalMultiphaseUtilities.hpp
     fluidFlow/ReactiveCompositionalMultiphaseOBL.hpp
     fluidFlow/ReactiveCompositionalMultiphaseOBLExtrinsicData.hpp
     fluidFlow/ReactiveCompositionalMultiphaseOBLKernels.hpp
     fluidFlow/FlowSolverBase.hpp
     fluidFlow/FlowSolverBaseExtrinsicData.hpp
     fluidFlow/FluxKernelsHelper.hpp
     fluidFlow/HybridFVMHelperKernels.hpp
     fluidFlow/proppantTransport/ProppantTransport.hpp
     fluidFlow/proppantTransport/ProppantTransportExtrinsicData.hpp
     fluidFlow/proppantTransport/ProppantTransportKernels.hpp
     fluidFlow/SinglePhaseBase.hpp
     fluidFlow/SinglePhaseBaseExtrinsicData.hpp
     fluidFlow/SinglePhaseBaseKernels.hpp
     fluidFlow/SinglePhaseStatistics.hpp
     fluidFlow/SinglePhaseFVM.hpp
     fluidFlow/SinglePhaseFVMKernels.hpp
     fluidFlow/SinglePhaseHybridFVM.hpp
     fluidFlow/SinglePhaseHybridFVMKernels.hpp
     fluidFlow/SinglePhaseProppantBase.hpp
     fluidFlow/SinglePhaseProppantBaseKernels.hpp
     fluidFlow/StencilAccessors.hpp
     fluidFlow/ThermalSinglePhaseBaseKernels.hpp
     fluidFlow/ThermalSinglePhaseFVMKernels.hpp
     fluidFlow/wells/CompositionalMultiphaseWell.hpp
     fluidFlow/wells/CompositionalMultiphaseWellExtrinsicData.hpp
     fluidFlow/wells/CompositionalMultiphaseWellKernels.hpp
     fluidFlow/wells/SinglePhaseWell.hpp
     fluidFlow/wells/SinglePhaseWellExtrinsicData.hpp
     fluidFlow/wells/SinglePhaseWellKernels.hpp
     fluidFlow/wells/WellControls.hpp
     fluidFlow/wells/WellSolverBase.hpp
     fluidFlow/wells/WellSolverBaseExtrinsicData.hpp
     multiphysics/CompositionalMultiphaseReservoirAndWells.hpp          
     multiphysics/CoupledReservoirAndWellsBase.hpp     
     multiphysics/CoupledSolver.hpp
     multiphysics/FlowProppantTransportSolver.hpp
     multiphysics/HydrofractureSolver.hpp
     multiphysics/HydrofractureSolverKernels.hpp
     multiphysics/MultiphasePoromechanicsKernel.hpp
     multiphysics/MultiphasePoromechanicsSolver.hpp
     multiphysics/PhaseFieldFractureSolver.hpp
     multiphysics/SinglePhasePoromechanicsKernel.hpp
     multiphysics/SinglePhasePoromechanicsEFEMKernel.hpp
     multiphysics/SinglePhasePoromechanicsFluxKernels.hpp
     multiphysics/SinglePhasePoromechanicsSolver.hpp
     multiphysics/SinglePhasePoromechanicsSolverEmbeddedFractures.hpp
     multiphysics/SinglePhaseReservoirAndWells.hpp
     simplePDE/LaplaceBaseH1.hpp
     simplePDE/LaplaceFEM.hpp
     simplePDE/LaplaceFEMKernels.hpp
     simplePDE/PhaseFieldDamageFEM.hpp
     simplePDE/PhaseFieldDamageFEMKernels.hpp
     solidMechanics/SolidMechanicsFiniteStrainExplicitNewmarkKernel.hpp
     solidMechanics/SolidMechanicsLagrangianFEM.hpp
     solidMechanics/SolidMechanicsLagrangianFEMKernels.hpp
     solidMechanics/SolidMechanicsLagrangianSSLE.hpp
     solidMechanics/SolidMechanicsMPM.hpp
     solidMechanics/SolidMechanicsSmallStrainExplicitNewmarkKernel.hpp
     solidMechanics/SolidMechanicsSmallStrainImplicitNewmarkKernel.hpp
     solidMechanics/SolidMechanicsSmallStrainQuasiStaticKernel.hpp
     solidMechanics/SolidMechanicsStateReset.hpp
     solidMechanics/SolidMechanicsStatistics.hpp	     
     surfaceGeneration/EmbeddedSurfaceGenerator.hpp
     surfaceGeneration/EmbeddedSurfacesParallelSynchronization.hpp
     surfaceGeneration/ParallelTopologyChange.hpp
     surfaceGeneration/SurfaceGenerator.hpp
     wavePropagation/WaveSolverBase.hpp
     wavePropagation/AcousticWaveEquationSEM.hpp
     wavePropagation/AcousticWaveEquationSEMKernel.hpp
   )

#
# Specify solver sources
#
set( physicsSolvers_sources
     LinearSolverParameters.cpp
     NonlinearSolverParameters.cpp
     PhysicsSolverManager.cpp
     SolverBase.cpp
     SolverStatistics.cpp     
     contact/ContactSolverBase.cpp
     contact/LagrangianContactSolver.cpp
     contact/SolidMechanicsEmbeddedFractures.cpp
     fluidFlow/CompositionalMultiphaseBase.cpp
     fluidFlow/CompositionalMultiphaseFVM.cpp
     fluidFlow/CompositionalMultiphaseStatistics.cpp          
     fluidFlow/IsothermalCompositionalMultiphaseFVMKernels.cpp
     fluidFlow/CompositionalMultiphaseHybridFVM.cpp
     fluidFlow/CompositionalMultiphaseHybridFVMKernels.cpp
     fluidFlow/ReactiveCompositionalMultiphaseOBL.cpp
     fluidFlow/FlowSolverBase.cpp
     fluidFlow/proppantTransport/ProppantTransport.cpp
     fluidFlow/proppantTransport/ProppantTransportKernels.cpp
     fluidFlow/SinglePhaseBase.cpp
     fluidFlow/SinglePhaseStatistics.cpp
     fluidFlow/SinglePhaseFVM.cpp
     fluidFlow/SinglePhaseHybridFVM.cpp
     fluidFlow/SinglePhaseProppantBase.cpp
     fluidFlow/wells/CompositionalMultiphaseWell.cpp
     fluidFlow/wells/CompositionalMultiphaseWellKernels.cpp
     fluidFlow/wells/SinglePhaseWell.cpp
     fluidFlow/wells/SinglePhaseWellKernels.cpp
     fluidFlow/wells/WellControls.cpp
     fluidFlow/wells/WellSolverBase.cpp
     multiphysics/CompositionalMultiphaseReservoirAndWells.cpp               
     multiphysics/CoupledReservoirAndWellsBase.cpp		
     multiphysics/FlowProppantTransportSolver.cpp
     multiphysics/HydrofractureSolver.cpp
     multiphysics/MultiphasePoromechanicsSolver.cpp
     multiphysics/PhaseFieldFractureSolver.cpp
     multiphysics/SinglePhasePoromechanicsSolver.cpp
     multiphysics/SinglePhasePoromechanicsSolverEmbeddedFractures.cpp
     multiphysics/SinglePhasePoromechanicsFluxKernels.cpp
     multiphysics/SinglePhaseReservoirAndWells.cpp
     simplePDE/LaplaceBaseH1.cpp
     simplePDE/LaplaceFEM.cpp
     simplePDE/PhaseFieldDamageFEM.cpp
     solidMechanics/SolidMechanicsLagrangianFEM.cpp
<<<<<<< HEAD
     solidMechanics/SolidMechanicsLagrangianSSLE.cpp     
     solidMechanics/SolidMechanicsMPM.cpp
=======
     solidMechanics/SolidMechanicsLagrangianSSLE.cpp
     solidMechanics/SolidMechanicsStateReset.cpp
     solidMechanics/SolidMechanicsStatistics.cpp	          
>>>>>>> 3761021d
     surfaceGeneration/EmbeddedSurfaceGenerator.cpp
     surfaceGeneration/EmbeddedSurfacesParallelSynchronization.cpp
     surfaceGeneration/ParallelTopologyChange.cpp
     surfaceGeneration/SurfaceGenerator.cpp
     wavePropagation/WaveSolverBase.cpp
     wavePropagation/AcousticWaveEquationSEM.cpp
   )

set( dependencyList constitutive mesh linearAlgebra discretizationMethods events )
if( ENABLE_PYGEOSX )
  list( APPEND physicsSolvers_headers
	python/PySolver.hpp 
	python/PySolverType.hpp ) 
  list( APPEND physicsSolvers_sources
	python/PySolver.cpp ) 
  list( APPEND dependencyList Python3::Python pylvarray )
endif()

if ( ENABLE_CUDA )
  set( dependencyList ${dependencyList} cuda )
endif()

blt_add_library( NAME       physicsSolvers
                 SOURCES    ${physicsSolvers_sources}
                 HEADERS    ${physicsSolvers_headers}
                 DEPENDS_ON ${dependencyList} ${externalComponentDeps}
                 OBJECT     ${GEOSX_BUILD_OBJ_LIBS}
               )

target_include_directories( physicsSolvers PUBLIC ${CMAKE_SOURCE_DIR}/coreComponents )
if( externalComponentDeps )
  target_include_directories( physicsSolvers PUBLIC ${CMAKE_SOURCE_DIR}/externalComponents )
endif()

geosx_add_code_checks( PREFIX physicsSolvers )
<|MERGE_RESOLUTION|>--- conflicted
+++ resolved
@@ -145,14 +145,10 @@
      simplePDE/LaplaceFEM.cpp
      simplePDE/PhaseFieldDamageFEM.cpp
      solidMechanics/SolidMechanicsLagrangianFEM.cpp
-<<<<<<< HEAD
      solidMechanics/SolidMechanicsLagrangianSSLE.cpp     
      solidMechanics/SolidMechanicsMPM.cpp
-=======
-     solidMechanics/SolidMechanicsLagrangianSSLE.cpp
      solidMechanics/SolidMechanicsStateReset.cpp
-     solidMechanics/SolidMechanicsStatistics.cpp	          
->>>>>>> 3761021d
+     solidMechanics/SolidMechanicsStatistics.cpp
      surfaceGeneration/EmbeddedSurfaceGenerator.cpp
      surfaceGeneration/EmbeddedSurfacesParallelSynchronization.cpp
      surfaceGeneration/ParallelTopologyChange.cpp
