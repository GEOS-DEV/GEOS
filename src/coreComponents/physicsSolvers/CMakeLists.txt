message(STATUS "Entering src/coreComponents/physicsSolvers/CMakeLists.txt")

add_subdirectory (GEOSX_PTP)

#
# Specify solver headers
#
set( physicsSolvers_headers
     NonlinearSolverParameters.hpp
     PhysicsSolverManager.hpp
     SolverBase.hpp
     SystemSolverParameters.hpp
     fluidFlow/CompositionalMultiphaseFlow.hpp
     fluidFlow/CompositionalMultiphaseFlowKernels.hpp
     fluidFlow/CompositionalMultiphaseWell.hpp
     fluidFlow/FlowSolverBase.hpp
     fluidFlow/ProppantTransport.hpp
     fluidFlow/ProppantTransportKernels.hpp
     fluidFlow/SinglePhaseBase.hpp
     fluidFlow/SinglePhaseHybridFVM.hpp
     fluidFlow/SinglePhaseFVM.hpp
     fluidFlow/SinglePhaseKernels.hpp
     fluidFlow/SinglePhaseWell.hpp
<<<<<<< HEAD
     fluidFlow/TwoPhaseBase.hpp
     fluidFlow/TwoPhaseHybridFVM.hpp
=======
     fluidFlow/SinglePhaseProppantBase.hpp
     fluidFlow/WellSolverBase.hpp
>>>>>>> aaef67b0
     fluidFlow/WellSolverBase.hpp
     multiphysics/FlowProppantTransportSolver.hpp
     multiphysics/HydrofractureSolver.hpp
     multiphysics/PoroelasticSolver.hpp
     multiphysics/ReservoirSolver.hpp
     simplePDE/LaplaceFEM.hpp
     solidMechanics/SolidMechanicsLagrangianFEM.hpp
     solidMechanics/SolidMechanicsLagrangianSSLE.hpp
     solidMechanics/SolidMechanicsLagrangianFEMKernels.hpp
     solidMechanics/SolidMechanicsLagrangianSSLEKernels.hpp
     surfaceGeneration/SurfaceGenerator.hpp
     surfaceGeneration/EmbeddedSurfaceGenerator.hpp
     )

#
# Specify solver sources
#
set( physicsSolvers_sources
     PhysicsSolverManager.cpp
     SolverBase.cpp
     NonlinearSolverParameters.cpp
     SystemSolverParameters.cpp
     fluidFlow/CompositionalMultiphaseFlow.cpp
     fluidFlow/CompositionalMultiphaseFlowKernels.cpp
     fluidFlow/CompositionalMultiphaseWell.cpp
     fluidFlow/FlowSolverBase.cpp
     fluidFlow/ProppantTransport.cpp
     fluidFlow/ProppantTransportKernels.cpp
     fluidFlow/SinglePhaseBase.cpp
     fluidFlow/SinglePhaseHybridFVM.cpp
     fluidFlow/SinglePhaseFVM.cpp
     fluidFlow/SinglePhaseKernels.cpp
     fluidFlow/SinglePhaseProppantBase.cpp
     fluidFlow/SinglePhaseWell.cpp
     fluidFlow/SinglePhaseWell.cpp
     fluidFlow/TwoPhaseBase.cpp
     fluidFlow/TwoPhaseHybridFVM.cpp
     fluidFlow/WellSolverBase.cpp
     multiphysics/FlowProppantTransportSolver.cpp
     multiphysics/HydrofractureSolver.cpp
     multiphysics/PoroelasticSolver.cpp
     multiphysics/ReservoirSolver.cpp
     simplePDE/LaplaceFEM.cpp
     solidMechanics/SolidMechanicsLagrangianFEM.cpp
     solidMechanics/SolidMechanicsLagrangianSSLE.cpp
     surfaceGeneration/SurfaceGenerator.cpp
     surfaceGeneration/EmbeddedSurfaceGenerator.cpp
     )

if( BUILD_OBJ_LIBS)
  set( dependencyList common constitutive dataRepository linearAlgebra )
else()
  set( dependencyList common linearAlgebra )
endif()


set( externalComponentDeps "" )
if( ENABLE_GEOSX_PTP )
  message(STATUS "Adding GEOSX_PTP to physics solver dependencies")
  list( APPEND externalComponentDeps GEOSX_PTP )
endif()

if ( ENABLE_OPENMP )
  set( dependencyList ${dependencyList} openmp )
endif()

if ( ENABLE_CUDA )
  set( dependencyList ${dependencyList} cuda )
endif()

blt_add_library( NAME                  physicsSolvers
                 SOURCES               ${physicsSolvers_sources}
                 HEADERS               ${physicsSolvers_headers}
                 DEPENDS_ON            ${dependencyList} ${externalComponentDeps}
                 OBJECT                ${buildAsObj}
               )

target_include_directories( physicsSolvers PUBLIC ${CMAKE_SOURCE_DIR}/coreComponents )
if( externalComponentDeps )
  target_include_directories( physicsSolvers PUBLIC ${CMAKE_SOURCE_DIR}/externalComponents)
endif()


geosx_add_code_checks( PREFIX physicsSolvers )

add_subdirectory( fluidFlow/unitTests )

message(STATUS "Leaving src/coreComponents/physicsSolvers/CMakeLists.txt")<|MERGE_RESOLUTION|>--- conflicted
+++ resolved
@@ -21,13 +21,9 @@
      fluidFlow/SinglePhaseFVM.hpp
      fluidFlow/SinglePhaseKernels.hpp
      fluidFlow/SinglePhaseWell.hpp
-<<<<<<< HEAD
+     fluidFlow/SinglePhaseProppantBase.hpp     
      fluidFlow/TwoPhaseBase.hpp
      fluidFlow/TwoPhaseHybridFVM.hpp
-=======
-     fluidFlow/SinglePhaseProppantBase.hpp
-     fluidFlow/WellSolverBase.hpp
->>>>>>> aaef67b0
      fluidFlow/WellSolverBase.hpp
      multiphysics/FlowProppantTransportSolver.hpp
      multiphysics/HydrofractureSolver.hpp
