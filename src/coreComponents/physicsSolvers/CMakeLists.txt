message(STATUS "Entering src/coreComponents/physicsSolvers/CMakeLists.txt")

add_subdirectory (GEOSX_PTP)

#
# Specify solver headers
#
set( physicsSolvers_headers
     NonlinearSolverParameters.hpp
     PhysicsSolverManager.hpp
     SolverBase.hpp
     SystemSolverParameters.hpp
     fluidFlow/CompositionalMultiphaseFlow.hpp
     fluidFlow/CompositionalMultiphaseFlowKernels.hpp
     fluidFlow/CompositionalMultiphaseWell.hpp
     fluidFlow/FlowSolverBase.hpp
     fluidFlow/ProppantTransport.hpp
     fluidFlow/ProppantTransportKernels.hpp
     fluidFlow/SinglePhaseBase.hpp
     fluidFlow/SinglePhaseFVM.hpp
     fluidFlow/SinglePhaseHybridFVM.hpp     
     fluidFlow/SinglePhaseBaseKernels.hpp
     fluidFlow/SinglePhaseFVMKernels.hpp          
     fluidFlow/SinglePhaseHybridFVMKernels.hpp     
     fluidFlow/SinglePhaseWell.hpp
     fluidFlow/SinglePhaseProppantBase.hpp
     fluidFlow/WellSolverBase.hpp
     fluidFlow/WellSolverBase.hpp
     multiphysics/FlowProppantTransportSolver.hpp
     multiphysics/HydrofractureSolver.hpp
     multiphysics/PoroelasticSolver.hpp
     multiphysics/ReservoirSolverBase.hpp
     multiphysics/SinglePhaseReservoir.hpp
     multiphysics/CompositionalMultiphaseReservoir.hpp
     simplePDE/LaplaceFEM.hpp
     solidMechanics/SolidMechanicsLagrangianFEM.hpp
     solidMechanics/SolidMechanicsLagrangianSSLE.hpp
     solidMechanics/SolidMechanicsLagrangianFEMKernels.hpp
     solidMechanics/SolidMechanicsLagrangianSSLEKernels.hpp
<<<<<<< HEAD
     solidMechanics/SolidMechanicsEmbeddedFractures.hpp
=======
     solidMechanics/TimeIntegrationOption.hpp
>>>>>>> 12773ac8
     surfaceGeneration/SurfaceGenerator.hpp
     surfaceGeneration/EmbeddedSurfaceGenerator.hpp
     )

#
# Specify solver sources
#
set( physicsSolvers_sources
     PhysicsSolverManager.cpp
     SolverBase.cpp
     NonlinearSolverParameters.cpp
     SystemSolverParameters.cpp
     fluidFlow/CompositionalMultiphaseFlow.cpp
     fluidFlow/CompositionalMultiphaseFlowKernels.cpp
     fluidFlow/CompositionalMultiphaseWell.cpp
     fluidFlow/FlowSolverBase.cpp
     fluidFlow/ProppantTransport.cpp
     fluidFlow/ProppantTransportKernels.cpp
     fluidFlow/SinglePhaseBase.cpp
     fluidFlow/SinglePhaseBaseKernels.cpp
     fluidFlow/SinglePhaseFVM.cpp
     fluidFlow/SinglePhaseFVMKernels.cpp
     fluidFlow/SinglePhaseHybridFVM.cpp     
     fluidFlow/SinglePhaseHybridFVMKernels.cpp
     fluidFlow/SinglePhaseProppantBase.cpp     
     fluidFlow/SinglePhaseWell.cpp
     fluidFlow/WellSolverBase.cpp
     multiphysics/FlowProppantTransportSolver.cpp
     multiphysics/HydrofractureSolver.cpp
     multiphysics/PoroelasticSolver.cpp
     multiphysics/ReservoirSolverBase.cpp
     multiphysics/SinglePhaseReservoir.cpp
     multiphysics/CompositionalMultiphaseReservoir.cpp
     simplePDE/LaplaceFEM.cpp
     solidMechanics/SolidMechanicsLagrangianFEM.cpp
     solidMechanics/SolidMechanicsLagrangianSSLE.cpp
     solidMechanics/SolidMechanicsEmbeddedFractures.cpp
     surfaceGeneration/SurfaceGenerator.cpp
     surfaceGeneration/EmbeddedSurfaceGenerator.cpp
     )

if( BUILD_OBJ_LIBS)
  set( dependencyList common constitutive dataRepository linearAlgebra )
else()
  set( dependencyList common linearAlgebra )
endif()


set( externalComponentDeps "" )
if( ENABLE_GEOSX_PTP )
  message(STATUS "Adding GEOSX_PTP to physics solver dependencies")
  list( APPEND externalComponentDeps GEOSX_PTP )
endif()

if ( ENABLE_OPENMP )
  set( dependencyList ${dependencyList} openmp )
endif()

if ( ENABLE_CUDA )
  set( dependencyList ${dependencyList} cuda )
endif()

blt_add_library( NAME                  physicsSolvers
                 SOURCES               ${physicsSolvers_sources}
                 HEADERS               ${physicsSolvers_headers}
                 DEPENDS_ON            ${dependencyList} ${externalComponentDeps}
                 OBJECT                ${buildAsObj}
               )

target_include_directories( physicsSolvers PUBLIC ${CMAKE_SOURCE_DIR}/coreComponents )
if( externalComponentDeps )
  target_include_directories( physicsSolvers PUBLIC ${CMAKE_SOURCE_DIR}/externalComponents)
endif()


geosx_add_code_checks( PREFIX physicsSolvers )

add_subdirectory( fluidFlow/unitTests )

message(STATUS "Leaving src/coreComponents/physicsSolvers/CMakeLists.txt")<|MERGE_RESOLUTION|>--- conflicted
+++ resolved
@@ -37,11 +37,8 @@
      solidMechanics/SolidMechanicsLagrangianSSLE.hpp
      solidMechanics/SolidMechanicsLagrangianFEMKernels.hpp
      solidMechanics/SolidMechanicsLagrangianSSLEKernels.hpp
-<<<<<<< HEAD
      solidMechanics/SolidMechanicsEmbeddedFractures.hpp
-=======
      solidMechanics/TimeIntegrationOption.hpp
->>>>>>> 12773ac8
      surfaceGeneration/SurfaceGenerator.hpp
      surfaceGeneration/EmbeddedSurfaceGenerator.hpp
      )
