# Specify solver headers
set( physicsSolvers_headers
     LinearSolverParameters.hpp
     NonlinearSolverParameters.hpp
     PhysicsSolverManager.hpp
     SolverBase.hpp
     SolverBaseKernels.hpp
     SolverStatistics.hpp
     FieldStatisticsBase.hpp
     contact/ContactSolverBase.hpp
     contact/ContactFields.hpp
     contact/SolidMechanicsEFEMKernelsBase.hpp
     contact/SolidMechanicsEFEMKernels.hpp
     contact/SolidMechanicsEFEMStaticCondensationKernels.hpp
     contact/SolidMechanicsEFEMKernelsHelper.hpp
     contact/SolidMechanicsEmbeddedFractures.hpp
     contact/SolidMechanicsLagrangeContact.hpp
     fluidFlow/CompositionalMultiphaseBase.hpp
     fluidFlow/CompositionalMultiphaseBaseFields.hpp
     fluidFlow/CompositionalMultiphaseStatistics.hpp
     fluidFlow/IsothermalCompositionalMultiphaseBaseKernels.hpp
     fluidFlow/ThermalCompositionalMultiphaseBaseKernels.hpp
     fluidFlow/CompositionalMultiphaseFVM.hpp
     fluidFlow/IsothermalCompositionalMultiphaseFVMKernels.hpp
     fluidFlow/IsothermalCompositionalMultiphaseFVMKernelUtilities.hpp
     fluidFlow/ThermalCompositionalMultiphaseFVMKernels.hpp
     fluidFlow/CompositionalMultiphaseHybridFVM.hpp
     fluidFlow/CompositionalMultiphaseHybridFVMKernels.hpp
     fluidFlow/CompositionalMultiphaseUtilities.hpp
     fluidFlow/ReactiveCompositionalMultiphaseOBL.hpp
     fluidFlow/ReactiveCompositionalMultiphaseOBLFields.hpp
     fluidFlow/ReactiveCompositionalMultiphaseOBLKernels.hpp
     fluidFlow/FlowSolverBase.hpp
     fluidFlow/FlowSolverBaseFields.hpp
     fluidFlow/FlowSolverBaseKernels.hpp
     fluidFlow/FluxKernelsHelper.hpp
     fluidFlow/HybridFVMHelperKernels.hpp
     fluidFlow/proppantTransport/ProppantTransport.hpp
     fluidFlow/proppantTransport/ProppantTransportFields.hpp
     fluidFlow/proppantTransport/ProppantTransportKernels.hpp
     fluidFlow/SinglePhaseBase.hpp
     fluidFlow/SinglePhaseBaseFields.hpp
     fluidFlow/SinglePhaseBaseKernels.hpp
     fluidFlow/SinglePhaseStatistics.hpp
     fluidFlow/SinglePhaseFVM.hpp
     fluidFlow/SinglePhaseFVMKernels.hpp
     fluidFlow/SinglePhaseHybridFVM.hpp
     fluidFlow/SinglePhaseHybridFVMKernels.hpp
     fluidFlow/SinglePhaseProppantBase.hpp
     fluidFlow/SinglePhaseProppantBaseKernels.hpp
     fluidFlow/SinglePhaseProppantFluxKernels.hpp
     fluidFlow/StabilizedCompositionalMultiphaseFVMKernels.hpp
     fluidFlow/StencilAccessors.hpp
     fluidFlow/ThermalSinglePhaseBaseKernels.hpp
     fluidFlow/ThermalSinglePhaseFVMKernels.hpp
     fluidFlow/wells/CompositionalMultiphaseWell.hpp
     fluidFlow/wells/CompositionalMultiphaseWellFields.hpp
     fluidFlow/wells/CompositionalMultiphaseWellKernels.hpp
     fluidFlow/wells/SinglePhaseWell.hpp
     fluidFlow/wells/SinglePhaseWellFields.hpp
     fluidFlow/wells/SinglePhaseWellKernels.hpp
     fluidFlow/wells/WellConstants.hpp
     fluidFlow/wells/WellControls.hpp
     fluidFlow/wells/WellSolverBase.hpp
     fluidFlow/wells/WellSolverBaseFields.hpp
     multiphysics/CompositionalMultiphaseReservoirAndWells.hpp
     multiphysics/CoupledReservoirAndWellsBase.hpp
     multiphysics/CoupledSolver.hpp
     multiphysics/PoromechanicsSolver.hpp
     multiphysics/FlowProppantTransportSolver.hpp
     multiphysics/HydrofractureSolver.hpp
     multiphysics/HydrofractureSolverKernels.hpp
     multiphysics/MultiphasePoromechanics.hpp
     multiphysics/PhaseFieldFractureSolver.hpp
     multiphysics/PoromechanicsInitialization.hpp
     multiphysics/PoromechanicsFields.hpp
     multiphysics/PoromechanicsInitialization.hpp
     multiphysics/poromechanicsKernels/MultiphasePoromechanics.hpp
     multiphysics/poromechanicsKernels/MultiphasePoromechanics_impl.hpp
     multiphysics/poromechanicsKernels/PoromechanicsBase.hpp
     multiphysics/poromechanicsKernels/SinglePhasePoromechanics.hpp
     multiphysics/poromechanicsKernels/SinglePhasePoromechanics_impl.hpp
     multiphysics/poromechanicsKernels/SinglePhasePoromechanicsConformingFractures.hpp
     multiphysics/poromechanicsKernels/SinglePhasePoromechanicsEFEM.hpp
     multiphysics/poromechanicsKernels/SinglePhasePoromechanicsEFEM_impl.hpp
     multiphysics/poromechanicsKernels/SinglePhasePoromechanicsFractures.hpp
     multiphysics/poromechanicsKernels/SinglePhasePoromechanicsEmbeddedFractures.hpp
     multiphysics/poromechanicsKernels/ThermalMultiphasePoromechanics.hpp
     multiphysics/poromechanicsKernels/ThermalMultiphasePoromechanics_impl.hpp
     multiphysics/poromechanicsKernels/ThermalSinglePhasePoromechanics.hpp
     multiphysics/poromechanicsKernels/ThermalSinglePhasePoromechanics_impl.hpp
     multiphysics/poromechanicsKernels/ThermalSinglePhasePoromechanicsEFEM.hpp
     multiphysics/poromechanicsKernels/ThermalSinglePhasePoromechanicsEFEM_impl.hpp
     multiphysics/poromechanicsKernels/ThermalSinglePhasePoromechanicsConformingFractures.hpp
     multiphysics/poromechanicsKernels/ThermalSinglePhasePoromechanicsEmbeddedFractures.hpp
     multiphysics/SinglePhasePoromechanics.hpp
     multiphysics/SinglePhasePoromechanicsEmbeddedFractures.hpp
     multiphysics/SinglePhasePoromechanicsConformingFractures.hpp
     multiphysics/SinglePhaseReservoirAndWells.hpp
     simplePDE/LaplaceBaseH1.hpp
     simplePDE/LaplaceFEM.hpp
     simplePDE/LaplaceFEMKernels.hpp
     simplePDE/PhaseFieldDamageFEM.hpp
     simplePDE/PhaseFieldDamageFEMKernels.hpp
     solidMechanics/SolidMechanicsFields.hpp
     solidMechanics/SolidMechanicsLagrangianFEM.hpp
     solidMechanics/SolidMechanicsLagrangianSSLE.hpp
     solidMechanics/kernels/SolidMechanicsLagrangianFEMKernels.hpp
     solidMechanics/SolidMechanicsMPM.hpp
     solidMechanics/MPMSolverFields.hpp
     solidMechanics/kernels/ExplicitFiniteStrain.hpp
     solidMechanics/kernels/ExplicitFiniteStrain_impl.hpp
     solidMechanics/kernels/ExplicitMPM.hpp
     solidMechanics/kernels/ExplicitSmallStrain.hpp
     solidMechanics/kernels/ExplicitSmallStrain_impl.hpp
     solidMechanics/kernels/FixedStressThermoPoromechanics.hpp
     solidMechanics/kernels/FixedStressThermoPoromechanics_impl.hpp
     solidMechanics/kernels/ImplicitSmallStrainNewmark.hpp
     solidMechanics/kernels/ImplicitSmallStrainNewmark_impl.hpp
     solidMechanics/kernels/ImplicitSmallStrainQuasiStatic.hpp
     solidMechanics/kernels/ImplicitSmallStrainQuasiStatic_impl.hpp
     solidMechanics/SolidMechanicsStateReset.hpp
     solidMechanics/SolidMechanicsStatistics.hpp
     surfaceGeneration/EmbeddedSurfaceGenerator.hpp
     surfaceGeneration/EmbeddedSurfacesParallelSynchronization.hpp
     surfaceGeneration/ParallelTopologyChange.hpp
     surfaceGeneration/SurfaceGenerator.hpp
     surfaceGeneration/SurfaceGeneratorFields.hpp
     surfaceGeneration/kernels/surfaceGenerationKernels.hpp
     surfaceGeneration/kernels/surfaceGenerationKernelsHelpers.hpp
     wavePropagation/WaveSolverBase.hpp
     wavePropagation/WaveSolverUtils.hpp
     wavePropagation/AcousticFields.hpp
     wavePropagation/AcousticWaveEquationSEM.hpp
     wavePropagation/AcousticWaveEquationSEMKernel.hpp
     wavePropagation/ElasticFields.hpp
     wavePropagation/ElasticWaveEquationSEM.hpp
     wavePropagation/ElasticWaveEquationSEMKernel.hpp
     wavePropagation/ElasticFirstOrderWaveEquationSEM.hpp
     wavePropagation/ElasticFirstOrderWaveEquationSEMKernel.hpp
     wavePropagation/AcousticFirstOrderWaveEquationSEM.hpp
     wavePropagation/AcousticFirstOrderWaveEquationSEMKernel.hpp
<<<<<<< HEAD
     wavePropagation/AcousticPOD.hpp
     wavePropagation/AcousticPODKernel.hpp
=======
     wavePropagation/AcousticVTIFields.hpp
>>>>>>> bc0f67a3
     wavePropagation/AcousticVTIWaveEquationSEM.hpp
     wavePropagation/AcousticVTIWaveEquationSEMKernel.hpp
     wavePropagation/AcoustoElasticFields.hpp
     wavePropagation/AcousticElasticWaveEquationSEM.hpp
     wavePropagation/AcousticElasticWaveEquationSEMKernel.hpp )

# Specify solver sources
set( physicsSolvers_sources
     LinearSolverParameters.cpp
     NonlinearSolverParameters.cpp
     PhysicsSolverManager.cpp
     SolverBase.cpp
     SolverStatistics.cpp
     contact/ContactSolverBase.cpp
     contact/SolidMechanicsEmbeddedFractures.cpp
     contact/SolidMechanicsLagrangeContact.cpp
     fluidFlow/CompositionalMultiphaseBase.cpp
     fluidFlow/CompositionalMultiphaseFVM.cpp
     fluidFlow/CompositionalMultiphaseStatistics.cpp
     fluidFlow/IsothermalCompositionalMultiphaseFVMKernels.cpp
     fluidFlow/CompositionalMultiphaseHybridFVM.cpp
     fluidFlow/CompositionalMultiphaseHybridFVMKernels.cpp
     fluidFlow/ReactiveCompositionalMultiphaseOBL.cpp
     fluidFlow/FlowSolverBase.cpp
     fluidFlow/proppantTransport/ProppantTransport.cpp
     fluidFlow/proppantTransport/ProppantTransportKernels.cpp
     fluidFlow/SinglePhaseBase.cpp
     fluidFlow/SinglePhaseStatistics.cpp
     fluidFlow/SinglePhaseFVM.cpp
     fluidFlow/SinglePhaseHybridFVM.cpp
     fluidFlow/SinglePhaseProppantBase.cpp
     fluidFlow/SinglePhaseProppantFluxKernels.cpp
     fluidFlow/wells/CompositionalMultiphaseWell.cpp
     fluidFlow/wells/CompositionalMultiphaseWellKernels.cpp
     fluidFlow/wells/SinglePhaseWell.cpp
     fluidFlow/wells/SinglePhaseWellKernels.cpp
     fluidFlow/wells/WellControls.cpp
     fluidFlow/wells/WellSolverBase.cpp
     multiphysics/CompositionalMultiphaseReservoirAndWells.cpp
     multiphysics/CoupledReservoirAndWellsBase.cpp
     multiphysics/FlowProppantTransportSolver.cpp
     multiphysics/HydrofractureSolver.cpp
     multiphysics/MultiphasePoromechanics.cpp
     multiphysics/PhaseFieldFractureSolver.cpp
     multiphysics/PoromechanicsInitialization.cpp
     multiphysics/SinglePhasePoromechanics.cpp
     multiphysics/SinglePhasePoromechanicsEmbeddedFractures.cpp
     multiphysics/SinglePhasePoromechanicsConformingFractures.cpp
     multiphysics/SinglePhaseReservoirAndWells.cpp
     simplePDE/LaplaceBaseH1.cpp
     simplePDE/LaplaceFEM.cpp
     simplePDE/PhaseFieldDamageFEM.cpp
     solidMechanics/SolidMechanicsLagrangianFEM.cpp
     solidMechanics/SolidMechanicsLagrangianSSLE.cpp
     solidMechanics/SolidMechanicsMPM.cpp
     solidMechanics/SolidMechanicsStateReset.cpp
     solidMechanics/SolidMechanicsStatistics.cpp
     surfaceGeneration/EmbeddedSurfaceGenerator.cpp
     surfaceGeneration/EmbeddedSurfacesParallelSynchronization.cpp
     surfaceGeneration/ParallelTopologyChange.cpp
     surfaceGeneration/SurfaceGenerator.cpp
     wavePropagation/WaveSolverBase.cpp
     wavePropagation/AcousticWaveEquationSEM.cpp
     wavePropagation/ElasticWaveEquationSEM.cpp
     wavePropagation/ElasticFirstOrderWaveEquationSEM.cpp
     wavePropagation/AcousticFirstOrderWaveEquationSEM.cpp
     wavePropagation/AcousticPOD.cpp
     wavePropagation/AcousticVTIWaveEquationSEM.cpp
     wavePropagation/AcousticElasticWaveEquationSEM.cpp )

  include( solidMechanics/kernels/SolidMechanicsKernels.cmake)
  include( multiphysics/poromechanicsKernels/PoromechanicsKernels.cmake)

set( dependencyList ${parallelDeps} constitutive mesh linearAlgebra discretizationMethods events )
if( ENABLE_PYGEOSX )
  list( APPEND physicsSolvers_headers
  python/PySolver.hpp
  python/PySolverType.hpp )
  list( APPEND physicsSolvers_sources
        python/PySolver.cpp )
  list( APPEND dependencyList Python3::Python pylvarray )
endif()

blt_add_library( NAME       physicsSolvers
                 SOURCES    ${physicsSolvers_sources}
                 HEADERS    ${physicsSolvers_headers}
                 DEPENDS_ON ${dependencyList} ${externalComponentDeps}
                 OBJECT     ${GEOSX_BUILD_OBJ_LIBS} )

target_include_directories( physicsSolvers PUBLIC ${CMAKE_SOURCE_DIR}/coreComponents )
if( externalComponentDeps )
  target_include_directories( physicsSolvers PUBLIC ${CMAKE_SOURCE_DIR}/externalComponents )
endif()<|MERGE_RESOLUTION|>--- conflicted
+++ resolved
@@ -140,12 +140,8 @@
      wavePropagation/ElasticFirstOrderWaveEquationSEMKernel.hpp
      wavePropagation/AcousticFirstOrderWaveEquationSEM.hpp
      wavePropagation/AcousticFirstOrderWaveEquationSEMKernel.hpp
-<<<<<<< HEAD
      wavePropagation/AcousticPOD.hpp
      wavePropagation/AcousticPODKernel.hpp
-=======
-     wavePropagation/AcousticVTIFields.hpp
->>>>>>> bc0f67a3
      wavePropagation/AcousticVTIWaveEquationSEM.hpp
      wavePropagation/AcousticVTIWaveEquationSEMKernel.hpp
      wavePropagation/AcoustoElasticFields.hpp
