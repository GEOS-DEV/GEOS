message( "Entering src/coreComponents/physicsSolvers/CMakeLists.txt")

#
# Specify all headers
#
set( physicsSolvers_headers
     PhysicsSolverManager.hpp
     SolverBase.hpp
     CoupledSolvers/PoroelasticSolver.hpp
     SimpleSolvers/LaplaceFEM.hpp
     FiniteVolume/FlowSolverBase.hpp
     FiniteVolume/SinglePhaseFlow.hpp
     FiniteVolume/CompositionalMultiphaseFlow.hpp
     solidMechanics/SolidMechanicsLagrangianFEM.hpp
     solidMechanics/SolidMechanicsLagrangianSSLE.hpp
     surfaceGeneration/SurfaceGenerator.hpp
     src/DummySolver.hpp
     )

#
# Specify all sources
#
set( physicsSolvers_sources
     PhysicsSolverManager.cpp
     SolverBase.cpp
     CoupledSolvers/PoroelasticSolver.cpp
     SimpleSolvers/LaplaceFEM.cpp
     FiniteVolume/FlowSolverBase.cpp
     FiniteVolume/SinglePhaseFlow.cpp
     FiniteVolume/CompositionalMultiphaseFlow.cpp
     solidMechanics/SolidMechanicsLagrangianFEM.cpp
     solidMechanics/SolidMechanicsLagrangianSSLE.cpp
     surfaceGeneration/SurfaceGenerator.cpp
     src/DummySolver.cpp
     )

set( dependencyList ${dependencyList} dataRepository systemSolverInterface )

set( externalComponentDeps "" )
if( ENABLE_GEOSX_PTP )
  message("adding GEOSX_PTP to physics solver dependencies")
  list( APPEND externalComponentDeps GEOSX_PTP )  
endif()

blt_add_library( NAME                  physicsSolvers
                 SOURCES               ${physicsSolvers_sources}
                 HEADERS               ${physicsSolvers_headers}
<<<<<<< HEAD
                 DEPENDS_ON            dataRepository systemSolverInterface linearAlgebraInterface ${externalComponentDeps}
=======
                 DEPENDS_ON            ${dependencyList} ${externalComponentDeps}
>>>>>>> 8fa685ba
               )
               
target_include_directories( physicsSolvers PUBLIC ${CMAKE_SOURCE_DIR}/coreComponents )
if( externalComponentDeps )
  target_include_directories( physicsSolvers PUBLIC ${CMAKE_SOURCE_DIR}/externalComponents)
endif()

geosx_add_code_checks( PREFIX physicsSolvers )

add_subdirectory( unitTests )
message( "Leaving src/coreComponents/physicsSolvers/CMakeLists.txt")<|MERGE_RESOLUTION|>--- conflicted
+++ resolved
@@ -45,11 +45,7 @@
 blt_add_library( NAME                  physicsSolvers
                  SOURCES               ${physicsSolvers_sources}
                  HEADERS               ${physicsSolvers_headers}
-<<<<<<< HEAD
                  DEPENDS_ON            dataRepository systemSolverInterface linearAlgebraInterface ${externalComponentDeps}
-=======
-                 DEPENDS_ON            ${dependencyList} ${externalComponentDeps}
->>>>>>> 8fa685ba
                )
                
 target_include_directories( physicsSolvers PUBLIC ${CMAKE_SOURCE_DIR}/coreComponents )
