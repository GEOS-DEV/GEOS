--- conflicted
+++ resolved
@@ -6,10 +6,7 @@
      NonlinearSolverParameters.hpp
      PhysicsSolverManager.hpp
      SolverBase.hpp
-<<<<<<< HEAD
      SolverBaseKernels.hpp	
-=======
->>>>>>> b0b8753b
      SolverStatistics.hpp
      FieldStatisticsBase.hpp
      contact/ContactSolverBase.hpp
