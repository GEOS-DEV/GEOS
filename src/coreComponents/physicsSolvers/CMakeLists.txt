message(STATUS "Entering src/coreComponents/physicsSolvers/CMakeLists.txt")

add_subdirectory (GEOSX_PTP)

#
# Specify solver headers
#
set( physicsSolvers_headers
     PhysicsSolverManager.hpp
     SolverBase.hpp
     SystemSolverParameters.hpp
<<<<<<< HEAD
     CoupledSolvers/PoroelasticSolver.hpp
     CoupledSolvers/ReservoirSolver.hpp
     SimpleSolvers/LaplaceFEM.hpp
     FiniteVolume/FlowSolverBase.hpp
     FiniteVolume/SinglePhaseFlow.hpp
     FiniteVolume/SinglePhaseFlowKernels.hpp
     FiniteVolume/CompositionalMultiphaseFlow.hpp
     FiniteVolume/CompositionalMultiphaseFlowKernels.hpp
     Wells/WellSolverBase.hpp
     Wells/SinglePhaseWell.hpp
     Wells/CompositionalMultiphaseWell.hpp
     solidMechanics/SolidMechanicsLagrangianFEM.hpp
     solidMechanics/SolidMechanicsLagrangianSSLE.hpp
     src/DummySolver.hpp
=======
     NonlinearSolverParameters.hpp
     fluidFlow/CompositionalMultiphaseFlow.hpp
     fluidFlow/CompositionalMultiphaseFlowKernels.hpp
     fluidFlow/CompositionalMultiphaseWell.hpp
     fluidFlow/FlowSolverBase.hpp
     fluidFlow/SinglePhaseFlow.hpp
     fluidFlow/SinglePhaseFlowKernels.hpp
     fluidFlow/SinglePhaseWell.hpp
     fluidFlow/WellSolverBase.hpp
     multiphysics/HydrofractureSolver.hpp
     multiphysics/PoroelasticSolver.hpp
     multiphysics/ReservoirSolver.hpp
     simplePDE/LaplaceFEM.hpp
     solidMechanics/SolidMechanicsLagrangianFEM.hpp
     solidMechanics/SolidMechanicsLagrangianSSLE.hpp
     solidMechanics/SolidMechanicsLagrangianFEMKernels.hpp
     solidMechanics/SolidMechanicsLagrangianSSLEKernels.hpp
     surfaceGeneration/SurfaceGenerator.hpp
>>>>>>> 5ec93e46
     )
     #surfaceGeneration/SurfaceGenerator.hpp
     #CoupledSolvers/HydrofractureSolver.hpp
     #solidMechanics/SolidMechanicsLagrangianFEMKernels.hpp
     #solidMechanics/SolidMechanicsLagrangianSSLEKernels.hpp

#
# Specify solver sources
#
set( physicsSolvers_sources
     PhysicsSolverManager.cpp
     SolverBase.cpp
     SystemSolverParameters.cpp
<<<<<<< HEAD
     CoupledSolvers/PoroelasticSolver.cpp
     CoupledSolvers/ReservoirSolver.cpp
     SimpleSolvers/LaplaceFEM.cpp
     FiniteVolume/FlowSolverBase.cpp
     FiniteVolume/SinglePhaseFlow.cpp
     FiniteVolume/SinglePhaseFlowKernels.cpp
     FiniteVolume/CompositionalMultiphaseFlow.cpp
     FiniteVolume/CompositionalMultiphaseFlowKernels.cpp
     Wells/WellSolverBase.cpp
     Wells/SinglePhaseWell.cpp
     Wells/CompositionalMultiphaseWell.cpp
     src/DummySolver.cpp
=======
     NonlinearSolverParameters.cpp
     fluidFlow/CompositionalMultiphaseFlow.cpp
     fluidFlow/CompositionalMultiphaseFlowKernels.cpp
     fluidFlow/CompositionalMultiphaseWell.cpp
     fluidFlow/FlowSolverBase.cpp
     fluidFlow/SinglePhaseFlow.cpp
     fluidFlow/SinglePhaseFlowKernels.cpp
     fluidFlow/SinglePhaseWell.cpp
     fluidFlow/WellSolverBase.cpp
     multiphysics/HydrofractureSolver.cpp
     multiphysics/PoroelasticSolver.cpp
     multiphysics/ReservoirSolver.cpp
     simplePDE/LaplaceFEM.cpp
     solidMechanics/SolidMechanicsLagrangianFEM.cpp
     solidMechanics/SolidMechanicsLagrangianSSLE.cpp
     surfaceGeneration/SurfaceGenerator.cpp
>>>>>>> 5ec93e46
     )
     #surfaceGeneration/SurfaceGenerator.cpp
     #CoupledSolvers/HydrofractureSolver.cpp
     #solidMechanics/SolidMechanicsLagrangianFEM.cpp
     #solidMechanics/SolidMechanicsLagrangianSSLE.cpp

if( BUILD_OBJ_LIBS)
  set( dependencyList common constitutive dataRepository linearAlgebra )
else()
  set( dependencyList common linearAlgebra )
endif()


set( externalComponentDeps "" )
if( ENABLE_GEOSX_PTP )
  message(STATUS "Adding GEOSX_PTP to physics solver dependencies")
  list( APPEND externalComponentDeps GEOSX_PTP )
endif()

if ( ENABLE_OPENMP )
  set( dependencyList ${dependencyList} openmp )
endif()

if ( ENABLE_CUDA )
  set( dependencyList ${dependencyList} cuda )
endif()

blt_add_library( NAME                  physicsSolvers
                 SOURCES               ${physicsSolvers_sources}
                 HEADERS               ${physicsSolvers_headers}
                 DEPENDS_ON            ${dependencyList} ${externalComponentDeps}
                 OBJECT                ${buildAsObj}
               )

target_include_directories( physicsSolvers PUBLIC ${CMAKE_SOURCE_DIR}/coreComponents )
if( externalComponentDeps )
  target_include_directories( physicsSolvers PUBLIC ${CMAKE_SOURCE_DIR}/externalComponents)
endif()


geosx_add_code_checks( PREFIX physicsSolvers )

add_subdirectory( fluidFlow/unitTests )

message(STATUS "Leaving src/coreComponents/physicsSolvers/CMakeLists.txt")<|MERGE_RESOLUTION|>--- conflicted
+++ resolved
@@ -9,22 +9,6 @@
      PhysicsSolverManager.hpp
      SolverBase.hpp
      SystemSolverParameters.hpp
-<<<<<<< HEAD
-     CoupledSolvers/PoroelasticSolver.hpp
-     CoupledSolvers/ReservoirSolver.hpp
-     SimpleSolvers/LaplaceFEM.hpp
-     FiniteVolume/FlowSolverBase.hpp
-     FiniteVolume/SinglePhaseFlow.hpp
-     FiniteVolume/SinglePhaseFlowKernels.hpp
-     FiniteVolume/CompositionalMultiphaseFlow.hpp
-     FiniteVolume/CompositionalMultiphaseFlowKernels.hpp
-     Wells/WellSolverBase.hpp
-     Wells/SinglePhaseWell.hpp
-     Wells/CompositionalMultiphaseWell.hpp
-     solidMechanics/SolidMechanicsLagrangianFEM.hpp
-     solidMechanics/SolidMechanicsLagrangianSSLE.hpp
-     src/DummySolver.hpp
-=======
      NonlinearSolverParameters.hpp
      fluidFlow/CompositionalMultiphaseFlow.hpp
      fluidFlow/CompositionalMultiphaseFlowKernels.hpp
@@ -34,21 +18,16 @@
      fluidFlow/SinglePhaseFlowKernels.hpp
      fluidFlow/SinglePhaseWell.hpp
      fluidFlow/WellSolverBase.hpp
-     multiphysics/HydrofractureSolver.hpp
      multiphysics/PoroelasticSolver.hpp
      multiphysics/ReservoirSolver.hpp
      simplePDE/LaplaceFEM.hpp
      solidMechanics/SolidMechanicsLagrangianFEM.hpp
      solidMechanics/SolidMechanicsLagrangianSSLE.hpp
      solidMechanics/SolidMechanicsLagrangianFEMKernels.hpp
-     solidMechanics/SolidMechanicsLagrangianSSLEKernels.hpp
-     surfaceGeneration/SurfaceGenerator.hpp
->>>>>>> 5ec93e46
+     solidMechanics/SolidMechanicsLagrangianSSLEKernels.hpp     
      )
      #surfaceGeneration/SurfaceGenerator.hpp
-     #CoupledSolvers/HydrofractureSolver.hpp
-     #solidMechanics/SolidMechanicsLagrangianFEMKernels.hpp
-     #solidMechanics/SolidMechanicsLagrangianSSLEKernels.hpp
+     #multiphysics/HydrofractureSolver.hpp
 
 #
 # Specify solver sources
@@ -57,20 +36,6 @@
      PhysicsSolverManager.cpp
      SolverBase.cpp
      SystemSolverParameters.cpp
-<<<<<<< HEAD
-     CoupledSolvers/PoroelasticSolver.cpp
-     CoupledSolvers/ReservoirSolver.cpp
-     SimpleSolvers/LaplaceFEM.cpp
-     FiniteVolume/FlowSolverBase.cpp
-     FiniteVolume/SinglePhaseFlow.cpp
-     FiniteVolume/SinglePhaseFlowKernels.cpp
-     FiniteVolume/CompositionalMultiphaseFlow.cpp
-     FiniteVolume/CompositionalMultiphaseFlowKernels.cpp
-     Wells/WellSolverBase.cpp
-     Wells/SinglePhaseWell.cpp
-     Wells/CompositionalMultiphaseWell.cpp
-     src/DummySolver.cpp
-=======
      NonlinearSolverParameters.cpp
      fluidFlow/CompositionalMultiphaseFlow.cpp
      fluidFlow/CompositionalMultiphaseFlowKernels.cpp
@@ -80,19 +45,15 @@
      fluidFlow/SinglePhaseFlowKernels.cpp
      fluidFlow/SinglePhaseWell.cpp
      fluidFlow/WellSolverBase.cpp
-     multiphysics/HydrofractureSolver.cpp
      multiphysics/PoroelasticSolver.cpp
      multiphysics/ReservoirSolver.cpp
      simplePDE/LaplaceFEM.cpp
      solidMechanics/SolidMechanicsLagrangianFEM.cpp
      solidMechanics/SolidMechanicsLagrangianSSLE.cpp
-     surfaceGeneration/SurfaceGenerator.cpp
->>>>>>> 5ec93e46
      )
      #surfaceGeneration/SurfaceGenerator.cpp
-     #CoupledSolvers/HydrofractureSolver.cpp
-     #solidMechanics/SolidMechanicsLagrangianFEM.cpp
-     #solidMechanics/SolidMechanicsLagrangianSSLE.cpp
+     #multiphysics/HydrofractureSolver.cpp
+
 
 if( BUILD_OBJ_LIBS)
   set( dependencyList common constitutive dataRepository linearAlgebra )
