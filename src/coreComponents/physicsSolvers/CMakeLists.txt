message(STATUS "Entering src/coreComponents/physicsSolvers/CMakeLists.txt")

add_subdirectory (GEOSX_PTP)

#
# Specify solver headers
#
set( physicsSolvers_headers
     NonlinearSolverParameters.hpp
     PhysicsSolverManager.hpp
     SolverBase.hpp
     SystemSolverParameters.hpp
     fluidFlow/CompositionalMultiphaseFlow.hpp
     fluidFlow/CompositionalMultiphaseFlowKernels.hpp
     fluidFlow/CompositionalMultiphaseWell.hpp
     fluidFlow/FlowSolverBase.hpp
<<<<<<< HEAD
     fluidFlow/ProppantTransport.hpp
     fluidFlow/ProppantTransportKernels.hpp
     fluidFlow/SinglePhaseFlow.hpp
     fluidFlow/SinglePhaseFlowKernels.hpp
=======
     fluidFlow/SinglePhaseBase.hpp
     fluidFlow/SinglePhaseHybridFVM.hpp
     fluidFlow/SinglePhaseFVM.hpp
     fluidFlow/SinglePhaseKernels.hpp
>>>>>>> 2beb9f42
     fluidFlow/SinglePhaseWell.hpp
     fluidFlow/WellSolverBase.hpp
     fluidFlow/WellSolverBase.hpp
     multiphysics/FlowProppantTransportSolver.hpp
     multiphysics/HydrofractureSolver.hpp
     multiphysics/PoroelasticSolver.hpp
     multiphysics/ReservoirSolver.hpp
     simplePDE/LaplaceFEM.hpp
     solidMechanics/SolidMechanicsLagrangianFEM.hpp
     solidMechanics/SolidMechanicsLagrangianSSLE.hpp
     solidMechanics/SolidMechanicsLagrangianFEMKernels.hpp
     solidMechanics/SolidMechanicsLagrangianSSLEKernels.hpp     
     surfaceGeneration/SurfaceGenerator.hpp
     surfaceGeneration/EmbeddedSurfaceGenerator.hpp
     )

#
# Specify solver sources
#
set( physicsSolvers_sources
     PhysicsSolverManager.cpp
     SolverBase.cpp
     NonlinearSolverParameters.cpp
     SystemSolverParameters.cpp
     fluidFlow/CompositionalMultiphaseFlow.cpp
     fluidFlow/CompositionalMultiphaseFlowKernels.cpp
     fluidFlow/CompositionalMultiphaseWell.cpp
     fluidFlow/FlowSolverBase.cpp
     fluidFlow/SinglePhaseBase.cpp
     fluidFlow/SinglePhaseHybridFVM.cpp
     fluidFlow/SinglePhaseFVM.cpp     
     fluidFlow/SinglePhaseKernels.cpp
     fluidFlow/SinglePhaseWell.cpp
     fluidFlow/ProppantTransport.cpp
     fluidFlow/ProppantTransportKernels.cpp               
     fluidFlow/SinglePhaseFlow.cpp
     fluidFlow/SinglePhaseFlowKernels.cpp
     fluidFlow/SinglePhaseWell.cpp
     fluidFlow/WellSolverBase.cpp
     multiphysics/FlowProppantTransportSolver.cpp          
     multiphysics/HydrofractureSolver.cpp
     multiphysics/PoroelasticSolver.cpp
     multiphysics/ReservoirSolver.cpp
     simplePDE/LaplaceFEM.cpp
     solidMechanics/SolidMechanicsLagrangianFEM.cpp
     solidMechanics/SolidMechanicsLagrangianSSLE.cpp
     surfaceGeneration/SurfaceGenerator.cpp
     surfaceGeneration/EmbeddedSurfaceGenerator.cpp
     )

if( BUILD_OBJ_LIBS)
  set( dependencyList common constitutive dataRepository linearAlgebra )
else()
  set( dependencyList common linearAlgebra )
endif()


set( externalComponentDeps "" )
if( ENABLE_GEOSX_PTP )
  message(STATUS "Adding GEOSX_PTP to physics solver dependencies")
  list( APPEND externalComponentDeps GEOSX_PTP )
endif()

if ( ENABLE_OPENMP )
  set( dependencyList ${dependencyList} openmp )
endif()

if ( ENABLE_CUDA )
  set( dependencyList ${dependencyList} cuda )
endif()

blt_add_library( NAME                  physicsSolvers
                 SOURCES               ${physicsSolvers_sources}
                 HEADERS               ${physicsSolvers_headers}
                 DEPENDS_ON            ${dependencyList} ${externalComponentDeps}
                 OBJECT                ${buildAsObj}
               )

target_include_directories( physicsSolvers PUBLIC ${CMAKE_SOURCE_DIR}/coreComponents )
if( externalComponentDeps )
  target_include_directories( physicsSolvers PUBLIC ${CMAKE_SOURCE_DIR}/externalComponents)
endif()


geosx_add_code_checks( PREFIX physicsSolvers )

add_subdirectory( fluidFlow/unitTests )

message(STATUS "Leaving src/coreComponents/physicsSolvers/CMakeLists.txt")<|MERGE_RESOLUTION|>--- conflicted
+++ resolved
@@ -14,17 +14,12 @@
      fluidFlow/CompositionalMultiphaseFlowKernels.hpp
      fluidFlow/CompositionalMultiphaseWell.hpp
      fluidFlow/FlowSolverBase.hpp
-<<<<<<< HEAD
      fluidFlow/ProppantTransport.hpp
      fluidFlow/ProppantTransportKernels.hpp
-     fluidFlow/SinglePhaseFlow.hpp
-     fluidFlow/SinglePhaseFlowKernels.hpp
-=======
      fluidFlow/SinglePhaseBase.hpp
      fluidFlow/SinglePhaseHybridFVM.hpp
      fluidFlow/SinglePhaseFVM.hpp
      fluidFlow/SinglePhaseKernels.hpp
->>>>>>> 2beb9f42
      fluidFlow/SinglePhaseWell.hpp
      fluidFlow/WellSolverBase.hpp
      fluidFlow/WellSolverBase.hpp
@@ -53,15 +48,13 @@
      fluidFlow/CompositionalMultiphaseFlowKernels.cpp
      fluidFlow/CompositionalMultiphaseWell.cpp
      fluidFlow/FlowSolverBase.cpp
+     fluidFlow/ProppantTransport.cpp
+     fluidFlow/ProppantTransportKernels.cpp               
      fluidFlow/SinglePhaseBase.cpp
      fluidFlow/SinglePhaseHybridFVM.cpp
      fluidFlow/SinglePhaseFVM.cpp     
      fluidFlow/SinglePhaseKernels.cpp
      fluidFlow/SinglePhaseWell.cpp
-     fluidFlow/ProppantTransport.cpp
-     fluidFlow/ProppantTransportKernels.cpp               
-     fluidFlow/SinglePhaseFlow.cpp
-     fluidFlow/SinglePhaseFlowKernels.cpp
      fluidFlow/SinglePhaseWell.cpp
      fluidFlow/WellSolverBase.cpp
      multiphysics/FlowProppantTransportSolver.cpp          
