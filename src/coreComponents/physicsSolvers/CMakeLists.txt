add_subdirectory (GEOSX_PTP)

#
# Specify solver headers
#
set( physicsSolvers_headers
     LinearSolverParameters.hpp
     NonlinearSolverParameters.hpp
     PhysicsSolverManager.hpp
     SolverBase.hpp
     fluidFlow/HybridFVMHelperKernels.hpp          
     fluidFlow/FlowSolverBase.hpp
     fluidFlow/FlowSolverBaseKernels.hpp
     fluidFlow/ProppantTransport.hpp
     fluidFlow/ProppantTransportKernels.hpp
     fluidFlow/SinglePhaseBase.hpp
     fluidFlow/SinglePhaseFVM.hpp
     fluidFlow/SinglePhaseHybridFVM.hpp     
     fluidFlow/SinglePhaseBaseKernels.hpp
     fluidFlow/SinglePhaseFVMKernels.hpp          
     fluidFlow/SinglePhaseHybridFVMKernels.hpp     
     fluidFlow/SinglePhaseProppantBase.hpp
     fluidFlow/SinglePhaseProppantBaseKernels.hpp
     fluidFlow/FluxKernelsHelper.hpp
     fluidFlow/wells/WellSolverBase.hpp
     fluidFlow/wells/WellSolverBase.hpp
     fluidFlow/wells/SinglePhaseWell.hpp
     fluidFlow/wells/SinglePhaseWellKernels.hpp     
     fluidFlow/wells/WellControls.hpp
     multiphysics/FlowProppantTransportSolver.hpp
     multiphysics/HydrofractureSolver.hpp
     multiphysics/LagrangianContactSolver.hpp
     multiphysics/PhaseFieldFractureSolver.hpp
     multiphysics/PoroelasticSolver.hpp
     multiphysics/PoroelasticSolverEmbeddedFractures.hpp
     multiphysics/ReservoirSolverBase.hpp
     multiphysics/SinglePhaseReservoir.hpp
     multiphysics/SinglePhasePoroelasticKernel.hpp
<<<<<<< HEAD
     multiphysics/SinglePhasePoroelasticEFEMKernel.hpp
     multiphysics/SinglePhasePoroelasticFluxKernels.hpp
=======
     simplePDE/LaplaceBaseH1.hpp
>>>>>>> e98d0433
     simplePDE/LaplaceFEM.hpp
     simplePDE/LaplaceFEMKernels.hpp
     simplePDE/LaplaceVEM.hpp
     simplePDE/PhaseFieldDamageFEM.hpp
     solidMechanics/SolidMechanicsEmbeddedFractures.hpp
     solidMechanics/SolidMechanicsLagrangianFEM.hpp
     solidMechanics/SolidMechanicsLagrangianSSLE.hpp
     solidMechanics/SolidMechanicsLagrangianFEMKernels.hpp
     solidMechanics/SolidMechanicsEFEMKernels.hpp
     solidMechanics/SolidMechanicsEFEMKernelsHelper.hpp
     solidMechanics/SolidMechanicsPoroElasticKernel.hpp
     solidMechanics/SolidMechanicsSmallStrainQuasiStaticKernel.hpp
     solidMechanics/SolidMechanicsSmallStrainImplicitNewmarkKernel.hpp
     solidMechanics/SolidMechanicsSmallStrainExplicitNewmarkKernel.hpp
     surfaceGeneration/SurfaceGenerator.hpp
     surfaceGeneration/EmbeddedSurfaceGenerator.hpp
     wavePropagation/AcousticWaveEquationSEM.hpp
     )

#
# Specify solver sources
#
set( physicsSolvers_sources
     LinearSolverParameters.cpp
     NonlinearSolverParameters.cpp
     PhysicsSolverManager.cpp
     SolverBase.cpp
     fluidFlow/FluxKernelsHelper.cpp
     fluidFlow/FlowSolverBase.cpp
     fluidFlow/ProppantTransport.cpp
     fluidFlow/ProppantTransportKernels.cpp
     fluidFlow/SinglePhaseBase.cpp
     fluidFlow/SinglePhaseBaseKernels.cpp
     fluidFlow/SinglePhaseFVM.cpp
     fluidFlow/SinglePhaseFVMKernels.cpp
     fluidFlow/SinglePhaseHybridFVM.cpp     
     fluidFlow/SinglePhaseProppantBase.cpp     
     fluidFlow/wells/WellSolverBase.cpp
     fluidFlow/wells/SinglePhaseWell.cpp          
     fluidFlow/wells/WellControls.cpp     
     multiphysics/FlowProppantTransportSolver.cpp
     multiphysics/HydrofractureSolver.cpp
     multiphysics/LagrangianContactSolver.cpp
     multiphysics/PhaseFieldFractureSolver.cpp
     multiphysics/PoroelasticSolver.cpp
     multiphysics/PoroelasticSolverEmbeddedFractures.cpp
     multiphysics/ReservoirSolverBase.cpp
     multiphysics/SinglePhaseReservoir.cpp
<<<<<<< HEAD
     multiphysics/SinglePhasePoroelasticFluxKernels.cpp
=======
     simplePDE/LaplaceBaseH1.cpp
>>>>>>> e98d0433
     simplePDE/LaplaceFEM.cpp
     simplePDE/LaplaceVEM.cpp
     simplePDE/PhaseFieldDamageFEM.cpp
     solidMechanics/SolidMechanicsEmbeddedFractures.cpp
     solidMechanics/SolidMechanicsLagrangianFEM.cpp
     solidMechanics/SolidMechanicsLagrangianSSLE.cpp
     surfaceGeneration/SurfaceGenerator.cpp
     surfaceGeneration/EmbeddedSurfaceGenerator.cpp
     wavePropagation/AcousticWaveEquationSEM.cpp
     )

set( dependencyList constitutive mesh linearAlgebra discretizationMethods events )


set( externalComponentDeps "" )
if( ENABLE_GEOSX_PTP )
  message(STATUS "Adding GEOSX_PTP to physics solver dependencies")
  list( APPEND externalComponentDeps GEOSX_PTP )
endif()

if ( ENABLE_OPENMP )
  set( dependencyList ${dependencyList} openmp )
endif()

if ( ENABLE_CUDA )
  set( dependencyList ${dependencyList} cuda )
endif()

if( ENABLE_PVTPackage )
    list( APPEND physicsSolvers_headers
         fluidFlow/CompositionalMultiphaseBase.hpp
         fluidFlow/CompositionalMultiphaseFVM.hpp
         fluidFlow/CompositionalMultiphaseHybridFVM.hpp
         fluidFlow/CompositionalMultiphaseBaseKernels.hpp
         fluidFlow/CompositionalMultiphaseFVMKernels.hpp
         fluidFlow/CompositionalMultiphaseHybridFVMKernels.hpp
         fluidFlow/wells/CompositionalMultiphaseWell.hpp
         fluidFlow/wells/CompositionalMultiphaseWellKernels.hpp
         multiphysics/MultiphasePoroelasticSolver.hpp
         multiphysics/CompositionalMultiphaseReservoir.hpp
         multiphysics/MultiphasePoroelasticKernel.hpp
         )

    list( APPEND physicsSolvers_sources
         fluidFlow/CompositionalMultiphaseBase.cpp
         fluidFlow/CompositionalMultiphaseFVM.cpp
         fluidFlow/CompositionalMultiphaseHybridFVM.cpp
         fluidFlow/CompositionalMultiphaseBaseKernels.cpp
         fluidFlow/CompositionalMultiphaseFVMKernels.cpp
         fluidFlow/CompositionalMultiphaseHybridFVMKernels.cpp
         multiphysics/CompositionalMultiphaseReservoir.cpp
         multiphysics/MultiphasePoroelasticSolver.cpp
         fluidFlow/wells/CompositionalMultiphaseWell.cpp
         )
endif()

blt_add_library( NAME                  physicsSolvers
                 SOURCES               ${physicsSolvers_sources}
                 HEADERS               ${physicsSolvers_headers}
                 DEPENDS_ON            ${dependencyList} ${externalComponentDeps}
                 OBJECT                ${GEOSX_BUILD_OBJ_LIBS}
               )

target_include_directories( physicsSolvers PUBLIC ${CMAKE_SOURCE_DIR}/coreComponents )
if( externalComponentDeps )
  target_include_directories( physicsSolvers PUBLIC ${CMAKE_SOURCE_DIR}/externalComponents)
endif()


geosx_add_code_checks( PREFIX physicsSolvers )<|MERGE_RESOLUTION|>--- conflicted
+++ resolved
@@ -36,12 +36,9 @@
      multiphysics/ReservoirSolverBase.hpp
      multiphysics/SinglePhaseReservoir.hpp
      multiphysics/SinglePhasePoroelasticKernel.hpp
-<<<<<<< HEAD
      multiphysics/SinglePhasePoroelasticEFEMKernel.hpp
      multiphysics/SinglePhasePoroelasticFluxKernels.hpp
-=======
      simplePDE/LaplaceBaseH1.hpp
->>>>>>> e98d0433
      simplePDE/LaplaceFEM.hpp
      simplePDE/LaplaceFEMKernels.hpp
      simplePDE/LaplaceVEM.hpp
@@ -90,11 +87,8 @@
      multiphysics/PoroelasticSolverEmbeddedFractures.cpp
      multiphysics/ReservoirSolverBase.cpp
      multiphysics/SinglePhaseReservoir.cpp
-<<<<<<< HEAD
      multiphysics/SinglePhasePoroelasticFluxKernels.cpp
-=======
      simplePDE/LaplaceBaseH1.cpp
->>>>>>> e98d0433
      simplePDE/LaplaceFEM.cpp
      simplePDE/LaplaceVEM.cpp
      simplePDE/PhaseFieldDamageFEM.cpp
