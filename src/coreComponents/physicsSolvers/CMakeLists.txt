
#
# Specify all headers
#
set(physicsSolvers_headers
    PhysicsSolverManager.hpp
    SolverBase.hpp
    FiniteVolume/SinglePhaseFlow.hpp
    SimpleSolvers/LaplaceFEM.hpp
    src/SolidMechanicsLagrangianFEM.hpp
<<<<<<< HEAD
    surfaceGeneration/SurfaceGenerator.hpp
=======
    src/DummySolver.hpp
>>>>>>> 0a1bb4a4
    )

#
# Specify all sources
#
set(physicsSolvers_sources
    PhysicsSolverManager.cpp
    SolverBase.cpp
    FiniteVolume/SinglePhaseFlow.cpp
    SimpleSolvers/LaplaceFEM.cpp
    src/SolidMechanicsLagrangianFEM.cpp
<<<<<<< HEAD
    surfaceGeneration/SurfaceGenerator.cpp
=======
    src/DummySolver.cpp
>>>>>>> 0a1bb4a4
    )


blt_add_library( NAME                  physicsSolvers
                 SOURCES               ${physicsSolvers_sources}
                 HEADERS               ${physicsSolvers_headers}
                 DEPENDS_ON            dataRepository systemSolverInterface
               )
               
target_include_directories( physicsSolvers PUBLIC ${CMAKE_SOURCE_DIR}/coreComponents)

geosx_add_code_checks(PREFIX physicsSolvers )

add_subdirectory( unitTests )<|MERGE_RESOLUTION|>--- conflicted
+++ resolved
@@ -8,11 +8,8 @@
     FiniteVolume/SinglePhaseFlow.hpp
     SimpleSolvers/LaplaceFEM.hpp
     src/SolidMechanicsLagrangianFEM.hpp
-<<<<<<< HEAD
     surfaceGeneration/SurfaceGenerator.hpp
-=======
     src/DummySolver.hpp
->>>>>>> 0a1bb4a4
     )
 
 #
@@ -24,11 +21,8 @@
     FiniteVolume/SinglePhaseFlow.cpp
     SimpleSolvers/LaplaceFEM.cpp
     src/SolidMechanicsLagrangianFEM.cpp
-<<<<<<< HEAD
     surfaceGeneration/SurfaceGenerator.cpp
-=======
     src/DummySolver.cpp
->>>>>>> 0a1bb4a4
     )
 
 
