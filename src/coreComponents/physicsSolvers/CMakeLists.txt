#
# Specify solver headers
#
set( physicsSolvers_headers
     LinearSolverParameters.hpp
     NonlinearSolverParameters.hpp
     PhysicsSolverManager.hpp
     SolverBase.hpp
     SolverStatistics.hpp
     FieldStatisticsBase.hpp
     contact/ContactSolverBase.hpp
     contact/ContactFields.hpp
     contact/LagrangianContactSolver.hpp
     contact/SolidMechanicsEFEMKernelsBase.hpp
     contact/SolidMechanicsEFEMKernels.hpp
     contact/SolidMechanicsEFEMStaticCondensationKernels.hpp
     contact/SolidMechanicsEFEMKernelsHelper.hpp
     contact/SolidMechanicsEmbeddedFractures.hpp
     fluidFlow/CompositionalMultiphaseBase.hpp
     fluidFlow/CompositionalMultiphaseBaseFields.hpp
     fluidFlow/CompositionalMultiphaseStatistics.hpp
     fluidFlow/IsothermalCompositionalMultiphaseBaseKernels.hpp
     fluidFlow/ThermalCompositionalMultiphaseBaseKernels.hpp
     fluidFlow/CompositionalMultiphaseFVM.hpp
     fluidFlow/IsothermalCompositionalMultiphaseFVMKernels.hpp
     fluidFlow/ThermalCompositionalMultiphaseFVMKernels.hpp
     fluidFlow/CompositionalMultiphaseHybridFVM.hpp
     fluidFlow/CompositionalMultiphaseHybridFVMKernels.hpp 
     fluidFlow/CompositionalMultiphaseUtilities.hpp
     fluidFlow/ReactiveCompositionalMultiphaseOBL.hpp
     fluidFlow/ReactiveCompositionalMultiphaseOBLFields.hpp
     fluidFlow/ReactiveCompositionalMultiphaseOBLKernels.hpp
     fluidFlow/FlowSolverBase.hpp
     fluidFlow/FlowSolverBaseFields.hpp
     fluidFlow/FluxKernelsHelper.hpp
     fluidFlow/HybridFVMHelperKernels.hpp
     fluidFlow/proppantTransport/ProppantTransport.hpp
     fluidFlow/proppantTransport/ProppantTransportFields.hpp
     fluidFlow/proppantTransport/ProppantTransportKernels.hpp
     fluidFlow/SinglePhaseBase.hpp
     fluidFlow/SinglePhaseBaseFields.hpp
     fluidFlow/SinglePhaseBaseKernels.hpp
     fluidFlow/SinglePhaseStatistics.hpp
     fluidFlow/SinglePhaseFVM.hpp
     fluidFlow/SinglePhaseFVMKernels.hpp
     fluidFlow/SinglePhaseHybridFVM.hpp
     fluidFlow/SinglePhaseHybridFVMKernels.hpp
     fluidFlow/SinglePhaseProppantBase.hpp
     fluidFlow/SinglePhaseProppantBaseKernels.hpp
     fluidFlow/StabilizedCompositionalMultiphaseFVMKernels.hpp
     fluidFlow/StencilAccessors.hpp
     fluidFlow/ThermalSinglePhaseBaseKernels.hpp
     fluidFlow/ThermalSinglePhaseFVMKernels.hpp
     fluidFlow/wells/CompositionalMultiphaseWell.hpp
     fluidFlow/wells/CompositionalMultiphaseWellFields.hpp
     fluidFlow/wells/CompositionalMultiphaseWellKernels.hpp
     fluidFlow/wells/SinglePhaseWell.hpp
     fluidFlow/wells/SinglePhaseWellFields.hpp
     fluidFlow/wells/SinglePhaseWellKernels.hpp
     fluidFlow/wells/WellConstants.hpp
     fluidFlow/wells/WellControls.hpp
     fluidFlow/wells/WellSolverBase.hpp
     fluidFlow/wells/WellSolverBaseFields.hpp
     multiphysics/CompositionalMultiphaseReservoirAndWells.hpp
     multiphysics/CoupledReservoirAndWellsBase.hpp
     multiphysics/CoupledSolver.hpp
     multiphysics/FlowProppantTransportSolver.hpp
     multiphysics/HydrofractureSolver.hpp
     multiphysics/HydrofractureSolverKernels.hpp
     multiphysics/MultiphasePoromechanicsSolver.hpp
     multiphysics/PhaseFieldFractureSolver.hpp
<<<<<<< HEAD
     multiphysics/PoromechanicsInitialization.hpp          
     multiphysics/SinglePhasePoromechanicsKernel.hpp
     multiphysics/SinglePhasePoromechanicsEFEMKernel.hpp
=======
     multiphysics/poromechanicsKernels/MultiphasePoromechanics.hpp
     multiphysics/poromechanicsKernels/MultiphasePoromechanics_impl.hpp     
     multiphysics/poromechanicsKernels/PoromechanicsBase.hpp
     multiphysics/poromechanicsKernels/SinglePhasePoromechanics.hpp
     multiphysics/poromechanicsKernels/SinglePhasePoromechanics_impl.hpp     
     multiphysics/poromechanicsKernels/SinglePhasePoromechanicsEFEM.hpp
     multiphysics/poromechanicsKernels/SinglePhasePoromechanicsEFEM_impl.hpp
>>>>>>> 95b087d0
     multiphysics/SinglePhasePoromechanicsFluxKernels.hpp
     multiphysics/SinglePhasePoromechanicsSolver.hpp
     multiphysics/SinglePhasePoromechanicsSolverEmbeddedFractures.hpp
     multiphysics/SinglePhaseReservoirAndWells.hpp
     simplePDE/LaplaceBaseH1.hpp
     simplePDE/LaplaceFEM.hpp
     simplePDE/LaplaceFEMKernels.hpp
     simplePDE/PhaseFieldDamageFEM.hpp
     simplePDE/PhaseFieldDamageFEMKernels.hpp
     solidMechanics/SolidMechanicsFields.hpp
     solidMechanics/SolidMechanicsLagrangianFEM.hpp
     solidMechanics/SolidMechanicsLagrangianSSLE.hpp
     solidMechanics/kernels/SolidMechanicsLagrangianFEMKernels.hpp
     solidMechanics/kernels/ExplicitFiniteStrain.hpp
     solidMechanics/kernels/ExplicitFiniteStrain_impl.hpp
     solidMechanics/kernels/ExplicitSmallStrain.hpp
     solidMechanics/kernels/ExplicitSmallStrain_impl.hpp
     solidMechanics/kernels/ImplicitSmallStrainNewmark.hpp
     solidMechanics/kernels/ImplicitSmallStrainNewmark_impl.hpp
     solidMechanics/kernels/ImplicitSmallStrainQuasiStatic.hpp
     solidMechanics/kernels/ImplicitSmallStrainQuasiStatic_impl.hpp
     solidMechanics/SolidMechanicsStateReset.hpp
     solidMechanics/SolidMechanicsStatistics.hpp
     surfaceGeneration/EmbeddedSurfaceGenerator.hpp
     surfaceGeneration/EmbeddedSurfacesParallelSynchronization.hpp
     surfaceGeneration/ParallelTopologyChange.hpp
     surfaceGeneration/SurfaceGenerator.hpp
     surfaceGeneration/SurfaceGeneratorFields.hpp
     wavePropagation/WaveSolverBase.hpp
     wavePropagation/WaveSolverUtils.hpp
     wavePropagation/AcousticWaveEquationSEM.hpp
     wavePropagation/AcousticWaveEquationSEMKernel.hpp
     wavePropagation/ElasticWaveEquationSEM.hpp
     wavePropagation/ElasticWaveEquationSEMKernel.hpp
   )

#
# Specify solver sources
#
set( physicsSolvers_sources
     LinearSolverParameters.cpp
     NonlinearSolverParameters.cpp
     PhysicsSolverManager.cpp
     SolverBase.cpp
     SolverStatistics.cpp
     contact/ContactSolverBase.cpp
     contact/LagrangianContactSolver.cpp
     contact/SolidMechanicsEmbeddedFractures.cpp
     fluidFlow/CompositionalMultiphaseBase.cpp
     fluidFlow/CompositionalMultiphaseFVM.cpp
     fluidFlow/CompositionalMultiphaseStatistics.cpp
     fluidFlow/IsothermalCompositionalMultiphaseFVMKernels.cpp
     fluidFlow/CompositionalMultiphaseHybridFVM.cpp
     fluidFlow/CompositionalMultiphaseHybridFVMKernels.cpp
     fluidFlow/ReactiveCompositionalMultiphaseOBL.cpp
     fluidFlow/FlowSolverBase.cpp
     fluidFlow/proppantTransport/ProppantTransport.cpp
     fluidFlow/proppantTransport/ProppantTransportKernels.cpp
     fluidFlow/SinglePhaseBase.cpp
     fluidFlow/SinglePhaseStatistics.cpp
     fluidFlow/SinglePhaseFVM.cpp
     fluidFlow/SinglePhaseHybridFVM.cpp
     fluidFlow/SinglePhaseProppantBase.cpp
     fluidFlow/wells/CompositionalMultiphaseWell.cpp
     fluidFlow/wells/CompositionalMultiphaseWellKernels.cpp
     fluidFlow/wells/SinglePhaseWell.cpp
     fluidFlow/wells/SinglePhaseWellKernels.cpp
     fluidFlow/wells/WellControls.cpp
     fluidFlow/wells/WellSolverBase.cpp
     multiphysics/CompositionalMultiphaseReservoirAndWells.cpp
     multiphysics/CoupledReservoirAndWellsBase.cpp
     multiphysics/FlowProppantTransportSolver.cpp
     multiphysics/HydrofractureSolver.cpp
     multiphysics/MultiphasePoromechanicsSolver.cpp
     multiphysics/PhaseFieldFractureSolver.cpp
     multiphysics/PoromechanicsInitialization.cpp
     multiphysics/SinglePhasePoromechanicsSolver.cpp
     multiphysics/SinglePhasePoromechanicsSolverEmbeddedFractures.cpp
     multiphysics/SinglePhasePoromechanicsFluxKernels.cpp
     multiphysics/SinglePhaseReservoirAndWells.cpp
     simplePDE/LaplaceBaseH1.cpp
     simplePDE/LaplaceFEM.cpp
     simplePDE/PhaseFieldDamageFEM.cpp
     solidMechanics/SolidMechanicsLagrangianFEM.cpp
     solidMechanics/SolidMechanicsLagrangianSSLE.cpp
     solidMechanics/SolidMechanicsStateReset.cpp
     solidMechanics/SolidMechanicsStatistics.cpp
     surfaceGeneration/EmbeddedSurfaceGenerator.cpp
     surfaceGeneration/EmbeddedSurfacesParallelSynchronization.cpp
     surfaceGeneration/ParallelTopologyChange.cpp
     surfaceGeneration/SurfaceGenerator.cpp
     wavePropagation/WaveSolverBase.cpp
     wavePropagation/AcousticWaveEquationSEM.cpp
     wavePropagation/ElasticWaveEquationSEM.cpp
   )

  include( solidMechanics/kernels/SolidMechanicsKernels.cmake)
  include( multiphysics/poromechanicsKernels/PoromechanicsKernels.cmake)	

set( dependencyList constitutive mesh linearAlgebra discretizationMethods events )
if( ENABLE_PYGEOSX )
  list( APPEND physicsSolvers_headers
  python/PySolver.hpp
  python/PySolverType.hpp )
  list( APPEND physicsSolvers_sources
        python/PySolver.cpp )
  list( APPEND dependencyList Python3::Python pylvarray )
endif()

if ( ENABLE_CUDA )
  set( dependencyList ${dependencyList} cuda )
endif()

if( ENABLE_CUDA_NVTOOLSEXT )
  set( dependencyList ${dependencyList} CUDA::nvToolsExt )
endif()

blt_add_library( NAME       physicsSolvers
                 SOURCES    ${physicsSolvers_sources}
                 HEADERS    ${physicsSolvers_headers}
                 DEPENDS_ON ${dependencyList} ${externalComponentDeps}
                 OBJECT     ${GEOSX_BUILD_OBJ_LIBS}
               )

target_include_directories( physicsSolvers PUBLIC ${CMAKE_SOURCE_DIR}/coreComponents )
if( externalComponentDeps )
  target_include_directories( physicsSolvers PUBLIC ${CMAKE_SOURCE_DIR}/externalComponents )
endif()

geosx_add_code_checks( PREFIX physicsSolvers )
<|MERGE_RESOLUTION|>--- conflicted
+++ resolved
@@ -69,11 +69,7 @@
      multiphysics/HydrofractureSolverKernels.hpp
      multiphysics/MultiphasePoromechanicsSolver.hpp
      multiphysics/PhaseFieldFractureSolver.hpp
-<<<<<<< HEAD
      multiphysics/PoromechanicsInitialization.hpp          
-     multiphysics/SinglePhasePoromechanicsKernel.hpp
-     multiphysics/SinglePhasePoromechanicsEFEMKernel.hpp
-=======
      multiphysics/poromechanicsKernels/MultiphasePoromechanics.hpp
      multiphysics/poromechanicsKernels/MultiphasePoromechanics_impl.hpp     
      multiphysics/poromechanicsKernels/PoromechanicsBase.hpp
@@ -81,7 +77,6 @@
      multiphysics/poromechanicsKernels/SinglePhasePoromechanics_impl.hpp     
      multiphysics/poromechanicsKernels/SinglePhasePoromechanicsEFEM.hpp
      multiphysics/poromechanicsKernels/SinglePhasePoromechanicsEFEM_impl.hpp
->>>>>>> 95b087d0
      multiphysics/SinglePhasePoromechanicsFluxKernels.hpp
      multiphysics/SinglePhasePoromechanicsSolver.hpp
      multiphysics/SinglePhasePoromechanicsSolverEmbeddedFractures.hpp
