#
# Specify solver headers
#
set( physicsSolvers_headers
     LinearSolverParameters.hpp
     NonlinearSolverParameters.hpp
     PhysicsSolverManager.hpp
     SolverBase.hpp
     SolverStatistics.hpp     
     FieldStatisticsBase.hpp
     contact/ContactSolverBase.hpp
     contact/ContactExtrinsicData.hpp
     contact/LagrangianContactSolver.hpp
     contact/SolidMechanicsEFEMKernelsBase.hpp
     contact/SolidMechanicsEFEMKernels.hpp
     contact/SolidMechanicsEFEMStaticCondensationKernels.hpp
     contact/SolidMechanicsEFEMKernelsHelper.hpp
     contact/SolidMechanicsEmbeddedFractures.hpp
     fluidFlow/CompositionalMultiphaseBase.hpp
     fluidFlow/CompositionalMultiphaseBaseExtrinsicData.hpp
     fluidFlow/CompositionalMultiphaseStatistics.hpp     
     fluidFlow/IsothermalCompositionalMultiphaseBaseKernels.hpp
     fluidFlow/ThermalCompositionalMultiphaseBaseKernels.hpp     
     fluidFlow/CompositionalMultiphaseFVM.hpp
     fluidFlow/IsothermalCompositionalMultiphaseFVMKernels.hpp
     fluidFlow/ThermalCompositionalMultiphaseFVMKernels.hpp     
     fluidFlow/CompositionalMultiphaseHybridFVM.hpp
     fluidFlow/CompositionalMultiphaseHybridFVMKernels.hpp 
     fluidFlow/CompositionalMultiphaseStateReset.hpp    
     fluidFlow/CompositionalMultiphaseUtilities.hpp
     fluidFlow/ReactiveCompositionalMultiphaseOBL.hpp
     fluidFlow/ReactiveCompositionalMultiphaseOBLExtrinsicData.hpp
     fluidFlow/ReactiveCompositionalMultiphaseOBLKernels.hpp
     fluidFlow/FlowSolverBase.hpp
     fluidFlow/FlowSolverBaseExtrinsicData.hpp
     fluidFlow/FluxKernelsHelper.hpp
     fluidFlow/HybridFVMHelperKernels.hpp
     fluidFlow/proppantTransport/ProppantTransport.hpp
     fluidFlow/proppantTransport/ProppantTransportExtrinsicData.hpp
     fluidFlow/proppantTransport/ProppantTransportKernels.hpp
     fluidFlow/SinglePhaseBase.hpp
     fluidFlow/SinglePhaseBaseExtrinsicData.hpp
     fluidFlow/SinglePhaseBaseKernels.hpp
     fluidFlow/SinglePhaseStatistics.hpp
     fluidFlow/SinglePhaseFVM.hpp
     fluidFlow/SinglePhaseFVMKernels.hpp
     fluidFlow/SinglePhaseHybridFVM.hpp
     fluidFlow/SinglePhaseHybridFVMKernels.hpp
     fluidFlow/SinglePhaseProppantBase.hpp
     fluidFlow/SinglePhaseProppantBaseKernels.hpp
     fluidFlow/StencilAccessors.hpp
     fluidFlow/ThermalSinglePhaseBaseKernels.hpp
     fluidFlow/ThermalSinglePhaseFVMKernels.hpp
     fluidFlow/wells/CompositionalMultiphaseWell.hpp
     fluidFlow/wells/CompositionalMultiphaseWellExtrinsicData.hpp
     fluidFlow/wells/CompositionalMultiphaseWellKernels.hpp
     fluidFlow/wells/SinglePhaseWell.hpp
     fluidFlow/wells/SinglePhaseWellExtrinsicData.hpp
     fluidFlow/wells/SinglePhaseWellKernels.hpp
     fluidFlow/wells/WellControls.hpp
     fluidFlow/wells/WellSolverBase.hpp
     fluidFlow/wells/WellSolverBaseExtrinsicData.hpp
     multiphysics/CompositionalMultiphaseReservoirAndWells.hpp          
     multiphysics/CoupledReservoirAndWellsBase.hpp     
     multiphysics/CoupledSolver.hpp
     multiphysics/FlowProppantTransportSolver.hpp
     multiphysics/HydrofractureSolver.hpp
     multiphysics/HydrofractureSolverKernels.hpp
     multiphysics/MultiphasePoromechanicsKernel.hpp
     multiphysics/MultiphasePoromechanicsSolver.hpp
     multiphysics/MultiphasePoromechanicsStateReset.hpp     
     multiphysics/PhaseFieldFractureSolver.hpp
     multiphysics/SinglePhasePoromechanicsKernel.hpp
     multiphysics/SinglePhasePoromechanicsEFEMKernel.hpp
     multiphysics/SinglePhasePoromechanicsFluxKernels.hpp
     multiphysics/SinglePhasePoromechanicsSolver.hpp
     multiphysics/SinglePhasePoromechanicsSolverEmbeddedFractures.hpp
     multiphysics/SinglePhaseReservoirAndWells.hpp
     simplePDE/LaplaceBaseH1.hpp
     simplePDE/LaplaceFEM.hpp
     simplePDE/LaplaceFEMKernels.hpp
     simplePDE/PhaseFieldDamageFEM.hpp
     simplePDE/PhaseFieldDamageFEMKernels.hpp
     solidMechanics/SolidMechanicsFiniteStrainExplicitNewmarkKernel.hpp
     solidMechanics/SolidMechanicsLagrangianFEM.hpp
     solidMechanics/SolidMechanicsLagrangianFEMKernels.hpp
     solidMechanics/SolidMechanicsLagrangianSSLE.hpp
     solidMechanics/SolidMechanicsSmallStrainExplicitNewmarkKernel.hpp
     solidMechanics/SolidMechanicsSmallStrainImplicitNewmarkKernel.hpp
     solidMechanics/SolidMechanicsSmallStrainQuasiStaticKernel.hpp
     solidMechanics/SolidMechanicsStateReset.hpp
     solidMechanics/SolidMechanicsStatistics.hpp	     
     surfaceGeneration/EmbeddedSurfaceGenerator.hpp
     surfaceGeneration/EmbeddedSurfacesParallelSynchronization.hpp
     surfaceGeneration/ParallelTopologyChange.hpp
     surfaceGeneration/SurfaceGenerator.hpp
     wavePropagation/WaveSolverBase.hpp
     wavePropagation/AcousticWaveEquationSEM.hpp
     wavePropagation/AcousticWaveEquationSEMKernel.hpp
   )

#
# Specify solver sources
#
set( physicsSolvers_sources
     LinearSolverParameters.cpp
     NonlinearSolverParameters.cpp
     PhysicsSolverManager.cpp
     SolverBase.cpp
     SolverStatistics.cpp     
     contact/ContactSolverBase.cpp
     contact/LagrangianContactSolver.cpp
     contact/SolidMechanicsEmbeddedFractures.cpp
     fluidFlow/CompositionalMultiphaseBase.cpp
     fluidFlow/CompositionalMultiphaseFVM.cpp
<<<<<<< HEAD
     fluidFlow/CompositionalMultiphaseStateReset.cpp         
=======
     fluidFlow/CompositionalMultiphaseStatistics.cpp          
>>>>>>> 14e30d15
     fluidFlow/IsothermalCompositionalMultiphaseFVMKernels.cpp
     fluidFlow/CompositionalMultiphaseHybridFVM.cpp
     fluidFlow/CompositionalMultiphaseHybridFVMKernels.cpp
     fluidFlow/ReactiveCompositionalMultiphaseOBL.cpp
     fluidFlow/FlowSolverBase.cpp
     fluidFlow/proppantTransport/ProppantTransport.cpp
     fluidFlow/proppantTransport/ProppantTransportKernels.cpp
     fluidFlow/SinglePhaseBase.cpp
     fluidFlow/SinglePhaseStatistics.cpp
     fluidFlow/SinglePhaseFVM.cpp
     fluidFlow/SinglePhaseHybridFVM.cpp
     fluidFlow/SinglePhaseProppantBase.cpp
     fluidFlow/wells/CompositionalMultiphaseWell.cpp
     fluidFlow/wells/CompositionalMultiphaseWellKernels.cpp
     fluidFlow/wells/SinglePhaseWell.cpp
     fluidFlow/wells/SinglePhaseWellKernels.cpp
     fluidFlow/wells/WellControls.cpp
     fluidFlow/wells/WellSolverBase.cpp
     multiphysics/CompositionalMultiphaseReservoirAndWells.cpp               
     multiphysics/CoupledReservoirAndWellsBase.cpp		
     multiphysics/FlowProppantTransportSolver.cpp
     multiphysics/HydrofractureSolver.cpp
     multiphysics/MultiphasePoromechanicsSolver.cpp
     multiphysics/MultiphasePoromechanicsStateReset.cpp          
     multiphysics/PhaseFieldFractureSolver.cpp
     multiphysics/SinglePhasePoromechanicsSolver.cpp
     multiphysics/SinglePhasePoromechanicsSolverEmbeddedFractures.cpp
     multiphysics/SinglePhasePoromechanicsFluxKernels.cpp
     multiphysics/SinglePhaseReservoirAndWells.cpp
     simplePDE/LaplaceBaseH1.cpp
     simplePDE/LaplaceFEM.cpp
     simplePDE/PhaseFieldDamageFEM.cpp
     solidMechanics/SolidMechanicsLagrangianFEM.cpp
     solidMechanics/SolidMechanicsLagrangianSSLE.cpp
     solidMechanics/SolidMechanicsStateReset.cpp
     solidMechanics/SolidMechanicsStatistics.cpp	          
     surfaceGeneration/EmbeddedSurfaceGenerator.cpp
     surfaceGeneration/EmbeddedSurfacesParallelSynchronization.cpp
     surfaceGeneration/ParallelTopologyChange.cpp
     surfaceGeneration/SurfaceGenerator.cpp
     wavePropagation/WaveSolverBase.cpp
     wavePropagation/AcousticWaveEquationSEM.cpp
   )

set( dependencyList constitutive mesh linearAlgebra discretizationMethods events )
if( ENABLE_PYGEOSX )
  list( APPEND physicsSolvers_headers
	python/PySolver.hpp 
	python/PySolverType.hpp ) 
  list( APPEND physicsSolvers_sources
	python/PySolver.cpp ) 
  list( APPEND dependencyList Python3::Python pylvarray )
endif()

if ( ENABLE_CUDA )
  set( dependencyList ${dependencyList} cuda )
endif()

blt_add_library( NAME       physicsSolvers
                 SOURCES    ${physicsSolvers_sources}
                 HEADERS    ${physicsSolvers_headers}
                 DEPENDS_ON ${dependencyList} ${externalComponentDeps}
                 OBJECT     ${GEOSX_BUILD_OBJ_LIBS}
               )

target_include_directories( physicsSolvers PUBLIC ${CMAKE_SOURCE_DIR}/coreComponents )
if( externalComponentDeps )
  target_include_directories( physicsSolvers PUBLIC ${CMAKE_SOURCE_DIR}/externalComponents )
endif()

geosx_add_code_checks( PREFIX physicsSolvers )
<|MERGE_RESOLUTION|>--- conflicted
+++ resolved
@@ -113,11 +113,8 @@
      contact/SolidMechanicsEmbeddedFractures.cpp
      fluidFlow/CompositionalMultiphaseBase.cpp
      fluidFlow/CompositionalMultiphaseFVM.cpp
-<<<<<<< HEAD
      fluidFlow/CompositionalMultiphaseStateReset.cpp         
-=======
      fluidFlow/CompositionalMultiphaseStatistics.cpp          
->>>>>>> 14e30d15
      fluidFlow/IsothermalCompositionalMultiphaseFVMKernels.cpp
      fluidFlow/CompositionalMultiphaseHybridFVM.cpp
      fluidFlow/CompositionalMultiphaseHybridFVMKernels.cpp
