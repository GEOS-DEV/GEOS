--- conflicted
+++ resolved
@@ -17,13 +17,8 @@
      contact/SolidMechanicsEFEMKernelsHelper.hpp
      contact/SolidMechanicsEmbeddedFractures.hpp
      fluidFlow/CompositionalMultiphaseBase.hpp
-<<<<<<< HEAD
-     fluidFlow/CompositionalMultiphaseBaseExtrinsicData.hpp
+     fluidFlow/CompositionalMultiphaseBaseFields.hpp
      fluidFlow/CompositionalMultiphaseStatistics.hpp
-=======
-     fluidFlow/CompositionalMultiphaseBaseFields.hpp
-     fluidFlow/CompositionalMultiphaseStatistics.hpp     
->>>>>>> 9539abc8
      fluidFlow/IsothermalCompositionalMultiphaseBaseKernels.hpp
      fluidFlow/ThermalCompositionalMultiphaseBaseKernels.hpp
      fluidFlow/CompositionalMultiphaseFVM.hpp
@@ -64,15 +59,9 @@
      fluidFlow/wells/SinglePhaseWellKernels.hpp
      fluidFlow/wells/WellControls.hpp
      fluidFlow/wells/WellSolverBase.hpp
-<<<<<<< HEAD
-     fluidFlow/wells/WellSolverBaseExtrinsicData.hpp
+     fluidFlow/wells/WellSolverBaseFields.hpp
      multiphysics/CompositionalMultiphaseReservoirAndWells.hpp
      multiphysics/CoupledReservoirAndWellsBase.hpp
-=======
-     fluidFlow/wells/WellSolverBaseFields.hpp
-     multiphysics/CompositionalMultiphaseReservoirAndWells.hpp          
-     multiphysics/CoupledReservoirAndWellsBase.hpp     
->>>>>>> 9539abc8
      multiphysics/CoupledSolver.hpp
      multiphysics/FlowProppantTransportSolver.hpp
      multiphysics/HydrofractureSolver.hpp
@@ -91,11 +80,7 @@
      simplePDE/LaplaceFEMKernels.hpp
      simplePDE/PhaseFieldDamageFEM.hpp
      simplePDE/PhaseFieldDamageFEMKernels.hpp
-<<<<<<< HEAD
-     solidMechanics/SolidMechanicsExtrinsicData.hpp
-=======
      solidMechanics/SolidMechanicsFields.hpp
->>>>>>> 9539abc8
      solidMechanics/SolidMechanicsLagrangianFEM.hpp
      solidMechanics/SolidMechanicsLagrangianSSLE.hpp
      solidMechanics/kernels/SolidMechanicsLagrangianFEMKernels.hpp
@@ -113,11 +98,7 @@
      surfaceGeneration/EmbeddedSurfacesParallelSynchronization.hpp
      surfaceGeneration/ParallelTopologyChange.hpp
      surfaceGeneration/SurfaceGenerator.hpp
-<<<<<<< HEAD
-     surfaceGeneration/SurfaceGeneratorExtrinsicData.hpp
-=======
      surfaceGeneration/SurfaceGeneratorFields.hpp
->>>>>>> 9539abc8
      wavePropagation/WaveSolverBase.hpp
      wavePropagation/AcousticWaveEquationSEM.hpp
      wavePropagation/AcousticWaveEquationSEMKernel.hpp
