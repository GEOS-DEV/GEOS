#
# Specify solver headers
#
set( physicsSolvers_headers
     LinearSolverParameters.hpp
     NonlinearSolverParameters.hpp
     PhysicsSolverManager.hpp
     SolverBase.hpp
     SolverStatistics.hpp     
     FieldStatisticsBase.hpp
     contact/ContactSolverBase.hpp
     contact/ContactExtrinsicData.hpp
     contact/LagrangianContactSolver.hpp
     contact/SolidMechanicsEFEMKernelsBase.hpp
     contact/SolidMechanicsEFEMKernels.hpp
     contact/SolidMechanicsEFEMStaticCondensationKernels.hpp
     contact/SolidMechanicsEFEMKernelsHelper.hpp
     contact/SolidMechanicsEmbeddedFractures.hpp
     fluidFlow/CompositionalMultiphaseBase.hpp
     fluidFlow/CompositionalMultiphaseBaseExtrinsicData.hpp
     fluidFlow/CompositionalMultiphaseStatistics.hpp     
     fluidFlow/IsothermalCompositionalMultiphaseBaseKernels.hpp
     fluidFlow/ThermalCompositionalMultiphaseBaseKernels.hpp
     fluidFlow/CompositionalMultiphaseFVM.hpp
     fluidFlow/IsothermalCompositionalMultiphaseFVMKernels.hpp
     fluidFlow/ThermalCompositionalMultiphaseFVMKernels.hpp
     fluidFlow/CompositionalMultiphaseHybridFVM.hpp
     fluidFlow/CompositionalMultiphaseHybridFVMKernels.hpp
     fluidFlow/CompositionalMultiphaseUtilities.hpp
     fluidFlow/ReactiveCompositionalMultiphaseOBL.hpp
     fluidFlow/ReactiveCompositionalMultiphaseOBLExtrinsicData.hpp
     fluidFlow/ReactiveCompositionalMultiphaseOBLKernels.hpp
     fluidFlow/FlowSolverBase.hpp
     fluidFlow/FlowSolverBaseExtrinsicData.hpp
     fluidFlow/FluxKernelsHelper.hpp
     fluidFlow/HybridFVMHelperKernels.hpp
     fluidFlow/proppantTransport/ProppantTransport.hpp
     fluidFlow/proppantTransport/ProppantTransportExtrinsicData.hpp
     fluidFlow/proppantTransport/ProppantTransportKernels.hpp
     fluidFlow/SinglePhaseBase.hpp
     fluidFlow/SinglePhaseBaseExtrinsicData.hpp
     fluidFlow/SinglePhaseBaseKernels.hpp
     fluidFlow/SinglePhaseStatistics.hpp
     fluidFlow/SinglePhaseFVM.hpp
     fluidFlow/SinglePhaseFVMKernels.hpp
     fluidFlow/SinglePhaseHybridFVM.hpp
     fluidFlow/SinglePhaseHybridFVMKernels.hpp
     fluidFlow/SinglePhaseProppantBase.hpp
     fluidFlow/SinglePhaseProppantBaseKernels.hpp
     fluidFlow/StencilAccessors.hpp
     fluidFlow/ThermalSinglePhaseBaseKernels.hpp
     fluidFlow/ThermalSinglePhaseFVMKernels.hpp
     fluidFlow/wells/CompositionalMultiphaseWell.hpp
     fluidFlow/wells/CompositionalMultiphaseWellExtrinsicData.hpp
     fluidFlow/wells/CompositionalMultiphaseWellKernels.hpp
     fluidFlow/wells/SinglePhaseWell.hpp
     fluidFlow/wells/SinglePhaseWellExtrinsicData.hpp
     fluidFlow/wells/SinglePhaseWellKernels.hpp
     fluidFlow/wells/WellControls.hpp
     fluidFlow/wells/WellSolverBase.hpp
     fluidFlow/wells/WellSolverBaseExtrinsicData.hpp
     multiphysics/CompositionalMultiphaseReservoirAndWells.hpp          
     multiphysics/CoupledReservoirAndWellsBase.hpp     
     multiphysics/CoupledSolver.hpp
     multiphysics/FlowProppantTransportSolver.hpp
     multiphysics/HydrofractureSolver.hpp
     multiphysics/HydrofractureSolverKernels.hpp
     multiphysics/MultiphasePoromechanicsKernel.hpp
     multiphysics/MultiphasePoromechanicsSolver.hpp
     multiphysics/PhaseFieldFractureSolver.hpp
     multiphysics/SinglePhasePoromechanicsKernel.hpp
     multiphysics/SinglePhasePoromechanicsEFEMKernel.hpp
     multiphysics/SinglePhasePoromechanicsFluxKernels.hpp
     multiphysics/SinglePhasePoromechanicsSolver.hpp
     multiphysics/SinglePhasePoromechanicsSolverEmbeddedFractures.hpp
     multiphysics/SinglePhaseReservoirAndWells.hpp
     simplePDE/LaplaceBaseH1.hpp
     simplePDE/LaplaceFEM.hpp
     simplePDE/LaplaceFEMKernels.hpp
     simplePDE/PhaseFieldDamageFEM.hpp
     simplePDE/PhaseFieldDamageFEMKernels.hpp
     solidMechanics/SolidMechanicsFiniteStrainExplicitNewmarkKernel.hpp
     solidMechanics/SolidMechanicsLagrangianFEM.hpp
     solidMechanics/SolidMechanicsLagrangianFEMKernels.hpp
     solidMechanics/SolidMechanicsLagrangianSSLE.hpp
     solidMechanics/SolidMechanicsSmallStrainExplicitNewmarkKernel.hpp
     solidMechanics/SolidMechanicsSmallStrainImplicitNewmarkKernel.hpp
     solidMechanics/SolidMechanicsSmallStrainQuasiStaticKernel.hpp
     solidMechanics/SolidMechanicsStateReset.hpp
     solidMechanics/SolidMechanicsStatistics.hpp	     
     surfaceGeneration/EmbeddedSurfaceGenerator.hpp
     surfaceGeneration/EmbeddedSurfacesParallelSynchronization.hpp
     surfaceGeneration/ParallelTopologyChange.hpp
     surfaceGeneration/SurfaceGenerator.hpp
     wavePropagation/WaveSolverBase.hpp
     wavePropagation/AcousticWaveEquationSEM.hpp
     wavePropagation/AcousticWaveEquationSEMKernel.hpp
   )

#
# Specify solver sources
#
set( physicsSolvers_sources
     LinearSolverParameters.cpp
     NonlinearSolverParameters.cpp
     PhysicsSolverManager.cpp
     SolverBase.cpp
     SolverStatistics.cpp     
     contact/ContactSolverBase.cpp
     contact/LagrangianContactSolver.cpp
     contact/SolidMechanicsEmbeddedFractures.cpp
     fluidFlow/CompositionalMultiphaseBase.cpp
     fluidFlow/CompositionalMultiphaseFVM.cpp
<<<<<<< HEAD
=======
     fluidFlow/CompositionalMultiphaseStatistics.cpp          
>>>>>>> 14e30d15
     fluidFlow/IsothermalCompositionalMultiphaseFVMKernels.cpp
     fluidFlow/CompositionalMultiphaseHybridFVM.cpp
     fluidFlow/CompositionalMultiphaseHybridFVMKernels.cpp
     fluidFlow/ReactiveCompositionalMultiphaseOBL.cpp
     fluidFlow/FlowSolverBase.cpp
     fluidFlow/proppantTransport/ProppantTransport.cpp
     fluidFlow/proppantTransport/ProppantTransportKernels.cpp
     fluidFlow/SinglePhaseBase.cpp
     fluidFlow/SinglePhaseStatistics.cpp
     fluidFlow/SinglePhaseFVM.cpp
     fluidFlow/SinglePhaseHybridFVM.cpp
     fluidFlow/SinglePhaseProppantBase.cpp
     fluidFlow/wells/CompositionalMultiphaseWell.cpp
     fluidFlow/wells/CompositionalMultiphaseWellKernels.cpp
     fluidFlow/wells/SinglePhaseWell.cpp
     fluidFlow/wells/SinglePhaseWellKernels.cpp
     fluidFlow/wells/WellControls.cpp
     fluidFlow/wells/WellSolverBase.cpp
     multiphysics/CompositionalMultiphaseReservoirAndWells.cpp               
     multiphysics/CoupledReservoirAndWellsBase.cpp		
     multiphysics/FlowProppantTransportSolver.cpp
     multiphysics/HydrofractureSolver.cpp
     multiphysics/MultiphasePoromechanicsSolver.cpp
     multiphysics/PhaseFieldFractureSolver.cpp
     multiphysics/SinglePhasePoromechanicsSolver.cpp
     multiphysics/SinglePhasePoromechanicsSolverEmbeddedFractures.cpp
     multiphysics/SinglePhasePoromechanicsFluxKernels.cpp
     multiphysics/SinglePhaseReservoirAndWells.cpp
     simplePDE/LaplaceBaseH1.cpp
     simplePDE/LaplaceFEM.cpp
     simplePDE/PhaseFieldDamageFEM.cpp
     solidMechanics/SolidMechanicsLagrangianFEM.cpp
     solidMechanics/SolidMechanicsLagrangianSSLE.cpp
     solidMechanics/SolidMechanicsStateReset.cpp
     solidMechanics/SolidMechanicsStatistics.cpp	          
     surfaceGeneration/EmbeddedSurfaceGenerator.cpp
     surfaceGeneration/EmbeddedSurfacesParallelSynchronization.cpp
     surfaceGeneration/ParallelTopologyChange.cpp
     surfaceGeneration/SurfaceGenerator.cpp
     wavePropagation/WaveSolverBase.cpp
     wavePropagation/AcousticWaveEquationSEM.cpp
   )

set( dependencyList ${parallelDeps} constitutive mesh linearAlgebra discretizationMethods events )
if( ENABLE_PYGEOSX )
  list( APPEND physicsSolvers_headers
	python/PySolver.hpp
	python/PySolverType.hpp )
  list( APPEND physicsSolvers_sources
	python/PySolver.cpp )
  list( APPEND dependencyList Python3::Python pylvarray )
endif()

blt_add_library( NAME       physicsSolvers
                 SOURCES    ${physicsSolvers_sources}
                 HEADERS    ${physicsSolvers_headers}
                 DEPENDS_ON ${dependencyList} ${externalComponentDeps}
                 OBJECT     ${GEOSX_BUILD_OBJ_LIBS}
               )

target_include_directories( physicsSolvers PUBLIC ${CMAKE_SOURCE_DIR}/coreComponents )
if( externalComponentDeps )
  target_include_directories( physicsSolvers PUBLIC ${CMAKE_SOURCE_DIR}/externalComponents )
endif()

geosx_add_code_checks( PREFIX physicsSolvers )
<|MERGE_RESOLUTION|>--- conflicted
+++ resolved
@@ -6,7 +6,7 @@
      NonlinearSolverParameters.hpp
      PhysicsSolverManager.hpp
      SolverBase.hpp
-     SolverStatistics.hpp     
+     SolverStatistics.hpp
      FieldStatisticsBase.hpp
      contact/ContactSolverBase.hpp
      contact/ContactExtrinsicData.hpp
@@ -18,7 +18,7 @@
      contact/SolidMechanicsEmbeddedFractures.hpp
      fluidFlow/CompositionalMultiphaseBase.hpp
      fluidFlow/CompositionalMultiphaseBaseExtrinsicData.hpp
-     fluidFlow/CompositionalMultiphaseStatistics.hpp     
+     fluidFlow/CompositionalMultiphaseStatistics.hpp
      fluidFlow/IsothermalCompositionalMultiphaseBaseKernels.hpp
      fluidFlow/ThermalCompositionalMultiphaseBaseKernels.hpp
      fluidFlow/CompositionalMultiphaseFVM.hpp
@@ -59,8 +59,8 @@
      fluidFlow/wells/WellControls.hpp
      fluidFlow/wells/WellSolverBase.hpp
      fluidFlow/wells/WellSolverBaseExtrinsicData.hpp
-     multiphysics/CompositionalMultiphaseReservoirAndWells.hpp          
-     multiphysics/CoupledReservoirAndWellsBase.hpp     
+     multiphysics/CompositionalMultiphaseReservoirAndWells.hpp
+     multiphysics/CoupledReservoirAndWellsBase.hpp
      multiphysics/CoupledSolver.hpp
      multiphysics/FlowProppantTransportSolver.hpp
      multiphysics/HydrofractureSolver.hpp
@@ -87,7 +87,7 @@
      solidMechanics/SolidMechanicsSmallStrainImplicitNewmarkKernel.hpp
      solidMechanics/SolidMechanicsSmallStrainQuasiStaticKernel.hpp
      solidMechanics/SolidMechanicsStateReset.hpp
-     solidMechanics/SolidMechanicsStatistics.hpp	     
+     solidMechanics/SolidMechanicsStatistics.hpp
      surfaceGeneration/EmbeddedSurfaceGenerator.hpp
      surfaceGeneration/EmbeddedSurfacesParallelSynchronization.hpp
      surfaceGeneration/ParallelTopologyChange.hpp
@@ -105,16 +105,13 @@
      NonlinearSolverParameters.cpp
      PhysicsSolverManager.cpp
      SolverBase.cpp
-     SolverStatistics.cpp     
+     SolverStatistics.cpp
      contact/ContactSolverBase.cpp
      contact/LagrangianContactSolver.cpp
      contact/SolidMechanicsEmbeddedFractures.cpp
      fluidFlow/CompositionalMultiphaseBase.cpp
      fluidFlow/CompositionalMultiphaseFVM.cpp
-<<<<<<< HEAD
-=======
-     fluidFlow/CompositionalMultiphaseStatistics.cpp          
->>>>>>> 14e30d15
+     fluidFlow/CompositionalMultiphaseStatistics.cpp
      fluidFlow/IsothermalCompositionalMultiphaseFVMKernels.cpp
      fluidFlow/CompositionalMultiphaseHybridFVM.cpp
      fluidFlow/CompositionalMultiphaseHybridFVMKernels.cpp
@@ -133,8 +130,8 @@
      fluidFlow/wells/SinglePhaseWellKernels.cpp
      fluidFlow/wells/WellControls.cpp
      fluidFlow/wells/WellSolverBase.cpp
-     multiphysics/CompositionalMultiphaseReservoirAndWells.cpp               
-     multiphysics/CoupledReservoirAndWellsBase.cpp		
+     multiphysics/CompositionalMultiphaseReservoirAndWells.cpp
+     multiphysics/CoupledReservoirAndWellsBase.cpp
      multiphysics/FlowProppantTransportSolver.cpp
      multiphysics/HydrofractureSolver.cpp
      multiphysics/MultiphasePoromechanicsSolver.cpp
@@ -149,7 +146,7 @@
      solidMechanics/SolidMechanicsLagrangianFEM.cpp
      solidMechanics/SolidMechanicsLagrangianSSLE.cpp
      solidMechanics/SolidMechanicsStateReset.cpp
-     solidMechanics/SolidMechanicsStatistics.cpp	          
+     solidMechanics/SolidMechanicsStatistics.cpp
      surfaceGeneration/EmbeddedSurfaceGenerator.cpp
      surfaceGeneration/EmbeddedSurfacesParallelSynchronization.cpp
      surfaceGeneration/ParallelTopologyChange.cpp
