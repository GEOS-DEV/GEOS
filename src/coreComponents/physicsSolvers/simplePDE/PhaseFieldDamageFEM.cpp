/*
 * ------------------------------------------------------------------------------------------------------------
 * SPDX-License-Identifier: LGPL-2.1-only
 *
 * Copyright (c) 2018-2020 Lawrence Livermore National Security LLC
 * Copyright (c) 2018-2020 The Board of Trustees of the Leland Stanford Junior University
 * Copyright (c) 2018-2020 TotalEnergies
 * Copyright (c) 2019-     GEOSX Contributors
 * All rights reserved
 *
 * See top level LICENSE, COPYRIGHT, CONTRIBUTORS, NOTICE, and ACKNOWLEDGEMENTS files for details.
 * ------------------------------------------------------------------------------------------------------------
 */

/**
 * @file PhaseFieldDamageFEM.hpp
 */

#include "PhaseFieldDamageFEM.hpp"
#include "PhaseFieldDamageFEMKernels.hpp"
#include "PhaseFieldPressurizedDamageFEMKernels.hpp"
#include <math.h>
#include <vector>

#include "common/TimingMacros.hpp"
#include "dataRepository/Group.hpp"
#include "mesh/mpiCommunications/CommunicationTools.hpp"
#include "mesh/mpiCommunications/NeighborCommunicator.hpp"

#include "codingUtilities/Utilities.hpp"
#include "common/DataTypes.hpp"
#include "constitutive/ConstitutiveBase.hpp"
#include "constitutive/ConstitutiveManager.hpp"
#include "constitutive/ConstitutivePassThru.hpp"
#include "constitutive/solid/Damage.hpp"
#include "constitutive/solid/SolidBase.hpp"
#include "finiteElement/FiniteElementDiscretization.hpp"
#include "finiteElement/FiniteElementDiscretizationManager.hpp"
#include "finiteElement/Kinematics.h"
#include "discretizationMethods/NumericalMethodsManager.hpp"

#include "mesh/DomainPartition.hpp"

namespace geos
{

namespace dataRepository
{
namespace keys
{}
} // namespace dataRepository

using namespace dataRepository;
using namespace constitutive;

PhaseFieldDamageFEM::PhaseFieldDamageFEM( const string & name,
                                          Group * const parent ):
  SolverBase( name, parent ),
  m_fieldName( "primaryField" ),
  m_fracturePressureTermFlag( 0 )
{

  registerWrapper< TimeIntegrationOption >( PhaseFieldDamageFEMViewKeys.timeIntegrationOption.key(), &m_timeIntegrationOption ).
    setInputFlag( InputFlags::REQUIRED ).
    setDescription( "option for default time integration method" );

  registerWrapper< string >( PhaseFieldDamageFEMViewKeys.fieldVarName.key(), &m_fieldName ).
    setRTTypeName( rtTypes::CustomTypes::groupNameRef ).
    setInputFlag( InputFlags::REQUIRED ).
    setDescription( "name of field variable" );

  registerWrapper( viewKeyStruct::localDissipationOptionString(), &m_localDissipationOption ).
    setInputFlag( InputFlags::REQUIRED ).
    setDescription( "Type of local dissipation function. Can be Linear or Quadratic" );

  registerWrapper( viewKeyStruct::irreversibilityFlagString(), &m_irreversibilityFlag ).
    setApplyDefaultValue( 0 ).
    setInputFlag( InputFlags::OPTIONAL ).
    setDescription( "The flag to indicate whether to apply the irreversibility constraint" );

  registerWrapper( viewKeyStruct::damageUpperBoundString(), &m_damageUpperBound ).
    setApplyDefaultValue( 1.5 ).
    setInputFlag( InputFlags::OPTIONAL ).
    setDescription( "The upper bound of the damage" );

  registerWrapper( viewKeyStruct::fracturePressureTermFlagString(), &m_fracturePressureTermFlag ).
    setApplyDefaultValue( 0 ).
    setInputFlag( InputFlags::OPTIONAL ).
    setDescription( "The flag to indicate whether to add the fracture pressure contribution" );
}

PhaseFieldDamageFEM::~PhaseFieldDamageFEM()
{
  // TODO Auto-generated destructor stub
}

void PhaseFieldDamageFEM::registerDataOnMesh( Group & meshBodies )
{
  forDiscretizationOnMeshTargets( meshBodies, [&] ( string const &,
                                                    MeshLevel & mesh,
                                                    arrayView1d< string const > const & regionNames )
  {
    NodeManager & nodes = mesh.getNodeManager();

    nodes.registerWrapper< real64_array >( m_fieldName )
      .setApplyDefaultValue( 0.0 )
      .setPlotLevel( PlotLevel::LEVEL_0 )
      .setDescription( "Primary field variable" );

    ElementRegionManager & elemManager = mesh.getElemManager();

    elemManager.forElementSubRegions< CellElementSubRegion >( regionNames, [ &]( localIndex const, CellElementSubRegion & subRegion )
    {
      subRegion.registerWrapper( viewKeyStruct::coeffNameString(), &m_coeff ).
        setApplyDefaultValue( 0.0 ).
        setPlotLevel( PlotLevel::LEVEL_0 ).
        setDescription( "field variable representing the diffusion coefficient" );


      subRegion.registerWrapper< string >( viewKeyStruct::solidModelNamesString() ).
        setPlotLevel( PlotLevel::NOPLOT ).
        setRestartFlags( RestartFlags::NO_WRITE ).
        setSizedFromParent( 0 );

      string & solidMaterialName = subRegion.getReference< string >( viewKeyStruct::solidModelNamesString() );
      solidMaterialName = SolverBase::getConstitutiveName< SolidBase >( subRegion );
      GEOS_ERROR_IF( solidMaterialName.empty(), GEOS_FMT( "{}: SolidBase model not found on subregion {}",
                                                          getDataContext(), subRegion.getName() ) );

    } );
  } );
}

void PhaseFieldDamageFEM::postProcessInput()
{
  SolverBase::postProcessInput();

  // Set basic parameters for solver
  // m_linearSolverParameters.logLevel = 0;
  // m_linearSolverParameters.solverType = "gmres";
  // m_linearSolverParameters.krylov.tolerance = 1e-8;
  // m_linearSolverParameters.krylov.maxIterations = 250;
  // m_linearSolverParameters.krylov.maxRestart = 250;
  // m_linearSolverParameters.preconditionerType = "amg";
  // m_linearSolverParameters.amg.smootherType = "gaussSeidel";
  // m_linearSolverParameters.amg.coarseType = "direct";
}

real64 PhaseFieldDamageFEM::solverStep( real64 const & time_n,
                                        real64 const & dt,
                                        const int cycleNumber,
                                        DomainPartition & domain )
{
  GEOS_MARK_FUNCTION;
  real64 dtReturn = dt;
  if( m_timeIntegrationOption == TimeIntegrationOption::ExplicitTransient )
  {
    dtReturn = explicitStep( time_n, dt, cycleNumber, domain );
  }
  else if( m_timeIntegrationOption == TimeIntegrationOption::ImplicitTransient ||
           m_timeIntegrationOption == TimeIntegrationOption::SteadyState )
  {
    this->setupSystem( domain, m_dofManager, m_localMatrix, m_rhs, m_solution, false );

    dtReturn = this->nonlinearImplicitStep( time_n,
                                            dt,
                                            cycleNumber,
                                            domain );
  }
  return dtReturn;
}

real64 PhaseFieldDamageFEM::explicitStep( real64 const & GEOS_UNUSED_PARAM( time_n ),
                                          real64 const & dt,
                                          const int GEOS_UNUSED_PARAM( cycleNumber ),
                                          DomainPartition & GEOS_UNUSED_PARAM( domain ) )
{
  return dt;
}

void PhaseFieldDamageFEM::implicitStepComplete( real64 const & GEOS_UNUSED_PARAM( time_n ),
                                                real64 const & GEOS_UNUSED_PARAM( dt ),
                                                DomainPartition & GEOS_UNUSED_PARAM( domain ) )
{}

void PhaseFieldDamageFEM::setupDofs( DomainPartition const & GEOS_UNUSED_PARAM( domain ),
                                     DofManager & dofManager ) const
{
  GEOS_MARK_FUNCTION;
  dofManager.addField( m_fieldName,
                       FieldLocation::Node,
                       1,
                       getMeshTargets() );

  dofManager.addCoupling( m_fieldName,
                          m_fieldName,
                          DofManager::Connector::Elem );

}

void PhaseFieldDamageFEM::assembleSystem( real64 const time_n,
                                          real64 const dt,
                                          DomainPartition & domain,
                                          DofManager const & dofManager,
                                          CRSMatrixView< real64, globalIndex const > const & localMatrix,
                                          arrayView1d< real64 > const & localRhs )
{
  GEOS_MARK_FUNCTION;
  forDiscretizationOnMeshTargets( domain.getMeshBodies(), [&] ( string const &,
                                                                MeshLevel & mesh,
                                                                arrayView1d< string const > const & regionNames )
  {
    NodeManager & nodeManager = mesh.getNodeManager();

    arrayView1d< globalIndex const > const & dofIndex = nodeManager.getReference< array1d< globalIndex > >( dofManager.getKey( m_fieldName ) );

    // Initialize all entries to zero
#if 1 // Andre...this is the new code
    localMatrix.zero();
    localRhs.zero();

<<<<<<< HEAD
    if( m_fracturePressureTermFlag )
    {
      GEOS_UNUSED_VAR( time_n );

      PhaseFieldPressurizedDamageKernelFactory kernelFactory( dofIndex,
                                                              dofManager.rankOffset(),
                                                              localMatrix,
                                                              localRhs,
                                                              dt,
                                                              m_fieldName,
                                                              m_localDissipationOption=="Linear" ? 1 : 2 );

      finiteElement::
        regionBasedKernelApplication< parallelDevicePolicy<>,
                                      constitutive::DamageBase,
                                      CellElementSubRegion >( mesh,
                                                              regionNames,
                                                              this->getDiscretizationName(),
                                                              viewKeyStruct::solidModelNamesString(),
                                                              kernelFactory );
    }
    else
    {
      PhaseFieldDamageKernelFactory kernelFactory( dofIndex,
                                                   dofManager.rankOffset(),
                                                   localMatrix,
                                                   localRhs,
                                                   dt,
                                                   m_fieldName,
                                                   m_localDissipationOption=="Linear" ? 1 : 2,
                                                   time_n + dt );

      finiteElement::
        regionBasedKernelApplication< parallelDevicePolicy<>,
                                      constitutive::DamageBase,
                                      CellElementSubRegion >( mesh,
                                                              regionNames,
                                                              this->getDiscretizationName(),
                                                              viewKeyStruct::solidModelNamesString(),
                                                              kernelFactory );
    }

=======
    auto const localDissipation = m_localDissipationOption == LocalDissipation::Linear ?
                                  PhaseFieldDamageKernelLocalDissipation::Linear :
                                  PhaseFieldDamageKernelLocalDissipation::Quadratic;

    PhaseFieldDamageKernelFactory kernelFactory( dofIndex,
                                                 dofManager.rankOffset(),
                                                 localMatrix,
                                                 localRhs,
                                                 dt,
                                                 m_fieldName,
                                                 localDissipation );

    finiteElement::
      regionBasedKernelApplication< parallelDevicePolicy<>,
                                    constitutive::DamageBase,
                                    CellElementSubRegion >( mesh,
                                                            regionNames,
                                                            this->getDiscretizationName(),
                                                            viewKeyStruct::solidModelNamesString(),
                                                            kernelFactory );
>>>>>>> d1262e7c
#else // this has your changes to the old base code
    matrix.zero();
    rhs.zero();

    matrix.open();
    rhs.open();

    // begin region loop
    for( localIndex er = 0; er < elemManager->numRegions(); ++er )
    {
      ElementRegionBase & elementRegion = elemManager->GetRegion( er );

      elementRegion.forElementSubRegionsIndex< CellElementSubRegion >( [&]( localIndex const GEOS_UNUSED_PARAM( esr ),
                                                                            CellElementSubRegion & elementSubRegion )
      {

        constitutive::ConstitutiveBase &
        solidModel = elementSubRegion.getConstitutiveModel< constitutive::ConstitutiveBase >( m_solidModelName );

        constitutive::ConstitutivePassThru< constitutive::DamageBase >::execute( solidModel,
                                                                                 [&]( auto & damageModel )
        {
          using CONSTITUTIVE_TYPE = TYPEOFREF( damageModel );
          typename CONSTITUTIVE_TYPE::KernelWrapper constitutiveUpdate = damageModel.createKernelUpdates();

          arrayView4d< real64 const > const &
          dNdX = elementSubRegion.dNdX();

          arrayView2d< real64 const > const &
          detJ = elementSubRegion.detJ();

          localIndex const numNodesPerElement =  elementSubRegion.numNodesPerElement();
          arrayView2d< localIndex const, cells::NODE_MAP_USD > const & elemNodes = elementSubRegion.nodeList();

          // arrayView1d<real64 const> const &
          // coeff = elementSubRegion.getReference<array1d<real64> >(viewKeyStruct::coeffNameString());

          globalIndex_array elemDofIndex( numNodesPerElement );
          real64_array element_rhs( numNodesPerElement );
          real64_array2d element_matrix( numNodesPerElement, numNodesPerElement );

          arrayView1d< integer const > const & elemGhostRank = elementSubRegion.ghostRank();
          std::unique_ptr< FiniteElementBase > finiteElement = feDiscretization->getFiniteElement( elementSubRegion.getElementType() );
          localIndex const n_q_points = finiteElement->n_quadrature_points();

          //real64 ell = m_lengthScale;                       //phase-field length scale
          real64 ell = constitutiveUpdate.getRegularizationLength();
          //real64 Gc = m_criticalFractureEnergy;             //energy release rate
          real64 Gc = constitutiveUpdate.getCriticalFractureEnergy();

          real64 threshold = constitutiveUpdate.getEnergyThreshold();//elastic energy threshold - use when Local Dissipation is linear

          arrayView1d< real64 > const & nodalDamage = nodeManager.getReference< array1d< real64 > >( m_fieldName );
          //real64 diffusion = 1.0;
          // begin element loop, skipping ghost elements
          for( localIndex k = 0; k < elementSubRegion.size(); ++k )
          {
            if( elemGhostRank[k] < 0 )
            {
              element_rhs = 0.0;
              element_matrix = 0.0;
              for( localIndex q = 0; q < n_q_points; ++q )
              {
                real64 const strainEnergyDensity = constitutiveUpdate.calculateStrainEnergyDensity( k, q );
                real64 D = 0;                                                                 //max between threshold and
                                                                                              // Elastic energy
                if( m_localDissipationOption == LocalDissipation::Linear )
                {
                  D = std::max( threshold, strainEnergyDensity );
                  //D = max(strainEnergy(k,q), strainEnergy(k,q));//debbuging line - remove after testing
                }
                //Interpolate d and grad_d

                real64 qp_damage = 0.0;
                R1Tensor qp_grad_damage;
                R1Tensor temp;
                for( localIndex a = 0; a < numNodesPerElement; ++a )
                {
                  qp_damage += finiteElement->value( a, q ) * nodalDamage[elemNodes( k, a )];
                  temp = dNdX[k][q][a];
                  temp *= nodalDamage[elemNodes( k, a )];
                  qp_grad_damage += temp;

                }
                //std::cout << "Damage: " << qp_damage <<std::endl;
                //std::cout << "GradDamage: " << qp_grad_damage <<std::endl;
                for( localIndex a = 0; a < numNodesPerElement; ++a )
                {
                  elemDofIndex[a] = dofIndex[elemNodes( k, a )];
                  //real64 diffusion = 1.0;
                  real64 Na = finiteElement->value( a, q );
                  //element_rhs(a) += detJ[k][q] * Na * myFunc(Xq, Yq, Zq); //older reaction diffusion solver
                  if( m_localDissipationOption == LocalDissipation::Linear )
                  {
                    // element_rhs( a ) += detJ[k][q] * (Na * (ell * D - 3 * Gc / 16 )/ Gc -
                    //                                   0.375*pow( ell, 2 ) * LvArray::tensorOps::AiBi<3>( qp_grad_damage, dNdX[k][q][a] )
                    // -
                    //                                   (ell * D/Gc) * Na * qp_damage);

                    element_rhs( a ) += detJ[k][q] * ( -3 * Na / 16  -
                                                       0.375*pow( ell, 2 ) * LvArray::tensorOps::AiBi< 3 >( qp_grad_damage, dNdX[k][q][a] ) -
                                                       (0.5 * ell * D/Gc) * Na * constitutiveUpdate.GetDegradationDerivative( qp_damage ));

                  }
                  else
                  {
                    // element_rhs( a ) += detJ[k][q] * (Na * (2 * ell) * strainEnergyDensity / Gc -
                    //                                   (pow( ell, 2 ) * LvArray::tensorOps::AiBi<3>( qp_grad_damage, dNdX[k][q][a] ) +
                    //                                    Na * qp_damage * (1 + 2 * ell*strainEnergyDensity/Gc)) );


                    element_rhs( a ) -= detJ[k][q] * (Na * qp_damage +
                                                      (pow( ell, 2 ) * LvArray::tensorOps::AiBi< 3 >( qp_grad_damage, dNdX[k][q][a] ) +
                                                       Na * constitutiveUpdate.GetDegradationDerivative( qp_damage ) * (ell*strainEnergyDensity/Gc)) );
                  }

                  for( localIndex b = 0; b < numNodesPerElement; ++b )
                  {
                    real64 Nb = finiteElement->value( b, q );
                    if( m_localDissipationOption == LocalDissipation::Linear )
                    {
                      // element_matrix( a, b ) -= detJ[k][q] *
                      //                           (0.375*pow( ell, 2 ) * LvArray::tensorOps::AiBi<3>( dNdX[k][q][a], dNdX[k][q][b] ) +
                      //                            (ell * D/Gc) * Na * Nb);
                      //
                      element_matrix( a, b ) -= detJ[k][q] *
                                                (0.375*pow( ell, 2 ) * LvArray::tensorOps::AiBi< 3 >( dNdX[k][q][a], dNdX[k][q][b] ) +
                                                 (0.5 * ell * D/Gc) * constitutiveUpdate.GetDegradationSecondDerivative( qp_damage ) * Na * Nb);

                    }
                    else
                    {
                      // element_matrix( a, b ) -= detJ[k][q] *
                      //                           ( pow( ell, 2 ) * LvArray::tensorOps::AiBi<3>( dNdX[k][q][a], dNdX[k][q][b] ) +
                      //                               Na * Nb * (1 + 2 * ell*strainEnergyDensity/Gc )
                      //                           );

                      element_matrix( a, b ) -= detJ[k][q] *
                                                ( pow( ell, 2 ) * LvArray::tensorOps::AiBi< 3 >( dNdX[k][q][a], dNdX[k][q][b] ) +
                                                  Na * Nb * (1 + constitutiveUpdate.GetDegradationSecondDerivative( qp_damage ) * ell*strainEnergyDensity/Gc )
                                                );
                    }
                  }
                }
              }
              matrix.add( elemDofIndex, elemDofIndex, element_matrix );
              rhs.add( elemDofIndex, element_rhs );
            }
          }
        } );
      } );
    }
    matrix.close();
    rhs.close();

    if( getLogLevel() == 2 )
    {
      GEOS_LOG_RANK_0( "After PhaseFieldDamageFEM::AssembleSystem" );
      GEOS_LOG_RANK_0( "\nJacobian:\n" );
      std::cout << matrix;
      GEOS_LOG_RANK_0( "\nResidual:\n" );
      std::cout << rhs;
    }

    if( getLogLevel() >= 3 )
    {
      NonlinearSolverParameters & solverParams = getNonlinearSolverParameters();
      integer newtonIter = solverParams.m_numNewtonIterations;
#endif
  } );
}

void PhaseFieldDamageFEM::applySystemSolution( DofManager const & dofManager,
                                               arrayView1d< real64 const > const & localSolution,
                                               real64 const scalingFactor,
                                               real64 const dt,
                                               DomainPartition & domain )
{
  GEOS_UNUSED_VAR( dt );
  GEOS_MARK_FUNCTION;

  dofManager.addVectorToField( localSolution, m_fieldName, m_fieldName, scalingFactor );

  // Syncronize ghost nodes
  forDiscretizationOnMeshTargets( domain.getMeshBodies(), [&] ( string const &,
                                                                MeshLevel & mesh,
                                                                arrayView1d< string const > const & )
  {
    FieldIdentifiers fieldsToBeSync;
    fieldsToBeSync.addFields( FieldLocation::Node, { m_fieldName } );

    CommunicationTools::getInstance().synchronizeFields( fieldsToBeSync,
                                                         mesh,
                                                         domain.getNeighbors(),
                                                         false );
  } );

}

void PhaseFieldDamageFEM::updateState( DomainPartition & domain )
{
  GEOS_UNUSED_VAR( domain );
}

void PhaseFieldDamageFEM::applyBoundaryConditions(
  real64 const time_n,
  real64 const dt, DomainPartition & domain,
  DofManager const & dofManager,
  CRSMatrixView< real64, globalIndex const > const & localMatrix,
  arrayView1d< real64 > const & localRhs )
{
  GEOS_MARK_FUNCTION;
  applyDirichletBCImplicit( time_n + dt, dofManager, domain, localMatrix, localRhs );

  // Apply the crack irreversibility constraint
  if( m_irreversibilityFlag )
  {
    applyIrreversibilityConstraint( dofManager, domain, localMatrix, localRhs );
  }

  if( getLogLevel() == 2 )
  {
    GEOS_LOG_RANK_0( "After PhaseFieldDamageFEM::applyBoundaryConditions" );
    GEOS_LOG_RANK_0( "\nJacobian:\n" );
    std::cout << localMatrix.toViewConst();
    GEOS_LOG_RANK_0( "\nResidual:\n" );
    std::cout << localRhs;
  }
//
//  if( getLogLevel() >= 3 )
//  {
//    NonlinearSolverParameters & solverParams = getNonlinearSolverParameters();
//    integer newtonIter = solverParams.m_numNewtonIterations;
//
//    string filename_mat = "matrix_bc_" + std::to_string( time_n ) + "_" +
//                          std::to_string( newtonIter ) + ".mtx";
//    matrix.write( filename_mat );
//
//    string filename_rhs = "rhs_bc_" + std::to_string( time_n ) + "_" +
//                          std::to_string( newtonIter ) + ".mtx";
//    rhs.write( filename_rhs );
//
//    GEOS_LOG_RANK_0( "After PhaseFieldDamageFEM::applyBoundaryConditions" );
//    GEOS_LOG_RANK_0( "Jacobian: written to " << filename_mat );
//    GEOS_LOG_RANK_0( "Residual: written to " << filename_rhs );
//  }
}

real64
PhaseFieldDamageFEM::calculateResidualNorm( real64 const & GEOS_UNUSED_PARAM( time_n ),
                                            real64 const & GEOS_UNUSED_PARAM( dt ),
                                            DomainPartition const & domain,
                                            DofManager const & dofManager,
                                            arrayView1d< real64 const > const & localRhs )
{
  GEOS_MARK_FUNCTION;

  RAJA::ReduceSum< parallelDeviceReduce, real64 > localSum( 0.0 );

  forDiscretizationOnMeshTargets( domain.getMeshBodies(), [&] ( string const &,
                                                                MeshLevel const & mesh,
                                                                arrayView1d< string const > const & )
  {
    const NodeManager & nodeManager = mesh.getNodeManager();
    const arrayView1d< const integer > & ghostRank = nodeManager.ghostRank();

    const arrayView1d< const globalIndex > &
    dofNumber = nodeManager.getReference< array1d< globalIndex > >( dofManager.getKey( m_fieldName ) );
    const globalIndex rankOffset = dofManager.rankOffset();


    forAll< parallelDevicePolicy<> >( nodeManager.size(),
                                      [localRhs, localSum, dofNumber, rankOffset, ghostRank] GEOS_HOST_DEVICE ( localIndex const k )
    {
      if( ghostRank[k] < 0 )
      {
        localIndex const localRow = LvArray::integerConversion< localIndex >( dofNumber[k] - rankOffset );
        localSum += localRhs[localRow] * localRhs[localRow];
      }
    } );
  } );
  const real64 localResidualNorm[2] = { localSum.get(), 1};

  // globalResidualNorm[0]: the sum of all the local sum(rhs^2).
  // globalResidualNorm[1]: max of max force of each rank. Basically max force globally
  real64 globalResidualNorm[2] = {0, 0};

  const int rank = MpiWrapper::commRank( MPI_COMM_GEOSX );
  const int size = MpiWrapper::commSize( MPI_COMM_GEOSX );
  array1d< real64 > globalValues( size * 2 );

  // Everything is done on rank 0
  MpiWrapper::gather( localResidualNorm,
                      2,
                      globalValues.data(),
                      2,
                      0,
                      MPI_COMM_GEOSX );

  if( rank==0 )
  {
    for( int r=0; r<size; ++r )
    {
      // sum/max across all ranks
      globalResidualNorm[0] += globalValues[r*2];
      globalResidualNorm[1] = std::max( globalResidualNorm[1], globalValues[r*2+1] );
    }
  }

  MpiWrapper::bcast( globalResidualNorm, 2, 0, MPI_COMM_GEOSX );


  const real64 residual = sqrt( globalResidualNorm[0] ) / ( globalResidualNorm[1] );

  if( getLogLevel() >= 1 && logger::internal::rank==0 )
  {
    std::cout << GEOS_FMT( "        ( R{} ) = ( {:4.2e} )", coupledSolverAttributePrefix(), residual );
  }

  return residual;
}

void PhaseFieldDamageFEM::applyDirichletBCImplicit( real64 const time,
                                                    DofManager const & dofManager,
                                                    DomainPartition & domain,
                                                    CRSMatrixView< real64, globalIndex const > const & localMatrix,
                                                    arrayView1d< real64 > const & localRhs )

{
  FieldSpecificationManager const & fsManager = FieldSpecificationManager::getInstance();
  forDiscretizationOnMeshTargets( domain.getMeshBodies(), [&]( string const &,
                                                               MeshLevel & mesh,
                                                               arrayView1d< string const > const & )
  {
    fsManager.template apply< NodeManager >( time,
                                             mesh,
                                             m_fieldName,
                                             [&]( FieldSpecificationBase const & bc,
                                                  string const &,
                                                  SortedArrayView< localIndex const > const & targetSet,
                                                  NodeManager & targetGroup,
                                                  string const GEOS_UNUSED_PARAM( fieldName ) ) -> void
    {
      bc.applyBoundaryConditionToSystem< FieldSpecificationEqual,
                                         parallelDevicePolicy< > >( targetSet,
                                                                    time,
                                                                    targetGroup,
                                                                    m_fieldName,
                                                                    dofManager.getKey( m_fieldName ),
                                                                    dofManager.rankOffset(),
                                                                    localMatrix,
                                                                    localRhs );
    } );

    fsManager.applyFieldValue< serialPolicy >( time, mesh, viewKeyStruct::coeffNameString() );
  } );
}

void PhaseFieldDamageFEM::applyIrreversibilityConstraint( DofManager const & dofManager,
                                                          DomainPartition & domain,
                                                          CRSMatrixView< real64, globalIndex const > const & localMatrix,
                                                          arrayView1d< real64 > const & localRhs )
{
  GEOS_MARK_FUNCTION;

  forDiscretizationOnMeshTargets( domain.getMeshBodies(), [&] ( string const &,
                                                                MeshLevel & mesh,
                                                                arrayView1d< string const > const & )
  {
    NodeManager & nodeManager = mesh.getNodeManager();

    arrayView1d< globalIndex const > const dofIndex = nodeManager.getReference< array1d< globalIndex > >( dofManager.getKey( m_fieldName ) );

    arrayView1d< real64 const > const nodalDamage = nodeManager.getReference< array1d< real64 > >( m_fieldName );

    globalIndex const rankOffSet = dofManager.rankOffset();

    real64 const damangeUpperBound = m_damageUpperBound;

    forAll< parallelDevicePolicy<> >( nodeManager.size(), [=] GEOS_HOST_DEVICE ( localIndex const nodeIndex )
    {
      localIndex const dof = dofIndex[nodeIndex];

      if( dof > -1 )
      {
        real64 const damageAtNode = nodalDamage[nodeIndex];

        if( damageAtNode >= damangeUpperBound )
        {

          // Specify the contribution to rhs
          real64 rhsContribution;

          FieldSpecificationEqual::SpecifyFieldValue( dof,
                                                      rankOffSet,
                                                      localMatrix,
                                                      rhsContribution,
                                                      1.0,
                                                      damageAtNode );

          globalIndex const localRow = dof - rankOffSet;

          if( localRow >= 0 && localRow < localRhs.size() )
          {
            localRhs[ localRow ] = rhsContribution;
          }
        }
      }
    } );

  } );
}


REGISTER_CATALOG_ENTRY( SolverBase, PhaseFieldDamageFEM, string const &,
                        Group * const )
} // namespace geos<|MERGE_RESOLUTION|>--- conflicted
+++ resolved
@@ -219,7 +219,10 @@
     localMatrix.zero();
     localRhs.zero();
 
-<<<<<<< HEAD
+    auto const localDissipation = m_localDissipationOption == LocalDissipation::Linear ?
+                                  PhaseFieldDamageKernelLocalDissipation::Linear :
+                                  PhaseFieldDamageKernelLocalDissipation::Quadratic;
+    
     if( m_fracturePressureTermFlag )
     {
       GEOS_UNUSED_VAR( time_n );
@@ -230,7 +233,7 @@
                                                               localRhs,
                                                               dt,
                                                               m_fieldName,
-                                                              m_localDissipationOption=="Linear" ? 1 : 2 );
+                                                              localDissipation );
 
       finiteElement::
         regionBasedKernelApplication< parallelDevicePolicy<>,
@@ -249,7 +252,7 @@
                                                    localRhs,
                                                    dt,
                                                    m_fieldName,
-                                                   m_localDissipationOption=="Linear" ? 1 : 2,
+                                                   localDissipation,
                                                    time_n + dt );
 
       finiteElement::
@@ -262,28 +265,6 @@
                                                               kernelFactory );
     }
 
-=======
-    auto const localDissipation = m_localDissipationOption == LocalDissipation::Linear ?
-                                  PhaseFieldDamageKernelLocalDissipation::Linear :
-                                  PhaseFieldDamageKernelLocalDissipation::Quadratic;
-
-    PhaseFieldDamageKernelFactory kernelFactory( dofIndex,
-                                                 dofManager.rankOffset(),
-                                                 localMatrix,
-                                                 localRhs,
-                                                 dt,
-                                                 m_fieldName,
-                                                 localDissipation );
-
-    finiteElement::
-      regionBasedKernelApplication< parallelDevicePolicy<>,
-                                    constitutive::DamageBase,
-                                    CellElementSubRegion >( mesh,
-                                                            regionNames,
-                                                            this->getDiscretizationName(),
-                                                            viewKeyStruct::solidModelNamesString(),
-                                                            kernelFactory );
->>>>>>> d1262e7c
 #else // this has your changes to the old base code
     matrix.zero();
     rhs.zero();
