--- conflicted
+++ resolved
@@ -432,16 +432,10 @@
   std::map< string, string_array > fieldNames;
   fieldNames["node"].emplace_back( m_fieldName );
 
-<<<<<<< HEAD
-  CommunicationTools::synchronizeFields( fieldNames,
-                                         mesh,
-                                         domain.getNeighbors(),
-                                         false );
-=======
   getGlobalState().getCommunicationTools().synchronizeFields( fieldNames,
                                                               mesh,
-                                                              domain.getNeighbors() );
->>>>>>> 11dffd4c
+                                                              domain.getNeighbors(),
+                                                              false );
 }
 
 void PhaseFieldDamageFEM::applyBoundaryConditions(
