--- conflicted
+++ resolved
@@ -161,13 +161,8 @@
    * primaryField, and degree of freedom numbers are placed into element local
    * stack storage.
    */
-<<<<<<< HEAD
-  GEOSX_HOST_DEVICE
+  GEOS_HOST_DEVICE
   inline
-=======
-  GEOS_HOST_DEVICE
-  GEOS_FORCE_INLINE
->>>>>>> 478ff4e8
   void setup( localIndex const k,
               StackVariables & stack ) const
   {
@@ -188,13 +183,8 @@
   /**
    * @copydoc geos::finiteElement::ImplicitKernelBase::quadraturePointJacobianContribution
    */
-<<<<<<< HEAD
-  GEOSX_HOST_DEVICE
+  GEOS_HOST_DEVICE
   inline
-=======
-  GEOS_HOST_DEVICE
-  GEOS_FORCE_INLINE
->>>>>>> 478ff4e8
   void quadraturePointKernel( localIndex const k,
                               localIndex const q,
                               StackVariables & stack ) const
@@ -264,13 +254,8 @@
    * the primary field and map the element local Jacobian/Residual to the
    * global matrix/vector.
    */
-<<<<<<< HEAD
-  GEOSX_HOST_DEVICE
+  GEOS_HOST_DEVICE
   inline
-=======
-  GEOS_HOST_DEVICE
-  GEOS_FORCE_INLINE
->>>>>>> 478ff4e8
   real64 complete( localIndex const k,
                    StackVariables & stack ) const
   {
