/*
 * ------------------------------------------------------------------------------------------------------------
 * SPDX-License-Identifier: LGPL-2.1-only
 *
 * Copyright (c) 2018-2020 Lawrence Livermore National Security LLC
 * Copyright (c) 2018-2020 The Board of Trustees of the Leland Stanford Junior University
 * Copyright (c) 2018-2020 TotalEnergies
 * Copyright (c) 2019-     GEOSX Contributors
 * All rights reserved
 *
 * See top level LICENSE, COPYRIGHT, CONTRIBUTORS, NOTICE, and ACKNOWLEDGEMENTS files for details.
 * ------------------------------------------------------------------------------------------------------------
 */

/**
 * @file PhaseFieldDamageKernels.hpp
 */

#ifndef GEOSX_PHYSICSSOLVERS_SIMPLEPDE_PHASEFIELDDAMAGEKERNELS_HPP_
#define GEOSX_PHYSICSSOLVERS_SIMPLEPDE_PHASEFIELDDAMAGEKERNELS_HPP_

#include "finiteElement/kernelInterface/ImplicitKernelBase.hpp"

namespace geosx
{
//*****************************************************************************
/**
 * @brief Implements kernels for solving the Damage(or phase-field) equation
 * in a phase-field fracture problem.
 * @copydoc geosx::finiteElement::KernelBase
 * @tparam NUM_NODES_PER_ELEM The number of nodes per element for the
 *                            @p SUBREGION_TYPE.
 * @tparam UNUSED An unused parameter since we are assuming that the test and
 *                trial space have the same number of support points.
 *
 * ### PhaseFieldDamageKernel Description
 * Implements the KernelBase interface functions required for solving the
 * Damage(or phase-field) equation in a phase-field fracture problem.
 * It uses the finite element kernel application functions such as
 * geosx::finiteElement::RegionBasedKernelApplication.
 *
 * In this implementation, the template parameter @p NUM_NODES_PER_ELEM is used
 * in place of both @p NUM_TEST_SUPPORT_POINTS_PER_ELEM and
 * @p NUM_TRIAL_SUPPORT_POINTS_PER_ELEM, which are assumed to be equal. This
 * results in the @p UNUSED template parameter as only the NUM_NODES_PER_ELEM
 * is passed to the ImplicitKernelBase template to form the base class.
 *
 * Additionally, the number of degrees of freedom per support point for both
 * the test and trial spaces are specified as `1` when specifying the base
 * class.
 */
template< typename SUBREGION_TYPE,
          typename CONSTITUTIVE_TYPE,
          typename FE_TYPE >
class PhaseFieldDamageKernel :
  public finiteElement::ImplicitKernelBase< SUBREGION_TYPE,
                                            CONSTITUTIVE_TYPE,
                                            FE_TYPE,
                                            1,
                                            1 >
{
public:
  /// An alias for the base class.
  using Base = finiteElement::ImplicitKernelBase< SUBREGION_TYPE,
                                                  CONSTITUTIVE_TYPE,
                                                  FE_TYPE,
                                                  1,
                                                  1 >;

  using Base::numDofPerTestSupportPoint;
  using Base::numDofPerTrialSupportPoint;
  using Base::m_dofNumber;
  using Base::m_dofRankOffset;
  using Base::m_matrix;
  using Base::m_rhs;
  using Base::m_elemsToNodes;
  using Base::m_constitutiveUpdate;
  using Base::m_finiteElementSpace;

  /// Maximum number of nodes per element, which is equal to the maxNumTestSupportPointPerElem and
  /// maxNumTrialSupportPointPerElem by definition. When the FE_TYPE is not a Virtual Element, this
  /// will be the actual number of nodes per element.
  static constexpr int numNodesPerElem = Base::maxNumTestSupportPointsPerElem;

  /**
   * @brief Constructor
   * @copydoc geosx::finiteElement::ImplicitKernelBase::ImplicitKernelBase
   * @param fieldName The name of the primary field
   *                  (i.e. Temperature, Pressure, etc.)
   */
  PhaseFieldDamageKernel( NodeManager const & nodeManager,
                          EdgeManager const & edgeManager,
                          FaceManager const & faceManager,
                          localIndex const targetRegionIndex,
                          SUBREGION_TYPE const & elementSubRegion,
                          FE_TYPE const & finiteElementSpace,
                          CONSTITUTIVE_TYPE & inputConstitutiveType,
                          arrayView1d< globalIndex const > const inputDofNumber,
                          globalIndex const rankOffset,
                          CRSMatrixView< real64, globalIndex const > const inputMatrix,
                          arrayView1d< real64 > const inputRhs,
                          string const fieldName,
                          int const localDissipationOption ):
    Base( nodeManager,
          edgeManager,
          faceManager,
          targetRegionIndex,
          elementSubRegion,
          finiteElementSpace,
          inputConstitutiveType,
          inputDofNumber,
          rankOffset,
          inputMatrix,
          inputRhs ),
    m_X( nodeManager.referencePosition()),
    m_nodalDamage( nodeManager.template getReference< array1d< real64 > >( fieldName )),
    m_quadDamage( inputConstitutiveType.getDamage() ),
    m_quadExtDrivingForce( inputConstitutiveType.getExtDrivingForce() ),
    m_localDissipationOption( localDissipationOption )
  {}

  //***************************************************************************
  /**
   * @class StackVariables
   * @copydoc geosx::finiteElement::ImplicitKernelBase::StackVariables
   *
   * Adds a stack array for the primary field.
   */
  struct StackVariables : Base::StackVariables
  {
public:

    /**
     * @brief Constructor
     */
    GEOSX_HOST_DEVICE
    StackVariables():
      Base::StackVariables(),
            xLocal(),
            nodalDamageLocal{ 0.0 }
    {}

#if !defined(CALC_FEM_SHAPE_IN_KERNEL)
    /// Dummy
    int xLocal;
#else
    /// C-array stack storage for element local the nodal positions.
    real64 xLocal[ numNodesPerElem ][ 3 ];
#endif

    /// C-array storage for the element local primary field variable.
    real64 nodalDamageLocal[numNodesPerElem];
  };


  /**
   * @brief Copy global values from primary field to a local stack array.
   * @copydoc geosx::finiteElement::ImplicitKernelBase::setup
   *
   * For the PhaseFieldDamageKernel implementation, global values from the
   * primaryField, and degree of freedom numbers are placed into element local
   * stack storage.
   */
  GEOSX_HOST_DEVICE
  GEOSX_FORCE_INLINE
  void setup( localIndex const k,
              StackVariables & stack ) const
  {
    for( localIndex a=0; a<numNodesPerElem; ++a )
    {
      localIndex const localNodeIndex = m_elemsToNodes( k, a );

#if defined(CALC_FEM_SHAPE_IN_KERNEL)
      LvArray::tensorOps::copy< 3 >( stack.xLocal[ a ], m_X[ localNodeIndex ] );
#endif

      stack.nodalDamageLocal[ a ] = m_nodalDamage[ localNodeIndex ];
      stack.localRowDofIndex[a] = m_dofNumber[localNodeIndex];
      stack.localColDofIndex[a] = m_dofNumber[localNodeIndex];
    }
  }

  /**
   * @copydoc geosx::finiteElement::ImplicitKernelBase::quadraturePointJacobianContribution
   */
  GEOSX_HOST_DEVICE
  GEOSX_FORCE_INLINE
  void quadraturePointKernel( localIndex const k,
                              localIndex const q,
                              StackVariables & stack ) const
  {

    real64 const strainEnergyDensity = m_constitutiveUpdate.getStrainEnergyDensity( k, q );
    real64 const ell = m_constitutiveUpdate.getRegularizationLength();
    real64 const Gc = m_constitutiveUpdate.getCriticalFractureEnergy();
    real64 const threshold = m_constitutiveUpdate.getEnergyThreshold( k, q );
<<<<<<< HEAD
    real64 const extDrivingForce = m_constitutiveUpdate.getExtDrivingForce( k, q );
=======
>>>>>>> 69b554c8

    //Interpolate d and grad_d
    real64 N[ numNodesPerElem ];
    real64 dNdX[ numNodesPerElem ][ 3 ];
    real64 const detJ = m_finiteElementSpace.template getGradN< FE_TYPE >( k, q, stack.xLocal, dNdX );
    FE_TYPE::calcN( q, N );

    real64 qp_damage = 0.0;
    real64 qp_grad_damage[3] = {0, 0, 0};
    FE_TYPE::valueAndGradient( N, dNdX, stack.nodalDamageLocal, qp_damage, qp_grad_damage );

    real64 D = 0;                                                                   //max between threshold and
                                                                                    // Elastic energy
    if( m_localDissipationOption == 1 )
    {
      D = fmax( threshold, strainEnergyDensity );
    }

    for( localIndex a = 0; a < numNodesPerElem; ++a )
    {
      if( m_localDissipationOption == 1 )
      {
        stack.localResidual[ a ] -= detJ * ( 3 * N[a] / 16
<<<<<<< HEAD
                                             + 0.375*pow( ell, 2 ) * LvArray::tensorOps::AiBi< 3 >( qp_grad_damage, dNdX[a] )
                                             + (0.5 * ell * D/Gc) * m_constitutiveUpdate.getDegradationDerivative( qp_damage ) * N[a]
                                             + 0.5 * ell * extDrivingForce/Gc * N[a] );
=======
                                             + 0.375* ell * ell * LvArray::tensorOps::AiBi< 3 >( qp_grad_damage, dNdX[a] )
                                             + (0.5 * ell * D/Gc) * m_constitutiveUpdate.getDegradationDerivative( qp_damage ) * N[a]
                                             + 0.5 * ell * m_quadExtDrivingForce[k][q]/Gc * N[a] );
>>>>>>> 69b554c8
      }
      else
      {
        stack.localResidual[ a ] -= detJ * ( N[a] * qp_damage
<<<<<<< HEAD
                                             + (pow( ell, 2 ) * LvArray::tensorOps::AiBi< 3 >( qp_grad_damage, dNdX[a] )
                                                + N[a] * (ell*strainEnergyDensity/Gc) * m_constitutiveUpdate.getDegradationDerivative( qp_damage ) ) );
=======
                                             + ( ell * ell * LvArray::tensorOps::AiBi< 3 >( qp_grad_damage, dNdX[a] )
                                                 + N[a] * (ell*strainEnergyDensity/Gc) * m_constitutiveUpdate.getDegradationDerivative( qp_damage ) ) );
>>>>>>> 69b554c8

      }

      for( localIndex b = 0; b < numNodesPerElem; ++b )
      {
        if( m_localDissipationOption == 1 )
        {
<<<<<<< HEAD
          stack.localJacobian[ a ][ b ] -= detJ * ( 0.375*pow( ell, 2 ) * LvArray::tensorOps::AiBi< 3 >( dNdX[a], dNdX[b] )
=======
          stack.localJacobian[ a ][ b ] -= detJ * ( 0.375* ell * ell * LvArray::tensorOps::AiBi< 3 >( dNdX[a], dNdX[b] )
>>>>>>> 69b554c8
                                                    + (0.5 * ell * D/Gc) * m_constitutiveUpdate.getDegradationSecondDerivative( qp_damage ) * N[a] * N[b] );

        }
        else
        {
          stack.localJacobian[ a ][ b ] -= detJ * ( pow( ell, 2 ) * LvArray::tensorOps::AiBi< 3 >( dNdX[a], dNdX[b] )
                                                    + N[a] * N[b] * (1 + m_constitutiveUpdate.getDegradationSecondDerivative( qp_damage ) * ell * strainEnergyDensity/Gc ) );
        }
      }
    }
  }

  /**
   * @copydoc geosx::finiteElement::ImplicitKernelBase::complete
   *
   * Form element residual from the fully formed element Jacobian dotted with
   * the primary field and map the element local Jacobian/Residual to the
   * global matrix/vector.
   */
  GEOSX_HOST_DEVICE
  GEOSX_FORCE_INLINE
  real64 complete( localIndex const k,
                   StackVariables & stack ) const
  {
    GEOSX_UNUSED_VAR( k );
    real64 maxForce = 0;

    for( int a = 0; a < numNodesPerElem; ++a )
    {
      localIndex const dof = LvArray::integerConversion< localIndex >( stack.localRowDofIndex[ a ] - m_dofRankOffset );
      if( dof < 0 || dof >= m_matrix.numRows() ) continue;
      m_matrix.template addToRowBinarySearchUnsorted< parallelDeviceAtomic >( dof,
                                                                              stack.localColDofIndex,
                                                                              stack.localJacobian[ a ],
                                                                              numNodesPerElem );

      RAJA::atomicAdd< parallelDeviceAtomic >( &m_rhs[ dof ], stack.localResidual[ a ] );
      maxForce = fmax( maxForce, fabs( stack.localResidual[ a ] ) );
    }

    return maxForce;
  }



protected:
  /// The array containing the nodal position array.
  arrayView2d< real64 const, nodes::REFERENCE_POSITION_USD > const m_X;

  /// The global primary field array.
  arrayView1d< real64 const > const m_nodalDamage;

  /// The array containing the damage on each quadrature point of all elements
  arrayView2d< real64 const > const m_quadDamage;

  /// The array containing the external driving force on each quadrature point of all elements
  arrayView2d< real64 const > const m_quadExtDrivingForce;

  int const m_localDissipationOption;

};

using PhaseFieldDamageKernelFactory = finiteElement::KernelFactory< PhaseFieldDamageKernel,
                                                                    arrayView1d< globalIndex const > const,
                                                                    globalIndex,
                                                                    CRSMatrixView< real64, globalIndex const > const,
                                                                    arrayView1d< real64 > const,
                                                                    string const,
                                                                    int >;

} // namespace geosx

#include "finiteElement/kernelInterface/SparsityKernelBase.hpp"

#endif // GEOSX_PHYSICSSOLVERS_SIMPLEPDE_PHASEFIELDDAMAGEKERNELS_HPP_<|MERGE_RESOLUTION|>--- conflicted
+++ resolved
@@ -114,7 +114,7 @@
           inputRhs ),
     m_X( nodeManager.referencePosition()),
     m_nodalDamage( nodeManager.template getReference< array1d< real64 > >( fieldName )),
-    m_quadDamage( inputConstitutiveType.getDamage() ),
+    m_quadDamage( inputConstitutiveType.getNewDamage() ),
     m_quadExtDrivingForce( inputConstitutiveType.getExtDrivingForce() ),
     m_localDissipationOption( localDissipationOption )
   {}
@@ -194,10 +194,6 @@
     real64 const ell = m_constitutiveUpdate.getRegularizationLength();
     real64 const Gc = m_constitutiveUpdate.getCriticalFractureEnergy();
     real64 const threshold = m_constitutiveUpdate.getEnergyThreshold( k, q );
-<<<<<<< HEAD
-    real64 const extDrivingForce = m_constitutiveUpdate.getExtDrivingForce( k, q );
-=======
->>>>>>> 69b554c8
 
     //Interpolate d and grad_d
     real64 N[ numNodesPerElem ];
@@ -221,26 +217,15 @@
       if( m_localDissipationOption == 1 )
       {
         stack.localResidual[ a ] -= detJ * ( 3 * N[a] / 16
-<<<<<<< HEAD
-                                             + 0.375*pow( ell, 2 ) * LvArray::tensorOps::AiBi< 3 >( qp_grad_damage, dNdX[a] )
-                                             + (0.5 * ell * D/Gc) * m_constitutiveUpdate.getDegradationDerivative( qp_damage ) * N[a]
-                                             + 0.5 * ell * extDrivingForce/Gc * N[a] );
-=======
                                              + 0.375* ell * ell * LvArray::tensorOps::AiBi< 3 >( qp_grad_damage, dNdX[a] )
                                              + (0.5 * ell * D/Gc) * m_constitutiveUpdate.getDegradationDerivative( qp_damage ) * N[a]
                                              + 0.5 * ell * m_quadExtDrivingForce[k][q]/Gc * N[a] );
->>>>>>> 69b554c8
       }
       else
       {
         stack.localResidual[ a ] -= detJ * ( N[a] * qp_damage
-<<<<<<< HEAD
-                                             + (pow( ell, 2 ) * LvArray::tensorOps::AiBi< 3 >( qp_grad_damage, dNdX[a] )
-                                                + N[a] * (ell*strainEnergyDensity/Gc) * m_constitutiveUpdate.getDegradationDerivative( qp_damage ) ) );
-=======
                                              + ( ell * ell * LvArray::tensorOps::AiBi< 3 >( qp_grad_damage, dNdX[a] )
                                                  + N[a] * (ell*strainEnergyDensity/Gc) * m_constitutiveUpdate.getDegradationDerivative( qp_damage ) ) );
->>>>>>> 69b554c8
 
       }
 
@@ -248,11 +233,7 @@
       {
         if( m_localDissipationOption == 1 )
         {
-<<<<<<< HEAD
-          stack.localJacobian[ a ][ b ] -= detJ * ( 0.375*pow( ell, 2 ) * LvArray::tensorOps::AiBi< 3 >( dNdX[a], dNdX[b] )
-=======
           stack.localJacobian[ a ][ b ] -= detJ * ( 0.375* ell * ell * LvArray::tensorOps::AiBi< 3 >( dNdX[a], dNdX[b] )
->>>>>>> 69b554c8
                                                     + (0.5 * ell * D/Gc) * m_constitutiveUpdate.getDegradationSecondDerivative( qp_damage ) * N[a] * N[b] );
 
         }
@@ -306,7 +287,7 @@
   arrayView1d< real64 const > const m_nodalDamage;
 
   /// The array containing the damage on each quadrature point of all elements
-  arrayView2d< real64 const > const m_quadDamage;
+  arrayView2d< real64 const > const m_quadNewDamage;
 
   /// The array containing the external driving force on each quadrature point of all elements
   arrayView2d< real64 const > const m_quadExtDrivingForce;
