/*
 * ------------------------------------------------------------------------------------------------------------
 * SPDX-License-Identifier: LGPL-2.1-only
 *
 * Copyright (c) 2018-2020 Lawrence Livermore National Security LLC
 * Copyright (c) 2018-2020 The Board of Trustees of the Leland Stanford Junior University
 * Copyright (c) 2018-2020 Total, S.A
 * Copyright (c) 2019-     GEOSX Contributors
 * All rights reserved
 *
 * See top level LICENSE, COPYRIGHT, CONTRIBUTORS, NOTICE, and ACKNOWLEDGEMENTS files for details.
 * ------------------------------------------------------------------------------------------------------------
 */

/**
 * @file LinearSolverParameters.cpp
 */

#include "LinearSolverParameters.hpp"

namespace geosx
{
using namespace dataRepository;

LinearSolverParametersInput::LinearSolverParametersInput( std::string const & name,
                                                          Group * const parent )
  :
  Group( name, parent )
{
  setInputFlags( InputFlags::OPTIONAL );
  enableLogLevelInput();

  registerWrapper( viewKeyStruct::solverTypeString, &m_parameters.solverType )->
    setApplyDefaultValue( m_parameters.solverType )->
    setInputFlag( InputFlags::OPTIONAL )->
    setDescription( "Linear solver type. Available options are:\n* " + EnumStrings< LinearSolverParameters::SolverType >::concat( "\n* " ) );

  registerWrapper( viewKeyStruct::preconditionerTypeString, &m_parameters.preconditionerType )->
    setApplyDefaultValue( m_parameters.preconditionerType )->
    setInputFlag( InputFlags::OPTIONAL )->
    setDescription( "Preconditioner type. Available options are:\n* " + EnumStrings< LinearSolverParameters::PreconditionerType >::concat( "\n* " ) );

  registerWrapper( viewKeyStruct::stopIfErrorString, &m_parameters.stopIfError )->
    setApplyDefaultValue( m_parameters.stopIfError )->
    setInputFlag( InputFlags::OPTIONAL )->
    setDescription( "Whether to stop the simulation if the linear solver reports an error" );

  registerWrapper( viewKeyStruct::directTolString, &m_parameters.direct.relTolerance )->
    setApplyDefaultValue( m_parameters.direct.relTolerance )->
    setInputFlag( InputFlags::OPTIONAL )->
    setDescription( "Tolerance used to check a direct solver solution" );

  registerWrapper( viewKeyStruct::directEquilString, &m_parameters.direct.equilibrate )->
    setApplyDefaultValue( m_parameters.direct.equilibrate )->
    setInputFlag( InputFlags::OPTIONAL )->
    setDescription( "Whether to scale the rows and columns of the matrix" );

  registerWrapper( viewKeyStruct::directColPermString, &m_parameters.direct.colPerm )->
    setApplyDefaultValue( m_parameters.direct.colPerm )->
    setInputFlag( InputFlags::OPTIONAL )->
    setDescription( "How to permute the columns\n"
                    "Available options are: none, MMD_At+A, MMD_AtA, colAMD, metis, parmetis" );

  registerWrapper( viewKeyStruct::directRowPermString, &m_parameters.direct.rowPerm )->
    setApplyDefaultValue( m_parameters.direct.rowPerm )->
    setInputFlag( InputFlags::OPTIONAL )->
    setDescription( "How to permute the rows\n"
                    "Available options are: none, mc64" );

  registerWrapper( viewKeyStruct::directReplTinyPivotString, &m_parameters.direct.replaceTinyPivot )->
    setApplyDefaultValue( m_parameters.direct.replaceTinyPivot )->
    setInputFlag( InputFlags::OPTIONAL )->
    setDescription( "Whether to replace tiny pivots by sqrt(epsilon)*norm(A)" );

  registerWrapper( viewKeyStruct::directIterRefString, &m_parameters.direct.iterativeRefine )->
    setApplyDefaultValue( m_parameters.direct.iterativeRefine )->
    setInputFlag( InputFlags::OPTIONAL )->
    setDescription( "Whether to perform iterative refinement" );

  registerWrapper( viewKeyStruct::krylovMaxIterString, &m_parameters.krylov.maxIterations )->
    setApplyDefaultValue( m_parameters.krylov.maxIterations )->
    setInputFlag( InputFlags::OPTIONAL )->
    setDescription( "Maximum iterations allowed for an iterative solver" );

  registerWrapper( viewKeyStruct::krylovMaxRestartString, &m_parameters.krylov.maxRestart )->
    setApplyDefaultValue( m_parameters.krylov.maxRestart )->
    setInputFlag( InputFlags::OPTIONAL )->
    setDescription( "Maximum iterations before restart (GMRES only)" );

  registerWrapper( viewKeyStruct::krylovTolString, &m_parameters.krylov.relTolerance )->
    setApplyDefaultValue( m_parameters.krylov.relTolerance )->
    setInputFlag( InputFlags::OPTIONAL )->
    setDescription( "Relative convergence tolerance of the iterative method\n"
                    "If the method converges, the iterative solution :math:`\\mathsf{x}_k` is such that\n"
                    "the relative residual norm satisfies:\n"
                    ":math:`\\left\\lVert \\mathsf{b} - \\mathsf{A} \\mathsf{x}_k \\right\\rVert_2` < ``" +
                    std::string( viewKeyStruct::krylovTolString ) + "`` * :math:`\\left\\lVert\\mathsf{b}\\right\\rVert_2`" );

  registerWrapper( viewKeyStruct::krylovAdaptiveTolString, &m_parameters.krylov.useAdaptiveTol )->
    setApplyDefaultValue( m_parameters.krylov.useAdaptiveTol )->
    setInputFlag( InputFlags::OPTIONAL )->
    setDescription( "Use Eisenstat-Walker adaptive linear tolerance" );

  registerWrapper( viewKeyStruct::krylovWeakTolString, &m_parameters.krylov.weakestTol )->
    setApplyDefaultValue( m_parameters.krylov.weakestTol )->
    setInputFlag( InputFlags::OPTIONAL )->
    setDescription( "Weakest-allowed tolerance for adaptive method" );

  registerWrapper( viewKeyStruct::amgNumSweepsString, &m_parameters.amg.numSweeps )->
    setApplyDefaultValue( m_parameters.amg.numSweeps )->
    setInputFlag( InputFlags::OPTIONAL )->
    setDescription( "AMG smoother sweeps" );

  registerWrapper( viewKeyStruct::amgSmootherString, &m_parameters.amg.smootherType )->
    setApplyDefaultValue( m_parameters.amg.smootherType )->
    setInputFlag( InputFlags::OPTIONAL )->
    setDescription( "AMG smoother type\n"
                    "Available options are: jacobi, blockJacobi, gaussSeidel, blockGaussSeidel, chebyshev, icc, ilu, ilut" );

  registerWrapper( viewKeyStruct::amgCoarseString, &m_parameters.amg.coarseType )->
    setApplyDefaultValue( m_parameters.amg.coarseType )->
    setInputFlag( InputFlags::OPTIONAL )->
    setDescription( "AMG coarsest level solver/smoother type\n"
                    "Available options are: jacobi, gaussSeidel, blockGaussSeidel, chebyshev, direct" );

  registerWrapper( viewKeyStruct::amgThresholdString, &m_parameters.amg.threshold )->
    setApplyDefaultValue( m_parameters.amg.threshold )->
    setInputFlag( InputFlags::OPTIONAL )->
    setDescription( "AMG strength-of-connection threshold" );

  registerWrapper( viewKeyStruct::iluFillString, &m_parameters.ilu.fill )->
    setApplyDefaultValue( m_parameters.ilu.fill )->
    setInputFlag( InputFlags::OPTIONAL )->
    setDescription( "ILU(K) fill factor" );

  registerWrapper( viewKeyStruct::iluThresholdString, &m_parameters.ilu.threshold )->
    setApplyDefaultValue( m_parameters.ilu.threshold )->
    setInputFlag( InputFlags::OPTIONAL )->
    setDescription( "ILU(T) threshold factor" );
}

void LinearSolverParametersInput::PostProcessInput()
{
  m_parameters.logLevel = getLogLevel();

<<<<<<< HEAD
  static const std::set< integer > binaryOptions = { 0, 1 };

  static const std::set< string > solverOptions = { "direct", "cg", "gmres", "fgmres", "bicgstab", "preconditioner" };
  GEOSX_ERROR_IF( solverOptions.count( m_parameters.solverType ) == 0, "Unsupported solver type: " << m_parameters.solverType );

  static const std::set< string > precondOptions = { "none", "jacobi", "iluk", "ilut", "icc", "amg", "mgr", "block" };
  GEOSX_ERROR_IF( precondOptions.count( m_parameters.preconditionerType ) == 0, "Unsupported preconditioner type: " << m_parameters.preconditionerType );

  GEOSX_ERROR_IF( binaryOptions.count( m_parameters.stopIfError ) == 0, viewKeyStruct::stopIfErrorString << " option can be either 0 (false) or 1 (true)" );

  GEOSX_ERROR_IF( binaryOptions.count( m_parameters.direct.equilibrate ) == 0, viewKeyStruct::directEquilString << " option can be either 0 (false) or 1 (true)" );

  static const std::set< string > directColPermOptions = { "none", "MMD_At+A", "MMD_AtA", "colAMD", "metis", "parmetis" };
  GEOSX_ERROR_IF( directColPermOptions.count( m_parameters.direct.colPerm ) == 0, "Unsupported columns permutation: " << m_parameters.direct.colPerm );

  static const std::set< string > directRowPermOptions = { "none", "mc64" };
  GEOSX_ERROR_IF( directRowPermOptions.count( m_parameters.direct.rowPerm ) == 0, "Unsupported rows permutation: " << m_parameters.direct.rowPerm );

  GEOSX_ERROR_IF( binaryOptions.count( m_parameters.direct.replaceTinyPivot ) == 0, viewKeyStruct::directReplTinyPivotString << " option can be either 0 (false) or 1 (true)" );

  GEOSX_ERROR_IF( binaryOptions.count( m_parameters.direct.iterativeRefine ) == 0, viewKeyStruct::directIterRefString << " option can be either 0 (false) or 1 (true)" );

=======
>>>>>>> 7f7faa24
  GEOSX_ERROR_IF_LT_MSG( m_parameters.krylov.maxIterations, 0, "Invalid value of " << viewKeyStruct::krylovMaxIterString );
  GEOSX_ERROR_IF_LT_MSG( m_parameters.krylov.maxRestart, 0, "Invalid value of " << viewKeyStruct::krylovMaxRestartString );

  GEOSX_ERROR_IF_LT_MSG( m_parameters.krylov.relTolerance, 0.0, "Invalid value of " << viewKeyStruct::krylovTolString );
  GEOSX_ERROR_IF_GT_MSG( m_parameters.krylov.relTolerance, 1.0, "Invalid value of " << viewKeyStruct::krylovTolString );

  GEOSX_ERROR_IF_LT_MSG( m_parameters.ilu.fill, 0, "Invalid value of " << viewKeyStruct::iluFillString );
  GEOSX_ERROR_IF_LT_MSG( m_parameters.ilu.threshold, 0.0, "Invalid value of " << viewKeyStruct::iluThresholdString );

  GEOSX_ERROR_IF_LT_MSG( m_parameters.amg.numSweeps, 0, "Invalid value of " << viewKeyStruct::amgNumSweepsString );
  GEOSX_ERROR_IF_LT_MSG( m_parameters.amg.threshold, 0.0, "Invalid value of " << viewKeyStruct::amgThresholdString );
  GEOSX_ERROR_IF_GT_MSG( m_parameters.amg.threshold, 1.0, "Invalid value of " << viewKeyStruct::amgThresholdString );

  // TODO input validation for other AMG parameters ?
}

REGISTER_CATALOG_ENTRY( Group, LinearSolverParametersInput, std::string const &, Group * const )

} // namespace geosx<|MERGE_RESOLUTION|>--- conflicted
+++ resolved
@@ -143,14 +143,7 @@
 {
   m_parameters.logLevel = getLogLevel();
 
-<<<<<<< HEAD
   static const std::set< integer > binaryOptions = { 0, 1 };
-
-  static const std::set< string > solverOptions = { "direct", "cg", "gmres", "fgmres", "bicgstab", "preconditioner" };
-  GEOSX_ERROR_IF( solverOptions.count( m_parameters.solverType ) == 0, "Unsupported solver type: " << m_parameters.solverType );
-
-  static const std::set< string > precondOptions = { "none", "jacobi", "iluk", "ilut", "icc", "amg", "mgr", "block" };
-  GEOSX_ERROR_IF( precondOptions.count( m_parameters.preconditionerType ) == 0, "Unsupported preconditioner type: " << m_parameters.preconditionerType );
 
   GEOSX_ERROR_IF( binaryOptions.count( m_parameters.stopIfError ) == 0, viewKeyStruct::stopIfErrorString << " option can be either 0 (false) or 1 (true)" );
 
@@ -166,8 +159,6 @@
 
   GEOSX_ERROR_IF( binaryOptions.count( m_parameters.direct.iterativeRefine ) == 0, viewKeyStruct::directIterRefString << " option can be either 0 (false) or 1 (true)" );
 
-=======
->>>>>>> 7f7faa24
   GEOSX_ERROR_IF_LT_MSG( m_parameters.krylov.maxIterations, 0, "Invalid value of " << viewKeyStruct::krylovMaxIterString );
   GEOSX_ERROR_IF_LT_MSG( m_parameters.krylov.maxRestart, 0, "Invalid value of " << viewKeyStruct::krylovMaxRestartString );
 
