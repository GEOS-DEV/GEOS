/*
 * ------------------------------------------------------------------------------------------------------------
 * SPDX-License-Identifier: LGPL-2.1-only
 *
 * Copyright (c) 2018-2020 Lawrence Livermore National Security LLC
 * Copyright (c) 2018-2020 The Board of Trustees of the Leland Stanford Junior University
 * Copyright (c) 2018-2020 TotalEnergies
 * Copyright (c) 2019-     GEOSX Contributors
 * All rights reserved
 *
 * See top level LICENSE, COPYRIGHT, CONTRIBUTORS, NOTICE, and ACKNOWLEDGEMENTS files for details.
 * ------------------------------------------------------------------------------------------------------------
 */

/**
 * @file FiniteElementDispatch.hpp
 */

#ifndef GEOSX_FINITEELEMENT_FINITEELEMENTDISPATCH_HPP_
#define GEOSX_FINITEELEMENT_FINITEELEMENTDISPATCH_HPP_


#include "elementFormulations/ConformingVirtualElementOrder1.hpp"
#include "elementFormulations/H1_Hexahedron_Lagrange1_GaussLegendre2.hpp"
#include "elementFormulations/H1_Pyramid_Lagrange1_Gauss5.hpp"
#include "elementFormulations/H1_Tetrahedron_Lagrange1_Gauss1.hpp"
#include "elementFormulations/H1_Wedge_Lagrange1_Gauss6.hpp"
#include "elementFormulations/Q3_Hexahedron_Lagrange_GaussLobatto.hpp"
#include "elementFormulations/H1_QuadrilateralFace_Lagrange1_GaussLegendre2.hpp"
#include "elementFormulations/H1_TriangleFace_Lagrange1_Gauss1.hpp"
#include "LvArray/src/system.hpp"

#define BASE_FE_TYPES \
  finiteElement::H1_Hexahedron_Lagrange1_GaussLegendre2, \
  finiteElement::Q3_Hexahedron_Lagrange_GaussLobatto, \
  finiteElement::H1_Wedge_Lagrange1_Gauss6, \
  finiteElement::H1_Tetrahedron_Lagrange1_Gauss1, \
  finiteElement::H1_Pyramid_Lagrange1_Gauss5
#ifdef GEOSX_DISPATCH_VEM
#define VEM_TYPES \
  finiteElement::H1_Tetrahedron_VEM_Gauss1, \
  finiteElement::H1_Wedge_VEM_Gauss1, \
  finiteElement::H1_Hexahedron_VEM_Gauss1, \
  finiteElement::H1_Prism5_VEM_Gauss1, \
  finiteElement::H1_Prism6_VEM_Gauss1, \
  finiteElement::H1_Prism7_VEM_Gauss1, \
  finiteElement::H1_Prism8_VEM_Gauss1, \
  finiteElement::H1_Prism9_VEM_Gauss1, \
  finiteElement::H1_Prism10_VEM_Gauss1, \
  finiteElement::H1_Prism11_VEM_Gauss1
#define ALL_FE_TYPES BASE_FE_TYPES, VEM_TYPES
#else
#define ALL_FE_TYPES BASE_FE_TYPES
#endif

#define FE_TYPES_2D \
  finiteElement::H1_QuadrilateralFace_Lagrange1_GaussLegendre2.hpp  \
  finiteElement::H1_TriangleFace_Lagrange1_Gauss1.hpp

namespace geosx
{
namespace finiteElement
{

/**
 * @brief Helper structure for dynamic finite element dispatch
 * @tparam FE_TYPES list of finite element types to handle
 */
template< typename ... FE_TYPES >
struct FiniteElementDispatchHandler {};

/**
 * @brief Finite elemnt dispatch fall-through in case all casts were unsuccessful: always error
 */
template<>
struct FiniteElementDispatchHandler<>
{
  template< typename LAMBDA >
  static void
  dispatch3D( FiniteElementBase const & input,
              LAMBDA && GEOSX_UNUSED_PARAM( lambda ) )
  {
    GEOSX_ERROR( "finiteElement::dispatch3D() is not implemented for input of "<<typeid(input).name() );
  }

  template< typename LAMBDA >
  static void
  dispatch3D( FiniteElementBase & input,
              LAMBDA && GEOSX_UNUSED_PARAM( lambda ) )
  {
<<<<<<< HEAD
    lambda( *ptr1 );
  }
  else if( auto * const ptr2 = dynamic_cast< H1_Wedge_Lagrange1_Gauss6 * >(&input) )
  {
    lambda( *ptr2 );
  }
  else if( auto * const ptr3 = dynamic_cast< H1_Tetrahedron_Lagrange1_Gauss1 * >(&input) )
  {
    lambda( *ptr3 );
  }
  else if( auto * const ptr4 = dynamic_cast< H1_Pyramid_Lagrange1_Gauss5 * >(&input) )
  {
    lambda( *ptr4 );
  }
  else if( auto * const ptr5 = dynamic_cast< Q3_Hexahedron_Lagrange_GaussLobatto * >(&input) )
  {
    lambda( *ptr5 );
  }
#ifdef GEOSX_DISPATCH_VEM
  else if( auto * const ptr6 = dynamic_cast< H1_Tetrahedron_VEM_Gauss1 * >(&input) ) // VEM on Tetrahedron
  {
    lambda( *ptr6 );
  }
  else if( auto * const ptr7 = dynamic_cast< H1_Wedge_VEM_Gauss1 * >(&input) ) // VEM on Wedge
  {
    lambda( *ptr7 );
  }
  else if( auto * const ptr8 = dynamic_cast< H1_Hexahedron_VEM_Gauss1 * >(&input) ) // VEM on Hexahedron
  {
    lambda( *ptr8 );
  }
  else if( auto * const ptr9 = dynamic_cast< H1_Prism5_VEM_Gauss1 * >(&input) ) // VEM on Prism5
  {
    lambda( *ptr9 );
  }
  else if( auto * const ptr10 = dynamic_cast< H1_Prism6_VEM_Gauss1 * >(&input) ) // VEM on Prism6
  {
    lambda( *ptr10 );
  }
#endif
  else
=======
    GEOSX_ERROR( "finiteElement::dispatch3D() is not implemented for input of "<<typeid(input).name() );
  }

  template< typename LAMBDA >
  static void
  dispatch2D( FiniteElementBase const & input,
              LAMBDA && GEOSX_UNUSED_PARAM( lambda ) )
>>>>>>> a485d8e6
  {
    GEOSX_ERROR( "finiteElement::dispatch2D() is not implemented for input of: "<<LvArray::system::demangleType( &input ) );
  }
};

/**
 * @brief Structure for recursive finite element dispatch implementation
 * @tparam FE_TYPE first finite element type to handle
 * @tparam FE_TYPES following finite element types to handle
 */
template< typename FE_TYPE, typename ... FE_TYPES >
struct FiniteElementDispatchHandler< FE_TYPE, FE_TYPES... >
{
  template< typename LAMBDA >
  static void
  dispatch3D( FiniteElementBase const & input,
              LAMBDA && lambda )
  {
    if( auto const * const ptr = dynamic_cast< FE_TYPE const * >(&input) )
    {
      lambda( *ptr );
    }
    else
    {
      FiniteElementDispatchHandler< FE_TYPES... >::dispatch3D( input, lambda );
    }
  }

  template< typename LAMBDA >
  static void
  dispatch3D( FiniteElementBase & input,
              LAMBDA && lambda )
  {
    if( auto * const ptr = dynamic_cast< FE_TYPE * >(&input) )
    {
      lambda( *ptr );
    }
    else
    {
      FiniteElementDispatchHandler< FE_TYPES... >::dispatch3D( input, lambda );
    }
  }

  template< typename LAMBDA >
  static void
  dispatch2D( FiniteElementBase const & input,
              LAMBDA && lambda )
  {
    if( auto const * const ptr = dynamic_cast< FE_TYPE const * >(&input) )
    {
      lambda( *ptr );
    }
    else
    {
      FiniteElementDispatchHandler< FE_TYPES... >::dispatch2D( input, lambda );
    }
  }
};


}
}



#endif /* GEOSX_FINITEELEMENT_FINITEELEMENTDISPATCH_HPP_ */<|MERGE_RESOLUTION|>--- conflicted
+++ resolved
@@ -88,49 +88,6 @@
   dispatch3D( FiniteElementBase & input,
               LAMBDA && GEOSX_UNUSED_PARAM( lambda ) )
   {
-<<<<<<< HEAD
-    lambda( *ptr1 );
-  }
-  else if( auto * const ptr2 = dynamic_cast< H1_Wedge_Lagrange1_Gauss6 * >(&input) )
-  {
-    lambda( *ptr2 );
-  }
-  else if( auto * const ptr3 = dynamic_cast< H1_Tetrahedron_Lagrange1_Gauss1 * >(&input) )
-  {
-    lambda( *ptr3 );
-  }
-  else if( auto * const ptr4 = dynamic_cast< H1_Pyramid_Lagrange1_Gauss5 * >(&input) )
-  {
-    lambda( *ptr4 );
-  }
-  else if( auto * const ptr5 = dynamic_cast< Q3_Hexahedron_Lagrange_GaussLobatto * >(&input) )
-  {
-    lambda( *ptr5 );
-  }
-#ifdef GEOSX_DISPATCH_VEM
-  else if( auto * const ptr6 = dynamic_cast< H1_Tetrahedron_VEM_Gauss1 * >(&input) ) // VEM on Tetrahedron
-  {
-    lambda( *ptr6 );
-  }
-  else if( auto * const ptr7 = dynamic_cast< H1_Wedge_VEM_Gauss1 * >(&input) ) // VEM on Wedge
-  {
-    lambda( *ptr7 );
-  }
-  else if( auto * const ptr8 = dynamic_cast< H1_Hexahedron_VEM_Gauss1 * >(&input) ) // VEM on Hexahedron
-  {
-    lambda( *ptr8 );
-  }
-  else if( auto * const ptr9 = dynamic_cast< H1_Prism5_VEM_Gauss1 * >(&input) ) // VEM on Prism5
-  {
-    lambda( *ptr9 );
-  }
-  else if( auto * const ptr10 = dynamic_cast< H1_Prism6_VEM_Gauss1 * >(&input) ) // VEM on Prism6
-  {
-    lambda( *ptr10 );
-  }
-#endif
-  else
-=======
     GEOSX_ERROR( "finiteElement::dispatch3D() is not implemented for input of "<<typeid(input).name() );
   }
 
@@ -138,7 +95,6 @@
   static void
   dispatch2D( FiniteElementBase const & input,
               LAMBDA && GEOSX_UNUSED_PARAM( lambda ) )
->>>>>>> a485d8e6
   {
     GEOSX_ERROR( "finiteElement::dispatch2D() is not implemented for input of: "<<LvArray::system::demangleType( &input ) );
   }
