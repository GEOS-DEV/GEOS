--- conflicted
+++ resolved
@@ -112,12 +112,8 @@
   dispatch3D( FiniteElementBase const & input,
               LAMBDA && GEOS_UNUSED_PARAM( lambda ) )
   {
-<<<<<<< HEAD
-    GEOSX_ERROR( "finiteElement::dispatch3D() is not implemented for input of "<<typeid(input).name() );
-    GEOSX_UNUSED_VAR( input );
-=======
     GEOS_ERROR( "finiteElement::dispatch3D() is not implemented for input of "<<typeid(input).name() );
->>>>>>> 478ff4e8
+    GEOS_UNUSED_VAR( input );
   }
 
   template< typename LAMBDA >
@@ -125,12 +121,8 @@
   dispatch3D( FiniteElementBase & input,
               LAMBDA && GEOS_UNUSED_PARAM( lambda ) )
   {
-<<<<<<< HEAD
-    GEOSX_ERROR( "finiteElement::dispatch3D() is not implemented for input of "<<typeid(input).name() );
-    GEOSX_UNUSED_VAR( input );
-=======
     GEOS_ERROR( "finiteElement::dispatch3D() is not implemented for input of "<<typeid(input).name() );
->>>>>>> 478ff4e8
+    GEOS_UNUSED_VAR( input );
   }
 
   template< typename LAMBDA >
@@ -138,12 +130,8 @@
   dispatch2D( FiniteElementBase const & input,
               LAMBDA && GEOS_UNUSED_PARAM( lambda ) )
   {
-<<<<<<< HEAD
-    GEOSX_ERROR( "finiteElement::dispatch2D() is not implemented for input of: "<<LvArray::system::demangleType( &input ) );
-    GEOSX_UNUSED_VAR( input );
-=======
     GEOS_ERROR( "finiteElement::dispatch2D() is not implemented for input of: "<<LvArray::system::demangleType( &input ) );
->>>>>>> 478ff4e8
+    GEOS_UNUSED_VAR( input );
   }
 };
 
