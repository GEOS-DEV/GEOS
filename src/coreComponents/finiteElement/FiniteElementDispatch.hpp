/*
 * ------------------------------------------------------------------------------------------------------------
 * SPDX-License-Identifier: LGPL-2.1-only
 *
 * Copyright (c) 2018-2020 Lawrence Livermore National Security LLC
 * Copyright (c) 2018-2020 The Board of Trustees of the Leland Stanford Junior University
 * Copyright (c) 2018-2020 TotalEnergies
 * Copyright (c) 2019-     GEOSX Contributors
 * All rights reserved
 *
 * See top level LICENSE, COPYRIGHT, CONTRIBUTORS, NOTICE, and ACKNOWLEDGEMENTS files for details.
 * ------------------------------------------------------------------------------------------------------------
 */

/**
 * @file FiniteElementDispatch.hpp
 */

#ifndef GEOSX_FINITEELEMENT_FINITEELEMENTDISPATCH_HPP_
#define GEOSX_FINITEELEMENT_FINITEELEMENTDISPATCH_HPP_


#include "elementFormulations/ConformingVirtualElementOrder1.hpp"
#include "elementFormulations/H1_Hexahedron_Lagrange1_GaussLegendre2.hpp"
#include "elementFormulations/H1_Pyramid_Lagrange1_Gauss5.hpp"
#include "elementFormulations/H1_QuadrilateralFace_Lagrange1_GaussLegendre2.hpp"
#include "elementFormulations/H1_Tetrahedron_Lagrange1_Gauss1.hpp"
#include "elementFormulations/H1_TriangleFace_Lagrange1_Gauss1.hpp"
#include "elementFormulations/H1_Wedge_Lagrange1_Gauss6.hpp"
#include "elementFormulations/Q3_Hexahedron_Lagrange_GaussLobatto.hpp"
#include "LvArray/src/system.hpp"



namespace geosx
{
namespace finiteElement
{

template< typename LAMBDA >
void
dispatch3D( FiniteElementBase const & input,
            LAMBDA && lambda )
{
  if( auto const * const ptr1 = dynamic_cast< H1_Hexahedron_Lagrange1_GaussLegendre2 const * >(&input) )
  {
    lambda( *ptr1 );
  }
  else if( auto const * const ptr2 = dynamic_cast< H1_Wedge_Lagrange1_Gauss6 const * >(&input) )
  {
    lambda( *ptr2 );
  }
  else if( auto const * const ptr3 = dynamic_cast< H1_Tetrahedron_Lagrange1_Gauss1 const * >(&input) )
  {
    lambda( *ptr3 );
  }
  else if( auto const * const ptr4 = dynamic_cast< H1_Pyramid_Lagrange1_Gauss5 const * >(&input) )
  {
    lambda( *ptr4 );
  }
  else if( auto const * const ptr5 = dynamic_cast< Q3_Hexahedron_Lagrange_GaussLobatto const * >(&input) )
  {
    lambda( *ptr5 );
  }
#ifdef GEOSX_DISPATCH_VEM
  else if( auto const * const ptr6 = dynamic_cast< H1_Tetrahedron_VEM_Gauss1 const * >(&input) ) // VEM on Tetrahedron
  {
    lambda( *ptr6 );
  }
  else if( auto const * const ptr7 = dynamic_cast< H1_Wedge_VEM_Gauss1 const * >(&input) ) // VEM on Wedge
  {
    lambda( *ptr7 );
  }
  else if( auto const * const ptr8 = dynamic_cast< H1_Wedge_VEM_Gauss1 const * >(&input) ) // VEM on Prism / Wedge
  {
    lambda( *ptr8 );
  }
<<<<<<< HEAD
  else if( auto const * const ptr9 = dynamic_cast< H1_Hexahedron_VEM_Gauss1 const * >(&input) ) // VEM on Hexahedron
  {
    lambda( *ptr9 );
  }
=======
  else if( auto const * const ptr9 = dynamic_cast< H1_Prism5_VEM_Gauss1 const * >(&input) ) // VEM on Prism5
  {
    lambda( *ptr9 );
  }
  else if( auto const * const ptr10 = dynamic_cast< H1_Prism6_VEM_Gauss1 const * >(&input) ) // VEM on Prism6
  {
    lambda( *ptr10 );
  }
>>>>>>> e25da706
#endif
  else
  {
    GEOSX_ERROR( "finiteElement::dispatch3D() is not implemented for input of "<<typeid(input).name() );
  }
}


template< typename LAMBDA >
void
dispatch3D( FiniteElementBase & input,
            LAMBDA && lambda )
{
  if( auto * const ptr1 = dynamic_cast< H1_Hexahedron_Lagrange1_GaussLegendre2 * >(&input) )
  {
    lambda( *ptr1 );
  }
  else if( auto * const ptr2 = dynamic_cast< H1_Wedge_Lagrange1_Gauss6 * >(&input) )
  {
    lambda( *ptr2 );
  }
  else if( auto * const ptr3 = dynamic_cast< H1_Tetrahedron_Lagrange1_Gauss1 * >(&input) )
  {
    lambda( *ptr3 );
  }
  else if( auto * const ptr4 = dynamic_cast< H1_Pyramid_Lagrange1_Gauss5 * >(&input) )
  {
    lambda( *ptr4 );
  }
  else if( auto * const ptr5 = dynamic_cast< Q3_Hexahedron_Lagrange_GaussLobatto * >(&input) )
  {
    lambda( *ptr5 );
  }
#ifdef GEOSX_DISPATCH_VEM
  else if( auto * const ptr6 = dynamic_cast< H1_Tetrahedron_VEM_Gauss1 * >(&input) ) // VEM on Tetrahedron
  {
    lambda( *ptr6 );
  }
  else if( auto * const ptr7 = dynamic_cast< H1_Wedge_VEM_Gauss1 * >(&input) ) // VEM on Wedge
  {
    lambda( *ptr7 );
  }
  else if( auto * const ptr8 = dynamic_cast< H1_Wedge_VEM_Gauss1 * >(&input) ) // VEM on Prism / Wedge
  {
    lambda( *ptr8 );
  }
<<<<<<< HEAD
  else if( auto * const ptr9 = dynamic_cast< H1_Hexahedron_VEM_Gauss1 * >(&input) ) // VEM on Hexahedron
  {
    lambda( *ptr9 );
  }
=======
  else if( auto * const ptr9 = dynamic_cast< H1_Prism5_VEM_Gauss1 * >(&input) ) // VEM on Prism5
  {
    lambda( *ptr9 );
  }
  else if( auto * const ptr10 = dynamic_cast< H1_Prism6_VEM_Gauss1 * >(&input) ) // VEM on Prism6
  {
    lambda( *ptr10 );
  }
>>>>>>> e25da706
#endif
  else
  {
    GEOSX_ERROR( "finiteElement::dispatch3D() is not implemented for input of "<<LvArray::system::demangleType( &input ) );
  }
}

template< typename LAMBDA >
void
dispatch2D( FiniteElementBase const & input,
            LAMBDA && lambda )
{
  if( auto const * const ptr1 = dynamic_cast< H1_QuadrilateralFace_Lagrange1_GaussLegendre2 const * >(&input) )
  {
    lambda( *ptr1 );
  }
  else if( auto const * const ptr2 = dynamic_cast< H1_TriangleFace_Lagrange1_Gauss1 const * >(&input) )
  {
    lambda( *ptr2 );
  }
  else
  {
    GEOSX_ERROR( "finiteElement::dispatch2D() is not implemented for input of: "<<LvArray::system::demangleType( &input ) );
  }
}

}
}



#endif /* GEOSX_FINITEELEMENT_FINITEELEMENTDISPATCH_HPP_ */<|MERGE_RESOLUTION|>--- conflicted
+++ resolved
@@ -75,21 +75,18 @@
   {
     lambda( *ptr8 );
   }
-<<<<<<< HEAD
   else if( auto const * const ptr9 = dynamic_cast< H1_Hexahedron_VEM_Gauss1 const * >(&input) ) // VEM on Hexahedron
   {
     lambda( *ptr9 );
   }
-=======
-  else if( auto const * const ptr9 = dynamic_cast< H1_Prism5_VEM_Gauss1 const * >(&input) ) // VEM on Prism5
-  {
-    lambda( *ptr9 );
-  }
-  else if( auto const * const ptr10 = dynamic_cast< H1_Prism6_VEM_Gauss1 const * >(&input) ) // VEM on Prism6
+  else if( auto const * const ptr10 = dynamic_cast< H1_Prism5_VEM_Gauss1 const * >(&input) ) // VEM on Prism5
   {
     lambda( *ptr10 );
   }
->>>>>>> e25da706
+  else if( auto const * const ptr11 = dynamic_cast< H1_Prism6_VEM_Gauss1 const * >(&input) ) // VEM on Prism6
+  {
+    lambda( *ptr11 );
+  }
 #endif
   else
   {
@@ -136,21 +133,18 @@
   {
     lambda( *ptr8 );
   }
-<<<<<<< HEAD
   else if( auto * const ptr9 = dynamic_cast< H1_Hexahedron_VEM_Gauss1 * >(&input) ) // VEM on Hexahedron
   {
     lambda( *ptr9 );
   }
-=======
-  else if( auto * const ptr9 = dynamic_cast< H1_Prism5_VEM_Gauss1 * >(&input) ) // VEM on Prism5
-  {
-    lambda( *ptr9 );
-  }
-  else if( auto * const ptr10 = dynamic_cast< H1_Prism6_VEM_Gauss1 * >(&input) ) // VEM on Prism6
+  else if( auto * const ptr10 = dynamic_cast< H1_Prism5_VEM_Gauss1 * >(&input) ) // VEM on Prism5
   {
     lambda( *ptr10 );
   }
->>>>>>> e25da706
+  else if( auto * const ptr11 = dynamic_cast< H1_Prism6_VEM_Gauss1 * >(&input) ) // VEM on Prism6
+  {
+    lambda( *ptr11 );
+  }
 #endif
   else
   {
