--- conflicted
+++ resolved
@@ -98,14 +98,8 @@
   Group const & basisManager = numericalMethods.getBasisFunctions();
   Group const & quadratureManager = numericalMethods.getQuadratureRules();
 
-<<<<<<< HEAD
-  m_basis = basisManager->GetGroup< BasisBase >( basisName );
-  m_quadrature = quadratureManager->GetGroup< QuadratureBase >( quadratureName );
-=======
   m_basis = basisManager.GetGroup< BasisBase >( basisName );
   m_quadrature = quadratureManager.GetGroup< QuadratureBase >( quadratureName );
-  m_finiteElement = new FiniteElement< 3 >( *m_basis, *m_quadrature, 0 );
->>>>>>> a9a2a581
 }
 
 
