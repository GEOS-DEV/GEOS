--- conflicted
+++ resolved
@@ -153,10 +153,6 @@
 #if !defined( GEOSX_USE_HIP )
       case ElementType::Prism11:
       {
-<<<<<<< HEAD
-        GEOSX_ERROR_IF( m_useVem != 1, "Element type Prism11 available only when using the Virtual Element Method" );
-=======
->>>>>>> e9469bf1
         return std::make_unique< H1_Prism11_VEM_Gauss1 >();
       }
 #endif
