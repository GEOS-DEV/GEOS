#
# Specify all headers
#
set( finiteElement_headers
     BilinearFormUtilities.hpp
     FiniteElementDiscretization.hpp
     FiniteElementDiscretizationManager.hpp
     FiniteElementDispatch.hpp
     Kinematics.h
     LinearFormUtilities.hpp
     PDEUtilities.hpp
     elementFormulations/FiniteElementBase.hpp
     elementFormulations/H1_Hexahedron_Lagrange1_GaussLegendre2.hpp
     elementFormulations/H1_Pyramid_Lagrange1_Gauss5.hpp
     elementFormulations/H1_QuadrilateralFace_Lagrange1_GaussLegendre2.hpp
     elementFormulations/H1_Tetrahedron_Lagrange1_Gauss1.hpp
     elementFormulations/H1_TriangleFace_Lagrange1_Gauss1.hpp
     elementFormulations/H1_Wedge_Lagrange1_Gauss6.hpp
     elementFormulations/ConformingVirtualElementOrder1.hpp
     elementFormulations/ConformingVirtualElementOrder1_impl.hpp
     elementFormulations/LagrangeBasis1.hpp
     elementFormulations/LagrangeBasis2.hpp
     elementFormulations/LagrangeBasis3GL.hpp
     elementFormulations/LagrangeBasis5GL.hpp
     elementFormulations/Q3_Hexahedron_Lagrange_GaussLobatto.hpp
     elementFormulations/Q5_Hexahedron_Lagrange_GaussLobatto.hpp
     kernelInterface/ImplicitKernelBase.hpp
     kernelInterface/KernelBase.hpp
     kernelInterface/SparsityKernelBase.hpp
   )

#
# Specify all sources
#
set( finiteElement_sources
     FiniteElementDiscretization.cpp
     FiniteElementDiscretizationManager.cpp
   )

set( dependencyList ${parallelDeps} dataRepository )

if( ENABLE_CUDA_NVTOOLSEXT )
  set( dependencyList ${dependencyList} CUDA::nvToolsExt )
endif()

blt_add_library( NAME       finiteElement
                 SOURCES    ${finiteElement_sources}
                 HEADERS    ${finiteElement_headers}
                 DEPENDS_ON ${dependencyList}
                 OBJECT     ${GEOSX_BUILD_OBJ_LIBS}
               )

<<<<<<< HEAD
target_include_directories( finiteElement PUBLIC ${CMAKE_SOURCE_DIR}/coreComponents )
=======
target_include_directories( finiteElement PUBLIC ${CMAKE_SOURCE_DIR}/coreComponents)
>>>>>>> 86bc7133

geosx_add_code_checks( PREFIX finiteElement )

if( GEOSX_ENABLE_TESTS )
  add_subdirectory( unitTests )
endif( )
<|MERGE_RESOLUTION|>--- conflicted
+++ resolved
@@ -39,10 +39,6 @@
 
 set( dependencyList ${parallelDeps} dataRepository )
 
-if( ENABLE_CUDA_NVTOOLSEXT )
-  set( dependencyList ${dependencyList} CUDA::nvToolsExt )
-endif()
-
 blt_add_library( NAME       finiteElement
                  SOURCES    ${finiteElement_sources}
                  HEADERS    ${finiteElement_headers}
@@ -50,11 +46,7 @@
                  OBJECT     ${GEOSX_BUILD_OBJ_LIBS}
                )
 
-<<<<<<< HEAD
 target_include_directories( finiteElement PUBLIC ${CMAKE_SOURCE_DIR}/coreComponents )
-=======
-target_include_directories( finiteElement PUBLIC ${CMAKE_SOURCE_DIR}/coreComponents)
->>>>>>> 86bc7133
 
 geosx_add_code_checks( PREFIX finiteElement )
 
