/*
 * ------------------------------------------------------------------------------------------------------------
 * SPDX-License-Identifier: LGPL-2.1-only
 *
 * Copyright (c) 2018-2020 Lawrence Livermore National Security LLC
 * Copyright (c) 2018-2020 The Board of Trustees of the Leland Stanford Junior University
 * Copyright (c) 2018-2020 TotalEnergies
 * Copyright (c) 2019-     GEOSX Contributors
 * All rights reserved
 *
 * See top level LICENSE, COPYRIGHT, CONTRIBUTORS, NOTICE, and ACKNOWLEDGEMENTS files for details.
 * ------------------------------------------------------------------------------------------------------------
 */

/**
 * @file H1_Pyramid_Lagrange1_Gauss5.hpp
 */

#ifndef GEOSX_FINITEELEMENT_ELEMENTFORMULATIONS_H1PYRAMIDLAGRANGE1GAUSS5
#define GEOSX_FINITEELEMENT_ELEMENTFORMULATIONS_H1PYRAMIDLAGRANGE1GAUSS5

#include "FiniteElementBase.hpp"
#include "LagrangeBasis1.hpp"


namespace geosx
{
namespace finiteElement
{

/**
 * This class contains the kernel accessible functions specific to the
 * H1-conforming nodal pyramid finite element with a 5-point Gaussian
 * quadrature rule [1]. It is assumed that the indexing for the quadrature
 * points mirrors that of the nodes. Also note that the assumed node ordering
 * is not the standard right-hand-rule used in the literature.
 *
 *               4                                  =====  ===  ===  ===
 *              /\.                                 Node   xi0  xi1  xi2
 *             /' \`.                               =====  ===  ===  ===
 *            /'   \ `.                             0      -1   -1   -1
 *           /'     \  `.                           1       1   -1   -1
 *          /'       \   `.                         2      -1    1   -1
 *         /' 2       \    `.   3                   3       1    1   -1
 *        /o.......... \.....`o      xi2            4       0    0    1
 *       /,             \    /       |              =====  ===  ===  ===
 *      /,               \  /        | / xi1
 *     o------------------o          |/
 *     0                   1          ----- xi0
 *
 * References
 * [1] Felippa CA (2004). A compendium of FEM integration formulas for symbolic work.
 *     Engineering Computations 21(8), 867--890.
 *
 *
 */
class H1_Pyramid_Lagrange1_Gauss5 final : public FiniteElementBase
{
public:

  /// The type of basis used for this element
  using BASIS = LagrangeBasis1;

  /// The number of nodes/support points per element.
  constexpr static localIndex numNodes = 5;
  /// The maximum number of support points per element.
  constexpr static localIndex maxSupportPoints = numNodes;

  /// The number of quadrature points per element.
  constexpr static localIndex numQuadraturePoints = 5;

  ///
  constexpr static int numSamplingPoints = numSamplingPointsPerDirection * numSamplingPointsPerDirection * numSamplingPointsPerDirection;

  virtual ~H1_Pyramid_Lagrange1_Gauss5() override
  {}

  GEOSX_HOST_DEVICE
  virtual localIndex getNumQuadraturePoints() const override
  {
    return numQuadraturePoints;
  }

  /**
   * @brief Get the number of quadrature points.
   * @param stack Stack variables as filled by @ref setupStack.
   * @return The number of quadrature points.
   */
  GEOSX_HOST_DEVICE
  static localIndex getNumQuadraturePoints( StackVariables const & stack )
  {
    GEOSX_UNUSED_VAR( stack );
    return numQuadraturePoints;
  }

  GEOSX_HOST_DEVICE
  virtual localIndex getNumSupportPoints() const override
  {
    return numNodes;
  }

  /**
   * @brief Get the number of support points.
   * @param stack Object that holds stack variables.
   * @return The number of support points.
   */
  GEOSX_HOST_DEVICE
  static localIndex getNumSupportPoints( StackVariables const & stack )
  {
    GEOSX_UNUSED_VAR( stack );
    return numNodes;
  }

  GEOSX_HOST_DEVICE
  virtual localIndex getMaxSupportPoints() const override
  {
    return maxSupportPoints;
  }

  /**
   * @brief Method to fill a MeshData object.
   * @param nodeManager The node manager.
   * @param edgeManager The edge manager.
   * @param faceManager The face manager.
   * @param cellSubRegion The cell sub-region for which the element has to be initialized.
   * @param meshData MeshData struct to be filled.
   */
  template< typename SUBREGION_TYPE >
  static void fillMeshData( NodeManager const & nodeManager,
                            EdgeManager const & edgeManager,
                            FaceManager const & faceManager,
                            SUBREGION_TYPE const & cellSubRegion,
                            MeshData< SUBREGION_TYPE > & meshData );

  /**
   * @brief Empty setup method.
   * @param cellIndex The index of the cell with respect to the cell sub region.
   * @param meshData MeshData struct filled by @ref fillMeshData.
   * @param stack Object that holds stack variables.
   */
  template< typename SUBREGION_TYPE >
  GEOSX_HOST_DEVICE
  GEOSX_FORCE_INLINE
  static void setupStack( localIndex const & cellIndex,
                          MeshData< SUBREGION_TYPE > const & meshData,
                          StackVariables & stack );


<<<<<<< HEAD
  GEOSX_HOST_DEVICE
  GEOSX_FORCE_INLINE
  static void getSamplingPointCoordInParentSpace( int const & linearIndex,
                                                  real64 (& samplingPointCoord)[3] )
  {
    GEOSX_UNUSED_VAR( linearIndex, samplingPointCoord );
    GEOSX_ERROR( " Element type not supported." );
  }

  /**
   * @brief Calculate shape functions values for each support point at a
   *   given point in the parent space.
   * @param coords coordinates of the given point.
   * @param N An array to pass back the shape function values for each support
   *   point.
   */
  GEOSX_HOST_DEVICE
  GEOSX_FORCE_INLINE
  static void calcN( real64 const (&pointCoord)[3],
=======
  /**
   * @brief Calculate shape functions values at a single point.
   * @param[in] coords The parent coordinates at which to evaluate the shape function value
   * @param[out] N The shape function values.
   */
  GEOSX_HOST_DEVICE
  static void calcN( real64 const (&coords)[3],
>>>>>>> ffe51866
                     real64 ( &N )[numNodes] );

  /**
   * @brief Calculate shape functions values for each support point at a
   *   quadrature point.
   * @param q Index of the quadrature point.
   * @param N An array to pass back the shape function values for each support
   *
   */
  GEOSX_HOST_DEVICE
  static void calcN( localIndex const q,
                     real64 ( &N )[numNodes] );

  /**
   * @brief Calculate shape functions values for each support point at a
   *   quadrature point.
   * @param q Index of the quadrature point.
   * @param stack Variables allocated on the stack as filled by @ref setupStack.
   * @param N An array to pass back the shape function values for each support
   *   point.
   */
  GEOSX_HOST_DEVICE
  GEOSX_FORCE_INLINE
  static void calcN( localIndex const q,
                     StackVariables const & stack,
                     real64 ( &N )[numNodes] );

  /**
   * @brief Calculate the shape functions derivatives wrt the physical
   *   coordinates.
   * @param q Index of the quadrature point.
   * @param X Array containing the coordinates of the support points.
   * @param gradN Array to contain the shape function derivatives for all
   *   support points at the coordinates of the quadrature point @p q.
   * @return The determinant of the parent/physical transformation matrix.
   */
  GEOSX_HOST_DEVICE
  static real64 calcGradN( localIndex const q,
                           real64 const (&X)[numNodes][3],
                           real64 ( &gradN )[numNodes][3] );

  /**
   * @brief Calculate the shape functions derivatives wrt the physical
   *   coordinates.
   * @param q Index of the quadrature point.
   * @param X Array containing the coordinates of the support points.
   * @param stack Variables allocated on the stack as filled by @ref setupStack.
   * @param gradN Array to contain the shape function derivatives for all
   *   support points at the coordinates of the quadrature point @p q.
   * @return The determinant of the parent/physical transformation matrix.
   */
  GEOSX_HOST_DEVICE
  GEOSX_FORCE_INLINE
  static real64 calcGradN( localIndex const q,
                           real64 const (&X)[numNodes][3],
                           StackVariables const & stack,
                           real64 ( &gradN )[numNodes][3] );

  /**
   * @brief Calculate the integration weights for a quadrature point.
   * @param q Index of the quadrature point.
   * @param X Array containing the coordinates of the support points.
   * @return The product of the quadrature rule weight and the determinate of
   *   the parent/physical transformation matrix.
   */
  GEOSX_HOST_DEVICE
  static real64 transformedQuadratureWeight( localIndex const q,
                                             real64 const (&X)[numNodes][3] );

  /**
   * @brief Empty method, here for compatibility with methods that require a stabilization of the
   * grad-grad bilinear form.
   * @tparam MATRIXTYPE The type of @p matrix.
   * @param stack Stack variables as filled by @ref setupStack.
   * @param matrix The matrix that needs to be stabilized.
   */
  template< typename MATRIXTYPE >
  GEOSX_HOST_DEVICE
  GEOSX_FORCE_INLINE
  static void addGradGradStabilization( StackVariables const & stack,
                                        MATRIXTYPE & matrix );

  /**
   * @brief Calculates the isoparametric "Jacobian" transformation
   *   matrix/mapping from the parent space to the physical space.
   * @param q The quadrature point index in 3d space.
   * @param X Array containing the coordinates of the support points.
   * @param J Array to store the Jacobian transformation.
   * @return The determinant of the Jacobian transformation matrix.
   */
  GEOSX_HOST_DEVICE
  static real64 invJacobianTransformation( int const q,
                                           real64 const (&X)[numNodes][3],
                                           real64 ( & J )[3][3] )
  {
    jacobianTransformation( q, X, J );
    return LvArray::tensorOps::invert< 3 >( J );
  }

private:
  /// The weight for quadrature points paired with base nodes
  constexpr static real64 weight = 81.0 / 100.0;

  /// The weight increment for the quadrature point paired with the apex node
  constexpr static real64 weightDelta  = 125.0 / 27.0 - weight;

  /// The factor specifying the (xi0,xi1) location of the quadrature points
  /// relative to the origin and the outer extent of the element in the
  /// parent space for quadrature points paired with base nodes
  constexpr static real64 quadratureCrossSectionCoord = 0.584237394672177;

  /// The xi2-coordinate of the quadrature points relative to the origin
  /// in the parent space for quadrature points paired with base nodes
  constexpr static real64 quadratureLongitudinalCoordNeg = -2.0 / 3.0;

  /// The xi2-coordinate increment for the quadrature point paired with
  /// the apex node
  constexpr static real64 quadratureLongitudinalCoordDelta = 16.0 / 15.0;

  /**
   * @brief Calculates the linear index for support/quadrature points paired
   *        with base nodes from ij coordinates.
   * @param i The index in the xi0 direction (0,1)
   * @param j The index in the xi1 direction (0,1)
   * @return The linear index of the support/quadrature point (0-3)
   */
  template< typename T >
  GEOSX_HOST_DEVICE
  GEOSX_FORCE_INLINE
  constexpr static T linearMap( T const i, T const j )
  {
    return i + 2 * j;
  }

  /**
   * @brief Calculate the parent coordinates for the xi0 direction, given the
   *        linear index of a support point.
   * @param a The linear index of support point
   * @return parent coordinate in the xi0 direction.
   */
  GEOSX_HOST_DEVICE
  GEOSX_FORCE_INLINE
  constexpr static real64 parentCoords0( localIndex const a )
  {
    return -1.0 + 2.0 * ( a & 1 ) + 0.25 * ( a & 4 );
  }

  /**
   * @brief Calculate the parent coordinates for the xi1 direction, given the
   *        linear index of a support point.
   * @param a The linear index of support point
   * @return parent coordinate in the xi1 direction.
   */
  GEOSX_HOST_DEVICE
  GEOSX_FORCE_INLINE
  constexpr static real64 parentCoords1( localIndex const a )
  {
    return -1.0 + ( a & 2 ) + 0.25 * ( a & 4 );
  }

  /**
   * @brief Calculate the parent coordinates for the xi2 direction, given the
   *        linear index of a support point.
   * @param a The linear index of support point
   * @return parent coordinate in the xi2 direction.
   */
  GEOSX_HOST_DEVICE
  GEOSX_FORCE_INLINE
  constexpr static real64 parentCoords2( localIndex const a )
  {
    return -1.0 + 0.5 * ( a & 4 );
  }

  /**
   * @brief Calculate the parent coordinates for the xi0 direction, given the
   *        linear index of a quadrature point.
   * @param a The linear index of quadrature point
   * @return parent coordinate in the xi0 direction.
   */
  GEOSX_HOST_DEVICE
  GEOSX_FORCE_INLINE
  constexpr static real64 quadratureParentCoords0( localIndex const q )
  {
    return parentCoords0( q ) * quadratureCrossSectionCoord;
  }

  /**
   * @brief Calculate the parent coordinates for the xi1 direction, given the
   *        linear index of a quadrature point.
   * @param a The linear index of quadrature point
   * @return parent coordinate in the xi1 direction.
   */
  GEOSX_HOST_DEVICE
  GEOSX_FORCE_INLINE
  constexpr static real64 quadratureParentCoords1( localIndex const q )
  {
    return parentCoords1( q ) * quadratureCrossSectionCoord;
  }

  /**
   * @brief Calculate the parent coordinates for the xi2 direction, given the
   *        linear index of a quadrature point.
   * @param a The linear index of quadrature point
   * @return parent coordinate in the xi2 direction.
   */
  GEOSX_HOST_DEVICE
  GEOSX_FORCE_INLINE
  constexpr static real64 quadratureParentCoords2( localIndex const q )
  {
    return quadratureLongitudinalCoordNeg + 0.5 * ( 1 + parentCoords2( q ) ) * quadratureLongitudinalCoordDelta;
  }

  /**
   * @brief Return the integration weights for a quadrature point in the parent
   *        element.
   * @return The quadrature rule weight.
   */
  GEOSX_HOST_DEVICE
  GEOSX_FORCE_INLINE
  constexpr static real64 quadratureWeight( localIndex const q )
  {
    return weight + 0.5 * ( 1 + parentCoords2( q ) ) * weightDelta;
  }

  /**
   * @brief Calculates the Jacobian matrix of the isoparametric mapping.
   * @param q The linear index of quadrature point
   * @param X Array containing the coordinates of the support points
   * @param J Array to store the Jacobian matrix
   */
  GEOSX_HOST_DEVICE
  static void jacobianTransformation( int const q,
                                      real64 const (&X)[numNodes][3],
                                      real64 ( &J )[3][3] );

  /**
   * @brief Apply a Jacobian transformation matrix from the parent space to the
   *   physical space on the parent shape function derivatives, producing the
   *   shape function derivatives in the physical space.
   * @param q The linear index of quadrature point
   * @param invJ The Jacobian transformation from parent->physical space.
   * @param gradN Array to contain the shape function derivatives for all
   *             support points at the coordinates of the quadrature point @p q.
   */
  GEOSX_HOST_DEVICE
  static void
    applyJacobianTransformationToShapeFunctionsDerivatives( int const q,
                                                            real64 const ( &invJ )[3][3],
                                                            real64 ( &gradN )[numNodes][3] );

};

/// @cond Doxygen_Suppress

template< typename SUBREGION_TYPE >
GEOSX_FORCE_INLINE
void H1_Pyramid_Lagrange1_Gauss5::
  fillMeshData( NodeManager const & GEOSX_UNUSED_PARAM( nodeManager ),
                EdgeManager const & GEOSX_UNUSED_PARAM( edgeManager ),
                FaceManager const & GEOSX_UNUSED_PARAM( faceManager ),
                SUBREGION_TYPE const & GEOSX_UNUSED_PARAM( cellSubRegion ),
                MeshData< SUBREGION_TYPE > & GEOSX_UNUSED_PARAM( meshData ) )
{}

template< typename SUBREGION_TYPE >
GEOSX_HOST_DEVICE
GEOSX_FORCE_INLINE
void H1_Pyramid_Lagrange1_Gauss5::
  setupStack( localIndex const & GEOSX_UNUSED_PARAM( cellIndex ),
              MeshData< SUBREGION_TYPE > const & GEOSX_UNUSED_PARAM( meshData ),
              StackVariables & GEOSX_UNUSED_PARAM( stack ) )
{}

template< typename MATRIXTYPE >
GEOSX_HOST_DEVICE
GEOSX_FORCE_INLINE
void H1_Pyramid_Lagrange1_Gauss5::
  addGradGradStabilization( StackVariables const & GEOSX_UNUSED_PARAM( stack ),
                            MATRIXTYPE & GEOSX_UNUSED_PARAM( matrix ) )
{}

GEOSX_HOST_DEVICE
GEOSX_FORCE_INLINE
void
H1_Pyramid_Lagrange1_Gauss5::
  jacobianTransformation( int const q,
                          real64 const (&X)[numNodes][3],
                          real64 ( & J )[3][3] )
{
  real64 const quadratureCoords[3] = { quadratureParentCoords0( q ),
                                       quadratureParentCoords1( q ),
                                       quadratureParentCoords2( q ) };

  real64 const psi0[2] = { 0.5 - 0.5*quadratureCoords[0],
                           0.5 + 0.5*quadratureCoords[0] };
  real64 const psi1[2] = { 0.5 - 0.5*quadratureCoords[1],
                           0.5 + 0.5*quadratureCoords[1] };
  real64 const psi2 = 0.5 - 0.5*quadratureCoords[2];
  constexpr real64 dpsi[2] = { -0.5, 0.5 };

  // Contributions from basis functions paired with base nodes
  for( localIndex a=0; a<2; ++a )
  {
    for( localIndex b=0; b<2; ++b )
    {
      real64 const dNdXi[3] = { dpsi[a] * psi1[b] * psi2,
                                psi0[a] * dpsi[b] * psi2,
                                psi0[a] * psi1[b] * dpsi[0] };
      localIndex const nodeIndex = linearMap( a, b );
      for( int i = 0; i < 3; ++i )
      {
        for( int j = 0; j < 3; ++j )
        {
          J[i][j] = J[i][j] + dNdXi[ j ] * X[nodeIndex][i];
        }
      }
    }
  }

  // Contribution from the basis function paired with the apex nodes
  for( int i = 0; i < 3; ++i )
  {
    J[i][2] = J[i][2] + dpsi[1] * X[4][i];
  }
}

//*************************************************************************************************

GEOSX_HOST_DEVICE
GEOSX_FORCE_INLINE
void
H1_Pyramid_Lagrange1_Gauss5::
  applyJacobianTransformationToShapeFunctionsDerivatives( int const q,
                                                          real64 const ( &invJ )[3][3],
                                                          real64 (& gradN)[numNodes][3] )
{
  real64 const quadratureCoords[3] = { quadratureParentCoords0( q ),
                                       quadratureParentCoords1( q ),
                                       quadratureParentCoords2( q ) };

  real64 const psi0[2] = { 0.5*( 1.0 - quadratureCoords[0] ),
                           0.5*( 1.0 + quadratureCoords[0] ) };
  real64 const psi1[2] = { 0.5*( 1.0 - quadratureCoords[1] ),
                           0.5*( 1.0 + quadratureCoords[1] ) };
  real64 const psi2 = 0.5*( 1.0 - quadratureCoords[2]);
  constexpr real64 dpsi[2] = { -0.5, 0.5 };

  // Contributions from basis functions paired with base nodes
  for( localIndex a=0; a<2; ++a )
  {
    for( localIndex b=0; b<2; ++b )
    {
      real64 const dNdXi[3] = { dpsi[a] * psi1[b] * psi2,
                                psi0[a] * dpsi[b] * psi2,
                                psi0[a] * psi1[b] * dpsi[0] };
      localIndex const nodeIndex = linearMap( a, b );
      for( int i = 0; i < 3; ++i )
      {
        gradN[nodeIndex][i] = 0.0;
        for( int j = 0; j < 3; ++j )
        {
          gradN[nodeIndex][i] = gradN[nodeIndex][i] + dNdXi[ j ] * invJ[j][i];
        }
      }
    }
  }

  // Contribution from the basis function paired with the apex nodes
  for( int i = 0; i < 3; ++i )
  {
    gradN[4][i] = dpsi[1] * invJ[2][i];
  }
}

//*************************************************************************************************


GEOSX_HOST_DEVICE
GEOSX_FORCE_INLINE
void
H1_Pyramid_Lagrange1_Gauss5::
  calcN( real64 const (&xi)[3],
         real64 ( & N )[numNodes] )
{
  N[0] = 0.125*( 1.0 - xi[0] ) * ( 1.0 - xi[1] ) * ( 1.0 - xi[2] );
  N[1] = 0.125*( 1.0 + xi[0] ) * ( 1.0 - xi[1] ) * ( 1.0 - xi[2] );
  N[2] = 0.125*( 1.0 - xi[0] ) * ( 1.0 + xi[1] ) * ( 1.0 - xi[2] );
  N[3] = 0.125*( 1.0 + xi[0] ) * ( 1.0 + xi[1] ) * ( 1.0 - xi[2] );
  N[4] = 0.5*( 1.0 + xi[2] );
}

GEOSX_HOST_DEVICE
GEOSX_FORCE_INLINE
void
H1_Pyramid_Lagrange1_Gauss5::
  calcN( real64 const ( &pointCoord )[3],
         real64 ( & N )[numNodes] )
{
  N[0] = 0.125*( 1.0 - pointCoord[0] ) * ( 1.0 - pointCoord[1] ) * ( 1.0 - pointCoord[2] );
  N[1] = 0.125*( 1.0 + pointCoord[0] ) * ( 1.0 - pointCoord[1] ) * ( 1.0 - pointCoord[2] );
  N[2] = 0.125*( 1.0 - pointCoord[0] ) * ( 1.0 + pointCoord[1] ) * ( 1.0 - pointCoord[2] );
  N[3] = 0.125*( 1.0 + pointCoord[0] ) * ( 1.0 + pointCoord[1] ) * ( 1.0 - pointCoord[2] );
  N[4] = 0.5*( 1.0 + pointCoord[2] );
}

GEOSX_HOST_DEVICE
GEOSX_FORCE_INLINE
void
H1_Pyramid_Lagrange1_Gauss5::
  calcN( localIndex const q,
         real64 ( & N )[numNodes] )
{
  real64 const xi[3] = { quadratureParentCoords0( q ),
                         quadratureParentCoords1( q ),
                         quadratureParentCoords2( q ) };

  calcN( xi, N );
}

GEOSX_HOST_DEVICE
GEOSX_FORCE_INLINE
void H1_Pyramid_Lagrange1_Gauss5::
  calcN( localIndex const q,
         StackVariables const & GEOSX_UNUSED_PARAM( stack ),
         real64 ( & N )[numNodes] )
{
  return calcN( q, N );
}

//*************************************************************************************************

GEOSX_HOST_DEVICE
GEOSX_FORCE_INLINE
real64 H1_Pyramid_Lagrange1_Gauss5::calcGradN( localIndex const q,
                                               real64 const (&X)[numNodes][3],
                                               real64 (& gradN)[numNodes][3] )
{
  real64 J[3][3] = {{0}};

  jacobianTransformation( q, X, J );

  real64 const detJ = LvArray::tensorOps::invert< 3 >( J );

  applyJacobianTransformationToShapeFunctionsDerivatives( q, J, gradN );

  return detJ * quadratureWeight( q );
}

GEOSX_HOST_DEVICE
GEOSX_FORCE_INLINE
real64 H1_Pyramid_Lagrange1_Gauss5::
  calcGradN( localIndex const q,
             real64 const (&X)[numNodes][3],
             StackVariables const & GEOSX_UNUSED_PARAM( stack ),
             real64 ( & gradN )[numNodes][3] )
{
  return calcGradN( q, X, gradN );
}

//*************************************************************************************************

GEOSX_HOST_DEVICE
GEOSX_FORCE_INLINE
real64
H1_Pyramid_Lagrange1_Gauss5::
  transformedQuadratureWeight( localIndex const q,
                               real64 const (&X)[numNodes][3] )
{
  real64 J[3][3] = {{0}};

  jacobianTransformation( q, X, J );

  return LvArray::tensorOps::determinant< 3 >( J ) * quadratureWeight( q );
}

/// @endcond

}
}
#endif //GEOSX_FINITEELEMENT_ELEMENTFORMULATIONS_H1PYRAMIDLAGRANGE1GAUSS5<|MERGE_RESOLUTION|>--- conflicted
+++ resolved
@@ -146,7 +146,6 @@
                           StackVariables & stack );
 
 
-<<<<<<< HEAD
   GEOSX_HOST_DEVICE
   GEOSX_FORCE_INLINE
   static void getSamplingPointCoordInParentSpace( int const & linearIndex,
@@ -166,15 +165,6 @@
   GEOSX_HOST_DEVICE
   GEOSX_FORCE_INLINE
   static void calcN( real64 const (&pointCoord)[3],
-=======
-  /**
-   * @brief Calculate shape functions values at a single point.
-   * @param[in] coords The parent coordinates at which to evaluate the shape function value
-   * @param[out] N The shape function values.
-   */
-  GEOSX_HOST_DEVICE
-  static void calcN( real64 const (&coords)[3],
->>>>>>> ffe51866
                      real64 ( &N )[numNodes] );
 
   /**
@@ -551,21 +541,6 @@
 
 //*************************************************************************************************
 
-
-GEOSX_HOST_DEVICE
-GEOSX_FORCE_INLINE
-void
-H1_Pyramid_Lagrange1_Gauss5::
-  calcN( real64 const (&xi)[3],
-         real64 ( & N )[numNodes] )
-{
-  N[0] = 0.125*( 1.0 - xi[0] ) * ( 1.0 - xi[1] ) * ( 1.0 - xi[2] );
-  N[1] = 0.125*( 1.0 + xi[0] ) * ( 1.0 - xi[1] ) * ( 1.0 - xi[2] );
-  N[2] = 0.125*( 1.0 - xi[0] ) * ( 1.0 + xi[1] ) * ( 1.0 - xi[2] );
-  N[3] = 0.125*( 1.0 + xi[0] ) * ( 1.0 + xi[1] ) * ( 1.0 - xi[2] );
-  N[4] = 0.5*( 1.0 + xi[2] );
-}
-
 GEOSX_HOST_DEVICE
 GEOSX_FORCE_INLINE
 void
