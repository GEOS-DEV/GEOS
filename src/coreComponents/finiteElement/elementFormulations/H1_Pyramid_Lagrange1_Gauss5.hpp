--- conflicted
+++ resolved
@@ -161,13 +161,8 @@
    * @param N An array to pass back the shape function values for each support
    *   point.
    */
-<<<<<<< HEAD
-  GEOSX_HOST_DEVICE
-  inline
-=======
-  GEOS_HOST_DEVICE
-  GEOS_FORCE_INLINE
->>>>>>> 478ff4e8
+  GEOS_HOST_DEVICE
+  inline
   static void calcN( localIndex const q,
                      StackVariables const & stack,
                      real64 ( &N )[numNodes] );
@@ -196,13 +191,8 @@
    *   support points at the coordinates of the quadrature point @p q.
    * @return The determinant of the parent/physical transformation matrix.
    */
-<<<<<<< HEAD
-  GEOSX_HOST_DEVICE
-  inline
-=======
-  GEOS_HOST_DEVICE
-  GEOS_FORCE_INLINE
->>>>>>> 478ff4e8
+  GEOS_HOST_DEVICE
+  inline
   static real64 calcGradN( localIndex const q,
                            real64 const (&X)[numNodes][3],
                            StackVariables const & stack,
@@ -264,13 +254,8 @@
    * @return The linear index of the support/quadrature point (0-3)
    */
   template< typename T >
-<<<<<<< HEAD
-  GEOSX_HOST_DEVICE
-  inline
-=======
-  GEOS_HOST_DEVICE
-  GEOS_FORCE_INLINE
->>>>>>> 478ff4e8
+  GEOS_HOST_DEVICE
+  inline
   constexpr static T linearMap( T const i, T const j )
   {
     return i + 2 * j;
@@ -282,13 +267,8 @@
    * @param a The linear index of support point
    * @return parent coordinate in the xi0 direction.
    */
-<<<<<<< HEAD
-  GEOSX_HOST_DEVICE
-  inline
-=======
-  GEOS_HOST_DEVICE
-  GEOS_FORCE_INLINE
->>>>>>> 478ff4e8
+  GEOS_HOST_DEVICE
+  inline
   constexpr static real64 parentCoords0( localIndex const a )
   {
     return -1.0 + 2.0 * ( a & 1 ) + 0.25 * ( a & 4 );
@@ -300,13 +280,8 @@
    * @param a The linear index of support point
    * @return parent coordinate in the xi1 direction.
    */
-<<<<<<< HEAD
-  GEOSX_HOST_DEVICE
-  inline
-=======
-  GEOS_HOST_DEVICE
-  GEOS_FORCE_INLINE
->>>>>>> 478ff4e8
+  GEOS_HOST_DEVICE
+  inline
   constexpr static real64 parentCoords1( localIndex const a )
   {
     return -1.0 + ( a & 2 ) + 0.25 * ( a & 4 );
@@ -318,13 +293,8 @@
    * @param a The linear index of support point
    * @return parent coordinate in the xi2 direction.
    */
-<<<<<<< HEAD
-  GEOSX_HOST_DEVICE
-  inline
-=======
-  GEOS_HOST_DEVICE
-  GEOS_FORCE_INLINE
->>>>>>> 478ff4e8
+  GEOS_HOST_DEVICE
+  inline
   constexpr static real64 parentCoords2( localIndex const a )
   {
     return -1.0 + 0.5 * ( a & 4 );
@@ -336,13 +306,8 @@
    * @param a The linear index of quadrature point
    * @return parent coordinate in the xi0 direction.
    */
-<<<<<<< HEAD
-  GEOSX_HOST_DEVICE
-  inline
-=======
-  GEOS_HOST_DEVICE
-  GEOS_FORCE_INLINE
->>>>>>> 478ff4e8
+  GEOS_HOST_DEVICE
+  inline
   constexpr static real64 quadratureParentCoords0( localIndex const q )
   {
     return parentCoords0( q ) * quadratureCrossSectionCoord;
@@ -354,13 +319,8 @@
    * @param a The linear index of quadrature point
    * @return parent coordinate in the xi1 direction.
    */
-<<<<<<< HEAD
-  GEOSX_HOST_DEVICE
-  inline
-=======
-  GEOS_HOST_DEVICE
-  GEOS_FORCE_INLINE
->>>>>>> 478ff4e8
+  GEOS_HOST_DEVICE
+  inline
   constexpr static real64 quadratureParentCoords1( localIndex const q )
   {
     return parentCoords1( q ) * quadratureCrossSectionCoord;
@@ -372,13 +332,8 @@
    * @param a The linear index of quadrature point
    * @return parent coordinate in the xi2 direction.
    */
-<<<<<<< HEAD
-  GEOSX_HOST_DEVICE
-  inline
-=======
-  GEOS_HOST_DEVICE
-  GEOS_FORCE_INLINE
->>>>>>> 478ff4e8
+  GEOS_HOST_DEVICE
+  inline
   constexpr static real64 quadratureParentCoords2( localIndex const q )
   {
     return quadratureLongitudinalCoordNeg + 0.5 * ( 1 + parentCoords2( q ) ) * quadratureLongitudinalCoordDelta;
@@ -389,13 +344,8 @@
    *        element.
    * @return The quadrature rule weight.
    */
-<<<<<<< HEAD
-  GEOSX_HOST_DEVICE
-  inline
-=======
-  GEOS_HOST_DEVICE
-  GEOS_FORCE_INLINE
->>>>>>> 478ff4e8
+  GEOS_HOST_DEVICE
+  inline
   constexpr static real64 quadratureWeight( localIndex const q )
   {
     return weight + 0.5 * ( 1 + parentCoords2( q ) ) * weightDelta;
@@ -431,13 +381,8 @@
 
 /// @cond Doxygen_Suppress
 
-<<<<<<< HEAD
-GEOSX_HOST_DEVICE
-inline
-=======
-GEOS_HOST_DEVICE
-GEOS_FORCE_INLINE
->>>>>>> 478ff4e8
+GEOS_HOST_DEVICE
+inline
 void
 H1_Pyramid_Lagrange1_Gauss5::
   jacobianTransformation( int const q,
@@ -483,13 +428,8 @@
 
 //*************************************************************************************************
 
-<<<<<<< HEAD
-GEOSX_HOST_DEVICE
-inline
-=======
-GEOS_HOST_DEVICE
-GEOS_FORCE_INLINE
->>>>>>> 478ff4e8
+GEOS_HOST_DEVICE
+inline
 void
 H1_Pyramid_Lagrange1_Gauss5::
   applyJacobianTransformationToShapeFunctionsDerivatives( int const q,
@@ -536,13 +476,8 @@
 
 //*************************************************************************************************
 
-<<<<<<< HEAD
-GEOSX_HOST_DEVICE
-inline
-=======
-GEOS_HOST_DEVICE
-GEOS_FORCE_INLINE
->>>>>>> 478ff4e8
+GEOS_HOST_DEVICE
+inline
 void
 H1_Pyramid_Lagrange1_Gauss5::
   calcN( real64 const ( &pointCoord )[3],
@@ -555,13 +490,8 @@
   N[4] = 0.5*( 1.0 + pointCoord[2] );
 }
 
-<<<<<<< HEAD
-GEOSX_HOST_DEVICE
-inline
-=======
-GEOS_HOST_DEVICE
-GEOS_FORCE_INLINE
->>>>>>> 478ff4e8
+GEOS_HOST_DEVICE
+inline
 void
 H1_Pyramid_Lagrange1_Gauss5::
   calcN( localIndex const q,
@@ -574,13 +504,8 @@
   calcN( xi, N );
 }
 
-<<<<<<< HEAD
-GEOSX_HOST_DEVICE
-inline
-=======
-GEOS_HOST_DEVICE
-GEOS_FORCE_INLINE
->>>>>>> 478ff4e8
+GEOS_HOST_DEVICE
+inline
 void H1_Pyramid_Lagrange1_Gauss5::
   calcN( localIndex const q,
          StackVariables const & GEOS_UNUSED_PARAM( stack ),
@@ -591,13 +516,8 @@
 
 //*************************************************************************************************
 
-<<<<<<< HEAD
-GEOSX_HOST_DEVICE
-inline
-=======
-GEOS_HOST_DEVICE
-GEOS_FORCE_INLINE
->>>>>>> 478ff4e8
+GEOS_HOST_DEVICE
+inline
 real64 H1_Pyramid_Lagrange1_Gauss5::calcGradN( localIndex const q,
                                                real64 const (&X)[numNodes][3],
                                                real64 (& gradN)[numNodes][3] )
@@ -613,13 +533,8 @@
   return detJ * quadratureWeight( q );
 }
 
-<<<<<<< HEAD
-GEOSX_HOST_DEVICE
-inline
-=======
-GEOS_HOST_DEVICE
-GEOS_FORCE_INLINE
->>>>>>> 478ff4e8
+GEOS_HOST_DEVICE
+inline
 real64 H1_Pyramid_Lagrange1_Gauss5::
   calcGradN( localIndex const q,
              real64 const (&X)[numNodes][3],
@@ -631,13 +546,8 @@
 
 //*************************************************************************************************
 
-<<<<<<< HEAD
-GEOSX_HOST_DEVICE
-inline
-=======
-GEOS_HOST_DEVICE
-GEOS_FORCE_INLINE
->>>>>>> 478ff4e8
+GEOS_HOST_DEVICE
+inline
 real64
 H1_Pyramid_Lagrange1_Gauss5::
   transformedQuadratureWeight( localIndex const q,
