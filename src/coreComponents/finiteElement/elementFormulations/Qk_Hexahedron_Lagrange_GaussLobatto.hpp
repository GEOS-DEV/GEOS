--- conflicted
+++ resolved
@@ -398,7 +398,7 @@
   /**
    * @brief compute the non-zero contributions for the penalization matrix (DG) in the case where
    *   we take in account the contribution of the neighbour L of element K.
-   *   The shape functions here are integrated over a face and the position of the coefficient will depends 
+   *   The shape functions here are integrated over a face and the position of the coefficient will depends
    *   on the the face of the element we are located
    * @param q the quadrature point index
    * @param X Array containing the coordinates of the support points.
@@ -414,7 +414,7 @@
                       FUNC && func );
 
    /**
-   * TODO 
+   * TODO
    */
   template< typename FUNC >
   GEOS_HOST_DEVICE
@@ -426,7 +426,7 @@
                       FUNC && func );
 
     /**
-   * TODO 
+   * TODO
    */
   template< typename FUNC >
   GEOS_HOST_DEVICE
@@ -650,8 +650,8 @@
                                           real64 ( &gradN )[numNodes][3] );
 
    /**
-   * @brief Compute a map which knowing a face and the local number of a degree of freedom on the face 
-   *        its local number on the element 
+   * @brief Compute a map which knowing a face and the local number of a degree of freedom on the face
+   *        its local number on the element
   */
   GEOS_HOST_DEVICE
   void localDegreeOnFaceToLocalDegreeOnElement( localIndex face,
@@ -720,7 +720,7 @@
 
 template< typename GL_BASIS >
 GEOS_HOST_DEVICE
-void 
+void
 Qk_Hexahedron_Lagrange_GaussLobatto< GL_BASIS >::localDegreeOnFaceToLocalDegreeOnElement( localIndex face,
                                                                                           localIndex (&faceMap)[numNodesPerFace][6])
 {
@@ -1093,7 +1093,6 @@
   return sqrt( LvArray::math::abs( LvArray::tensorOps::symDeterminant< 2 >( B ) ) )*GL_BASIS::weight( qa )*GL_BASIS::weight( qb );
 }
 
-<<<<<<< HEAD
 template< typename GL_BASIS >
 template< typename FUNC >
 GEOS_HOST_DEVICE
@@ -1115,60 +1114,60 @@
   B[1] = J[0][1]*J[0][1]+J[1][1]*J[1][1]+J[2][1]*J[2][1];
   B[2] = J[0][0]*J[0][1]+J[1][0]*J[1][1]+J[2][0]*J[2][1];
 
-  //Left face 
+  //Left face
   if (face==0)
   {
     func(GL_BASIS::TensorProduct3D::linearIndex( 0, qa, qb ),
          GL_BASIS::TensorProduct3D::linearIndex( 1, num1dNodes-qa, num1dNodes-qb ),
          sqrt( LvArray::math::abs( LvArray::tensorOps::symDeterminant< 2 >( B ) ) )*GL_BASIS::weight( qa )*GL_BASIS::weight( qb ));
-    
+
   }
   //Right face
   else if (face==1)
   {
-   
+
     func(GL_BASIS::TensorProduct3D::linearIndex( 1, qa, qb ),
          GL_BASIS::TensorProduct3D::linearIndex( 0, num1dNodes-qa, num1dNodes-qb ),
          sqrt( LvArray::math::abs( LvArray::tensorOps::symDeterminant< 2 >( B ) ) )*GL_BASIS::weight( qa )*GL_BASIS::weight( qb ));
- 
+
   }
   //Bottom face
   else if (face==2)
   {
-    
+
     func(GL_BASIS::TensorProduct3D::linearIndex( qa, 0, qb ),
          GL_BASIS::TensorProduct3D::linearIndex( num1dNodes-qa, 1, num1dNodes-qb ),
          sqrt( LvArray::math::abs( LvArray::tensorOps::symDeterminant< 2 >( B ) ) )*GL_BASIS::weight( qa )*GL_BASIS::weight( qb ));
-  
+
   }
   //Top face
   else if (face==3)
   {
-  
+
     func(GL_BASIS::TensorProduct3D::linearIndex( qa, 1, qb ),
          GL_BASIS::TensorProduct3D::linearIndex( num1dNodes-qa, 0, num1dNodes-qb ),
          sqrt( LvArray::math::abs( LvArray::tensorOps::symDeterminant< 2 >( B ) ) )*GL_BASIS::weight( qa )*GL_BASIS::weight( qb ));
-  
+
   }
   //Back face
   else if (face==4)
   {
- 
+
     func(GL_BASIS::TensorProduct3D::linearIndex( qa, qb, 0 ),
          GL_BASIS::TensorProduct3D::linearIndex( num1dNodes-qa, num1dNodes-qb, 1 ),
          sqrt( LvArray::math::abs( LvArray::tensorOps::symDeterminant< 2 >( B ) ) )*GL_BASIS::weight( qa )*GL_BASIS::weight( qb ));
-    
+
   }
   //Front face
   else if (face==5)
   {
-    
+
     func(GL_BASIS::TensorProduct3D::linearIndex( qa, qb, 1 ),
          GL_BASIS::TensorProduct3D::linearIndex( num1dNodes-qa, num1dNodes-qb, 0 ),
          sqrt( LvArray::math::abs( LvArray::tensorOps::symDeterminant< 2 >( B ) ) )*GL_BASIS::weight( qa )*GL_BASIS::weight( qb ));
- 
-  }
-  
+
+  }
+
 
 }
 
@@ -1192,18 +1191,18 @@
   jacobianTransformation( qaVol, qbVol, qcVol, X, J );
 
 
-  //Left face 
+  //Left face
   if (face==0)
   {
     for (localIndex i1 = 0; i1 < num1dNodes; ++i1)
-    {       
+    {
       real64 val = GL_BASIS::weight( qaSurf )*GL_BASIS::weight( qbSurf )*GL_BASIS::gradient( i1, GL_BASIS::parentSupportCoord( 0 ) );
 
       func( GL_BASIS::TensorProduct3D::linearIndex( i1, qaSurf, qbSurf ),
           GL_BASIS::TensorProduct3D::linearIndex( 0, qaSurf, qbSurf ),
-          (J[0][0]+J[0][1]+J[0][2])*val ); 
-
-    }   
+          (J[0][0]+J[0][1]+J[0][2])*val );
+
+    }
 
     for (localIndex j1 = 0; j1 < num1dNodes; ++j1)
     {
@@ -1211,21 +1210,21 @@
 
       func( GL_BASIS::TensorProduct3D::linearIndex( 0, qaSurf, qbSurf ),
           GL_BASIS::TensorProduct3D::linearIndex( j1, qaSurf, qbSurf ),
-          (J[0][0]+J[0][1]+J[0][2])*val ); 
-
-    } 
+          (J[0][0]+J[0][1]+J[0][2])*val );
+
+    }
   }
   //Right face
   else if (face==1)
   {
-   
+
    for (localIndex i1 = 0; i1 < num1dNodes; ++i1)
-    {       
+    {
       real64 val = GL_BASIS::weight( qaSurf )*GL_BASIS::weight( qbSurf )*GL_BASIS::gradient( i1, GL_BASIS::parentSupportCoord( num1dNodes ) );
 
       func( GL_BASIS::TensorProduct3D::linearIndex( i1, qaSurf, qbSurf ),
           GL_BASIS::TensorProduct3D::linearIndex( num1dNodes, qaSurf, qbSurf ),
-          (J[0][0]+J[0][1]+J[0][2])*val ); 
+          (J[0][0]+J[0][1]+J[0][2])*val );
 
     }
 
@@ -1235,22 +1234,22 @@
 
       func( GL_BASIS::TensorProduct3D::linearIndex( num1dNodes, qaSurf, qbSurf ),
           GL_BASIS::TensorProduct3D::linearIndex( j1, qaSurf, qbSurf ),
-          (J[0][0]+J[0][1]+J[0][2])*val ); 
-
-    }
- 
+          (J[0][0]+J[0][1]+J[0][2])*val );
+
+    }
+
   }
   //Bottom face
   else if (face==2)
   {
- 
+
    for (localIndex i2 = 0; i2 < num1dNodes; ++i2)
-    {       
+    {
       real64 val = GL_BASIS::weight( qaSurf )*GL_BASIS::weight( qbSurf )*GL_BASIS::gradient( i2, GL_BASIS::parentSupportCoord( 0 ) );
 
       func( GL_BASIS::TensorProduct3D::linearIndex( qaSurf, i2, qbSurf ),
           GL_BASIS::TensorProduct3D::linearIndex( qaSurf, 0, qbSurf ),
-          (J[1][0]+J[1][1]+J[1][2])*val ); 
+          (J[1][0]+J[1][1]+J[1][2])*val );
 
     }
 
@@ -1260,7 +1259,7 @@
 
       func( GL_BASIS::TensorProduct3D::linearIndex( qaSurf, 0, qbSurf ),
           GL_BASIS::TensorProduct3D::linearIndex( qaSurf, j2, qbSurf ),
-          (J[1][0]+J[1][1]+J[1][2])*val ); 
+          (J[1][0]+J[1][1]+J[1][2])*val );
 
     }
 
@@ -1269,14 +1268,14 @@
   //Top face
   else if (face==3)
   {
-  
+
    for (localIndex i2 = 0; i2 < num1dNodes; ++i2)
-    {       
+    {
       real64 val = GL_BASIS::weight( qaSurf )*GL_BASIS::weight( qbSurf )*GL_BASIS::gradient( i2, GL_BASIS::parentSupportCoord( num1dNodes ) );
 
       func( GL_BASIS::TensorProduct3D::linearIndex( qaSurf, i2, qbSurf ),
           GL_BASIS::TensorProduct3D::linearIndex( qaSurf, num1dNodes, qbSurf ),
-          (J[1][0]+J[1][1]+J[1][2])*val ); 
+          (J[1][0]+J[1][1]+J[1][2])*val );
 
     }
 
@@ -1286,23 +1285,23 @@
 
       func( GL_BASIS::TensorProduct3D::linearIndex( qaSurf, num1dNodes, qbSurf ),
           GL_BASIS::TensorProduct3D::linearIndex( qaSurf, j2, qbSurf ),
-          (J[1][0]+J[1][1]+J[1][2])*val ); 
-
-    }
-
- 
+          (J[1][0]+J[1][1]+J[1][2])*val );
+
+    }
+
+
   }
   //Back face
   else if (face==4)
   {
- 
+
    for (localIndex i3 = 0; i3 < num1dNodes; ++i3)
-    {       
+    {
       real64 val = GL_BASIS::weight( qaSurf )*GL_BASIS::weight( qbSurf )*GL_BASIS::gradient( i3, GL_BASIS::parentSupportCoord( 0 ) );
 
       func( GL_BASIS::TensorProduct3D::linearIndex( qaSurf, qbSurf, i3 ),
           GL_BASIS::TensorProduct3D::linearIndex( qaSurf, qbSurf, 0 ),
-          (J[2][0]+J[2][1]+J[2][2])*val ); 
+          (J[2][0]+J[2][1]+J[2][2])*val );
 
     }
 
@@ -1314,7 +1313,7 @@
 
       func( GL_BASIS::TensorProduct3D::linearIndex( qaSurf, qbSurf,0 ),
           GL_BASIS::TensorProduct3D::linearIndex( qaSurf, qbSurf, j3 ),
-          (J[2][0]+J[2][1]+J[2][2])*val ); 
+          (J[2][0]+J[2][1]+J[2][2])*val );
 
     }
 
@@ -1322,14 +1321,14 @@
   //Front face
   else if (face==5)
   {
-    
+
    for (localIndex i3 = 0; i3 < num1dNodes; ++i3)
-    {       
+    {
       real64 val = GL_BASIS::weight( qaSurf )*GL_BASIS::weight( qbSurf )*GL_BASIS::gradient( i3, GL_BASIS::parentSupportCoord( num1dNodes ) );
 
       func( GL_BASIS::TensorProduct3D::linearIndex( qaSurf, qbSurf, i3 ),
           GL_BASIS::TensorProduct3D::linearIndex( qaSurf, qbSurf, num1dNodes ),
-          (J[2][0]+J[2][1]+J[2][2])*val ); 
+          (J[2][0]+J[2][1]+J[2][2])*val );
 
     }
 
@@ -1339,11 +1338,11 @@
 
       func( GL_BASIS::TensorProduct3D::linearIndex( qaSurf, qbSurf,num1dNodes ),
           GL_BASIS::TensorProduct3D::linearIndex( qaSurf, qbSurf, j3 ),
-          (J[2][0]+J[2][1]+J[2][2])*val ); 
-
-    }
-  }
-  
+          (J[2][0]+J[2][1]+J[2][2])*val );
+
+    }
+  }
+
 
 }
 
@@ -1368,7 +1367,7 @@
   B[1] = J[0][1]*J[0][1]+J[1][1]*J[1][1]+J[2][1]*J[2][1];
   B[2] = J[0][0]*J[0][1]+J[1][0]*J[1][1]+J[2][0]*J[2][1];
 
-  //Left face 
+  //Left face
   if (face==0)
   {
     for (localIndex i1 = 0; i1 < num1dNodes; ++i1)
@@ -1381,7 +1380,7 @@
                                                                   B[1]*GL_BASIS::gradient( qa, GL_BASIS::parentSupportCoord( qa ) )+
                                                                   B[1]*GL_BASIS::gradient( qb, GL_BASIS::parentSupportCoord( qb ) )+
                                                                   B[2]*GL_BASIS::gradient( qb, GL_BASIS::parentSupportCoord( qb ) )));
-    }   
+    }
   }
   //Right face
   else if (face==1)
@@ -1396,8 +1395,8 @@
                                                                   B[1]*GL_BASIS::gradient( qa, GL_BASIS::parentSupportCoord( qa ) )+
                                                                   B[1]*GL_BASIS::gradient( qb, GL_BASIS::parentSupportCoord( qb ) )+
                                                                   B[2]*GL_BASIS::gradient( qb, GL_BASIS::parentSupportCoord( qb ) )));
-   } 
- 
+   }
+
   }
   //Bottom face
   else if (face==2)
@@ -1412,13 +1411,13 @@
                                                                   B[1]*GL_BASIS::gradient( qa, GL_BASIS::parentSupportCoord( qa ) )+
                                                                   B[1]*GL_BASIS::gradient( qb, GL_BASIS::parentSupportCoord( qb ) )+
                                                                   B[2]*GL_BASIS::gradient( qb, GL_BASIS::parentSupportCoord( qb ) )));
-   } 
-  
+   }
+
   }
   //Top face
   else if (face==3)
   {
-  
+
 for (localIndex i2 = 0; i2 < num1dNodes; ++i2)
    {
       real64 valGrad = GL_BASIS::gradient( i2, GL_BASIS::parentSupportCoord( num1dNodes ) );
@@ -1429,12 +1428,12 @@
                                                                   B[1]*GL_BASIS::gradient( qa, GL_BASIS::parentSupportCoord( qa ) )+
                                                                   B[1]*GL_BASIS::gradient( qb, GL_BASIS::parentSupportCoord( qb ) )+
                                                                   B[2]*GL_BASIS::gradient( qb, GL_BASIS::parentSupportCoord( qb ) )));
-   }   
+   }
   }
   //Back face
   else if (face==4)
   {
- 
+
    for (localIndex i3 = 0; i3 < num1dNodes; ++i3)
    {
       real64 valGrad = GL_BASIS::gradient( i3, GL_BASIS::parentSupportCoord( 0 ) );
@@ -1445,13 +1444,13 @@
                                                                   B[1]*GL_BASIS::gradient( qa, GL_BASIS::parentSupportCoord( qa ) )+
                                                                   B[1]*GL_BASIS::gradient( qb, GL_BASIS::parentSupportCoord( qb ) )+
                                                                   B[2]*GL_BASIS::gradient( qb, GL_BASIS::parentSupportCoord( qb ) )));
-   }   
+   }
 
   }
   //Front face
   else if (face==5)
   {
-    
+
    for (localIndex i3 = 0; i3 < num1dNodes; ++i3)
    {
       real64 valGrad = GL_BASIS::gradient( i3, GL_BASIS::parentSupportCoord( num1dNodes ) );
@@ -1462,9 +1461,9 @@
                                                                   B[1]*GL_BASIS::gradient( qa, GL_BASIS::parentSupportCoord( qa ) )+
                                                                   B[1]*GL_BASIS::gradient( qb, GL_BASIS::parentSupportCoord( qb ) )+
                                                                   B[2]*GL_BASIS::gradient( qb, GL_BASIS::parentSupportCoord( qb ) )));
-   } 
-  }
-  
+   }
+  }
+
 
 }
 
@@ -1478,8 +1477,6 @@
  * @param J Array to store the Jacobian
  * @param B Array to store the matrix B, in Voigt notation
  */
-=======
->>>>>>> a1aeeee6
 template< typename GL_BASIS >
 GEOS_HOST_DEVICE
 inline
