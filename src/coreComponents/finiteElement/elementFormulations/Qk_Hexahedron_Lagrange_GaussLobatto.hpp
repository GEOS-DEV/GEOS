--- conflicted
+++ resolved
@@ -114,13 +114,8 @@
    * @param[in] coords The parent coordinates at which to evaluate the shape function value
    * @param[out] N The shape function values.
    */
-<<<<<<< HEAD
-  GEOSX_HOST_DEVICE
+  GEOS_HOST_DEVICE
   inline
-=======
-  GEOS_HOST_DEVICE
-  GEOS_FORCE_INLINE
->>>>>>> 478ff4e8
   static void calcN( real64 const (&coords)[3],
                      real64 (& N)[numNodes] )
   {
@@ -135,13 +130,8 @@
    * @param N An array to pass back the shape function values for each support
    *   point.
    */
-<<<<<<< HEAD
-  GEOSX_HOST_DEVICE
+  GEOS_HOST_DEVICE
   inline
-=======
-  GEOS_HOST_DEVICE
-  GEOS_FORCE_INLINE
->>>>>>> 478ff4e8
   static void calcN( localIndex const q,
                      real64 (& N)[numNodes] )
   {
@@ -162,13 +152,8 @@
    * @param N An array to pass back the shape function values for each support
    *   point.
    */
-<<<<<<< HEAD
-  GEOSX_HOST_DEVICE
+  GEOS_HOST_DEVICE
   inline
-=======
-  GEOS_HOST_DEVICE
-  GEOS_FORCE_INLINE
->>>>>>> 478ff4e8
   static void calcN( localIndex const q,
                      StackVariables const & stack,
                      real64 ( & N )[numNodes] )
@@ -215,13 +200,8 @@
    *   support points at the coordinates of the quadrature point @p q.
    * @return The determinant of the parent/physical transformation matrix.
    */
-<<<<<<< HEAD
-  GEOSX_HOST_DEVICE
+  GEOS_HOST_DEVICE
   inline
-=======
-  GEOS_HOST_DEVICE
-  GEOS_FORCE_INLINE
->>>>>>> 478ff4e8
   static real64 calcGradN( localIndex const q,
                            real64 const (&X)[numNodes][3],
                            StackVariables const & stack,
@@ -579,11 +559,7 @@
 
 template< typename GL_BASIS >
 template< typename FUNC, typename ... PARAMS >
-<<<<<<< HEAD
-GEOSX_HOST_DEVICE inline void
-=======
-GEOS_HOST_DEVICE GEOS_FORCE_INLINE void
->>>>>>> 478ff4e8
+GEOS_HOST_DEVICE inline void
 Qk_Hexahedron_Lagrange_GaussLobatto< GL_BASIS >::supportLoop( int const qa,
                                                               int const qb,
                                                               int const qc,
@@ -600,11 +576,7 @@
 
 template< typename GL_BASIS >
 template< typename FUNC, typename ... PARAMS >
-<<<<<<< HEAD
-GEOSX_HOST_DEVICE inline void
-=======
-GEOS_HOST_DEVICE GEOS_FORCE_INLINE void
->>>>>>> 478ff4e8
+GEOS_HOST_DEVICE inline void
 Qk_Hexahedron_Lagrange_GaussLobatto< GL_BASIS >::supportLoop( real64 const (&coords)[3],
                                                               FUNC && func,
                                                               PARAMS &&... params )
@@ -635,11 +607,7 @@
 
 template< typename GL_BASIS >
 template< typename FUNC, typename ... PARAMS >
-<<<<<<< HEAD
-GEOSX_HOST_DEVICE inline void
-=======
-GEOS_HOST_DEVICE GEOS_FORCE_INLINE void
->>>>>>> 478ff4e8
+GEOS_HOST_DEVICE inline void
 Qk_Hexahedron_Lagrange_GaussLobatto< GL_BASIS >::supportLoop2d( int const qa,
                                                                 int const qb,
                                                                 FUNC && func,
@@ -666,13 +634,8 @@
 
 //*************************************************************************************************
 template< typename GL_BASIS >
-<<<<<<< HEAD
-GEOSX_HOST_DEVICE
-inline
-=======
-GEOS_HOST_DEVICE
-GEOS_FORCE_INLINE
->>>>>>> 478ff4e8
+GEOS_HOST_DEVICE
+inline
 real64
 Qk_Hexahedron_Lagrange_GaussLobatto< GL_BASIS >::calcGradN( localIndex const q,
                                                             real64 const (&X)[numNodes][3],
@@ -694,13 +657,8 @@
 
 //*************************************************************************************************
 template< typename GL_BASIS >
-<<<<<<< HEAD
-GEOSX_HOST_DEVICE
-inline
-=======
-GEOS_HOST_DEVICE
-GEOS_FORCE_INLINE
->>>>>>> 478ff4e8
+GEOS_HOST_DEVICE
+inline
 real64
 Qk_Hexahedron_Lagrange_GaussLobatto< GL_BASIS >::calcGradN( real64 const (&coords)[3],
                                                             real64 const (&X)[numNodes][3],
@@ -717,13 +675,8 @@
   return detJ;
 }
 template< typename GL_BASIS >
-<<<<<<< HEAD
-GEOSX_HOST_DEVICE
-inline
-=======
-GEOS_HOST_DEVICE
-GEOS_FORCE_INLINE
->>>>>>> 478ff4e8
+GEOS_HOST_DEVICE
+inline
 real64 Qk_Hexahedron_Lagrange_GaussLobatto< GL_BASIS >::
 calcGradN( localIndex const q,
            real64 const (&X)[numNodes][3],
@@ -740,13 +693,8 @@
 #endif
 
 template< typename GL_BASIS >
-<<<<<<< HEAD
-GEOSX_HOST_DEVICE
-inline
-=======
-GEOS_HOST_DEVICE
-GEOS_FORCE_INLINE
->>>>>>> 478ff4e8
+GEOS_HOST_DEVICE
+inline
 void
 Qk_Hexahedron_Lagrange_GaussLobatto< GL_BASIS >::
 jacobianTransformation( int const qa,
@@ -782,13 +730,8 @@
   }, X, J );
 }
 template< typename GL_BASIS >
-<<<<<<< HEAD
-GEOSX_HOST_DEVICE
-inline
-=======
-GEOS_HOST_DEVICE
-GEOS_FORCE_INLINE
->>>>>>> 478ff4e8
+GEOS_HOST_DEVICE
+inline
 void
 Qk_Hexahedron_Lagrange_GaussLobatto< GL_BASIS >::
 jacobianTransformation( real64 const (&coords)[3],
@@ -812,13 +755,8 @@
 }
 
 template< typename GL_BASIS >
-<<<<<<< HEAD
-GEOSX_HOST_DEVICE
-inline
-=======
-GEOS_HOST_DEVICE
-GEOS_FORCE_INLINE
->>>>>>> 478ff4e8
+GEOS_HOST_DEVICE
+inline
 void
 Qk_Hexahedron_Lagrange_GaussLobatto< GL_BASIS >::
 jacobianTransformation2d( int const qa,
@@ -843,13 +781,8 @@
 }
 
 template< typename GL_BASIS >
-<<<<<<< HEAD
-GEOSX_HOST_DEVICE
-inline
-=======
-GEOS_HOST_DEVICE
-GEOS_FORCE_INLINE
->>>>>>> 478ff4e8
+GEOS_HOST_DEVICE
+inline
 real64
 Qk_Hexahedron_Lagrange_GaussLobatto< GL_BASIS >::
 computeMassTerm( int q,
@@ -863,13 +796,8 @@
 }
 
 template< typename GL_BASIS >
-<<<<<<< HEAD
-GEOSX_HOST_DEVICE
-inline
-=======
-GEOS_HOST_DEVICE
-GEOS_FORCE_INLINE
->>>>>>> 478ff4e8
+GEOS_HOST_DEVICE
+inline
 real64
 Qk_Hexahedron_Lagrange_GaussLobatto< GL_BASIS >::
 computeDampingTerm( int q,
@@ -898,13 +826,8 @@
  * @param B Array to store the matrix B, in Voigt notation
  */
 template< typename GL_BASIS >
-<<<<<<< HEAD
-GEOSX_HOST_DEVICE
-inline
-=======
-GEOS_HOST_DEVICE
-GEOS_FORCE_INLINE
->>>>>>> 478ff4e8
+GEOS_HOST_DEVICE
+inline
 void
 Qk_Hexahedron_Lagrange_GaussLobatto< GL_BASIS >::
 computeBMatrix( int const qa,
@@ -933,13 +856,8 @@
 
 template< typename GL_BASIS >
 template< typename FUNC >
-<<<<<<< HEAD
-GEOSX_HOST_DEVICE
-inline
-=======
-GEOS_HOST_DEVICE
-GEOS_FORCE_INLINE
->>>>>>> 478ff4e8
+GEOS_HOST_DEVICE
+inline
 void
 Qk_Hexahedron_Lagrange_GaussLobatto< GL_BASIS >::
 computeStiffnessTerm( int q,
@@ -1029,13 +947,8 @@
 
 template< typename GL_BASIS >
 template< typename FUNC >
-<<<<<<< HEAD
-GEOSX_HOST_DEVICE
-inline
-=======
-GEOS_HOST_DEVICE
-GEOS_FORCE_INLINE
->>>>>>> 478ff4e8
+GEOS_HOST_DEVICE
+inline
 void
 Qk_Hexahedron_Lagrange_GaussLobatto< GL_BASIS >::
 computeFirstOrderStiffnessTerm( int q,
@@ -1270,13 +1183,8 @@
 
 //*************************************************************************************************
 template< typename GL_BASIS >
-<<<<<<< HEAD
-GEOSX_HOST_DEVICE
-inline
-=======
-GEOS_HOST_DEVICE
-GEOS_FORCE_INLINE
->>>>>>> 478ff4e8
+GEOS_HOST_DEVICE
+inline
 void
 Qk_Hexahedron_Lagrange_GaussLobatto< GL_BASIS >::
 applyTransformationToParentGradients( int const qa,
@@ -1309,13 +1217,8 @@
 
 //*************************************************************************************************
 template< typename GL_BASIS >
-<<<<<<< HEAD
-GEOSX_HOST_DEVICE
-inline
-=======
-GEOS_HOST_DEVICE
-GEOS_FORCE_INLINE
->>>>>>> 478ff4e8
+GEOS_HOST_DEVICE
+inline
 void
 Qk_Hexahedron_Lagrange_GaussLobatto< GL_BASIS >::
 applyTransformationToParentGradients( real64 const (&coords)[3],
@@ -1334,13 +1237,8 @@
 }
 
 template< typename GL_BASIS >
-<<<<<<< HEAD
-GEOSX_HOST_DEVICE
-inline
-=======
-GEOS_HOST_DEVICE
-GEOS_FORCE_INLINE
->>>>>>> 478ff4e8
+GEOS_HOST_DEVICE
+inline
 real64
 Qk_Hexahedron_Lagrange_GaussLobatto< GL_BASIS >::
 transformedQuadratureWeight( localIndex const q,
@@ -1359,13 +1257,8 @@
 
 
 template< typename GL_BASIS >
-<<<<<<< HEAD
-GEOSX_HOST_DEVICE
-inline
-=======
-GEOS_HOST_DEVICE
-GEOS_FORCE_INLINE
->>>>>>> 478ff4e8
+GEOS_HOST_DEVICE
+inline
 void Qk_Hexahedron_Lagrange_GaussLobatto< GL_BASIS >::
 symmetricGradient( int const q,
                    real64 const (&invJ)[3][3],
@@ -1401,13 +1294,8 @@
 }
 
 template< typename GL_BASIS >
-<<<<<<< HEAD
-GEOSX_HOST_DEVICE
-inline
-=======
-GEOS_HOST_DEVICE
-GEOS_FORCE_INLINE
->>>>>>> 478ff4e8
+GEOS_HOST_DEVICE
+inline
 void Qk_Hexahedron_Lagrange_GaussLobatto< GL_BASIS >::
 plusGradNajAij( int const q,
                 real64 const (&invJ)[3][3],
@@ -1443,13 +1331,8 @@
 
 
 template< typename GL_BASIS >
-<<<<<<< HEAD
-GEOSX_HOST_DEVICE
-inline
-=======
-GEOS_HOST_DEVICE
-GEOS_FORCE_INLINE
->>>>>>> 478ff4e8
+GEOS_HOST_DEVICE
+inline
 void Qk_Hexahedron_Lagrange_GaussLobatto< GL_BASIS >::
 gradient( int const q,
           real64 const (&invJ)[3][3],
