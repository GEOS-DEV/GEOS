/*
 * ------------------------------------------------------------------------------------------------------------
 * SPDX-License-Identifier: LGPL-2.1-only
 *
 * Copyright (c) 2018-2020 Lawrence Livermore National Security LLC
 * Copyright (c) 2018-2020 The Board of Trustees of the Leland Stanford Junior University
 * Copyright (c) 2018-2020 TotalEnergies
 * Copyright (c) 2019-     GEOSX Contributors
 * All rights reserved
 *
 * See top level LICENSE, COPYRIGHT, CONTRIBUTORS, NOTICE, and ACKNOWLEDGEMENTS files for details.
 * ------------------------------------------------------------------------------------------------------------
 */

/**
 * @file H1_QuadrilateralFace_Lagrange1_GaussLegendre2.hpp
 */

#ifndef GEOS_FINITEELEMENT_ELEMENTFORMULATIONS_H1QUADRILATERALFACELAGRANGE1GAUSSLEGENDRE2_HPP_
#define GEOS_FINITEELEMENT_ELEMENTFORMULATIONS_H1QUADRILATERALFACELAGRANGE1GAUSSLEGENDRE2_HPP_

#include "FiniteElementBase.hpp"
#include "LagrangeBasis1.hpp"


namespace geos
{
namespace finiteElement
{

/**
 * This class contains the kernel accessible functions specific to the
 * H1-conforming nodal bilinear quadrilateral face finite element with a
 * 2-point Gauss-Legendre quadrature rule. It is assumed that the indexing
 * for the quadrature points mirrors that of the nodes. Also note that the
 * assumed node ordering is not the standard right-hand-rule used in the
 * literature.
 *
 *                                            =====  ===  ===
 *      2 o----------o 3                      Node   xi0  xi1
 *        |          |                        =====  ===  ===
 *        |          |    xi1                 0      -1   -1
 *        |          |      |                 0       1   -1
 *        |          |      |                 0      -1    1
 *      0 o----------o 1    0---- xi0         0       1    1
 *                                            =====  ===  ===
 *
 */
class H1_QuadrilateralFace_Lagrange1_GaussLegendre2 final : public FiniteElementBase
{
public:

  /// The type of basis used for this element
  using BASIS = LagrangeBasis1;

  /// The number of nodes/support points per element.
  constexpr static localIndex numNodes = 4;
  /// The maximum number of support points per element.
  constexpr static localIndex maxSupportPoints = numNodes;

  /// The number of quadrature points per element.
  constexpr static localIndex numQuadraturePoints = 4;

  virtual ~H1_QuadrilateralFace_Lagrange1_GaussLegendre2() override
  {}

  GEOS_HOST_DEVICE
  virtual localIndex getNumQuadraturePoints() const override
  {
    return numQuadraturePoints;
  }

  /**
   * @brief Get the number of quadrature points.
   * @param stack Stack variables as filled by @ref setupStack.
   * @return The number of quadrature points.
   */
  GEOS_HOST_DEVICE
  static localIndex getNumQuadraturePoints( StackVariables const & stack )
  {
    GEOS_UNUSED_VAR( stack );
    return numQuadraturePoints;
  }

  GEOS_HOST_DEVICE
  virtual localIndex getNumSupportPoints() const override
  {
    return numNodes;
  }

  GEOS_HOST_DEVICE
  virtual localIndex getMaxSupportPoints() const override
  {
    return maxSupportPoints;
  }

  /**
   * @brief Get the number of support points.
   * @param stack Object that holds stack variables.
   * @return The number of support points.
   */
  GEOS_HOST_DEVICE
  static localIndex getNumSupportPoints( StackVariables const & stack )
  {
    GEOS_UNUSED_VAR( stack );
    return numNodes;
  }

  /**
   * @brief Calculate shape functions values at a single point.
   * @param[in] coords The parent coordinates at which to evaluate the shape function value
   * @param[out] N The shape function values.
   */
  GEOS_HOST_DEVICE
  static void calcN( real64 const (&coords)[2],
                     real64 ( &N )[numNodes] );

  /**
   * @brief Calculate shape functions values for each support point at a
   *   quadrature point.
   * @param q Index of the quadrature point.
   * @param N An array to pass back the shape function values for each support
   *
   */
  GEOS_HOST_DEVICE
  static void calcN( localIndex const q,
                     real64 ( &N )[numNodes] );

  /**
   * @brief Calculate shape functions values for each support point at a
   *   quadrature point.
   * @param q Index of the quadrature point.
   * @param stack Variables allocated on the stack as filled by @ref setupStack.
   * @param N An array to pass back the shape function values for each support
   *   point.
   */
<<<<<<< HEAD
  GEOSX_HOST_DEVICE
  inline
=======
  GEOS_HOST_DEVICE
  GEOS_FORCE_INLINE
>>>>>>> 478ff4e8
  static void calcN( localIndex const q,
                     StackVariables const & stack,
                     real64 ( &N )[numNodes] );

  /**
   * @brief Calculate the integration weights for a quadrature point.
   * @param q Index of the quadrature point.
   * @param X Array containing the coordinates of the support points.
   * @return The product of the quadrature rule weight and the determinate of
   *   the parent/physical transformation matrix.
   */
  GEOS_HOST_DEVICE
  static real64 transformedQuadratureWeight( localIndex const q,
                                             real64 const (&X)[numNodes][3] );

  /**
   * @brief Empty method, here for compatibility with methods that require a stabilization of the
   * grad-grad bilinear form.
   * @tparam NUMDOFSPERTRIALSUPPORTPOINT Number of degrees of freedom for each support point.
   * @tparam UPPER If true only the upper triangular part of @p matrix is modified.
   * @param stack Stack variables as filled by @ref setupStack.
   * @param matrix The matrix that needs to be stabilized.
   * @param scaleFactor Optional scaling of the stabilization matrix.
   */
  template< localIndex NUMDOFSPERTRIALSUPPORTPOINT, bool UPPER >
<<<<<<< HEAD
  GEOSX_HOST_DEVICE
  inline
=======
  GEOS_HOST_DEVICE
  GEOS_FORCE_INLINE
>>>>>>> 478ff4e8
  static void addGradGradStabilization( StackVariables const & stack,
                                        real64 ( &matrix )
                                        [maxSupportPoints * NUMDOFSPERTRIALSUPPORTPOINT]
                                        [maxSupportPoints * NUMDOFSPERTRIALSUPPORTPOINT],
                                        real64 const & scaleFactor );

private:
  /// The area of the element in the parent configuration.
  constexpr static real64 parentArea = 4.0;

  /// The weight of each quadrature point.
  constexpr static real64 weight = parentArea / numQuadraturePoints;

  /// The scaling factor specifying the location of the quadrature points
  /// relative to the origin and the outer extent of the element in the
  /// parent space.
  constexpr static real64 quadratureFactor = 1.0 / 1.732050807568877293528;

  /**
   * @brief Calculates the linear index for support/quadrature points from ij
   *   coordinates.
   * @param i The index in the xi0 direction (0,1)
   * @param j The index in the xi1 direction (0,1)
   * @return The linear index of the support/quadrature point (0-3)
   */
  template< typename T >
<<<<<<< HEAD
  GEOSX_HOST_DEVICE
  inline
=======
  GEOS_HOST_DEVICE
  GEOS_FORCE_INLINE
>>>>>>> 478ff4e8
  constexpr static T linearMap( T const i, T const j )
  {
    return i + 2 * j;
  }

  /**
   * @brief Calculate the parent coordinates for the xi0 direction, given the
   *        linear index of a support point.
   * @param a The linear index of support point
   * @return parent coordinate in the r direction.
   */
<<<<<<< HEAD
  GEOSX_HOST_DEVICE
  inline
=======
  GEOS_HOST_DEVICE
  GEOS_FORCE_INLINE
>>>>>>> 478ff4e8
  constexpr static real64 parentCoords0( localIndex const a )
  {
    return -1.0 + 2.0 * (a & 1);
  }

  /**
   * @brief Calculate the parent coordinates for the xi1 direction, given the
   *        linear index of a support point.
   * @param a The linear index of support point
   * @return parent coordinate in the r direction.
   */
<<<<<<< HEAD
  GEOSX_HOST_DEVICE
  inline
=======
  GEOS_HOST_DEVICE
  GEOS_FORCE_INLINE
>>>>>>> 478ff4e8
  constexpr static real64 parentCoords1( localIndex const a )
  {
    return -1.0 + ( a & 2 );
  }

};

/// @cond Doxygen_Suppress

template< localIndex NUMDOFSPERTRIALSUPPORTPOINT, bool UPPER >
<<<<<<< HEAD
GEOSX_HOST_DEVICE
inline
=======
GEOS_HOST_DEVICE
GEOS_FORCE_INLINE
>>>>>>> 478ff4e8
void H1_QuadrilateralFace_Lagrange1_GaussLegendre2::
  addGradGradStabilization( StackVariables const & stack,
                            real64 ( & matrix )
                            [maxSupportPoints * NUMDOFSPERTRIALSUPPORTPOINT]
                            [maxSupportPoints * NUMDOFSPERTRIALSUPPORTPOINT],
                            real64 const & scaleFactor )
{
  GEOS_UNUSED_VAR( stack );
  GEOS_UNUSED_VAR( matrix );
  GEOS_UNUSED_VAR( scaleFactor );
}

<<<<<<< HEAD
GEOSX_HOST_DEVICE
inline
=======
GEOS_HOST_DEVICE
GEOS_FORCE_INLINE
>>>>>>> 478ff4e8
void
H1_QuadrilateralFace_Lagrange1_GaussLegendre2::
  calcN( real64 const (&coords)[2],
         real64 (& N)[numNodes] )
{
  for( localIndex a=0; a<numNodes; ++a )
  {
    N[a] = 0.25 *
           ( 1 + quadratureFactor*coords[0]*parentCoords0( a ) ) *
           ( 1 + quadratureFactor*coords[1]*parentCoords1( a ) );
  }
}
<<<<<<< HEAD
GEOSX_HOST_DEVICE
inline
=======
GEOS_HOST_DEVICE
GEOS_FORCE_INLINE
>>>>>>> 478ff4e8
void
H1_QuadrilateralFace_Lagrange1_GaussLegendre2::
  calcN( localIndex const q,
         real64 (& N)[numNodes] )
{
  for( localIndex a=0; a<numNodes; ++a )
  {
    N[a] = 0.25 *
           ( 1 + quadratureFactor*parentCoords0( q )*parentCoords0( a ) ) *
           ( 1 + quadratureFactor*parentCoords1( q )*parentCoords1( a ) );
  }
}

<<<<<<< HEAD
GEOSX_HOST_DEVICE
inline
=======
GEOS_HOST_DEVICE
GEOS_FORCE_INLINE
>>>>>>> 478ff4e8
void H1_QuadrilateralFace_Lagrange1_GaussLegendre2::
  calcN( localIndex const q,
         StackVariables const & GEOS_UNUSED_PARAM( stack ),
         real64 ( & N )[numNodes] )
{
  return calcN( q, N );
}

//*************************************************************************************************

<<<<<<< HEAD
GEOSX_HOST_DEVICE
inline
=======
GEOS_HOST_DEVICE
GEOS_FORCE_INLINE
>>>>>>> 478ff4e8
real64
H1_QuadrilateralFace_Lagrange1_GaussLegendre2::
  transformedQuadratureWeight( localIndex const q,
                               real64 const (&X)[numNodes][3] )
{
  real64 dXdXi[3][2] = {{0}};

  real64 const quadratureCoords[2] = { quadratureFactor *parentCoords0( q ),
                                       quadratureFactor *parentCoords1( q ) };

  real64 const psi0[2] = { 0.5*( 1.0 - quadratureCoords[0] ),
                           0.5*( 1.0 + quadratureCoords[0] ) };
  real64 const psi1[2] = { 0.5*( 1.0 - quadratureCoords[1] ),
                           0.5*( 1.0 + quadratureCoords[1] ) };
  constexpr real64 dpsi[2] = { -0.5, 0.5 };

  for( int a=0; a<2; ++a )
  {
    for( int b=0; b<2; ++b )
    {
      real64 const dNdXi[2] = { dpsi[a] * psi1[b],
                                psi0[a] * dpsi[b] };

      localIndex const nodeIndex = linearMap( a, b );

      for( int i = 0; i < 3; ++i )
      {
        for( int j = 0; j < 2; ++j )
        {
          dXdXi[i][j] = dXdXi[i][j] + dNdXi[ j ] * X[nodeIndex][i];
        }
      }
    }
  }

  real64 const detJ = pow( dXdXi[1][0] * dXdXi[2][1] - dXdXi[2][0] * dXdXi[1][1], 2.0 )
                      + pow( dXdXi[2][0] * dXdXi[0][1] - dXdXi[0][0] * dXdXi[2][1], 2.0 )
                      + pow( dXdXi[0][0] * dXdXi[1][1] - dXdXi[1][0] * dXdXi[0][1], 2.0 );

  return sqrt( detJ ) * weight;
}

/// @endcond

}
}
#endif //GEOS_FINITEELEMENT_ELEMENTFORMULATIONS_H1QUADRILATERALFACELAGRANGE1GAUSSLEGENDRE2_HPP_<|MERGE_RESOLUTION|>--- conflicted
+++ resolved
@@ -134,13 +134,8 @@
    * @param N An array to pass back the shape function values for each support
    *   point.
    */
-<<<<<<< HEAD
-  GEOSX_HOST_DEVICE
-  inline
-=======
-  GEOS_HOST_DEVICE
-  GEOS_FORCE_INLINE
->>>>>>> 478ff4e8
+  GEOS_HOST_DEVICE
+  inline
   static void calcN( localIndex const q,
                      StackVariables const & stack,
                      real64 ( &N )[numNodes] );
@@ -166,13 +161,8 @@
    * @param scaleFactor Optional scaling of the stabilization matrix.
    */
   template< localIndex NUMDOFSPERTRIALSUPPORTPOINT, bool UPPER >
-<<<<<<< HEAD
-  GEOSX_HOST_DEVICE
-  inline
-=======
-  GEOS_HOST_DEVICE
-  GEOS_FORCE_INLINE
->>>>>>> 478ff4e8
+  GEOS_HOST_DEVICE
+  inline
   static void addGradGradStabilization( StackVariables const & stack,
                                         real64 ( &matrix )
                                         [maxSupportPoints * NUMDOFSPERTRIALSUPPORTPOINT]
@@ -199,13 +189,8 @@
    * @return The linear index of the support/quadrature point (0-3)
    */
   template< typename T >
-<<<<<<< HEAD
-  GEOSX_HOST_DEVICE
-  inline
-=======
-  GEOS_HOST_DEVICE
-  GEOS_FORCE_INLINE
->>>>>>> 478ff4e8
+  GEOS_HOST_DEVICE
+  inline
   constexpr static T linearMap( T const i, T const j )
   {
     return i + 2 * j;
@@ -217,13 +202,8 @@
    * @param a The linear index of support point
    * @return parent coordinate in the r direction.
    */
-<<<<<<< HEAD
-  GEOSX_HOST_DEVICE
-  inline
-=======
-  GEOS_HOST_DEVICE
-  GEOS_FORCE_INLINE
->>>>>>> 478ff4e8
+  GEOS_HOST_DEVICE
+  inline
   constexpr static real64 parentCoords0( localIndex const a )
   {
     return -1.0 + 2.0 * (a & 1);
@@ -235,13 +215,8 @@
    * @param a The linear index of support point
    * @return parent coordinate in the r direction.
    */
-<<<<<<< HEAD
-  GEOSX_HOST_DEVICE
-  inline
-=======
-  GEOS_HOST_DEVICE
-  GEOS_FORCE_INLINE
->>>>>>> 478ff4e8
+  GEOS_HOST_DEVICE
+  inline
   constexpr static real64 parentCoords1( localIndex const a )
   {
     return -1.0 + ( a & 2 );
@@ -252,13 +227,8 @@
 /// @cond Doxygen_Suppress
 
 template< localIndex NUMDOFSPERTRIALSUPPORTPOINT, bool UPPER >
-<<<<<<< HEAD
-GEOSX_HOST_DEVICE
-inline
-=======
-GEOS_HOST_DEVICE
-GEOS_FORCE_INLINE
->>>>>>> 478ff4e8
+GEOS_HOST_DEVICE
+inline
 void H1_QuadrilateralFace_Lagrange1_GaussLegendre2::
   addGradGradStabilization( StackVariables const & stack,
                             real64 ( & matrix )
@@ -271,13 +241,8 @@
   GEOS_UNUSED_VAR( scaleFactor );
 }
 
-<<<<<<< HEAD
-GEOSX_HOST_DEVICE
-inline
-=======
-GEOS_HOST_DEVICE
-GEOS_FORCE_INLINE
->>>>>>> 478ff4e8
+GEOS_HOST_DEVICE
+inline
 void
 H1_QuadrilateralFace_Lagrange1_GaussLegendre2::
   calcN( real64 const (&coords)[2],
@@ -290,13 +255,8 @@
            ( 1 + quadratureFactor*coords[1]*parentCoords1( a ) );
   }
 }
-<<<<<<< HEAD
-GEOSX_HOST_DEVICE
-inline
-=======
-GEOS_HOST_DEVICE
-GEOS_FORCE_INLINE
->>>>>>> 478ff4e8
+GEOS_HOST_DEVICE
+inline
 void
 H1_QuadrilateralFace_Lagrange1_GaussLegendre2::
   calcN( localIndex const q,
@@ -310,13 +270,8 @@
   }
 }
 
-<<<<<<< HEAD
-GEOSX_HOST_DEVICE
-inline
-=======
-GEOS_HOST_DEVICE
-GEOS_FORCE_INLINE
->>>>>>> 478ff4e8
+GEOS_HOST_DEVICE
+inline
 void H1_QuadrilateralFace_Lagrange1_GaussLegendre2::
   calcN( localIndex const q,
          StackVariables const & GEOS_UNUSED_PARAM( stack ),
@@ -327,13 +282,8 @@
 
 //*************************************************************************************************
 
-<<<<<<< HEAD
-GEOSX_HOST_DEVICE
-inline
-=======
-GEOS_HOST_DEVICE
-GEOS_FORCE_INLINE
->>>>>>> 478ff4e8
+GEOS_HOST_DEVICE
+inline
 real64
 H1_QuadrilateralFace_Lagrange1_GaussLegendre2::
   transformedQuadratureWeight( localIndex const q,
