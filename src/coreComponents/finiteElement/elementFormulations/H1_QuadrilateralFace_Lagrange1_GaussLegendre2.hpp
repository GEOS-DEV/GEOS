--- conflicted
+++ resolved
@@ -305,14 +305,17 @@
 GEOSX_FORCE_INLINE
 void
 H1_QuadrilateralFace_Lagrange1_GaussLegendre2::
-<<<<<<< HEAD
   calcN( real64 const (&pointCoord)[3],
          real64 (& N)[numNodes] )
 {
   GEOSX_UNUSED_VAR( pointCoord, N );
 }
 
-=======
+
+GEOSX_HOST_DEVICE
+GEOSX_FORCE_INLINE
+void
+H1_QuadrilateralFace_Lagrange1_GaussLegendre2::
   calcN( real64 const (&coords)[2],
          real64 (& N)[numNodes] )
 {
@@ -323,7 +326,6 @@
            ( 1 + quadratureFactor*coords[1]*parentCoords1( a ) );
   }
 }
->>>>>>> ffe51866
 GEOSX_HOST_DEVICE
 GEOSX_FORCE_INLINE
 void
