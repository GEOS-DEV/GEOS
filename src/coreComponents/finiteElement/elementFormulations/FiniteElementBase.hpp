--- conflicted
+++ resolved
@@ -16,11 +16,7 @@
  * @file FiniteElementBase.hpp
  */
 
-<<<<<<< HEAD
-//#if defined(GEOSX_USE_CUDA)
-=======
-#if defined(GEOSX_USE_DEVICE)
->>>>>>> bd89bf86
+//#if defined(GEOSX_USE_DEVICE)
 #define CALC_FEM_SHAPE_IN_KERNEL
 //#endif
 
