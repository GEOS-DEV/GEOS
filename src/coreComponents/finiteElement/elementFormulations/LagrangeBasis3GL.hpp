/*
 * ------------------------------------------------------------------------------------------------------------
 * SPDX-License-Identifier: LGPL-2.1-only
 *
 * Copyright (c) 2018-2020 Lawrence Livermore National Security LLC
 * Copyright (c) 2018-2020 The Board of Trustees of the Leland Stanford Junior University
 * Copyright (c) 2018-2020 Total, S.A
 * Copyright (c) 2019-     GEOSX Contributors
 * All rights reserved
 *
 * See top level LICENSE, COPYRIGHT, CONTRIBUTORS, NOTICE, and ACKNOWLEDGEMENTS files for details.
 * ------------------------------------------------------------------------------------------------------------
 */

#ifndef GEOS_FINITEELEMENT_ELEMENTFORMULATIONS_ELEMENTFORMULATIONS_LAGRANGEBASIS3GL_HPP_
#define GEOS_FINITEELEMENT_ELEMENTFORMULATIONS_ELEMENTFORMULATIONS_LAGRANGEBASIS3GL_HPP_

/**
 * @file LagrangeBasis3GL.hpp
 */

#include "common/DataTypes.hpp"

namespace geos
{
namespace finiteElement
{

/**
 * This class contains the implementation for a second order (quadratic) Lagrange
 * polynomial basis. The parent space is defined by:
 *
 *                 o---------o--------o---------o  ---> xi
 *  Index:         0         1        2         3
 *  Coordinate:   -1    -1/sqrt(5) 1/sqrt(5)    1
 *
 */
class LagrangeBasis3GL
{
public:
  /// The number of support points for the basis
  constexpr static localIndex numSupportPoints = 4;

  /// sqrt(5)
  constexpr static real64 sqrt5 = 2.2360679774997897;

  /**
   * @brief The value of the weight for the given support point
   * @param q The index of the support point
   * @return The value of the weight
   */
<<<<<<< HEAD
  GEOSX_HOST_DEVICE
  inline
=======
  GEOS_HOST_DEVICE
  GEOS_FORCE_INLINE
>>>>>>> 478ff4e8
  constexpr static real64 weight( const int q )
  {
    switch( q )
    {
      case 1:
      case 2:
        return 5.0/6.0;
      default:
        return 1.0/6.0;
    }
  }

  /**
   * @brief Calculate the parent coordinates for the xi0 direction, given the
   *   linear index of a support point.
   * @param supportPointIndex The linear index of support point
   * @return parent coordinate in the xi0 direction.
   */
<<<<<<< HEAD
  GEOSX_HOST_DEVICE
  inline
=======
  GEOS_HOST_DEVICE
  GEOS_FORCE_INLINE
>>>>>>> 478ff4e8
  // MODIF1 : Harcoding the Gauss-Lobatto coordinates and return the right one
  // depending on the supportPointIndex value
  //Switch case
  constexpr static real64 parentSupportCoord( const localIndex supportPointIndex )
  {
    real64 result=0.0;

    switch( supportPointIndex )
    {
      case 0:
        result = -1.0;
        break;
      case 1:
        result = -1.0/sqrt5;
        break;
      case 2:
        result = 1.0/sqrt5;
        break;
      case 3:
        result = 1.0;
        break;
      default:
        break;
    }

    return result;
  }


  /**
   * @brief The value of the basis function for a support point evaluated at a
   *   point along the axes.
   * @param index The index of the support point.
   * @param xi The coordinate at which to evaluate the basis.
   * @return The value of basis function.
   */
<<<<<<< HEAD
  GEOSX_HOST_DEVICE
  inline
=======
  GEOS_HOST_DEVICE
  GEOS_FORCE_INLINE
>>>>>>> 478ff4e8
//MODIF3 : Change the  way to return the base function evaluated at the desired coord
  constexpr static real64 value( const int index,
                                 const real64 xi )
  {
    real64 result=0.0;

    switch( index )
    {
      case 0:
        result = LagrangeBasis3GL::value0( xi );
        break;
      case 1:
        result = LagrangeBasis3GL::value1( xi );
        break;
      case 2:
        result = LagrangeBasis3GL::value2( xi );
        break;
      case 3:
        result = LagrangeBasis3GL::value3( xi );
        break;
      default:
        break;
    }

    return result;
  }


  /**
   * @brief The value of the basis function for support point 0.
   * @param xi The coordinate at which to evaluate the basis.
   * @return The value of the basis.
   */
<<<<<<< HEAD
  GEOSX_HOST_DEVICE
  inline
=======
  GEOS_HOST_DEVICE
  GEOS_FORCE_INLINE
>>>>>>> 478ff4e8
  //MODFI4 : Implemented new base functions and their derivative for Q3
  constexpr static real64 value0( const real64 xi )
  {
    return -(5.0/8.0)*(xi*xi*xi-xi*xi-(1.0/5.0)*xi+1.0/5.0);
  }

  /**
   * @brief The value of the basis function for support point 1.
   * @param xi The coordinate at which to evaluate the basis.
   * @return The value of the basis.
   */
<<<<<<< HEAD
  GEOSX_HOST_DEVICE
  inline
=======
  GEOS_HOST_DEVICE
  GEOS_FORCE_INLINE
>>>>>>> 478ff4e8
  constexpr static real64 value1( const real64 xi )
  {
    return (5.0*sqrt5/8.0)*(xi*xi*xi-(1.0/sqrt5)*xi*xi-xi+1.0/sqrt5);
  }

  /**
   * @brief The value of the basis function for support point 2.
   * @param xi The coordinate at which to evaluate the basis.
   * @return The value of the basis.
   */
<<<<<<< HEAD
  GEOSX_HOST_DEVICE
  inline
=======
  GEOS_HOST_DEVICE
  GEOS_FORCE_INLINE
>>>>>>> 478ff4e8
  constexpr static real64 value2( const real64 xi )
  {
    return -(5.0*sqrt5/8.0)*(xi*xi*xi+(1.0/sqrt5)*xi*xi-xi-1.0/sqrt5);
  }

  /**
   * @brief The value of the basis function for support point 3.
   * @param xi The coordinate at which to evaluate the basis.
   * @return The value of the basis.
   */
<<<<<<< HEAD
  GEOSX_HOST_DEVICE
  inline
=======
  GEOS_HOST_DEVICE
  GEOS_FORCE_INLINE
>>>>>>> 478ff4e8
  constexpr static real64 value3( const real64 xi )
  {
    return (5.0/8.0)*(xi*xi*xi+xi*xi-(1.0/5.0)*xi-1.0/5.0);
  }


  /**
   * @brief The gradient of the basis function for a support point evaluated at a
   *   point along the axes.
   * @param index The index of the support point.
   * @param xi The coordinate at which to evaluate the basis.
   * @return The value of basis function.
   */
<<<<<<< HEAD
  GEOSX_HOST_DEVICE
  inline
=======
  GEOS_HOST_DEVICE
  GEOS_FORCE_INLINE
>>>>>>> 478ff4e8
  //MODIF5 : New function returning the derivated base function at desired coord
  constexpr static real64 gradient( const int index,
                                    const real64 xi )
  {
    real64 result=0.0;

    switch( index )
    {
      case 0:
        result = LagrangeBasis3GL::gradient0( xi );
        break;
      case 1:
        result = LagrangeBasis3GL::gradient1( xi );
        break;
      case 2:
        result = LagrangeBasis3GL::gradient2( xi );
        break;
      case 3:
        result = LagrangeBasis3GL::gradient3( xi );
        break;
      default:
        break;
    }

    return result;
  }

  /**
   * @brief The gradient of the basis function for support point 0 evaluated at
   *   a point along the axes.
   * @param xi The coordinate at which to evaluate the gradient.
   * @return The gradient of basis function
   */
<<<<<<< HEAD
  GEOSX_HOST_DEVICE
  inline
=======
  GEOS_HOST_DEVICE
  GEOS_FORCE_INLINE
>>>>>>> 478ff4e8
  constexpr static real64 gradient0( const real64 xi )
  {
    return -(5.0/8.0)*(3.0*xi*xi-2.0*xi-(1.0/5.0));
  }

  /**
   * @brief The gradient of the basis function for support point 1 evaluated at
   *   a point along the axes.
   * @param xi The coordinate at which to evaluate the gradient.
   * @return The gradient of basis function
   */
<<<<<<< HEAD
  GEOSX_HOST_DEVICE
  inline
=======
  GEOS_HOST_DEVICE
  GEOS_FORCE_INLINE
>>>>>>> 478ff4e8
  constexpr static real64 gradient1( const real64 xi )
  {
    return (5.0*sqrt5/8.0)*(3.0*xi*xi-(2.0/sqrt5)*xi-1.0);
  }

  /**
   * @brief The gradient of the basis function for support point 1 evaluated at
   *   a point along the axes.
   * @param xi The coordinate at which to evaluate the gradient.
   * @return The gradient of basis function
   */
<<<<<<< HEAD
  GEOSX_HOST_DEVICE
  inline
=======
  GEOS_HOST_DEVICE
  GEOS_FORCE_INLINE
>>>>>>> 478ff4e8
  constexpr static real64 gradient2( const real64 xi )
  {
    return -(5.0*sqrt5/8.0)*(3.0*xi*xi+(2.0/sqrt5)*xi-1.0);
  }

  /**
   * @brief The gradient of the basis function for support point 3 evaluated at
   *   a point along the axes.
   * @param xi The coordinate at which to evaluate the gradient.
   * @return The gradient of basis function
   */
<<<<<<< HEAD
  GEOSX_HOST_DEVICE
  inline
=======
  GEOS_HOST_DEVICE
  GEOS_FORCE_INLINE
>>>>>>> 478ff4e8
  constexpr static real64 gradient3( const real64 xi )
  {
    return (5.0/8.0)*(3.0*xi*xi+2.0*xi-(1.0/5.0));;
  }

  /**
   * @class TensorProduct2D
   *
   *                                                                  _____________________________
   *        12         13        14         15                       |Node      xi0         xi1    |
   *          o---------o---------o---------o                        |=====     ===         ===    |
   *          |                             |                        |  0       -1          -1     |
   *          |                             |                        |  1   -1/sqrt(5)      -1     |
   *          |                             |                        |  2    1/sqrt(5)      -1     |
   *          |                             |                        |  3        1          -1     |
   *        8 o       9 o         o 10      o 11                     |  4       -1      -1/sqrt(5) |
   *          |                             |                        |  5   -1/sqrt(5)  -1/sqrt(5) |
   *          |                             |                        |  6    1/sqrt(5)  -1/sqrt(5) |
   *          |                             |                        |  7        1      -1/sqrt(5) |
   *        4 o       5 o         o 6       o 7                      |  8       -1       1/sqrt(5) |
   *          |                             |                        |  9   -1/sqrt(5)   1/sqrt(5) |
   *          |                             |            xi1         | 10    1/sqrt(5)   1/sqrt(5) |
   *          |                             |            |           | 11        1       1/sqrt(5) |
   *          |                             |            |           | 12       -1           1     |
   *          o---------o---------o---------o            |           | 13   -1/sqrt(5)       1     |
   *         0          1         2          3           o----- xi0  | 14    1/sqrt(5)       1     |
   *                                                                 | 15        1           1     |
   *                                                                 |_____________________________|
   *
   */
  struct TensorProduct2D
  {
    /// The number of support points in the 2D tensor product
    constexpr static localIndex numSupportPoints = 16;

    /**
     * @brief Calculates the linear index for support/quadrature points from ij
     *   coordinates.
     * @param i The index in the xi0 direction (0,1)
     * @param j The index in the xi1 direction (0,1)
     * @return The linear index of the support/quadrature point (0-15)
     */
<<<<<<< HEAD
    GEOSX_HOST_DEVICE
    inline
=======
    GEOS_HOST_DEVICE
    GEOS_FORCE_INLINE
>>>>>>> 478ff4e8
    constexpr static int linearIndex( const int i,
                                      const int j )
    {
      return i + 4 * j;
    }



    /**
     * @brief Calculate the Cartesian/TensorProduct index given the linear index
     *   of a support point.
     * @param linearIndex The linear index of support point
     * @param i0 The Cartesian index of the support point in the xi0 direction.
     * @param i1 The Cartesian index of the support point in the xi1 direction.
     */
<<<<<<< HEAD
    GEOSX_HOST_DEVICE
    inline
=======
    GEOS_HOST_DEVICE
    GEOS_FORCE_INLINE
>>>>>>> 478ff4e8
    constexpr static void multiIndex( int const linearIndex,
                                      int & i0,
                                      int & i1 )
    {

      i1 = linearIndex/4;

      i0 = linearIndex%4;

    }


    /**
     * @brief The value of the basis function for a support point evaluated at a
     *   point along the axes.
     *
     * @param coords The coordinates (in the parent frame) at which to evaluate the basis
     * @param N Array to hold the value of the basis functions at each support point.
     */
<<<<<<< HEAD
    GEOSX_HOST_DEVICE
    inline
=======
    GEOS_HOST_DEVICE
    GEOS_FORCE_INLINE
>>>>>>> 478ff4e8
    static void value( const real64 (& coords)[2],
                       real64 (& N)[numSupportPoints] )
    {
      for( int a=0; a<4; ++a )
      {
        for( int b=0; b<4; ++b )
        {
          const int lindex = LagrangeBasis3GL::TensorProduct2D::linearIndex( a, b );
          N[ lindex ] = LagrangeBasis3GL::value( a, coords[0] ) *
                        LagrangeBasis3GL::value( b, coords[1] );
        }
      }
    }
  };

  /**
   * @class TensorProduct3D
   *                                                                  _____________________________________
   *                                                                 |Node      xi0         xi1         xi2|
   *                                                                 |=====     ===         ===         ===|
   *                                                                 |  0       -1          -1          -1 |
   *                                                                 |  1   -1/sqrt(5)      -1          -1 |
   *                                                                 |  2    1/sqrt(5)      -1          -1 |
   *              60       61         62        63                   |  3        1          -1          -1 |
   *                o---------o---------o---------o                  |  4       -1      -1/sqrt(5)      -1 |
   *            56 /.     57        58        59 /|                  |  5   -1/sqrt(5)  -1/sqrt(5)      -1 |
   *              o .       o         o         o |                  |  6    1/sqrt(5)  -1/sqrt(5)      -1 |
   *          52 /  .   53        54        55 /  |                  |  7        1      -1/sqrt(5)      -1 |
   *            o   .     o         o         o   |                  |  8       -1       1/sqrt(5)      -1 |
   *        48 /    o 49      o 50      o 51 /    o                  |  9   -1/sqrt(5)   1/sqrt(5)      -1 |
   *          o---------o---------o---------o     |                  | 10    1/sqrt(5)   1/sqrt(5)      -1 |
   *          |   o .       o         o     |   o |                  | 11        1       1/sqrt(5)      -1 |
   *          |     .                       |     |                  | 12       -1           1          -1 |
   *          | o   o     o   o     o   o   | o   o                  | 13   -1/sqrt(5)       1          -1 |
   *          |     .                       |     |                  | 14    1/sqrt(5)       1          -1 |
   *          o   o .   o   o     o   o     o   o |                  | 15        1           1          -1 |
   *          |     .                       |     |                  | ..       ..          ..          .. |
   *          | o   .     o         o       | o   |                  | ..       ..          ..          .. |
   *          |     o.........o.........o...|.....o                  | 55        1      -1/sqrt(5)       1 |
   *          o    ,12  o     13  o     14  o    /15                 | 56       -1       1/sqrt(5)       1 |
   *          |   o         o         o     |   o                    | 57   -1/sqrt(5)   1/sqrt(5)       1 |
   *          |  ,8         9         10    |  /11       xi2         | 58    1/sqrt(5)   1/sqrt(5)       1 |
   *          | o         o         o       | o          |           | 59        1       1/sqrt(5)       1 |
   *          |,4         5         6       |/7          | / xi1     | 60       -1           1           1 |
   *          o---------o---------o---------o            |/          | 61   -1/sqrt(5)       1           1 |
   *         0         1         2         3             o----- xi0  | 62    1/sqrt(5)       1           1 |
   *                                                                 | 63        1           1           1 |
   *                                                                 |_____________________________________|
   *
   */
  struct TensorProduct3D
  {
    /// The number of support points in the 3D tensor product
    constexpr static localIndex numSupportPoints = 64;

    /**
     * @brief Calculates the linear index for support/quadrature points from ijk
     *   coordinates.
     * @param i The index in the xi0 direction (0,1)
     * @param j The index in the xi1 direction (0,1)
     * @param k The index in the xi2 direction (0,1)
     * @return The linear index of the support/quadrature point (0-63)
     */
<<<<<<< HEAD
    GEOSX_HOST_DEVICE
    inline
=======
    GEOS_HOST_DEVICE
    GEOS_FORCE_INLINE
>>>>>>> 478ff4e8
    //MODIF6 : Change linearIndex for 64 nodes
    constexpr static int linearIndex( const int i,
                                      const int j,
                                      const int k )
    {
      return i + 4 * j + 16 * k;
    }



    /**
     * @brief Calculate the Cartesian/TensorProduct index given the linear index
     *   of a support point.
     * @param linearIndex The linear index of support point
     * @param i0 The Cartesian index of the support point in the xi0 direction.
     * @param i1 The Cartesian index of the support point in the xi1 direction.
     * @param i2 The Cartesian index of the support point in the xi2 direction.
     */
<<<<<<< HEAD
    GEOSX_HOST_DEVICE
    inline
=======
    GEOS_HOST_DEVICE
    GEOS_FORCE_INLINE
>>>>>>> 478ff4e8
    //MODIF7 : Change calcul of multiIndex
    constexpr static void multiIndex( int const linearIndex,
                                      int & i0,
                                      int & i1,
                                      int & i2 )
    {

      i2 = linearIndex/16;

      i1 = (linearIndex%16)/4;

      i0 = (linearIndex%16)%4;

    }


    /**
     * @brief The value of the basis function for a support point evaluated at a
     *   point along the axes.
     *
     * @param coords The coordinates (in the parent frame) at which to evaluate the basis
     * @param N Array to hold the value of the basis functions at each support point.
     */
<<<<<<< HEAD
    GEOSX_HOST_DEVICE
    inline
=======
    GEOS_HOST_DEVICE
    GEOS_FORCE_INLINE
>>>>>>> 478ff4e8
    static void value( const real64 (& coords)[3],
                       real64 (& N)[numSupportPoints] )
    {
      for( int a=0; a<4; ++a )
      {
        for( int b=0; b<4; ++b )
        {
          for( int c=0; c<4; ++c )
          {
            const int lindex = LagrangeBasis3GL::TensorProduct3D::linearIndex( a, b, c );
            N[ lindex ] = LagrangeBasis3GL::value( a, coords[0] ) *
                          LagrangeBasis3GL::value( b, coords[1] ) *
                          LagrangeBasis3GL::value( c, coords[2] );
          }
        }
      }
    }
  };
};


}
}


#endif /* GEOS_FINITEELEMENT_ELEMENTFORMULATIONS_ELEMENTFORMULATIONS_LAGRANGEBASIS3GL_HPP_ */<|MERGE_RESOLUTION|>--- conflicted
+++ resolved
@@ -49,13 +49,8 @@
    * @param q The index of the support point
    * @return The value of the weight
    */
-<<<<<<< HEAD
-  GEOSX_HOST_DEVICE
-  inline
-=======
-  GEOS_HOST_DEVICE
-  GEOS_FORCE_INLINE
->>>>>>> 478ff4e8
+  GEOS_HOST_DEVICE
+  inline
   constexpr static real64 weight( const int q )
   {
     switch( q )
@@ -74,13 +69,8 @@
    * @param supportPointIndex The linear index of support point
    * @return parent coordinate in the xi0 direction.
    */
-<<<<<<< HEAD
-  GEOSX_HOST_DEVICE
-  inline
-=======
-  GEOS_HOST_DEVICE
-  GEOS_FORCE_INLINE
->>>>>>> 478ff4e8
+  GEOS_HOST_DEVICE
+  inline
   // MODIF1 : Harcoding the Gauss-Lobatto coordinates and return the right one
   // depending on the supportPointIndex value
   //Switch case
@@ -117,13 +107,8 @@
    * @param xi The coordinate at which to evaluate the basis.
    * @return The value of basis function.
    */
-<<<<<<< HEAD
-  GEOSX_HOST_DEVICE
-  inline
-=======
-  GEOS_HOST_DEVICE
-  GEOS_FORCE_INLINE
->>>>>>> 478ff4e8
+  GEOS_HOST_DEVICE
+  inline
 //MODIF3 : Change the  way to return the base function evaluated at the desired coord
   constexpr static real64 value( const int index,
                                  const real64 xi )
@@ -157,13 +142,8 @@
    * @param xi The coordinate at which to evaluate the basis.
    * @return The value of the basis.
    */
-<<<<<<< HEAD
-  GEOSX_HOST_DEVICE
-  inline
-=======
-  GEOS_HOST_DEVICE
-  GEOS_FORCE_INLINE
->>>>>>> 478ff4e8
+  GEOS_HOST_DEVICE
+  inline
   //MODFI4 : Implemented new base functions and their derivative for Q3
   constexpr static real64 value0( const real64 xi )
   {
@@ -175,13 +155,8 @@
    * @param xi The coordinate at which to evaluate the basis.
    * @return The value of the basis.
    */
-<<<<<<< HEAD
-  GEOSX_HOST_DEVICE
-  inline
-=======
-  GEOS_HOST_DEVICE
-  GEOS_FORCE_INLINE
->>>>>>> 478ff4e8
+  GEOS_HOST_DEVICE
+  inline
   constexpr static real64 value1( const real64 xi )
   {
     return (5.0*sqrt5/8.0)*(xi*xi*xi-(1.0/sqrt5)*xi*xi-xi+1.0/sqrt5);
@@ -192,13 +167,8 @@
    * @param xi The coordinate at which to evaluate the basis.
    * @return The value of the basis.
    */
-<<<<<<< HEAD
-  GEOSX_HOST_DEVICE
-  inline
-=======
-  GEOS_HOST_DEVICE
-  GEOS_FORCE_INLINE
->>>>>>> 478ff4e8
+  GEOS_HOST_DEVICE
+  inline
   constexpr static real64 value2( const real64 xi )
   {
     return -(5.0*sqrt5/8.0)*(xi*xi*xi+(1.0/sqrt5)*xi*xi-xi-1.0/sqrt5);
@@ -209,13 +179,8 @@
    * @param xi The coordinate at which to evaluate the basis.
    * @return The value of the basis.
    */
-<<<<<<< HEAD
-  GEOSX_HOST_DEVICE
-  inline
-=======
-  GEOS_HOST_DEVICE
-  GEOS_FORCE_INLINE
->>>>>>> 478ff4e8
+  GEOS_HOST_DEVICE
+  inline
   constexpr static real64 value3( const real64 xi )
   {
     return (5.0/8.0)*(xi*xi*xi+xi*xi-(1.0/5.0)*xi-1.0/5.0);
@@ -229,13 +194,8 @@
    * @param xi The coordinate at which to evaluate the basis.
    * @return The value of basis function.
    */
-<<<<<<< HEAD
-  GEOSX_HOST_DEVICE
-  inline
-=======
-  GEOS_HOST_DEVICE
-  GEOS_FORCE_INLINE
->>>>>>> 478ff4e8
+  GEOS_HOST_DEVICE
+  inline
   //MODIF5 : New function returning the derivated base function at desired coord
   constexpr static real64 gradient( const int index,
                                     const real64 xi )
@@ -269,13 +229,8 @@
    * @param xi The coordinate at which to evaluate the gradient.
    * @return The gradient of basis function
    */
-<<<<<<< HEAD
-  GEOSX_HOST_DEVICE
-  inline
-=======
-  GEOS_HOST_DEVICE
-  GEOS_FORCE_INLINE
->>>>>>> 478ff4e8
+  GEOS_HOST_DEVICE
+  inline
   constexpr static real64 gradient0( const real64 xi )
   {
     return -(5.0/8.0)*(3.0*xi*xi-2.0*xi-(1.0/5.0));
@@ -287,13 +242,8 @@
    * @param xi The coordinate at which to evaluate the gradient.
    * @return The gradient of basis function
    */
-<<<<<<< HEAD
-  GEOSX_HOST_DEVICE
-  inline
-=======
-  GEOS_HOST_DEVICE
-  GEOS_FORCE_INLINE
->>>>>>> 478ff4e8
+  GEOS_HOST_DEVICE
+  inline
   constexpr static real64 gradient1( const real64 xi )
   {
     return (5.0*sqrt5/8.0)*(3.0*xi*xi-(2.0/sqrt5)*xi-1.0);
@@ -305,13 +255,8 @@
    * @param xi The coordinate at which to evaluate the gradient.
    * @return The gradient of basis function
    */
-<<<<<<< HEAD
-  GEOSX_HOST_DEVICE
-  inline
-=======
-  GEOS_HOST_DEVICE
-  GEOS_FORCE_INLINE
->>>>>>> 478ff4e8
+  GEOS_HOST_DEVICE
+  inline
   constexpr static real64 gradient2( const real64 xi )
   {
     return -(5.0*sqrt5/8.0)*(3.0*xi*xi+(2.0/sqrt5)*xi-1.0);
@@ -323,13 +268,8 @@
    * @param xi The coordinate at which to evaluate the gradient.
    * @return The gradient of basis function
    */
-<<<<<<< HEAD
-  GEOSX_HOST_DEVICE
-  inline
-=======
-  GEOS_HOST_DEVICE
-  GEOS_FORCE_INLINE
->>>>>>> 478ff4e8
+  GEOS_HOST_DEVICE
+  inline
   constexpr static real64 gradient3( const real64 xi )
   {
     return (5.0/8.0)*(3.0*xi*xi+2.0*xi-(1.0/5.0));;
@@ -372,13 +312,8 @@
      * @param j The index in the xi1 direction (0,1)
      * @return The linear index of the support/quadrature point (0-15)
      */
-<<<<<<< HEAD
-    GEOSX_HOST_DEVICE
-    inline
-=======
-    GEOS_HOST_DEVICE
-    GEOS_FORCE_INLINE
->>>>>>> 478ff4e8
+    GEOS_HOST_DEVICE
+    inline
     constexpr static int linearIndex( const int i,
                                       const int j )
     {
@@ -394,13 +329,8 @@
      * @param i0 The Cartesian index of the support point in the xi0 direction.
      * @param i1 The Cartesian index of the support point in the xi1 direction.
      */
-<<<<<<< HEAD
-    GEOSX_HOST_DEVICE
-    inline
-=======
-    GEOS_HOST_DEVICE
-    GEOS_FORCE_INLINE
->>>>>>> 478ff4e8
+    GEOS_HOST_DEVICE
+    inline
     constexpr static void multiIndex( int const linearIndex,
                                       int & i0,
                                       int & i1 )
@@ -420,13 +350,8 @@
      * @param coords The coordinates (in the parent frame) at which to evaluate the basis
      * @param N Array to hold the value of the basis functions at each support point.
      */
-<<<<<<< HEAD
-    GEOSX_HOST_DEVICE
-    inline
-=======
-    GEOS_HOST_DEVICE
-    GEOS_FORCE_INLINE
->>>>>>> 478ff4e8
+    GEOS_HOST_DEVICE
+    inline
     static void value( const real64 (& coords)[2],
                        real64 (& N)[numSupportPoints] )
     {
@@ -490,13 +415,8 @@
      * @param k The index in the xi2 direction (0,1)
      * @return The linear index of the support/quadrature point (0-63)
      */
-<<<<<<< HEAD
-    GEOSX_HOST_DEVICE
-    inline
-=======
-    GEOS_HOST_DEVICE
-    GEOS_FORCE_INLINE
->>>>>>> 478ff4e8
+    GEOS_HOST_DEVICE
+    inline
     //MODIF6 : Change linearIndex for 64 nodes
     constexpr static int linearIndex( const int i,
                                       const int j,
@@ -515,13 +435,8 @@
      * @param i1 The Cartesian index of the support point in the xi1 direction.
      * @param i2 The Cartesian index of the support point in the xi2 direction.
      */
-<<<<<<< HEAD
-    GEOSX_HOST_DEVICE
-    inline
-=======
-    GEOS_HOST_DEVICE
-    GEOS_FORCE_INLINE
->>>>>>> 478ff4e8
+    GEOS_HOST_DEVICE
+    inline
     //MODIF7 : Change calcul of multiIndex
     constexpr static void multiIndex( int const linearIndex,
                                       int & i0,
@@ -545,13 +460,8 @@
      * @param coords The coordinates (in the parent frame) at which to evaluate the basis
      * @param N Array to hold the value of the basis functions at each support point.
      */
-<<<<<<< HEAD
-    GEOSX_HOST_DEVICE
-    inline
-=======
-    GEOS_HOST_DEVICE
-    GEOS_FORCE_INLINE
->>>>>>> 478ff4e8
+    GEOS_HOST_DEVICE
+    inline
     static void value( const real64 (& coords)[3],
                        real64 (& N)[numSupportPoints] )
     {
