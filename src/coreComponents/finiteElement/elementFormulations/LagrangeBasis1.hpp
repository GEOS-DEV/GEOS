/*
 * ------------------------------------------------------------------------------------------------------------
 * SPDX-License-Identifier: LGPL-2.1-only
 *
 * Copyright (c) 2018-2020 Lawrence Livermore National Security LLC
 * Copyright (c) 2018-2020 The Board of Trustees of the Leland Stanford Junior University
 * Copyright (c) 2018-2020 TotalEnergies
 * Copyright (c) 2019-     GEOSX Contributors
 * All rights reserved
 *
 * See top level LICENSE, COPYRIGHT, CONTRIBUTORS, NOTICE, and ACKNOWLEDGEMENTS files for details.
 * ------------------------------------------------------------------------------------------------------------
 */

#ifndef GEOS_FINITEELEMENT_ELEMENTFORMULATIONS_ELEMENTFORMULATIONS_LAGRANGEBASIS1_HPP_
#define GEOS_FINITEELEMENT_ELEMENTFORMULATIONS_ELEMENTFORMULATIONS_LAGRANGEBASIS1_HPP_

/**
 * @file LagrangeBasis1.hpp
 */

#include "common/DataTypes.hpp"

namespace geos
{
namespace finiteElement
{

/**
 * This class contains the implementation for a first order (linear) Lagrange
 * polynomial basis. The parent space is defined by:
 *
 *                 o-------------o  ---> xi
 *  Index:         0             1
 *  Coordinate:   -1             1
 *
 */
class LagrangeBasis1
{
public:
  /// The number of support points for the basis
  constexpr static localIndex numSupportPoints = 2;

  /**
   * @brief The value of the weight for the given support point
   * @param q The index of the support point
   * @return The value of the weight
   */
<<<<<<< HEAD
  GEOSX_HOST_DEVICE
  inline
=======
  GEOS_HOST_DEVICE
  GEOS_FORCE_INLINE
>>>>>>> 478ff4e8
  constexpr static real64 weight( const int q )
  {
    GEOS_UNUSED_VAR( q );
    return 1.0;
  }

  /**
   * @brief Calculate the parent coordinates for the xi0 direction, given the
   *   linear index of a support point.
   * @param supportPointIndex The linear index of support point
   * @return parent coordinate in the xi0 direction.
   */
<<<<<<< HEAD
  GEOSX_HOST_DEVICE
  inline
=======
  GEOS_HOST_DEVICE
  GEOS_FORCE_INLINE
>>>>>>> 478ff4e8
  constexpr static real64 parentSupportCoord( const localIndex supportPointIndex )
  {
    return -1.0 + 2.0 * (supportPointIndex & 1);
  }

  /**
   * @brief The value of the basis function for a support point evaluated at a
   *   point along the axes.
   * @param index The index of the support point.
   * @param xi The coordinate at which to evaluate the basis.
   * @return The value of basis function.
   */
<<<<<<< HEAD
  GEOSX_HOST_DEVICE
  inline
=======
  GEOS_HOST_DEVICE
  GEOS_FORCE_INLINE
>>>>>>> 478ff4e8
  constexpr static real64 value( const int index,
                                 const real64 xi )
  {
    return 0.5 + 0.5 * xi * parentSupportCoord( index );
  }


  /**
   * @brief The value of the basis function for the 0 support point.
   * @param xi The coordinate at which to evaluate the basis.
   * @return The value of the basis.
   */
<<<<<<< HEAD
  GEOSX_HOST_DEVICE
  inline
=======
  GEOS_HOST_DEVICE
  GEOS_FORCE_INLINE
>>>>>>> 478ff4e8
  constexpr static real64 value0( const real64 xi )
  {
    return 0.5 - 0.5 * xi;
  }

  /**
   * @brief The value of the basis function for the 1 support point.
   * @param xi The coordinate at which to evaluate the basis.
   * @return The value of the basis.
   */
<<<<<<< HEAD
  GEOSX_HOST_DEVICE
  inline
=======
  GEOS_HOST_DEVICE
  GEOS_FORCE_INLINE
>>>>>>> 478ff4e8
  constexpr static real64 value1( const real64 xi )
  {
    return 0.5 + 0.5 * xi;
  }


  /**
   * @brief The gradient of the basis function for a support point evaluated at
   *   a point along the axes.
   * @param index The index of the support point associated with the basis
   *   function.
   * @param xi The coordinate at which to evaluate the gradient.
   * @return The gradient of basis function.
   */
<<<<<<< HEAD
  GEOSX_HOST_DEVICE
  inline
=======
  GEOS_HOST_DEVICE
  GEOS_FORCE_INLINE
>>>>>>> 478ff4e8
  constexpr static real64 gradient( const int index,
                                    const real64 xi )
  {
    GEOS_UNUSED_VAR( xi );
    return 0.5 * parentSupportCoord( index );
  }

  /**
   * @brief The gradient of the basis function for support point 0 evaluated at
   *   a point along the axes.
   * @param xi The coordinate at which to evaluate the gradient.
   * @return The gradient of basis function (-0.5)
   */
<<<<<<< HEAD
  GEOSX_HOST_DEVICE
  inline
=======
  GEOS_HOST_DEVICE
  GEOS_FORCE_INLINE
>>>>>>> 478ff4e8
  constexpr static real64 gradient0( const real64 xi )
  {
    GEOS_UNUSED_VAR( xi );
    return -0.5;
  }

  /**
   * @brief The gradient of the basis function for support point 1 evaluated at
   *   a point along the axes.
   * @param xi The coordinate at which to evaluate the gradient.
   * @return The gradient of basis function (0.5)
   */
<<<<<<< HEAD
  GEOSX_HOST_DEVICE
  inline
=======
  GEOS_HOST_DEVICE
  GEOS_FORCE_INLINE
>>>>>>> 478ff4e8
  constexpr static real64 gradient1( const real64 xi )
  {
    GEOS_UNUSED_VAR( xi );
    return 0.5;
  }

  /**
   * @struct TensorProduct2D
   *
   * A 2-dimensional basis formed from the tensor product of the 1d basis.
   *
   *               2                   3
   *                o-----------------o                           _______________
   *                |                 |                          |Node   xi0  xi1|
   *                |                 |                          |=====  ===  ===|
   *                |                 |                          | 0     -1   -1 |
   *                |                 |                          | 1      1   -1 |
   *                |                 |            xi1           | 2     -1    1 |
   *                |                 |            |             | 3      1    1 |
   *                |                 |            |             |_______________|
   *                o-----------------o            |
   *               0                   1           ------ xi0
   *
   */
  struct TensorProduct2D
  {
    /// The number of support points in the basis.
    constexpr static localIndex numSupportPoints = 4;

    /**
     * @brief Calculates the linear index for support/quadrature points from ijk
     *   coordinates.
     * @param i The index in the xi0 direction (0,1)
     * @param j The index in the xi1 direction (0,1)
     * @return The linear index of the support/quadrature point (0-3)
     */
<<<<<<< HEAD
    GEOSX_HOST_DEVICE
    inline
=======
    GEOS_HOST_DEVICE
    GEOS_FORCE_INLINE
>>>>>>> 478ff4e8
    constexpr static int linearIndex( const int i,
                                      const int j )
    {
      return i + 2 * j;
    }

    /**
     * @brief Calculate the Cartesian/TensorProduct index given the linear index
     *   of a support point.
     * @param linearIndex The linear index of support point
     * @param i0 The Cartesian index of the support point in the xi0 direction.
     * @param i1 The Cartesian index of the support point in the xi1 direction.
     */
<<<<<<< HEAD
    GEOSX_HOST_DEVICE
    inline
=======
    GEOS_HOST_DEVICE
    GEOS_FORCE_INLINE
>>>>>>> 478ff4e8
    constexpr static void multiIndex( const int linearIndex,
                                      int & i0,
                                      int & i1 )
    {
      i0 = ( linearIndex & 1 );
      i1 = ( linearIndex & 2 ) >> 1;
    }

    /**
     * @brief The value of the basis function for a support point evaluated at a
     *   point along the axes.
     *
     * @param coords The coordinates (in the parent frame) at which to evaluate the basis
     * @param N Array to hold the value of the basis functions at each support point.
     */
<<<<<<< HEAD
    GEOSX_HOST_DEVICE
    inline
=======
    GEOS_HOST_DEVICE
    GEOS_FORCE_INLINE
>>>>>>> 478ff4e8
    static void value( real64 const (&coords)[2],
                       real64 (& N)[numSupportPoints] )
    {
      for( int a=0; a<2; ++a )
      {
        for( int b=0; b<2; ++b )
        {
          const int lindex = LagrangeBasis1::TensorProduct2D::linearIndex( a, b );
          N[ lindex ] = LagrangeBasis1::value( a, coords[0] ) *
                        LagrangeBasis1::value( b, coords[1] );
        }
      }
    }

    /**
     * @brief The parent coordinates for a support point in the xi0 direction.
     * @param linearIndex The linear index of the support point
     * @return
     */
<<<<<<< HEAD
    GEOSX_HOST_DEVICE
    inline
=======
    GEOS_HOST_DEVICE
    GEOS_FORCE_INLINE
>>>>>>> 478ff4e8
    constexpr static real64 parentCoords0( localIndex const linearIndex )
    {
      return -1.0 + 2.0 * (linearIndex & 1);
    }

    /**
     * @brief The parent coordinates for a support point in the xi1 direction.
     * @param linearIndex The linear index of the support point
     * @return
     */
<<<<<<< HEAD
    GEOSX_HOST_DEVICE
    inline
=======
    GEOS_HOST_DEVICE
    GEOS_FORCE_INLINE
>>>>>>> 478ff4e8
    constexpr static real64 parentCoords1( localIndex const linearIndex )
    {
      return -1.0 + ( linearIndex & 2 );
    }

  };

  /**
   * @struct TensorProduct3D
   *
   * A 3-dimensional basis formed from the tensor product of the 1d basis.
   *
   *                  6                   7                       ____________________
   *                   o-----------------o                       |Node   xi0  xi1  xi2|
   *                  /.                /|                       |=====  ===  ===  ===|
   *                 / .               / |                       | 0     -1   -1   -1 |
   *              4 o-----------------o 5|                       | 1      1   -1   -1 |
   *                |  .              |  |                       | 2     -1    1   -1 |
   *                |  .              |  |                       | 3      1    1   -1 |
   *                |  .              |  |                       | 4     -1   -1    1 |
   *                |  .              |  |                       | 5      1   -1    1 |
   *                |2 o..............|..o 3       xi2           | 6     -1    1    1 |
   *                | ,               | /          |             | 7      1    1    1 |
   *                |,                |/           | / xi1       |____________________|
   *                o-----------------o            |/
   *               0                   1           ------ xi0
   *
   */
  struct TensorProduct3D
  {
    /// The number of support points in the basis.
    constexpr static localIndex numSupportPoints = 8;

    /**
     * @brief Calculates the linear index for support/quadrature points from ijk
     *   coordinates.
     * @param i The index in the xi0 direction (0,1)
     * @param j The index in the xi1 direction (0,1)
     * @param k The index in the xi2 direction (0,1)
     * @return The linear index of the support/quadrature point (0-7)
     */
<<<<<<< HEAD
    GEOSX_HOST_DEVICE
    inline
=======
    GEOS_HOST_DEVICE
    GEOS_FORCE_INLINE
>>>>>>> 478ff4e8
    constexpr static int linearIndex( const int i,
                                      const int j,
                                      const int k )
    {
      return i + 2 * j + 4 * k;
    }

    /**
     * @brief Calculate the Cartesian/TensorProduct index given the linear index
     *   of a support point.
     * @param linearIndex The linear index of support point
     * @param i0 The Cartesian index of the support point in the xi0 direction.
     * @param i1 The Cartesian index of the support point in the xi1 direction.
     * @param i2 The Cartesian index of the support point in the xi2 direction.
     */
<<<<<<< HEAD
    GEOSX_HOST_DEVICE
    inline
=======
    GEOS_HOST_DEVICE
    GEOS_FORCE_INLINE
>>>>>>> 478ff4e8
    constexpr static void multiIndex( const int linearIndex,
                                      int & i0,
                                      int & i1,
                                      int & i2 )
    {
      i0 = ( linearIndex & 1 );
      i1 = ( linearIndex & 2 ) >> 1;
      i2 = ( linearIndex & 4 ) >> 2;
    }

    /**
     * @brief The value of the basis function for a support point evaluated at a
     *   point along the axes.
     *
     * @param coords The coordinates (in the parent frame) at which to evaluate the basis
     * @param N Array to hold the value of the basis functions at each support point.
     */
<<<<<<< HEAD
    GEOSX_HOST_DEVICE
    inline
=======
    GEOS_HOST_DEVICE
    GEOS_FORCE_INLINE
>>>>>>> 478ff4e8
    static void value( real64 const (&coords)[3],
                       real64 (& N)[numSupportPoints] )
    {
      for( int a=0; a<2; ++a )
      {
        for( int b=0; b<2; ++b )
        {
          for( int c=0; c<2; ++c )
          {
            const int lindex = LagrangeBasis1::TensorProduct3D::linearIndex( a, b, c );
            N[ lindex ] = LagrangeBasis1::value( a, coords[0] ) *
                          LagrangeBasis1::value( b, coords[1] ) *
                          LagrangeBasis1::value( c, coords[2] );
          }
        }
      }
    }

    /**
     * @brief The parent coordinates for a support point in the xi0 direction.
     * @param linearIndex The linear index of the support point
     * @return
     */
<<<<<<< HEAD
    GEOSX_HOST_DEVICE
    inline
=======
    GEOS_HOST_DEVICE
    GEOS_FORCE_INLINE
>>>>>>> 478ff4e8
    constexpr static real64 parentCoords0( localIndex const linearIndex )
    {
      return -1.0 + 2.0 * (linearIndex & 1);
    }

    /**
     * @brief The parent coordinates for a support point in the xi1 direction.
     * @param linearIndex The linear index of the support point
     * @return
     */
<<<<<<< HEAD
    GEOSX_HOST_DEVICE
    inline
=======
    GEOS_HOST_DEVICE
    GEOS_FORCE_INLINE
>>>>>>> 478ff4e8
    constexpr static real64 parentCoords1( localIndex const linearIndex )
    {
      return -1.0 + ( linearIndex & 2 );
    }

    /**
     * @brief The parent coordinates for a support point in the xi2 direction.
     * @param linearIndex The linear index of the support point
     * @return
     */
<<<<<<< HEAD
    GEOSX_HOST_DEVICE
    inline
=======
    GEOS_HOST_DEVICE
    GEOS_FORCE_INLINE
>>>>>>> 478ff4e8
    constexpr static real64 parentCoords2( localIndex const linearIndex )
    {
      return -1.0 + 0.5 * ( linearIndex & 4 );
    }

  };

};

}
}


#endif /* GEOS_FINITEELEMENT_ELEMENTFORMULATIONS_ELEMENTFORMULATIONS_LAGRANGEBASIS1_HPP_ */<|MERGE_RESOLUTION|>--- conflicted
+++ resolved
@@ -46,13 +46,8 @@
    * @param q The index of the support point
    * @return The value of the weight
    */
-<<<<<<< HEAD
-  GEOSX_HOST_DEVICE
-  inline
-=======
-  GEOS_HOST_DEVICE
-  GEOS_FORCE_INLINE
->>>>>>> 478ff4e8
+  GEOS_HOST_DEVICE
+  inline
   constexpr static real64 weight( const int q )
   {
     GEOS_UNUSED_VAR( q );
@@ -65,13 +60,8 @@
    * @param supportPointIndex The linear index of support point
    * @return parent coordinate in the xi0 direction.
    */
-<<<<<<< HEAD
-  GEOSX_HOST_DEVICE
-  inline
-=======
-  GEOS_HOST_DEVICE
-  GEOS_FORCE_INLINE
->>>>>>> 478ff4e8
+  GEOS_HOST_DEVICE
+  inline
   constexpr static real64 parentSupportCoord( const localIndex supportPointIndex )
   {
     return -1.0 + 2.0 * (supportPointIndex & 1);
@@ -84,13 +74,8 @@
    * @param xi The coordinate at which to evaluate the basis.
    * @return The value of basis function.
    */
-<<<<<<< HEAD
-  GEOSX_HOST_DEVICE
-  inline
-=======
-  GEOS_HOST_DEVICE
-  GEOS_FORCE_INLINE
->>>>>>> 478ff4e8
+  GEOS_HOST_DEVICE
+  inline
   constexpr static real64 value( const int index,
                                  const real64 xi )
   {
@@ -103,13 +88,8 @@
    * @param xi The coordinate at which to evaluate the basis.
    * @return The value of the basis.
    */
-<<<<<<< HEAD
-  GEOSX_HOST_DEVICE
-  inline
-=======
-  GEOS_HOST_DEVICE
-  GEOS_FORCE_INLINE
->>>>>>> 478ff4e8
+  GEOS_HOST_DEVICE
+  inline
   constexpr static real64 value0( const real64 xi )
   {
     return 0.5 - 0.5 * xi;
@@ -120,13 +100,8 @@
    * @param xi The coordinate at which to evaluate the basis.
    * @return The value of the basis.
    */
-<<<<<<< HEAD
-  GEOSX_HOST_DEVICE
-  inline
-=======
-  GEOS_HOST_DEVICE
-  GEOS_FORCE_INLINE
->>>>>>> 478ff4e8
+  GEOS_HOST_DEVICE
+  inline
   constexpr static real64 value1( const real64 xi )
   {
     return 0.5 + 0.5 * xi;
@@ -141,13 +116,8 @@
    * @param xi The coordinate at which to evaluate the gradient.
    * @return The gradient of basis function.
    */
-<<<<<<< HEAD
-  GEOSX_HOST_DEVICE
-  inline
-=======
-  GEOS_HOST_DEVICE
-  GEOS_FORCE_INLINE
->>>>>>> 478ff4e8
+  GEOS_HOST_DEVICE
+  inline
   constexpr static real64 gradient( const int index,
                                     const real64 xi )
   {
@@ -161,13 +131,8 @@
    * @param xi The coordinate at which to evaluate the gradient.
    * @return The gradient of basis function (-0.5)
    */
-<<<<<<< HEAD
-  GEOSX_HOST_DEVICE
-  inline
-=======
-  GEOS_HOST_DEVICE
-  GEOS_FORCE_INLINE
->>>>>>> 478ff4e8
+  GEOS_HOST_DEVICE
+  inline
   constexpr static real64 gradient0( const real64 xi )
   {
     GEOS_UNUSED_VAR( xi );
@@ -180,13 +145,8 @@
    * @param xi The coordinate at which to evaluate the gradient.
    * @return The gradient of basis function (0.5)
    */
-<<<<<<< HEAD
-  GEOSX_HOST_DEVICE
-  inline
-=======
-  GEOS_HOST_DEVICE
-  GEOS_FORCE_INLINE
->>>>>>> 478ff4e8
+  GEOS_HOST_DEVICE
+  inline
   constexpr static real64 gradient1( const real64 xi )
   {
     GEOS_UNUSED_VAR( xi );
@@ -223,13 +183,8 @@
      * @param j The index in the xi1 direction (0,1)
      * @return The linear index of the support/quadrature point (0-3)
      */
-<<<<<<< HEAD
-    GEOSX_HOST_DEVICE
-    inline
-=======
-    GEOS_HOST_DEVICE
-    GEOS_FORCE_INLINE
->>>>>>> 478ff4e8
+    GEOS_HOST_DEVICE
+    inline
     constexpr static int linearIndex( const int i,
                                       const int j )
     {
@@ -243,13 +198,8 @@
      * @param i0 The Cartesian index of the support point in the xi0 direction.
      * @param i1 The Cartesian index of the support point in the xi1 direction.
      */
-<<<<<<< HEAD
-    GEOSX_HOST_DEVICE
-    inline
-=======
-    GEOS_HOST_DEVICE
-    GEOS_FORCE_INLINE
->>>>>>> 478ff4e8
+    GEOS_HOST_DEVICE
+    inline
     constexpr static void multiIndex( const int linearIndex,
                                       int & i0,
                                       int & i1 )
@@ -265,13 +215,8 @@
      * @param coords The coordinates (in the parent frame) at which to evaluate the basis
      * @param N Array to hold the value of the basis functions at each support point.
      */
-<<<<<<< HEAD
-    GEOSX_HOST_DEVICE
-    inline
-=======
-    GEOS_HOST_DEVICE
-    GEOS_FORCE_INLINE
->>>>>>> 478ff4e8
+    GEOS_HOST_DEVICE
+    inline
     static void value( real64 const (&coords)[2],
                        real64 (& N)[numSupportPoints] )
     {
@@ -291,13 +236,8 @@
      * @param linearIndex The linear index of the support point
      * @return
      */
-<<<<<<< HEAD
-    GEOSX_HOST_DEVICE
-    inline
-=======
-    GEOS_HOST_DEVICE
-    GEOS_FORCE_INLINE
->>>>>>> 478ff4e8
+    GEOS_HOST_DEVICE
+    inline
     constexpr static real64 parentCoords0( localIndex const linearIndex )
     {
       return -1.0 + 2.0 * (linearIndex & 1);
@@ -308,13 +248,8 @@
      * @param linearIndex The linear index of the support point
      * @return
      */
-<<<<<<< HEAD
-    GEOSX_HOST_DEVICE
-    inline
-=======
-    GEOS_HOST_DEVICE
-    GEOS_FORCE_INLINE
->>>>>>> 478ff4e8
+    GEOS_HOST_DEVICE
+    inline
     constexpr static real64 parentCoords1( localIndex const linearIndex )
     {
       return -1.0 + ( linearIndex & 2 );
@@ -356,13 +291,8 @@
      * @param k The index in the xi2 direction (0,1)
      * @return The linear index of the support/quadrature point (0-7)
      */
-<<<<<<< HEAD
-    GEOSX_HOST_DEVICE
-    inline
-=======
-    GEOS_HOST_DEVICE
-    GEOS_FORCE_INLINE
->>>>>>> 478ff4e8
+    GEOS_HOST_DEVICE
+    inline
     constexpr static int linearIndex( const int i,
                                       const int j,
                                       const int k )
@@ -378,13 +308,8 @@
      * @param i1 The Cartesian index of the support point in the xi1 direction.
      * @param i2 The Cartesian index of the support point in the xi2 direction.
      */
-<<<<<<< HEAD
-    GEOSX_HOST_DEVICE
-    inline
-=======
-    GEOS_HOST_DEVICE
-    GEOS_FORCE_INLINE
->>>>>>> 478ff4e8
+    GEOS_HOST_DEVICE
+    inline
     constexpr static void multiIndex( const int linearIndex,
                                       int & i0,
                                       int & i1,
@@ -402,13 +327,8 @@
      * @param coords The coordinates (in the parent frame) at which to evaluate the basis
      * @param N Array to hold the value of the basis functions at each support point.
      */
-<<<<<<< HEAD
-    GEOSX_HOST_DEVICE
-    inline
-=======
-    GEOS_HOST_DEVICE
-    GEOS_FORCE_INLINE
->>>>>>> 478ff4e8
+    GEOS_HOST_DEVICE
+    inline
     static void value( real64 const (&coords)[3],
                        real64 (& N)[numSupportPoints] )
     {
@@ -432,13 +352,8 @@
      * @param linearIndex The linear index of the support point
      * @return
      */
-<<<<<<< HEAD
-    GEOSX_HOST_DEVICE
-    inline
-=======
-    GEOS_HOST_DEVICE
-    GEOS_FORCE_INLINE
->>>>>>> 478ff4e8
+    GEOS_HOST_DEVICE
+    inline
     constexpr static real64 parentCoords0( localIndex const linearIndex )
     {
       return -1.0 + 2.0 * (linearIndex & 1);
@@ -449,13 +364,8 @@
      * @param linearIndex The linear index of the support point
      * @return
      */
-<<<<<<< HEAD
-    GEOSX_HOST_DEVICE
-    inline
-=======
-    GEOS_HOST_DEVICE
-    GEOS_FORCE_INLINE
->>>>>>> 478ff4e8
+    GEOS_HOST_DEVICE
+    inline
     constexpr static real64 parentCoords1( localIndex const linearIndex )
     {
       return -1.0 + ( linearIndex & 2 );
@@ -466,13 +376,8 @@
      * @param linearIndex The linear index of the support point
      * @return
      */
-<<<<<<< HEAD
-    GEOSX_HOST_DEVICE
-    inline
-=======
-    GEOS_HOST_DEVICE
-    GEOS_FORCE_INLINE
->>>>>>> 478ff4e8
+    GEOS_HOST_DEVICE
+    inline
     constexpr static real64 parentCoords2( localIndex const linearIndex )
     {
       return -1.0 + 0.5 * ( linearIndex & 4 );
