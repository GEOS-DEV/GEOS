--- conflicted
+++ resolved
@@ -50,11 +50,7 @@
   GEOSX_FORCE_INLINE
   constexpr static real64 weight( const int q )
   {
-<<<<<<< HEAD
     GEOSX_UNUSED_VAR( q );
-=======
-    GEOSX_UNUSED_VAR(q);
->>>>>>> 721fa9ff
     return 1.0;
   }
 
