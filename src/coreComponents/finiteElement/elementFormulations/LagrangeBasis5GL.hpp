--- conflicted
+++ resolved
@@ -65,13 +65,8 @@
    * @param q The index of the support point
    * @return The value of the weight
    */
-<<<<<<< HEAD
-  GEOSX_HOST_DEVICE
-  inline
-=======
-  GEOS_HOST_DEVICE
-  GEOS_FORCE_INLINE
->>>>>>> 478ff4e8
+  GEOS_HOST_DEVICE
+  inline
   constexpr static real64 weight( const int q )
   {
     switch( q )
@@ -93,13 +88,8 @@
    * @param supportPointIndex The linear index of support point
    * @return parent coordinate in the xi0 direction.
    */
-<<<<<<< HEAD
-  GEOSX_HOST_DEVICE
-  inline
-=======
-  GEOS_HOST_DEVICE
-  GEOS_FORCE_INLINE
->>>>>>> 478ff4e8
+  GEOS_HOST_DEVICE
+  inline
   constexpr static real64 parentSupportCoord( const localIndex supportPointIndex )
   {
 
@@ -145,13 +135,8 @@
    * @param xi The coordinate at which to evaluate the basis.
    * @return The value of basis function.
    */
-<<<<<<< HEAD
-  GEOSX_HOST_DEVICE
-  inline
-=======
-  GEOS_HOST_DEVICE
-  GEOS_FORCE_INLINE
->>>>>>> 478ff4e8
+  GEOS_HOST_DEVICE
+  inline
   constexpr static real64 value( const int index,
                                  const real64 xi )
   {
@@ -198,13 +183,8 @@
    * @param xi The coordinate at which to evaluate the basis.
    * @return The value of the basis.
    */
-<<<<<<< HEAD
-  GEOSX_HOST_DEVICE
-  inline
-=======
-  GEOS_HOST_DEVICE
-  GEOS_FORCE_INLINE
->>>>>>> 478ff4e8
+  GEOS_HOST_DEVICE
+  inline
   constexpr static real64 value0( const real64 xi )
   {
     /* Define the two GL points needed to compute the basis function at point index 0. Here we need the points
@@ -223,13 +203,8 @@
    * @param xi The coordinate at which to evaluate the basis.
    * @return The value of the basis.
    */
-<<<<<<< HEAD
-  GEOSX_HOST_DEVICE
-  inline
-=======
-  GEOS_HOST_DEVICE
-  GEOS_FORCE_INLINE
->>>>>>> 478ff4e8
+  GEOS_HOST_DEVICE
+  inline
   constexpr static real64 value1( const real64 xi )
   {
     /* Define the two GL points needed to compute the basis function at point index 1. Here we need the points
@@ -247,13 +222,8 @@
  * @param xi The coordinate at which to evaluate the basis.
  * @return The value of the basis.
  */
-<<<<<<< HEAD
-  GEOSX_HOST_DEVICE
-  inline
-=======
-  GEOS_HOST_DEVICE
-  GEOS_FORCE_INLINE
->>>>>>> 478ff4e8
+  GEOS_HOST_DEVICE
+  inline
   constexpr static real64 value2( const real64 xi )
   {
     /* Define the two GL points needed to compute the basis function at point index 2. Here we need the points
@@ -271,13 +241,8 @@
  * @param xi The coordinate at which to evaluate the basis.
  * @return The value of the basis.
  */
-<<<<<<< HEAD
-  GEOSX_HOST_DEVICE
-  inline
-=======
-  GEOS_HOST_DEVICE
-  GEOS_FORCE_INLINE
->>>>>>> 478ff4e8
+  GEOS_HOST_DEVICE
+  inline
   constexpr static real64 value3( const real64 xi )
   {
     /* Define the two GL points needed to compute the basis function at point index 3. Here we need the points
@@ -295,13 +260,8 @@
  * @param xi The coordinate at which to evaluate the basis.
  * @return The value of the basis.
  */
-<<<<<<< HEAD
-  GEOSX_HOST_DEVICE
-  inline
-=======
-  GEOS_HOST_DEVICE
-  GEOS_FORCE_INLINE
->>>>>>> 478ff4e8
+  GEOS_HOST_DEVICE
+  inline
   constexpr static real64 value4( const real64 xi )
   {
     /* Define the two GL points needed to compute the basis function at point index 4. Here we need the points
@@ -319,13 +279,8 @@
  * @param xi The coordinate at which to evaluate the basis.
  * @return The value of the basis.
  */
-<<<<<<< HEAD
-  GEOSX_HOST_DEVICE
-  inline
-=======
-  GEOS_HOST_DEVICE
-  GEOS_FORCE_INLINE
->>>>>>> 478ff4e8
+  GEOS_HOST_DEVICE
+  inline
   constexpr static real64 value5( const real64 xi )
   {
     /* Define the two GL points needed to compute the basis function at point index 5. Here we need the points
@@ -346,13 +301,8 @@
    * @param xi The coordinate at which to evaluate the gradient.
    * @return The gradient of basis function.
    */
-<<<<<<< HEAD
-  GEOSX_HOST_DEVICE
-  inline
-=======
-  GEOS_HOST_DEVICE
-  GEOS_FORCE_INLINE
->>>>>>> 478ff4e8
+  GEOS_HOST_DEVICE
+  inline
   constexpr static real64 gradient( const int index,
                                     const real64 xi )
   {
@@ -399,13 +349,8 @@
    * @param xi The coordinate at which to evaluate the gradient.
    * @return The gradient of basis function at point 0.
    */
-<<<<<<< HEAD
-  GEOSX_HOST_DEVICE
-  inline
-=======
-  GEOS_HOST_DEVICE
-  GEOS_FORCE_INLINE
->>>>>>> 478ff4e8
+  GEOS_HOST_DEVICE
+  inline
   constexpr static real64 gradient0( const real64 xi )
   {
 
@@ -422,13 +367,8 @@
  * @param xi The coordinate at which to evaluate the gradient.
  * @return The gradient of basis function at point 1.
  */
-<<<<<<< HEAD
-  GEOSX_HOST_DEVICE
-  inline
-=======
-  GEOS_HOST_DEVICE
-  GEOS_FORCE_INLINE
->>>>>>> 478ff4e8
+  GEOS_HOST_DEVICE
+  inline
   constexpr static real64 gradient1( const real64 xi )
   {
 
@@ -445,13 +385,8 @@
    * @param xi The coordinate at which to evaluate the gradient.
    * @return The gradient of basis function at point 2.
    */
-<<<<<<< HEAD
-  GEOSX_HOST_DEVICE
-  inline
-=======
-  GEOS_HOST_DEVICE
-  GEOS_FORCE_INLINE
->>>>>>> 478ff4e8
+  GEOS_HOST_DEVICE
+  inline
   constexpr static real64 gradient2( const real64 xi )
   {
 
@@ -468,13 +403,8 @@
    * @param xi The coordinate at which to evaluate the gradient.
    * @return The gradient of basis function at point 3.
    */
-<<<<<<< HEAD
-  GEOSX_HOST_DEVICE
-  inline
-=======
-  GEOS_HOST_DEVICE
-  GEOS_FORCE_INLINE
->>>>>>> 478ff4e8
+  GEOS_HOST_DEVICE
+  inline
   constexpr static real64 gradient3( const real64 xi )
   {
 
@@ -491,13 +421,8 @@
    * @param xi The coordinate at which to evaluate the gradient.
    * @return The gradient of basis function at point 0.
    */
-<<<<<<< HEAD
-  GEOSX_HOST_DEVICE
-  inline
-=======
-  GEOS_HOST_DEVICE
-  GEOS_FORCE_INLINE
->>>>>>> 478ff4e8
+  GEOS_HOST_DEVICE
+  inline
   constexpr static real64 gradient4( const real64 xi )
   {
 
@@ -513,13 +438,8 @@
    * @param xi The coordinate at which to evaluate the gradient.
    * @return The gradient of basis function at point 5.
    */
-<<<<<<< HEAD
-  GEOSX_HOST_DEVICE
-  inline
-=======
-  GEOS_HOST_DEVICE
-  GEOS_FORCE_INLINE
->>>>>>> 478ff4e8
+  GEOS_HOST_DEVICE
+  inline
   constexpr static real64 gradient5( const real64 xi )
   {
 
@@ -579,13 +499,8 @@
      * @param j The index in the xi1 direction (0,5)
      * @return The linear index of the support/quadrature point (0-35)
      */
-<<<<<<< HEAD
-    GEOSX_HOST_DEVICE
+    GEOS_HOST_DEVICE
     inline
-=======
-    GEOS_HOST_DEVICE
-    GEOS_FORCE_INLINE
->>>>>>> 478ff4e8
     constexpr static int linearIndex( const int i,
                                       const int j )
     {
@@ -599,13 +514,8 @@
      * @param i0 The Cartesian index of the support point in the xi0 direction.
      * @param i1 The Cartesian index of the support point in the xi1 direction.
      */
-<<<<<<< HEAD
-    GEOSX_HOST_DEVICE
+    GEOS_HOST_DEVICE
     inline
-=======
-    GEOS_HOST_DEVICE
-    GEOS_FORCE_INLINE
->>>>>>> 478ff4e8
     constexpr static void multiIndex( const int linearIndex,
                                       int & i0,
                                       int & i1 )
@@ -624,13 +534,8 @@
      * @param coords The coordinates (in the parent frame) at which to evaluate the basis
      * @param N Array to hold the value of the basis functions at each support point.
      */
-<<<<<<< HEAD
-    GEOSX_HOST_DEVICE
+    GEOS_HOST_DEVICE
     inline
-=======
-    GEOS_HOST_DEVICE
-    GEOS_FORCE_INLINE
->>>>>>> 478ff4e8
     static void value( const real64 (& coords)[2],
                        real64 (& N)[numSupportPoints] )
     {
@@ -709,13 +614,8 @@
      * @param k The index in the xi2 direction (0,5)
      * @return The linear index of the support/quadrature point (0-215)
      */
-<<<<<<< HEAD
-    GEOSX_HOST_DEVICE
+    GEOS_HOST_DEVICE
     inline
-=======
-    GEOS_HOST_DEVICE
-    GEOS_FORCE_INLINE
->>>>>>> 478ff4e8
     constexpr static int linearIndex( const int i,
                                       const int j,
                                       const int k )
@@ -731,13 +631,8 @@
      * @param i1 The Cartesian index of the support point in the xi1 direction.
      * @param i2 The Cartesian index of the support point in the xi2 direction.
      */
-<<<<<<< HEAD
-    GEOSX_HOST_DEVICE
+    GEOS_HOST_DEVICE
     inline
-=======
-    GEOS_HOST_DEVICE
-    GEOS_FORCE_INLINE
->>>>>>> 478ff4e8
     constexpr static void multiIndex( const int linearIndex,
                                       int & i0,
                                       int & i1,
@@ -759,13 +654,8 @@
      * @param coords The coordinates (in the parent frame) at which to evaluate the basis
      * @param N Array to hold the value of the basis functions at each support point.
      */
-<<<<<<< HEAD
-    GEOSX_HOST_DEVICE
+    GEOS_HOST_DEVICE
     inline
-=======
-    GEOS_HOST_DEVICE
-    GEOS_FORCE_INLINE
->>>>>>> 478ff4e8
     static void value( const real64 (& coords)[3],
                        real64 (& N)[numSupportPoints] )
     {
