--- conflicted
+++ resolved
@@ -93,38 +93,21 @@
                               )
 endif()
 
-<<<<<<< HEAD
-# Seems to be required on some CMake versions (e.g. 3.16) to get enforce device linking
-if( ${ENABLE_HYPRE_DEVICE} STREQUAL "CUDA" )
-  set_target_properties( geosx_core PROPERTIES CUDA_RESOLVE_DEVICE_SYMBOLS TRUE )
+if( GEOSX_BUILD_OBJ_LIBS OR GEOSX_BUILD_SHARED_LIBS )
+  # Seems to be required on some CMake versions (e.g. 3.16) to get enforce device linking
+  if( ${ENABLE_HYPRE_DEVICE} STREQUAL "CUDA" )
+    set_target_properties( geosx_core PROPERTIES CUDA_RESOLVE_DEVICE_SYMBOLS TRUE )
+  endif()
+
+  # To install the library with the runtime path used during the building
+  set_target_properties( geosx_core PROPERTIES INSTALL_RPATH_USE_LINK_PATH ON )
+
+  # To install the shared library
+  install( TARGETS geosx_core LIBRARY DESTINATION ${CMAKE_INSTALL_PREFIX}/lib )
+
+  target_include_directories( geosx_core PUBLIC ${CMAKE_SOURCE_DIR}/coreComponents )
 endif()
 
-# To install the library with the runtime path used during the building
-set_target_properties( geosx_core PROPERTIES INSTALL_RPATH_USE_LINK_PATH ON )
-
-# To install the shared library
-install( TARGETS geosx_core LIBRARY DESTINATION ${CMAKE_INSTALL_PREFIX}/lib )
-
-target_include_directories( geosx_core PUBLIC ${CMAKE_SOURCE_DIR}/coreComponents )
-
-=======
-if( GEOSX_BUILD_OBJ_LIBS OR GEOSX_BUILD_SHARED_LIBS )
-
-    # Seems to be required on some CMake versions (e.g. 3.16) to get enforce device linking
-    if( ENABLE_HYPRE_CUDA )
-      set_target_properties( geosx_core PROPERTIES CUDA_RESOLVE_DEVICE_SYMBOLS TRUE )
-    endif()
-    
-    # To install the library with the runtime path used during the building
-    set_target_properties( geosx_core PROPERTIES INSTALL_RPATH_USE_LINK_PATH TRUE )
-    
-    # To install the shared library
-    install( TARGETS geosx_core LIBRARY DESTINATION ${CMAKE_INSTALL_PREFIX}/lib )
-    
-    target_include_directories( geosx_core PUBLIC ${CMAKE_SOURCE_DIR}/coreComponents )
-endif()
-
->>>>>>> 14e30d15
 geosx_add_code_checks( PREFIX coreComponents
                        EXCLUDES cmake
                        src/coreComponents/constitutive/PVTPackage
