set( subdirs
     math
     common
     codingUtilities
     dataRepository
     denseLinearAlgebra
     functions
     constitutive
     schema
     finiteElement
     mesh
     linearAlgebra
     fieldSpecification
     finiteVolume
     discretizationMethods
     events
     constitutiveDrivers
     fileIO
<<<<<<< HEAD
     physicsPackages
     events
=======
     physicsSolvers
>>>>>>> 540f6061
     mainInterface )

unset( parallelDeps )

if ( ENABLE_OPENMP )
  list( APPEND parallelDeps openmp )
endif()

if ( ENABLE_CUDA )
  list( APPEND parallelDeps cuda )
endif()

if( ENABLE_CUDA AND ENABLE_CUDA_NVTOOLSEXT )
  list( APPEND parallelDeps CUDA::nvToolsExt )
endif()

if( ENABLE_HIP )
  list( APPEND parallelDeps blt::hip )
endif()

if( ENABLE_MPI )
  list( APPEND parallelDeps mpi )
endif()

if ( GEOS_BUILD_OBJ_LIBS )
  set( LVARRAY_BUILD_OBJ_LIBS TRUE CACHE BOOL "" FORCE )
endif()

add_subdirectory( LvArray )

if( ENABLE_PYGEOSX )
  list( APPEND coreLibs pylvarray )
endif()

foreach( lib ${subdirs} )
  if( NOT ( ${lib} STREQUAL "math" OR ${lib} STREQUAL "python" ) )
    list( APPEND coreLibs ${lib} )
  endif()
endforeach()

foreach( lib ${subdirs} )
  add_subdirectory( ${lib} )
endforeach()

<<<<<<< HEAD
if( GEOS_BUILD_SHARED_LIBS AND GEOS_BUILD_OBJ_LIBS )
  message( "Building shared geosx_core library with object coreComponents, executables link to geosx_core" )
  blt_add_library ( NAME geosx_core
                    SOURCES dummy.cpp
                    DEPENDS_ON  mainInterface physicsPackages HDF5::HDF5
                    SHARED TRUE )

elseif( GEOS_BUILD_SHARED_LIBS AND NOT GEOS_BUILD_OBJ_LIBS )
  message( "Building shared geosx_core library with static coreComponents, executables link to geosx_core" )
  blt_combine_static_libraries( NAME          geosx_core
                                SOURCE_LIBS   ${coreLibs}
                                LIB_TYPE      SHARED
                                LINK_PREPEND  ${GEOS_LINK_PREPEND_FLAG}
                                LINK_POSTPEND ${GEOS_LINK_POSTPEND_FLAG} )

elseif( NOT GEOS_BUILD_SHARED_LIBS AND GEOS_BUILD_OBJ_LIBS )
  message( "Building object coreComponents, executables link to coreComponents" )
=======
add_library(geosx_core INTERFACE)
if( GEOS_BUILD_SHARED_LIBS)
  target_link_libraries(geosx_core INTERFACE mainInterface )
>>>>>>> 540f6061
else()
  target_link_libraries(geosx_core INTERFACE $<LINK_LIBRARY:WHOLE_ARCHIVE,mainInterface> )
endif()

geosx_add_code_checks( PREFIX coreComponents
                       EXCLUDES cmake constitutive/PVTPackage )

if( ENABLE_UNCRUSTIFY )
  add_test( NAME testUncrustifyCheck
            COMMAND sh -c "${CMAKE_MAKE_PROGRAM} coreComponents_uncrustify_check main_uncrustify_check 2>&1 >/dev/null"
            WORKING_DIRECTORY ${CMAKE_BINARY_DIR} )
endif()

if( GEOS_ENABLE_TESTS )
  add_subdirectory( unitTests )
endif( )
<|MERGE_RESOLUTION|>--- conflicted
+++ resolved
@@ -16,12 +16,7 @@
      events
      constitutiveDrivers
      fileIO
-<<<<<<< HEAD
      physicsPackages
-     events
-=======
-     physicsSolvers
->>>>>>> 540f6061
      mainInterface )
 
 unset( parallelDeps )
@@ -66,29 +61,9 @@
   add_subdirectory( ${lib} )
 endforeach()
 
-<<<<<<< HEAD
-if( GEOS_BUILD_SHARED_LIBS AND GEOS_BUILD_OBJ_LIBS )
-  message( "Building shared geosx_core library with object coreComponents, executables link to geosx_core" )
-  blt_add_library ( NAME geosx_core
-                    SOURCES dummy.cpp
-                    DEPENDS_ON  mainInterface physicsPackages HDF5::HDF5
-                    SHARED TRUE )
-
-elseif( GEOS_BUILD_SHARED_LIBS AND NOT GEOS_BUILD_OBJ_LIBS )
-  message( "Building shared geosx_core library with static coreComponents, executables link to geosx_core" )
-  blt_combine_static_libraries( NAME          geosx_core
-                                SOURCE_LIBS   ${coreLibs}
-                                LIB_TYPE      SHARED
-                                LINK_PREPEND  ${GEOS_LINK_PREPEND_FLAG}
-                                LINK_POSTPEND ${GEOS_LINK_POSTPEND_FLAG} )
-
-elseif( NOT GEOS_BUILD_SHARED_LIBS AND GEOS_BUILD_OBJ_LIBS )
-  message( "Building object coreComponents, executables link to coreComponents" )
-=======
 add_library(geosx_core INTERFACE)
 if( GEOS_BUILD_SHARED_LIBS)
   target_link_libraries(geosx_core INTERFACE mainInterface )
->>>>>>> 540f6061
 else()
   target_link_libraries(geosx_core INTERFACE $<LINK_LIBRARY:WHOLE_ARCHIVE,mainInterface> )
 endif()
