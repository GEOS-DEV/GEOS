#
# Get GEOSX Version
file (STRINGS "VERSION" GEOSX_VERSION_FULL)
string(REGEX REPLACE "VERSION_ID = v" "" GEOSX_VERSION_FULL "${GEOSX_VERSION_FULL}")
string(REPLACE "." ";" GEOSX_VERSION_LIST ${GEOSX_VERSION_FULL})

list( GET GEOSX_VERSION_LIST  0 GEOSX_VERSION_MAJOR )
list( GET GEOSX_VERSION_LIST  1 GEOSX_VERSION_MINOR )
list( GET GEOSX_VERSION_LIST  2 GEOSX_VERSION_PATCH )
message(STATUS "Configuring GEOSX version ${GEOSX_VERSION_FULL}")


set( PREPROCESSOR_DEFINES ARRAY_BOUNDS_CHECK
                          ATK
                          CALIPER
                          CHAI
                          CONTAINERARRAY_RETURN_PTR
                          FPARSER
                          HYPRE
                          MATHPRESSO
                          MPI
                          PYTHON
                          RAJA 
                          TRILINOS
<<<<<<< HEAD
                          PVT_PACKAGE )
=======
                          PAMELA)
>>>>>>> 832880d1

foreach( DEP in ${PREPROCESSOR_DEFINES})
    if( ${DEP}_FOUND OR ENABLE_${DEP} )
        set(USE_${DEP} TRUE  )
        set(GEOSX_USE_${DEP} TRUE  )
    endif()
endforeach()


configure_file(
    ${CMAKE_SOURCE_DIR}/coreComponents/common/GeosxConfig.hpp.in
    ${CMAKE_BINARY_DIR}/include/common/GeosxConfig.hpp
)


# This approach requires a complete rebuild when switching between different build configurations,
# as a new GeosxConfig.hpp file is created when you switch builds.
#configure_file(
#    ${CMAKE_SOURCE_DIR}/coreComponents/common/GeosxConfig.hpp.in
#    ${CMAKE_SOURCE_DIR}/coreComponents/common/GeosxConfig.hpp
#)

# This approach does not. I guess the symbolic link points to the file in the build directory, and
# uses that date. So it only rebuilds files that have changed since the last build in the specific
# configuration.
#ADD_CUSTOM_TARGET(geosx_config_hpp ALL
#                  COMMAND ${CMAKE_COMMAND} -E create_symlink
#                  ${CMAKE_BINARY_DIR}/include/common/GeosxConfig.hpp
#                  ${CMAKE_SOURCE_DIR}/coreComponents/common/GeosxConfig.hpp )


install( FILES ${CMAKE_BINARY_DIR}/include/common/GeosxConfig.hpp
         DESTINATION ${CMAKE_INSTALL_PREFIX}/include/common )
<|MERGE_RESOLUTION|>--- conflicted
+++ resolved
@@ -22,11 +22,8 @@
                           PYTHON
                           RAJA 
                           TRILINOS
-<<<<<<< HEAD
-                          PVT_PACKAGE )
-=======
-                          PAMELA)
->>>>>>> 832880d1
+                          PVT_PACKAGE
+                          PAMELA )
 
 foreach( DEP in ${PREPROCESSOR_DEFINES})
     if( ${DEP}_FOUND OR ENABLE_${DEP} )
