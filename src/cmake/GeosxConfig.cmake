--- conflicted
+++ resolved
@@ -7,28 +7,17 @@
                           FORTRAN_MANGLE_NO_UNDERSCORE
                           FPE
                           HYPRE
-                          HYPRE_CUDA
                           MATHPRESSO
                           METIS
                           MKL
                           MPI
-<<<<<<< HEAD
-                          CUDA
-=======
-                          OPENMP
->>>>>>> 9539abc8
                           PARMETIS
                           PETSC
                           PVTPackage
                           PYGEOSX
-<<<<<<< HEAD
                           RAJA
-                          SUPERLU_DIST
-=======
-                          RAJA 
                           SCOTCH
                           SEPARATION_COEFFICIENT
->>>>>>> 9539abc8
                           SUITESPARSE
                           SUPERLU_DIST
                           TIMERS
@@ -55,6 +44,15 @@
 	message(STATUS "GEOSX_USE_${DEP} = ${GEOSX_USE_${DEP}}")
     endif()
 endforeach( )
+
+if( NOT ENABLE_HYPRE_DEVICE )
+  set( ENABLE_HYPRE_DEVICE CPU )
+endif()
+if(NOT ${ENABLE_HYPRE_DEVICE} IN_LIST "CPU:CUDA:HIP" )
+  message(FATAL_ERROR "Set ENABLE_HYPRE_DEVICE to CPU, CUDA, or HIP.")
+endif()
+set( GEOSX_USE_HYPRE_DEVICE "GEOSX_USE_HYPRE_${ENABLE_HYPRE_DEVICE}" )
+message( STATUS "GEOSX_USE_HYPRE_DEVICE = ${GEOSX_USER_HYPRE_DEVICE}")
 
 set( GEOSX_CMAKE_BUILD_TYPE "\"${CMAKE_BUILD_TYPE}\"" )
 
