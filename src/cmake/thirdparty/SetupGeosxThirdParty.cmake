####################################
# 3rd Party Dependencies
####################################

set( thirdPartyLibs "")


################################
# Conduit
################################
if (NOT EXISTS ${CONDUIT_DIR})
    message(STATUS "Using conduit from thirdPartyLibs")
    set(CONDUIT_DIR ${GEOSX_TPL_DIR}/conduit CACHE PATH "")
endif()

if (EXISTS ${CONDUIT_DIR})
  message(STATUS "CONDUIT_DIR = ${CONDUIT_DIR}" )
  include( cmake/thirdparty/FindConduit.cmake )
  blt_register_library( NAME conduit
                        INCLUDES ${CONDUIT_INCLUDE_DIRS} 
                        LIBRARIES  conduit
                        TREAT_INCLUDES_AS_SYSTEM ON )

  blt_register_library( NAME conduit_blueprint
                        INCLUDES ${CONDUIT_INCLUDE_DIRS}
                        LIBRARIES conduit_blueprint
                        TREAT_INCLUDES_AS_SYSTEM ON )

  blt_register_library( NAME conduit_relay
                        INCLUDES ${CONDUIT_INCLUDE_DIRS}
                        LIBRARIES conduit_relay
                        TREAT_INCLUDES_AS_SYSTEM ON )
  
  # Removes link to Thread library (removes "-pthread" when linking to relay)                      
  get_target_property(_relay_libraries conduit_relay INTERFACE_LINK_LIBRARIES)
  set(_new_relay_libraries)
  string(REPLACE "Threads::Threads;" "" _new_relay_libraries "${_relay_libraries}")
  set_target_properties (conduit_relay 
                         PROPERTIES INTERFACE_LINK_LIBRARIES 
                         "${_new_relay_libraries}" )

  set( CONDUIT_FOUND ON CACHE BOOL "" )
  set( thirdPartyLibs ${thirdPartyLibs} conduit conduit_blueprint conduit_relay )
else()
  set( CONDUIT_FOUND OFF CACHE BOOL "" )
  message(STATUS "Not using conduit" )
endif()

################################
# AXOM
################################
include(${CMAKE_SOURCE_DIR}/cmake/thirdparty/FindATK.cmake)

################################
# HDF5
################################
if( EXISTS ${HDF5_DIR})
    message(STATUS "Using system HDF5 found at ${HDF5_DIR}")
else()
    message(STATUS "Using HDF5 from thirdPartyLibs")
    set(HDF5_DIR ${GEOSX_TPL_DIR}/hdf5)
endif()

if (HDF5_DIR)
  include(cmake/thirdparty/FindHDF5.cmake)
  blt_register_library(NAME hdf5
                       INCLUDES ${HDF5_INCLUDE_DIRS}
                       LIBRARIES ${HDF5_LIBRARIES} dl
                       TREAT_INCLUDES_AS_SYSTEM ON )
                       
  set( thirdPartyLibs ${thirdPartyLibs} hdf5 )

endif()

################################
# SILO
################################
if( EXISTS ${SILO_DIR})
    message(STATUS "Using system SILO found at ${SILO_DIR}")
else()
    message(STATUS "Using SILO from thirdPartyLibs")
    set(SILO_DIR ${GEOSX_TPL_DIR}/silo)
endif()

include(${CMAKE_SOURCE_DIR}/cmake/thirdparty/FindSilo.cmake)
if (NOT SILO_FOUND)
    message(FATAL_ERROR "SILO not found in ${SILO_DIR}. Maybe you need to build it")
endif()
blt_register_library( NAME silo
                      INCLUDES ${SILO_INCLUDE_DIRS}
                      LIBRARIES ${SILO_LIBRARY}
                      TREAT_INCLUDES_AS_SYSTEM ON
                      DEPENDS_ON hdf5 )

set( thirdPartyLibs ${thirdPartyLibs} silo )

################################
# RAJA
################################
if( EXISTS ${RAJA_DIR})
    message(STATUS "Using system RAJA found at ${RAJA_DIR}")
else()
    message(STATUS "Using RAJA from thirdPartyLibs")
    set(RAJA_DIR ${GEOSX_TPL_DIR}/raja)
endif()

find_package(RAJA REQUIRED PATHS ${RAJA_DIR})

get_target_property(RAJA_INCLUDE_DIRS RAJA INTERFACE_INCLUDE_DIRECTORIES)
set_target_properties(RAJA
                      PROPERTIES INTERFACE_SYSTEM_INCLUDE_DIRECTORIES "${RAJA_INCLUDE_DIRS}")

set( thirdPartyLibs ${thirdPartyLibs} RAJA )

################################
# CHAI
################################
if( EXISTS ${CHAI_DIR})
    message(STATUS "Using system CHAI found at ${CHAI_DIR}")
else()
    message(STATUS "Using CHAI from thirdPartyLibs")
    set(CHAI_DIR ${GEOSX_TPL_DIR}/chai)
endif()

find_package(umpire REQUIRED
             PATHS ${CHAI_DIR})

find_package(chai REQUIRED
             PATHS ${CHAI_DIR})

<<<<<<< HEAD
# If this isn't done chai will add -lRAJA to the link line, but we don't link to RAJA like that.
get_target_property(CHAI_LINK_LIBRARIES chai INTERFACE_LINK_LIBRARIES)
list(REMOVE_ITEM CHAI_LINK_LIBRARIES RAJA)
set_target_properties(chai
                      PROPERTIES INTERFACE_LINK_LIBRARIES "${CHAI_LINK_LIBRARIES}")
=======
>>>>>>> 2bdb3a2d

get_target_property(CHAI_INCLUDE_DIRS chai INTERFACE_INCLUDE_DIRECTORIES)
set_target_properties(chai
                      PROPERTIES INTERFACE_SYSTEM_INCLUDE_DIRECTORIES "${CHAI_INCLUDE_DIRS}")

<<<<<<< HEAD
set( thirdPartyLibs ${thirdPartyLibs} chai )
=======
set( thirdPartyLibs ${thirdPartyLibs} chai umpire )
>>>>>>> 2bdb3a2d

################################
# FPARSER
################################
if( USE_FPARSER )

message(STATUS "Using FPARSER from thirdPartyLibs")
set(FPARSER_INSTALL_DIR ${GEOSX_TPL_DIR}/fparser)

find_path( FPARSER_INCLUDE_DIRS fparser.h
           PATHS  ${FPARSER_DIR}/include
           NO_DEFAULT_PATH
           NO_CMAKE_ENVIRONMENT_PATH
           NO_CMAKE_PATH
           NO_SYSTEM_ENVIRONMENT_PATH
           NO_CMAKE_SYSTEM_PATH)

find_library( FPARSER_LIBRARY NAMES fparser
              PATHS ${FPARSER_DIR}/lib
              NO_DEFAULT_PATH
              NO_CMAKE_ENVIRONMENT_PATH
              NO_CMAKE_PATH
              NO_SYSTEM_ENVIRONMENT_PATH
              NO_CMAKE_SYSTEM_PATH)

include(FindPackageHandleStandardArgs)
find_package_handle_standard_args(FPARSER  DEFAULT_MSG
                                  FPARSER_INCLUDE_DIRS
                                  FPARSER_LIBRARY )
if (NOT FPARSER_FOUND)
    message(STATUS "FPARSER not found in ${FPARSER_DIR}. Maybe you need to build it")
endif()

blt_register_library( NAME fparser
                      INCLUDES ${FPARSER_INCUDE_DIRS} 
                      LIBRARIES ${FPARSER_LIBRARY}
                      TREAT_INCLUDES_AS_SYSTEM ON )

set( thirdPartyLibs ${thirdPartyLibs} fparser )  

endif()

################################
# CALIPER and Adiak
################################
if(ENABLE_CALIPER)
    if(NOT EXISTS ${ADIAK_DIR})
        set(ADIAK_DIR ${GEOSX_TPL_DIR}/adiak)
    endif()

    message(STATUS "Using adiak at ${ADIAK_DIR}")

    find_package(adiak REQUIRED
                 PATHS ${ADIAK_DIR}/lib/cmake/adiak)

    blt_register_library(NAME adiak
                         INCLUDES ${adiak_INCLUDE_DIRS}
                         LIBRARIES ${adiak_LIBRARIES}
                         TREAT_INCLUDES_AS_SYSTEM ON)

    set(thirdPartyLibs ${thirdPartyLibs} adiak)

    if(NOT EXISTS ${CALIPER_DIR})
        set(CALIPER_DIR ${GEOSX_TPL_DIR}/caliper)
    endif()

    message(STATUS "Using caliper at ${CALIPER_DIR}")

    find_package(caliper REQUIRED
                 PATHS ${CALIPER_DIR}/share/cmake/caliper)
 
    if(ENABLE_MPI)
        set(caliper_LIBRARIES caliper)
    else()
        set(caliper_LIBRARIES caliper)
    endif()

    blt_register_library(NAME caliper
                         INCLUDES ${caliper_INCLUDE_PATH}
                         LIBRARIES ${caliper_LIBRARIES}
                         TREAT_INCLUDES_AS_SYSTEM ON)

    set(thirdPartyLibs ${thirdPartyLibs} caliper)
endif()

################################
# ASMJIT / MATHPRESSO
################################
if (NOT EXISTS ${MATHPRESSO_DIR})
    message(STATUS "Using mathpresso from thirdPartyLibs")
    set(MATHPRESSO_DIR ${GEOSX_TPL_DIR}/mathpresso CACHE PATH "")
endif()

if (EXISTS ${MATHPRESSO_DIR})
    message( STATUS "setting up asmjit" )
    set(ASMJIT_LOCAL_DIR ${PROJECT_BINARY_DIR}/thirdparty/asmjit/src/asmjit)
    set(ASMJIT_INSTALL_DIR ${CMAKE_INSTALL_PREFIX}/thirdparty/asmjit)

    message( STATUS "setting up MathPresso" )
    find_path( MATHPRESSO_INCLUDE_DIRS mathpresso/mathpresso.h
            PATHS  ${MATHPRESSO_DIR}/include
            NO_DEFAULT_PATH
            NO_CMAKE_ENVIRONMENT_PATH
            NO_CMAKE_PATH
            NO_SYSTEM_ENVIRONMENT_PATH
            NO_CMAKE_SYSTEM_PATH)

    find_library( MATHPRESSO_LIBRARY NAMES mathpresso
                PATHS ${MATHPRESSO_DIR}/lib
                NO_DEFAULT_PATH
                NO_CMAKE_ENVIRONMENT_PATH
                NO_CMAKE_PATH
                NO_SYSTEM_ENVIRONMENT_PATH
                NO_CMAKE_SYSTEM_PATH)


    include(FindPackageHandleStandardArgs)
    find_package_handle_standard_args(MATHPRESSO  DEFAULT_MSG
                                    MATHPRESSO_INCLUDE_DIRS
                                    MATHPRESSO_LIBRARY )
                                    
    if (NOT MATHPRESSO_FOUND)
        message(FATAL_ERROR "MATHPRESSO not found in ${MATHPRESSO_DIR}. Maybe you need to build it")
    endif()

    blt_register_library( NAME mathpresso
                        INCLUDES ${MATHPRESSO_INCLUDE_DIRS}
                        LIBRARIES ${MATHPRESSO_LIBRARY}
                        TREAT_INCLUDES_AS_SYSTEM ON )
    
    set(MATHPRESSO_FOUND ON CACHE BOOL "")
    set( thirdPartyLibs ${thirdPartyLibs} mathpresso )
else()
    set(MATHPRESSO_FOUND OFF CACHE BOOL "")
    message(STATUS "Not using mathpresso")
endif()

################################
# PUGIXML
################################
message( STATUS "setting up pugixml" )
set(PUGIXML_DIR ${GEOSX_TPL_DIR}/pugixml)


find_path( PUGIXML_INCLUDE_DIRS NAMES pugixml.hpp
           PATHS  ${PUGIXML_DIR}/include
           NO_DEFAULT_PATH
           NO_CMAKE_ENVIRONMENT_PATH
           NO_CMAKE_PATH
           NO_SYSTEM_ENVIRONMENT_PATH
           NO_CMAKE_SYSTEM_PATH)


if(${CMAKE_SYSTEM_NAME} MATCHES "Darwin")
    find_library( PUGIXML_LIBRARY NAMES pugixml
                  PATHS ${PUGIXML_DIR}/lib
                  NO_DEFAULT_PATH
                  NO_CMAKE_ENVIRONMENT_PATH
                  NO_CMAKE_PATH
                  NO_SYSTEM_ENVIRONMENT_PATH
                  NO_CMAKE_SYSTEM_PATH)

else()
    find_library( PUGIXML_LIBRARY NAMES pugixml
                  PATHS ${PUGIXML_DIR}/lib64 ${PUGIXML_DIR}/lib
                  NO_DEFAULT_PATH
                  NO_CMAKE_ENVIRONMENT_PATH
                  NO_CMAKE_PATH
                  NO_SYSTEM_ENVIRONMENT_PATH
                  NO_CMAKE_SYSTEM_PATH)
endif()

find_package_handle_standard_args(PUGIXML  DEFAULT_MSG
                                  PUGIXML_INCLUDE_DIRS
                                  PUGIXML_LIBRARY )


if (NOT PUGIXML_FOUND)
    message(FATAL_ERROR "PUGIXML not found in ${PUGIXML_DIR}. Maybe you need to build it")
endif()

blt_register_library( NAME pugixml
                      INCLUDES ${PUGIXML_INCLUDE_DIRS}
                      LIBRARIES ${PUGIXML_LIBRARY}
                      TREAT_INCLUDES_AS_SYSTEM ON )

set( thirdPartyLibs ${thirdPartyLibs} pugixml )  



################################
# BLAS/LAPACK
################################

include( cmake/thirdparty/FindMathLibraries.cmake )

blt_register_library( NAME blas
                      TREAT_INCLUDES_AS_SYSTEM ON
                      LIBRARIES ${BLAS_LIBRARIES}
                      )

blt_register_library( NAME lapack
                      DEPENDS_ON blas
                      TREAT_INCLUDES_AS_SYSTEM ON
                      LIBRARIES ${LAPACK_LIBRARIES}
                      )

################################
# Intel MKL
################################
if (ENABLE_MKL)
    message( STATUS "setting up Intel MKL" )

    blt_register_library( NAME mkl
                          INCLUDES ${MKL_INCLUDE_DIRS}
                          LIBRARIES ${MKL_LIBRARIES}
                          TREAT_INCLUDES_AS_SYSTEM ON )
    
    set( TRILINOS_DEPENDS mkl )
    set( thirdPartyLibs ${thirdPartyLibs} mkl )

################################
# IBM ESSL
################################
elseif (ENABLE_ESSL)
    message( STATUS "setting up IBM ESSL" )

    blt_register_library( NAME essl
                          INCLUDES ${ESSL_INCLUDE_DIRS}
                          LIBRARIES ${ESSL_LIBRARIES}
                          TREAT_INCLUDES_AS_SYSTEM ON )
    
    set( TRILINOS_DEPENDS essl )
    set( thirdPartyLibs ${thirdPartyLibs} essl )
else()
    set( TRILINOS_DEPENDS blas lapack )
    set( thirdPartyLibs ${thirdPartyLibs} blas lapack )
endif()

################################
# TRILINOS
################################
if( ENABLE_TRILINOS )

  if(EXISTS ${TRILINOS_DIR})
  
  else()
      message( STATUS "setting up TRILINOS" )
      set(TRILINOS_DIR ${GEOSX_TPL_DIR}/trilinos)
  endif()
  
  include(${TRILINOS_DIR}/lib/cmake/Trilinos/TrilinosConfig.cmake)
  
  list(REMOVE_ITEM Trilinos_LIBRARIES "gtest")
  list(REMOVE_DUPLICATES Trilinos_LIBRARIES)
  message(STATUS "Trilinos_LIBRARIES = ${Trilinos_LIBRARIES}")
  message(STATUS "Trilinos_INCLUDE_DIRS = ${Trilinos_INCLUDE_DIRS}")
  
  blt_register_library( NAME trilinos
                        DEPENDS_ON ${TRILINOS_DEPENDS}
                        INCLUDES ${Trilinos_INCLUDE_DIRS} 
                        LIBRARIES ${Trilinos_LIBRARIES}
                        TREAT_INCLUDES_AS_SYSTEM ON )
  set( thirdPartyLibs ${thirdPartyLibs} trilinos )

endif()

################################
# METIS
################################
if( ENABLE_METIS )
    message( STATUS "setting up METIS" )

    set(METIS_DIR ${GEOSX_TPL_DIR}/metis)

    find_path( METIS_INCLUDE_DIRS metis.h
       PATHS  ${METIS_DIR}/include
           NO_DEFAULT_PATH
           NO_CMAKE_ENVIRONMENT_PATH
           NO_CMAKE_PATH
           NO_SYSTEM_ENVIRONMENT_PATH
           NO_CMAKE_SYSTEM_PATH)

   find_library( METIS_LIBRARY NAMES metis
          PATHS ${METIS_DIR}/lib
              NO_DEFAULT_PATH
              NO_CMAKE_ENVIRONMENT_PATH
              NO_CMAKE_PATH
              NO_SYSTEM_ENVIRONMENT_PATH
              NO_CMAKE_SYSTEM_PATH)

    message(STATUS "METIS_INCLUDE_DIRS = ${METIS_INCLUDE_DIRS}" )
    message(STATUS "METIS_LIBRARY = ${METIS_LIBRARY}" )
    include(FindPackageHandleStandardArgs)
    find_package_handle_standard_args(METIS DEFAULT_MSG METIS_INCLUDE_DIRS METIS_LIBRARY )
    if (NOT METIS_FOUND)
        message(FATAL_ERROR "METIS not found in ${METIS_DIR}. Maybe you need to build it")
    endif()

    blt_register_library( NAME metis
                            INCLUDES ${METIS_INCLUDE_DIRS} 
                LIBRARIES ${METIS_LIBRARY}
                        TREAT_INCLUDES_AS_SYSTEM ON )

    set( thirdPartyLibs ${thirdPartyLibs} metis )
endif()

################################
# PARMETIS
################################
if( ENABLE_PARMETIS )
    message( STATUS "setting up PARMETIS" )

    set(PARMETIS_DIR ${GEOSX_TPL_DIR}/parmetis)

    find_path( PARMETIS_INCLUDE_DIRS parmetis.h
           PATHS  ${PARMETIS_DIR}/include
           NO_DEFAULT_PATH
           NO_CMAKE_ENVIRONMENT_PATH
           NO_CMAKE_PATH
           NO_SYSTEM_ENVIRONMENT_PATH
           NO_CMAKE_SYSTEM_PATH)

   find_library( PARMETIS_LIBRARY NAMES parmetis
              PATHS ${PARMETIS_DIR}/lib
              NO_DEFAULT_PATH
              NO_CMAKE_ENVIRONMENT_PATH
              NO_CMAKE_PATH
              NO_SYSTEM_ENVIRONMENT_PATH
              NO_CMAKE_SYSTEM_PATH)

    message(STATUS "PARMETIS_INCLUDE_DIRS = ${PARMETIS_INCLUDE_DIRS}" )
    message(STATUS "PARMETIS_LIBRARY = ${PARMETIS_LIBRARY}" )
    include(FindPackageHandleStandardArgs)
    find_package_handle_standard_args(PARMETIS  DEFAULT_MSG
                                    PARMETIS_INCLUDE_DIRS
                                    PARMETIS_LIBRARY )
    if (NOT PARMETIS_FOUND)
        message(FATAL_ERROR "PARMETIS not found in ${PARMETIS_DIR}. Maybe you need to build it")
    endif()

    blt_register_library( NAME parmetis
                          INCLUDES ${PARMETIS_INCLUDE_DIRS} 
                          LIBRARIES ${PARMETIS_LIBRARY}
                          TREAT_INCLUDES_AS_SYSTEM ON )

    set( thirdPartyLibs ${thirdPartyLibs} parmetis )
endif()

################################
# SUPERLU_DIST
################################
if( ENABLE_SUPERLU_DIST)
    message( STATUS "setting up SUPERLU_DIST" )

    set(SUPERLU_DIST_DIR ${GEOSX_TPL_DIR}/superlu_dist)

    find_path( SUPERLU_DIST_INCLUDE_DIRS superlu_defs.h
        PATHS  ${SUPERLU_DIST_DIR}/include
           NO_DEFAULT_PATH
           NO_CMAKE_ENVIRONMENT_PATH
           NO_CMAKE_PATH
           NO_SYSTEM_ENVIRONMENT_PATH
           NO_CMAKE_SYSTEM_PATH)

   find_library( SUPERLU_DIST_LIBRARY NAMES superlu_dist
          PATHS ${SUPERLU_DIST_DIR}/lib PATHS ${SUPERLU_DIST_DIR}/lib64
              NO_DEFAULT_PATH
              NO_CMAKE_ENVIRONMENT_PATH
              NO_CMAKE_PATH
              NO_SYSTEM_ENVIRONMENT_PATH
              NO_CMAKE_SYSTEM_PATH)

    message(STATUS "SUPERLU_DIST_INCLUDE_DIRS = ${SUPERLU_DIST_INCLUDE_DIRS}" )
    message(STATUS "SUPERLU_DIST_LIBRARY = ${SUPERLU_DIST_LIBRARY}" )
    include(FindPackageHandleStandardArgs)
    find_package_handle_standard_args(SUPERLU_DIST  DEFAULT_MSG
                                SUPERLU_DIST_INCLUDE_DIRS
                    SUPERLU_DIST_LIBRARY )
    if (NOT SUPERLU_DIST_FOUND)
        message(FATAL_ERROR "SUPERLU_DIST not found in ${SUPERLU_DIST_DIR}. Maybe you need to build it")
    endif()

    blt_register_library( NAME superlu_dist
                          DEPENDS_ON parmetis metis lapack blas
                          INCLUDES ${SUPERLU_DIST_INCLUDE_DIRS} 
                          LIBRARIES ${SUPERLU_DIST_LIBRARY}
                          TREAT_INCLUDES_AS_SYSTEM ON )

    set( thirdPartyLibs ${thirdPartyLibs} superlu_dist )
endif()

################################
# SUITESPARSE
################################
if( ENABLE_HYPRE )
    message( STATUS "setting up HYPRE" )

    set(HYPRE_DIR ${GEOSX_TPL_DIR}/hypre)

    find_path( HYPRE_INCLUDE_DIRS HYPRE.h
            PATHS  ${HYPRE_DIR}/include
            NO_DEFAULT_PATH
            NO_CMAKE_ENVIRONMENT_PATH
            NO_CMAKE_PATH
            NO_SYSTEM_ENVIRONMENT_PATH
            NO_CMAKE_SYSTEM_PATH)

    find_library( HYPRE_LIBRARY NAMES HYPRE
                PATHS ${HYPRE_DIR}/lib
                NO_DEFAULT_PATH
                NO_CMAKE_ENVIRONMENT_PATH
                NO_CMAKE_PATH
                NO_SYSTEM_ENVIRONMENT_PATH
                NO_CMAKE_SYSTEM_PATH)

    message(STATUS "HYPRE_INCLUDE_DIRS = ${HYPRE_INCLUDE_DIRS}" )
    message(STATUS "HYPRE_LIBRARY = ${HYPRE_LIBRARY}" )
    include(FindPackageHandleStandardArgs)
    find_package_handle_standard_args(HYPRE  DEFAULT_MSG
                                    HYPRE_INCLUDE_DIRS
                                    HYPRE_LIBRARY )
    if (NOT HYPRE_FOUND)
        message(FATAL_ERROR "HYPRE not found in ${HYPRE_DIR}. Maybe you need to build it")
    endif()
    
    set( HYPRE_DEPENDS "blas;lapack" )
    if( ENABLE_SUPERLU_DIST )
        list( APPEND HYPRE_DEPENDS "superlu_dist" )
    endif()

    blt_register_library( NAME hypre
                          DEPENDS_ON ${HYPRE_DEPENDS}
                          INCLUDES ${HYPRE_INCLUDE_DIRS}
                          LIBRARIES ${HYPRE_LIBRARY}
                          TREAT_INCLUDES_AS_SYSTEM ON )

    set( thirdPartyLibs ${thirdPartyLibs} hypre )
endif()


################################
# unsrustify
################################
message(STATUS "UNCRUSTIFY_FOUND = ${UNCRUSTIFY_FOUND}")
if(UNCRUSTIFY_FOUND)
    # targets for verifying formatting
    if( NOT TARGET uncrustify_check )
        add_custom_target(uncrustify_check)
        add_dependencies(check uncrustify_check)
    endif()

    # targets for modifying formatting
    if( NOT TARGET uncrustify_style )
        add_custom_target(uncrustify_style)
        add_dependencies(style uncrustify_style)
    endif()
    
endif()

################################
# PETSC
################################
if( ENABLE_PETSC )
    message( STATUS "setting up PETSC" )

    if( EXISTS ${PETSC_DIR} )
  
    else()
        set(PETSC_DIR ${GEOSX_TPL_DIR}/petsc)
    endif()

    find_path( Petsc_INCLUDE_DIRS petscvec.h
               PATHS  ${PETSC_DIR}/include
               NO_DEFAULT_PATH
               NO_CMAKE_ENVIRONMENT_PATH
               NO_CMAKE_PATH
               NO_SYSTEM_ENVIRONMENT_PATH
               NO_CMAKE_SYSTEM_PATH)

    find_library( Petsc_LIBRARIES NAMES petsc
                  PATHS ${PETSC_DIR}/lib
                  NO_DEFAULT_PATH
                  NO_CMAKE_ENVIRONMENT_PATH
                  NO_CMAKE_PATH
                  NO_SYSTEM_ENVIRONMENT_PATH
                  NO_CMAKE_SYSTEM_PATH)

    message( STATUS "Petsc_INCLUDE_DIRS = ${Petsc_INCLUDE_DIRS}" )
    message( STATUS "Petsc_LIBRARIES = ${Petsc_LIBRARIES}" )
  
  
    blt_register_library( NAME petsc
                          INCLUDES ${Petsc_INCLUDE_DIRS} 
                          LIBRARIES ${Petsc_LIBRARIES}
                          TREAT_INCLUDES_AS_SYSTEM ON )
    set( thirdPartyLibs ${thirdPartyLibs} petsc )  

endif()

################################
# VTK
################################
if( ENABLE_VTK )
  find_package(VTK REQUIRED PATHS ${GEOSX_TPL_DIR}/vtk NO_DEFAULT_PATH
  )

  message( STATUS "VTK_INCLUDE_DIRS = ${VTK_INCLUDE_DIRS}" )
  message( STATUS "VTK_LIBRARIES = ${VTK_LIBRARIES}" )

  blt_register_library( NAME vtk
                        LIBRARIES ${VTK_LIBRARIES}
                        TREAT_INCLUDES_AS_SYSTEM ON )
  set( thirdPartyLibs ${thirdPartyLibs} vtk )  
endif()

################################
# SUITESPARSE
################################
if( ENABLE_SUITESPARSE )
    message( STATUS "setting up SUITESPARSE" )

    set(SUITESPARSE_DIR ${GEOSX_TPL_DIR}/suitesparse)

    find_path( SUITESPARSE_INCLUDE_DIRS umfpack.h
               PATHS  ${SUITESPARSE_DIR}/include
               NO_DEFAULT_PATH
               NO_CMAKE_ENVIRONMENT_PATH
               NO_CMAKE_PATH
               NO_SYSTEM_ENVIRONMENT_PATH
               NO_CMAKE_SYSTEM_PATH)

    find_library( SUITESPARSE_LIBRARY NAMES umfpack
                  PATHS ${SUITESPARSE_DIR}/lib
                  NO_DEFAULT_PATH
                  NO_CMAKE_ENVIRONMENT_PATH
                  NO_CMAKE_PATH
                  NO_SYSTEM_ENVIRONMENT_PATH
                  NO_CMAKE_SYSTEM_PATH)

    message(STATUS "SUITESPARSE_INCLUDE_DIRS = ${SUITESPARSE_INCLUDE_DIRS}" )
    message(STATUS "SUITESPARSE_LIBRARY = ${SUITESPARSE_LIBRARY}" )
    include(FindPackageHandleStandardArgs)
    find_package_handle_standard_args(SUITESPARSE DEFAULT_MSG
                                      SUITESPARSE_INCLUDE_DIRS
                                      SUITESPARSE_LIBRARY )
    if (NOT SUITESPARSE_FOUND)
        message(FATAL_ERROR "SUITESPARSE not found in ${SUITESPARSE_DIR}. Maybe you need to build it")
    endif()
    
    set( SUITESPARSE_DEPENDS "blas;lapack" )

    blt_register_library( NAME suitesparse
                          DEPENDS_ON ${SUITESPARSE_DEPENDS}
                          INCLUDES ${SUITESPARSE_INCLUDE_DIRS}
                          LIBRARIES ${SUITESPARSE_LIBRARY}
                          TREAT_INCLUDES_AS_SYSTEM ON )

    set( thirdPartyLibs ${thirdPartyLibs} suitesparse )
endif()

message(STATUS "thirdPartyLibs = ${thirdPartyLibs}")<|MERGE_RESOLUTION|>--- conflicted
+++ resolved
@@ -128,24 +128,12 @@
 find_package(chai REQUIRED
              PATHS ${CHAI_DIR})
 
-<<<<<<< HEAD
-# If this isn't done chai will add -lRAJA to the link line, but we don't link to RAJA like that.
-get_target_property(CHAI_LINK_LIBRARIES chai INTERFACE_LINK_LIBRARIES)
-list(REMOVE_ITEM CHAI_LINK_LIBRARIES RAJA)
-set_target_properties(chai
-                      PROPERTIES INTERFACE_LINK_LIBRARIES "${CHAI_LINK_LIBRARIES}")
-=======
->>>>>>> 2bdb3a2d
 
 get_target_property(CHAI_INCLUDE_DIRS chai INTERFACE_INCLUDE_DIRECTORIES)
 set_target_properties(chai
                       PROPERTIES INTERFACE_SYSTEM_INCLUDE_DIRECTORIES "${CHAI_INCLUDE_DIRS}")
 
-<<<<<<< HEAD
-set( thirdPartyLibs ${thirdPartyLibs} chai )
-=======
 set( thirdPartyLibs ${thirdPartyLibs} chai umpire )
->>>>>>> 2bdb3a2d
 
 ################################
 # FPARSER
