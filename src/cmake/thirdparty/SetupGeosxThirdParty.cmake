--- conflicted
+++ resolved
@@ -6,16 +6,12 @@
 #
 ####################################
 
-<<<<<<< HEAD
 
 ################################
 # Helper macros & functions
 ################################
 
 macro(find_and_register)
-=======
-macro(find_and_import)
->>>>>>> 45725d5f
     set(singleValueArgs NAME HEADER)
     set(multiValueArgs INCLUDE_DIRECTORIES
                        LIBRARY_DIRECTORIES
