####################################
# 3rd Party Dependencies
####################################

macro(find_and_register)
    set(singleValueArgs NAME HEADER)
    set(multiValueArgs INCLUDE_DIRECTORIES
                       LIBRARY_DIRECTORIES
                       LIBRARIES
                       EXTRA_LIBRARIES
                       DEPENDS )

    ## parse the arguments
    cmake_parse_arguments(arg
                          "${options}" "${singleValueArgs}" "${multiValueArgs}" ${ARGN})

    if(NOT DEFINED arg_NAME)
        message(FATAL_ERROR "The find_and_register required parameter NAME specifies the name of the library to register.")
    endif()

    if(NOT DEFINED arg_INCLUDE_DIRECTORIES)
        message(FATAL_ERROR "The find_and_register required parameter INCLUDE_DIRECTORIES specifies the directories to search for the given header.")
    endif()

    if(NOT DEFINED arg_LIBRARY_DIRECTORIES)
        message(FATAL_ERROR "The find_and_register required parameter LIBRARY_DIRECTORIES specifies the directories to search for the given libraries.")
    endif()

    if(NOT DEFINED arg_HEADER)
        message(FATAL_ERROR "The find_and_register required parameter HEADER specifies the header to search for.")
    endif()

    if(NOT DEFINED arg_LIBRARIES)
        message(FATAL_ERROR "The find_and_register required parameter LIBRARIES specifies the libraries to search for.")
    endif()

    find_path(${arg_NAME}_INCLUDE_DIR ${arg_HEADER}
              PATHS ${arg_INCLUDE_DIRECTORIES}
              NO_DEFAULT_PATH
              NO_CMAKE_ENVIRONMENT_PATH
              NO_CMAKE_PATH
              NO_SYSTEM_ENVIRONMENT_PATH
              NO_CMAKE_SYSTEM_PATH)

    if(${arg_NAME}_INCLUDE_DIR STREQUAL ${arg_NAME}_INCLUDE_DIR-NOTFOUND)
        message(FATAL_ERROR "Could not find '${arg_HEADER}' in '${arg_INCLUDE_DIRECTORIES}'")
    endif()

    blt_find_libraries(FOUND_LIBS ${arg_NAME}_LIBRARIES
                       NAMES ${arg_LIBRARIES}
                       PATHS ${arg_LIBRARY_DIRECTORIES}
                       REQUIRED ON)

    blt_import_library(NAME ${arg_NAME}
                         INCLUDES ${${arg_NAME}_INCLUDE_DIR}
                         LIBRARIES ${${arg_NAME}_LIBRARIES} ${arg_EXTRA_LIBRARIES}
                         TREAT_INCLUDES_AS_SYSTEM ON
                         DEPENDS_ON ${arg_DEPENDS})

endmacro(find_and_register)


macro(extract_version_from_header)
    set(singleValueArgs NAME PACKAGE_NAME
                        PATH HEADER
                        MAJOR_VERSION_STRING
                        MINOR_VERSION_STRING
                        SUBMINOR_VERSION_STRING )

    cmake_parse_arguments(arg
    "${options}" "${singleValueArgs}" "${multiValueArgs}" ${ARGN})

    file(READ ${arg_HEADER} header_file )

    string(REGEX MATCH "${arg_MAJOR_VERSION_STRING} *([0-9]+)" _ ${header_file})
    set(ver_major ${CMAKE_MATCH_1})

    string(REGEX MATCH "${arg_MINOR_VERSION_STRING} *([0-9]*)" _ ${header_file})
    set(ver_minor ".${CMAKE_MATCH_1}")

    string(REGEX MATCH "${arg_SUBMINOR_VERSION_STRING} *([0-9]*)" _ ${header_file})
    set(ver_patch ".${CMAKE_MATCH_1}")
    
    set( ${arg_NAME}_VERSION "${ver_major}${ver_minor}${ver_patch}" CACHE STRING "" FORCE  )

    message( " ----> ${arg_NAME}_VERSION = ${${arg_NAME}_VERSION}")

endmacro( extract_version_from_header)

set(thirdPartyLibs "")

################################
# BLAS/LAPACK
################################

include(cmake/thirdparty/FindMathLibraries.cmake)

blt_import_library(NAME blas
                     TREAT_INCLUDES_AS_SYSTEM ON
                     LIBRARIES ${BLAS_LIBRARIES})

blt_import_library(NAME lapack
                     DEPENDS_ON blas
                     TREAT_INCLUDES_AS_SYSTEM ON
                     LIBRARIES ${LAPACK_LIBRARIES})

################################
# Intel MKL
################################
if(ENABLE_MKL)
    message(STATUS "Using Intel MKL")

    blt_import_library(NAME mkl
                         INCLUDES ${MKL_INCLUDE_DIRS}
                         LIBRARIES ${MKL_LIBRARIES}
                         TREAT_INCLUDES_AS_SYSTEM ON)

    set(TRILINOS_DEPENDS mkl)
    set(thirdPartyLibs ${thirdPartyLibs} mkl)

################################
# IBM ESSL
################################
elseif(ENABLE_ESSL)
    message(STATUS "Using up IBM ESSL")

    blt_import_library(NAME essl
                         INCLUDES ${ESSL_INCLUDE_DIRS}
                         LIBRARIES ${ESSL_LIBRARIES}
                         TREAT_INCLUDES_AS_SYSTEM ON)

    set(TRILINOS_DEPENDS essl)
    set(thirdPartyLibs ${thirdPartyLibs} essl)
else()
    set(TRILINOS_DEPENDS blas lapack)
    set(thirdPartyLibs ${thirdPartyLibs} blas lapack)
endif()

################################
# HDF5
################################
if(DEFINED HDF5_DIR)
    message(STATUS "HDF5_DIR = ${HDF5_DIR}")

    set(HDF5_ROOT ${HDF5_DIR})
    set(HDF5_USE_STATIC_LIBRARIES FALSE)
    set(HDF5_NO_FIND_PACKAGE_CONFIG_FILE ON)
    include(FindHDF5)

    # On some platforms (Summit) HDF5 lists /usr/include in it's list of include directories.
    # When this happens you can get really opaque include errors.
    list(REMOVE_ITEM HDF5_INCLUDE_DIRS /usr/include)

    blt_import_library(NAME hdf5
                       INCLUDES ${HDF5_INCLUDE_DIRS}
                       LIBRARIES ${HDF5_LIBRARIES}
                       TREAT_INCLUDES_AS_SYSTEM ON)

    file(READ "${HDF5_DIR}/include/H5public.h" header_file )
    string(REGEX MATCH "version: *([0-9]+.[0-9]+.[0-9]+)" _ ${header_file})
    set( HDF5_VERSION "${CMAKE_MATCH_1}" CACHE STRING "" FORCE )
    message( " ----> HDF5 version ${HDF5_VERSION}")

    set(ENABLE_HDF5 ON CACHE BOOL "")
    set(thirdPartyLibs ${thirdPartyLibs} hdf5)
else()
    message(FATAL_ERROR "GEOSX requires hdf5, set HDF5_DIR to the hdf5 installation directory.")
endif()

################################
# Conduit
################################
if(DEFINED CONDUIT_DIR)
    message(STATUS "CONDUIT_DIR = ${CONDUIT_DIR}")

    find_package(Conduit REQUIRED
                 PATHS ${CONDUIT_DIR}/lib/cmake
                 NO_DEFAULT_PATH)

    message( " ----> Conduit_VERSION = ${Conduit_VERSION}")


    set(CONDUIT_TARGETS conduit conduit_relay conduit_blueprint)
    foreach(targetName ${CONDUIT_TARGETS} )
        get_target_property(includeDirs
                            ${targetName}
                            INTERFACE_INCLUDE_DIRECTORIES)

        set_property(TARGET ${targetName}
                     APPEND PROPERTY INTERFACE_SYSTEM_INCLUDE_DIRECTORIES
                     ${includeDirs})
    endforeach()

    # Conduit uses our HDF5 and we need to propagate the above fix.
    get_target_property(CONDUIT_RELAY_INTERFACE_INCLUDE_DIRECTORIES conduit_relay INTERFACE_INCLUDE_DIRECTORIES)
    list(REMOVE_ITEM CONDUIT_RELAY_INTERFACE_INCLUDE_DIRECTORIES /usr/include)
    set_target_properties(conduit_relay PROPERTIES INTERFACE_INCLUDE_DIRECTORIES ${CONDUIT_RELAY_INTERFACE_INCLUDE_DIRECTORIES})

    get_target_property(CONDUIT_RELAY_INTERFACE_SYSTEM_INCLUDE_DIRECTORIES conduit_relay INTERFACE_SYSTEM_INCLUDE_DIRECTORIES)
    list(REMOVE_ITEM CONDUIT_RELAY_INTERFACE_SYSTEM_INCLUDE_DIRECTORIES /usr/include)
    set_target_properties(conduit_relay PROPERTIES INTERFACE_SYSTEM_INCLUDE_DIRECTORIES ${CONDUIT_RELAY_INTERFACE_SYSTEM_INCLUDE_DIRECTORIES})

    set(thirdPartyLibs ${thirdPartyLibs} conduit::conduit)
else()
    message(FATAL_ERROR "GEOSX requires conduit, set CONDUIT_DIR to the conduit installation directory.")
endif()

################################
# SILO
################################
if(DEFINED SILO_DIR)
    message(STATUS "SILO_DIR = ${SILO_DIR}")

    find_and_register(NAME silo
                      INCLUDE_DIRECTORIES ${SILO_DIR}/include
                      LIBRARY_DIRECTORIES ${SILO_DIR}/lib
                      HEADER silo.h
                      LIBRARIES siloh5
                      DEPENDS hdf5)


    set(ENABLE_SILO ON CACHE BOOL "")
    set(thirdPartyLibs ${thirdPartyLibs} silo)
else()
    message(FATAL_ERROR "GEOSX requires Silo, set SILO_DIR to the Silo installation directory.")
endif()

################################
# PUGIXML
################################
if(DEFINED PUGIXML_DIR)
    message(STATUS "PUGIXML_DIR = ${PUGIXML_DIR}")

    find_package(pugixml REQUIRED
                 PATHS ${PUGIXML_DIR}
                 NO_DEFAULT_PATH)

    message( " ----> pugixml_VERSION = ${pugixml_VERSION}")

    set(ENABLE_PUGIXML ON CACHE BOOL "")
    set(thirdPartyLibs ${thirdPartyLibs} pugixml)
else()
    message(FATAL_ERROR "GEOSX requires pugixml, set PUGIXML_DIR to the pugixml installation directory.")
endif()

################################
# RAJA
################################
if(DEFINED RAJA_DIR)
    message(STATUS "RAJA_DIR = ${RAJA_DIR}")
    find_package(RAJA REQUIRED
                 PATHS ${RAJA_DIR}
                 NO_DEFAULT_PATH)

    message( " ----> RAJA_VERSION=${RAJA_VERSION}")

    get_target_property(RAJA_INCLUDE_DIRS RAJA INTERFACE_INCLUDE_DIRECTORIES)
    set_target_properties(RAJA
                          PROPERTIES INTERFACE_SYSTEM_INCLUDE_DIRECTORIES "${RAJA_INCLUDE_DIRS}")

    set(ENABLE_RAJA ON CACHE BOOL "")
    set(thirdPartyLibs ${thirdPartyLibs} RAJA )
else()
    message(FATAL_ERROR "GEOSX requires RAJA, set RAJA_DIR to the RAJA installation directory.")
endif()

################################
# Umpire
################################
if(DEFINED UMPIRE_DIR)
    message(STATUS "UMPIRE_DIR = ${UMPIRE_DIR}")

    find_package(umpire REQUIRED
                 PATHS ${UMPIRE_DIR}
                 NO_DEFAULT_PATH)

    message( " ----> umpire_VERSION=${umpire_VERSION}")

    set(ENABLE_UMPIRE ON CACHE BOOL "")
    set(thirdPartyLibs ${thirdPartyLibs} umpire)
else()
    message(FATAL_ERROR "GEOSX requires Umpire, set UMPIRE_DIR to the Umpire installation directory.")
endif()

################################
# CHAI
################################
if(DEFINED CHAI_DIR)
    message(STATUS "CHAI_DIR = ${CHAI_DIR}")

    find_package(chai REQUIRED
                 PATHS ${CHAI_DIR}
                 NO_DEFAULT_PATH)

    message( " ----> chai_VERSION=${chai_VERSION}")

    get_target_property(CHAI_INCLUDE_DIRS chai INTERFACE_INCLUDE_DIRECTORIES)
    set_target_properties(chai
                          PROPERTIES INTERFACE_SYSTEM_INCLUDE_DIRECTORIES "${CHAI_INCLUDE_DIRS}")

    set(ENABLE_CHAI ON CACHE BOOL "")
    set(thirdPartyLibs ${thirdPartyLibs} chai)
else()
    message(FATAL_ERROR "GEOSX requires CHAI, set CHAI_DIR to the CHAI installation directory.")
endif()

################################
# Adiak
################################
if(DEFINED ADIAK_DIR)
    message(STATUS "ADIAK_DIR = ${ADIAK_DIR}")

    find_package(adiak REQUIRED
                 PATHS ${ADIAK_DIR}
                 NO_DEFAULT_PATH)

    # Header file provides incorrect version 0.3.0
    message( " ----> adiak_VERSION = 0.2.2")

    set(adiak_target "")
    if(TARGET adiak::adiak)
      set(adiak_target ${adiak_target} adiak::adiak)
    endif()
    if(TARGET adiak)
      set(adiak_target ${adiak_target} adiak)
    endif()

    set_property(TARGET ${adiak_target}
                 APPEND PROPERTY INTERFACE_SYSTEM_INCLUDE_DIRECTORIES
                 ${adiak_INCLUDE_DIR} )
    set_property(TARGET ${adiak_target}
                 APPEND PROPERTY INTERFACE_INCLUDE_DIRECTORIES
                 ${adiak_INCLUDE_DIR} )

    set(ENABLE_ADIAK ON CACHE BOOL "")
    set(thirdPartyLibs ${thirdPartyLibs} ${adiak_target})
else()
    if(ENABLE_ADIAK)
        message(WARNING "ENABLE_ADIAK is ON but ADIAK_DIR isn't defined.")
    endif()

    set(ENABLE_ADIAK OFF CACHE BOOL "" FORCE)
    message(STATUS "Not using Adiak.")
endif()

################################
# Caliper
################################
if(DEFINED CALIPER_DIR)
    message(STATUS "CALIPER_DIR = ${CALIPER_DIR}")

    find_package(caliper REQUIRED
                 PATHS ${CALIPER_DIR}
                 NO_DEFAULT_PATH)

    extract_version_from_header( NAME caliper
                                 HEADER "${CALIPER_DIR}/include/caliper/caliper-config.h"
                                 MAJOR_VERSION_STRING "CALIPER_MAJOR_VERSION"
                                 MINOR_VERSION_STRING "CALIPER_MINOR_VERSION"
                                 SUBMINOR_VERSION_STRING "CALIPER_PATCH_VERSION")

    set_property(TARGET caliper
                 APPEND PROPERTY INTERFACE_SYSTEM_INCLUDE_DIRECTORIES
                 ${caliper_INCLUDE_PATH} )

    set_property(TARGET caliper
                 APPEND PROPERTY INTERFACE_INCLUDE_DIRECTORIES
                 ${caliper_INCLUDE_PATH} )

    set(ENABLE_CALIPER ON CACHE BOOL "")
    set(thirdPartyLibs ${thirdPartyLibs} caliper)
else()
    if(ENABLE_CALIPER)
        message(WARNING "ENABLE_CALIPER is ON but CALIPER_DIR isn't defined.")
    endif()

    set(ENABLE_CALIPER OFF CACHE BOOL "" FORCE)
    message(STATUS "Not using Caliper.")
endif()

################################
# MATHPRESSO
################################
if(DEFINED MATHPRESSO_DIR)
    message(STATUS "MATHPRESSO_DIR = ${MATHPRESSO_DIR}")

    find_and_register(NAME mathpresso
                      INCLUDE_DIRECTORIES ${MATHPRESSO_DIR}/include
                      LIBRARY_DIRECTORIES ${MATHPRESSO_DIR}/lib
                      HEADER mathpresso/mathpresso.h
                      LIBRARIES mathpresso)
                      
    set(ENABLE_MATHPRESSO ON CACHE BOOL "")
    set(thirdPartyLibs ${thirdPartyLibs} mathpresso)
else()
    if(ENABLE_MATHPRESSO)
        message(WARNING "ENABLE_MATHPRESSO is ON but MATHPRESSO_DIR isn't defined.")
    endif()

    set(ENABLE_MATHPRESSO OFF CACHE BOOL "" FORCE)
    message(STATUS "Not using mathpresso.")
endif()

################################
# METIS
################################
if(DEFINED METIS_DIR)
    message(STATUS "METIS_DIR = ${METIS_DIR}")

    find_and_register(NAME metis
                      INCLUDE_DIRECTORIES ${METIS_DIR}/include
                      LIBRARY_DIRECTORIES ${METIS_DIR}/lib
                      HEADER metis.h
                      LIBRARIES metis)

    extract_version_from_header( NAME METIS 
                                 HEADER "${METIS_DIR}/include/metis.h"
                                 MAJOR_VERSION_STRING "METIS_VER_MAJOR"
                                 MINOR_VERSION_STRING "METIS_VER_MINOR"
                                 SUBMINOR_VERSION_STRING "METIS_VER_SUBMINOR")

                      
    set(ENABLE_METIS ON CACHE BOOL "")
    set(thirdPartyLibs ${thirdPartyLibs} metis)
else()
    if(ENABLE_METIS)
        message(WARNING "ENABLE_METIS is ON but METIS_DIR isn't defined.")
    endif()

    set(ENABLE_METIS OFF CACHE BOOL "" FORCE)
    message(STATUS "Not using METIS.")
endif()

################################
# PARMETIS
################################
if(DEFINED PARMETIS_DIR)
    message(STATUS "PARMETIS_DIR = ${PARMETIS_DIR}")

    find_and_register(NAME parmetis
                      INCLUDE_DIRECTORIES ${PARMETIS_DIR}/include
                      LIBRARY_DIRECTORIES ${PARMETIS_DIR}/lib
                      HEADER parmetis.h
                      LIBRARIES parmetis
                      DEPENDS metis)

    extract_version_from_header( NAME PARAMETIS 
                                 HEADER "${PARMETIS_DIR}/include/parmetis.h"
                                 MAJOR_VERSION_STRING "PARMETIS_MAJOR_VERSION"
                                 MINOR_VERSION_STRING "PARMETIS_MINOR_VERSION"
                                 SUBMINOR_VERSION_STRING "PARMETIS_SUBMINOR_VERSION")

    set(ENABLE_PARMETIS ON CACHE BOOL "")
    set(thirdPartyLibs ${thirdPartyLibs} parmetis)
else()
    if(ENABLE_PARMETIS)
        message(WARNING "ENABLE_PARMETIS is ON but PARMETIS_DIR isn't defined.")
    endif()

    set(ENABLE_PARMETIS OFF CACHE BOOL "" FORCE)
    message(STATUS "Not using ParMETIS.")
endif()

################################
# SCOTCH
################################
if(DEFINED SCOTCH_DIR)
    message(STATUS "SCOTCH_DIR = ${SCOTCH_DIR}")

    find_and_register(NAME scotch
                      INCLUDE_DIRECTORIES ${SCOTCH_DIR}/include
                      LIBRARY_DIRECTORIES ${SCOTCH_DIR}/lib
                      HEADER scotch.h
                      LIBRARIES scotch scotcherr )

    find_and_register(NAME ptscotch
                      INCLUDE_DIRECTORIES ${SCOTCH_DIR}/include
                      LIBRARY_DIRECTORIES ${SCOTCH_DIR}/lib
                      DEPENDS scotch
                      HEADER ptscotch.h
                      LIBRARIES ptscotch ptscotcherr )

    extract_version_from_header( NAME scotch 
                                 HEADER "${SCOTCH_DIR}/include/scotch.h"
                                 MAJOR_VERSION_STRING "SCOTCH_VERSION"
                                 MINOR_VERSION_STRING "SCOTCH_RELEASE"
                                 SUBMINOR_VERSION_STRING "SCOTCH_PATCHLEVEL")

    set(ENABLE_SCOTCH ON CACHE BOOL "")
    set(thirdPartyLibs ${thirdPartyLibs} scotch ptscotch)
else()
    if(ENABLE_SCOTCH)
        message(WARNING "ENABLE_SCOTCH is ON but SCOTCH_DIR isn't defined.")
    endif()

    set(ENABLE_SCOTCH OFF CACHE BOOL "" FORCE)
    message(STATUS "Not using SCOTCH.")
endif()

################################
# SUPERLU_DIST
################################
if(DEFINED SUPERLU_DIST_DIR)
    message(STATUS "SUPERLU_DIST_DIR = ${SUPERLU_DIST_DIR}")

    find_and_register(NAME superlu_dist
                      INCLUDE_DIRECTORIES ${SUPERLU_DIST_DIR}/include
                      LIBRARY_DIRECTORIES ${SUPERLU_DIST_DIR}/lib PATHS ${SUPERLU_DIST_DIR}/lib64
                      HEADER superlu_defs.h
                      LIBRARIES superlu_dist
                      DEPENDS parmetis blas lapack)


    extract_version_from_header( NAME superlu_dist 
                                 HEADER "${SUPERLU_DIST_DIR}/include/superlu_defs.h"
                                 MAJOR_VERSION_STRING "SUPERLU_DIST_MAJOR_VERSION"
                                 MINOR_VERSION_STRING "SUPERLU_DIST_MINOR_VERSION"
                                 SUBMINOR_VERSION_STRING "SUPERLU_DIST_PATCH_VERSION")

    set(ENABLE_SUPERLU_DIST ON CACHE BOOL "")
    set(thirdPartyLibs ${thirdPartyLibs} superlu_dist)
else()
    if(ENABLE_SUPERLU_DIST)
        message(WARNING "ENABLE_SUPERLU_DIST is ON but SUPERLU_DIST_DIR isn't defined.")
    endif()

    set(ENABLE_SUPERLU_DIST OFF CACHE BOOL "" FORCE)
    message(STATUS "Not using superlu_dist.")
endif()

################################
# SUITESPARSE
################################
if(DEFINED SUITESPARSE_DIR)
    message(STATUS "SUITESPARSE_DIR = ${SUITESPARSE_DIR}")

    find_and_register(NAME suitesparse
                      INCLUDE_DIRECTORIES ${SUITESPARSE_DIR}/include
                      LIBRARY_DIRECTORIES ${SUITESPARSE_DIR}/lib ${SUITESPARSE_DIR}/lib64
                      HEADER umfpack.h
                      LIBRARIES umfpack
                      DEPENDS blas lapack)

    extract_version_from_header( NAME suitesparse 
                                 HEADER "${SUITESPARSE_DIR}/include/umfpack.h"
                                 MAJOR_VERSION_STRING "UMFPACK_MAIN_VERSION"
                                 MINOR_VERSION_STRING "UMFPACK_SUB_VERSION"
                                 SUBMINOR_VERSION_STRING "UMFPACK_SUBSUB_VERSION")

    set(ENABLE_SUITESPARSE ON CACHE BOOL "")
    set(thirdPartyLibs ${thirdPartyLibs} suitesparse)
else()
    if(ENABLE_SUITESPARSE)
        message(WARNING "ENABLE_SUITESPARSE is ON but SUITESPARSE_DIR isn't defined.")
    endif()

    set(ENABLE_SUITESPARSE OFF CACHE BOOL "" FORCE)
    message(STATUS "Not using SuiteSparse.")
endif()

################################
# HYPRE
################################
if(DEFINED HYPRE_DIR AND ENABLE_HYPRE)
    message(STATUS "HYPRE_DIR = ${HYPRE_DIR}")

    set( HYPRE_DEPENDS blas lapack superlu_dist )
    if( ENABLE_HYPRE_CUDA )
        set( EXTRA_LIBS ${CUDA_cusparse_LIBRARY} ${CUDA_cublas_LIBRARY} ${CUDA_curand_LIBRARY} )
        list( APPEND HYPRE_DEPENDS umpire )
    endif()

    find_and_register(NAME hypre
                      INCLUDE_DIRECTORIES ${HYPRE_DIR}/include
                      LIBRARY_DIRECTORIES ${HYPRE_DIR}/lib
                      HEADER HYPRE.h
                      LIBRARIES HYPRE
                      EXTRA_LIBRARIES ${EXTRA_LIBS}
                      DEPENDS ${HYPRE_DEPENDS})


    # Prepend Hypre to link flags, fix for Umpire appearing before Hypre on the link line
    if (NOT CMAKE_HOST_APPLE)
      blt_add_target_link_flags (TO hypre FLAGS "-Wl,--whole-archive ${HYPRE_DIR}/lib/libHYPRE.a -Wl,--no-whole-archive")
    endif()

    # if( ENABLE_CUDA AND ( NOT ENABLE_HYPRE_CUDA ) )
    #   set(ENABLE_HYPRE OFF CACHE BOOL "" FORCE)
    #   if( GEOSX_LA_INTERFACE STREQUAL "Hypre")
    #     message( FATAL_ERROR "Hypre LAI selected, but ENABLE_HYPRE_CUDA not ON while ENABLE_CUDA is ON.")
    #   endif()
    # else()
    #   set(ENABLE_HYPRE ON CACHE BOOL "")
    # endif()

    set(ENABLE_HYPRE ON CACHE BOOL "")
    set(thirdPartyLibs ${thirdPartyLibs} hypre)
else()
    if(ENABLE_HYPRE)
        message(WARNING "ENABLE_HYPRE is ON but HYPRE_DIR isn't defined.")
    endif()

    set(ENABLE_HYPRE OFF CACHE BOOL "" FORCE)
    message(STATUS "Not using HYPRE.")
endif()

################################
# TRILINOS
################################
if(DEFINED TRILINOS_DIR AND ENABLE_TRILINOS)
    message(STATUS "TRILINOS_DIR = ${TRILINOS_DIR}")

    include(${TRILINOS_DIR}/lib/cmake/Trilinos/TrilinosConfig.cmake)

    list(REMOVE_ITEM Trilinos_LIBRARIES "gtest")
    list(REMOVE_DUPLICATES Trilinos_LIBRARIES)

    blt_import_library(NAME trilinos
                         DEPENDS_ON ${TRILINOS_DEPENDS}
                         INCLUDES ${Trilinos_INCLUDE_DIRS}
                         LIBRARIES ${Trilinos_LIBRARIES}
                         TREAT_INCLUDES_AS_SYSTEM ON)

    # This conditional is due to the lack of mixedInt support on hypre GPU.
    # This can be removed when support is added into hypre.
    if( NOT ENABLE_HYPRE_CUDA )
        set(ENABLE_TRILINOS ON CACHE BOOL "")
    endif()
    set(thirdPartyLibs ${thirdPartyLibs} trilinos)
else()
    if(ENABLE_TRILINOS)
        message(WARNING "ENABLE_TRILINOS is ON but TRILINOS_DIR isn't defined.")
    endif()

    set(ENABLE_TRILINOS OFF CACHE BOOL "" FORCE)
    message(STATUS "Not using Trilinos")
endif()

###############################
# PETSC
###############################
if(DEFINED PETSC_DIR AND ENABLE_PETSC)
    message(STATUS "PETSC_DIR = ${PETSC_DIR}")

    find_and_register(NAME petsc
                      INCLUDE_DIRECTORIES ${PETSC_DIR}/include
                      LIBRARY_DIRECTORIES ${PETSC_DIR}/lib
                      HEADER petscvec.h
                      LIBRARIES petsc
                      DEPENDS metis superlu_dist blas lapack)

    set(ENABLE_PETSC ON CACHE BOOL "")
    set(thirdPartyLibs ${thirdPartyLibs} petsc)
else()
    if(ENABLE_PETSC)
        message(WARNING "ENABLE_PETSC is ON but PETSC_DIR isn't defined.")
    endif()

    set(ENABLE_PETSC OFF CACHE BOOL "" FORCE)
    message(STATUS "Not using PETSc")
endif()

################################
# VTK
################################
if(DEFINED VTK_DIR)
    message(STATUS "VTK_DIR = ${VTK_DIR}")
    find_package(VTK REQUIRED
                 PATHS ${VTK_DIR}
                 NO_DEFAULT_PATH)

    message( " ----> VTK_VERSION=${VTK_VERSION}")

    set( VTK_TARGETS
         VTK::FiltersParallelDIY2
         VTK::IOLegacy
         VTK::IOParallelXML
         VTK::IOXML
         VTK::ParallelMPI
         )
    foreach( targetName ${VTK_TARGETS} )

        get_target_property( includeDirs ${targetName}  INTERFACE_INCLUDE_DIRECTORIES)

        set_property(TARGET ${targetName}
                     APPEND PROPERTY INTERFACE_SYSTEM_INCLUDE_DIRECTORIES
                     ${includeDirs})
    endforeach()

    set(ENABLE_VTK ON CACHE BOOL "")
    set(thirdPartyLibs ${thirdPartyLibs} vtk)
else()
    if(ENABLE_VTK)
        message(WARNING "ENABLE_VTK is ON but VTK_DIR isn't defined.")
    endif()

    set(ENABLE_VTK OFF CACHE BOOL "")
    message(STATUS "Not using VTK")
endif()

################################
# FMT
################################
if(DEFINED FMT_DIR)
    message(STATUS "FMT_DIR = ${FMT_DIR}")

    find_package(fmt REQUIRED
                 PATHS ${FMT_DIR}
                 NO_DEFAULT_PATH)

    message( " ----> fmt_VERSION = ${fmt_VERSION}")

    set(ENABLE_FMT ON CACHE BOOL "")
    set(thirdPartyLibs ${thirdPartyLibs} fmt::fmt)
else()
    message(FATAL_ERROR "GEOSX requires {fmt}, set FMT_DIR to the {fmt} installation directory.")
endif()

################################
# uncrustify
################################
if(UNCRUSTIFY_FOUND)
    message(STATUS "UNCRUSTIFY_EXECUTABLE = ${UNCRUSTIFY_EXECUTABLE}")

    # targets for verifying formatting
    if( NOT TARGET uncrustify_check )
        add_custom_target(uncrustify_check)
        add_dependencies(check uncrustify_check)
    endif()

    # targets for modifying formatting
    if( NOT TARGET uncrustify_style )
        add_custom_target(uncrustify_style)
        add_dependencies(style uncrustify_style)
    endif()
else()
    message(STATUS "Not using uncrustify.")
endif()

################################
# doxygen
################################
if(DOXYGEN_FOUND)
    message(STATUS "DOXYGEN_EXECUTABLE = ${DOXYGEN_EXECUTABLE}")
else()
    message(STATUS "Not using doxygen.")
endif()

################################
# Python
################################
if(ENABLE_PYGEOSX)
    find_package(Python3 REQUIRED
                 COMPONENTS Development NumPy)

    message( " ----> $Python3_VERSION = ${Python3_VERSION}")

    message(STATUS "Python3_EXECUTABLE=${Python3_EXECUTABLE}")
    message(STATUS "Python3_INCLUDE_DIRS = ${Python3_INCLUDE_DIRS}")
    message(STATUS "Python3_LIBRARY_DIRS = ${Python3_LIBRARY_DIRS}")
    message(STATUS "Python3_NumPy_INCLUDE_DIRS = ${Python3_NumPy_INCLUDE_DIRS}")

    if(DEFINED ENABLE_PYLVARRAY AND NOT ENABLE_PYLVARRAY)
        message(FATAL_ERROR "Cannot build pygeosx without pylvarray")
    else()
        set(ENABLE_PYLVARRAY ON CACHE BOOL "")
    endif()

    set(thirdPartyLibs ${thirdPartyLibs} Python3::Python Python3::NumPy)
else()
    message(STATUS "Not building pygeosx.")
endif()

################################
# LAI
################################
string(TOUPPER "${GEOSX_LA_INTERFACE}" upper_LAI)
if(NOT ENABLE_${upper_LAI})
  message(FATAL_ERROR "${GEOSX_LA_INTERFACE} LA interface is selected, but ENABLE_${upper_LAI} is OFF")
endif()
option(GEOSX_LA_INTERFACE_${upper_LAI} "${upper_LAI} LA interface is selected" ON)

################################
# Fesapi
################################
if(DEFINED FESAPI_DIR)
    message(STATUS "FESAPI_DIR = ${FESAPI_DIR}")

    find_and_register(NAME FesapiCpp
                 INCLUDE_DIRECTORIES ${FESAPI_DIR}/include
                 LIBRARY_DIRECTORIES ${FESAPI_DIR}/lib    
                 HEADER fesapi/nsDefinitions.h             
                 LIBRARIES FesapiCpp
                 DEPENDS hdf5)

    set(FESAPI_DIR ON CACHE BOOL "")
    set(thirdPartyLibs ${thirdPartyLibs} FesapiCpp)
else()
<<<<<<< HEAD
    message(STATUS "not using Fesapi")
=======
    message(STATUS "Not using Fesapi")
>>>>>>> 5f81bd32
endif()

message(STATUS "thirdPartyLibs = ${thirdPartyLibs}")

###############################
# NvToolExt
###############################
if ( ENABLE_CUDA AND ENABLE_CUDA_NVTOOLSEXT )
  find_package(CUDAToolkit REQUIRED)

  message( " ----> $CUDAToolkit_VERSION = ${CUDAToolkit_VERSION}")

  set(thirdPartyLibs ${thirdPartyLibs} CUDA::nvToolsExt)
endif()

message(STATUS "thirdPartyLibs = ${thirdPartyLibs}")<|MERGE_RESOLUTION|>--- conflicted
+++ resolved
@@ -796,11 +796,7 @@
     set(FESAPI_DIR ON CACHE BOOL "")
     set(thirdPartyLibs ${thirdPartyLibs} FesapiCpp)
 else()
-<<<<<<< HEAD
-    message(STATUS "not using Fesapi")
-=======
     message(STATUS "Not using Fesapi")
->>>>>>> 5f81bd32
 endif()
 
 message(STATUS "thirdPartyLibs = ${thirdPartyLibs}")
