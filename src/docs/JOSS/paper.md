---
title: 'GEOS-2023: A portable multi-physics simulation framework'
tags:
  - reservoir simulations
  - computational mechanics
  - multiphase flow
  - c++
authors:
  - name: Randolph R. Settgast
    orcid: 0000-0002-2536-7867
    corresponding: true
    affiliation: 1
  - name: Ryan M. Aronson
    affiliation: 3
  - name: Julien R. Besset
    affiliation: 2
  - name: Andrea Borio
    affiliation: 5
  - name: Thomas J. Byer
    affiliation: 1
  - name: Nicola Castelletto
    affiliation: 1
  - name: Aurélien Citrain
    affiliation: 2
  - name: Benjamin C. Corbett
    affiliation: 1
  - name: James Corbett
    affiliation: 1
  - name: Philippe Cordier
    affiliation: 2
  - name: Matthias A. Cremon
    affiliation: 1
  - name: Cameron M. Crook
    affiliation: 1
  - name: Matteo Cusini
    affiliation: 1
  - name: Fan Fei
    affiliation: 1
  - name: Stefano Frambati
    affiliation: 2
  - name: Andrea Franceschini
    affiliation: 3
  - name: Matteo Frigo
    affiliation: 3
  - name: Thomas Gazzola
    affiliation: 2
  - name: Herve Gross
    affiliation: 2
  - name: Francois Hamon
    affiliation: 2
  - name: Brian M. Han
    affiliation: 1
  - name: Michael Homel
    affiliation: 1
  - name: Jian Huang
    affiliation: 2
  - name: Tao Jin
    affiliation: 1
  - name: Dickson Kachuma
    affiliation: 2
  - name: Mohammad Karimi-Fard
    affiliation: 3
  - name: Sergey Klevtsov
    affiliation: 3
  - name: Alexandre Lapene
    affiliation: 2
  - name: Victor A. P. Magri
    affiliation: 1
  - name: Daniel Osei-Kuffuor
    affiliation: 1
  - name: Stefan Povolny
    affiliation: 1
  - name: Shabnam J. Semnani
  - name: Chris S. Sherman
    affiliation: 1
  - name: Melvin Rey
    affiliation: 2
  - name: Hamdi A. Tchelepi
    affiliation: 3
  - name: William R. Tobin
    affiliation: 1
  - name: Pavel Tomin
    affiliation: 4
  - name: Lionel Untereiner
    orcid: 0000-0002-8025-2616
  - name: Joshua A. White
    affiliation: 1
  - name: Hui Wu
    affiliation: 1
affiliations:
 - name: Lawrence Livermore National Laboratory, USA
   index: 1
 - name: TotalEnergies E&P Research & Technology, USA
   index: 2
 - name: Stanford University, USA
   index: 3
 - name: Chevron Technical Center, USA
   index: 4
 - name: Politecnico di Torino, Italy
   index: 5
date: 15 December 2023
bibliography: paper.bib

---

# Summary

<<<<<<< HEAD
GEOS is a simulation framework focused on implementing solution methods for tightly-coupled multi-physics problems with an initial emphasis subsurface reservoir applications.
Currently GEOS provides implementations for studying carbon sequestration, geothermal energy, hydrogen storage, and similar subsurface applications.
The unique aspect of GEOS that differentiates it from existing reservoir simulators is the ability to provide tightly-coupled compositional flow, poromechanics, faults and fractures slip, and thermal effects.
Extensive documentation for GEOS is available on Read the Docs [@GEOS_RTD].
Note that the version of GEOS described here should be considered a separate work form the previous version of GEOS referred to in [@Settgast:2017].
=======
GEOS is a simulation framework focused solving tightly-coupled multi-physics problems with an initial emphasis subsurface reservoir applications.
Currently GEOS actively supports implementations for studying carbon sequestration, geothermal energy, hydrogen storage, and similar subsurface applications.
The unique aspect of GEOS that differentiates it from existing reservoir simulators is the ability to provide tightly-coupled compositional flow, poromechanics, faults and fractures slip, and thermal effects, etc.
The GEOS repository is located at https://github.com/GEOS-DEV/GEOS, and extensive documentation for GEOS is available at https://geosx-geosx.readthedocs-hosted.com/en/latest. 
Note that the version of GEOS described here should be considered a separate work form the previous incarnation of GEOS referred to in [@Settgast:2017].
>>>>>>> d3ce292e

# Statement of need

The increasing threat of climate change has resulted in an increased focus on mitigating carbon emissions into the atmosphere.
Carbon Capture and Storage (CCS) of CO2 in subsurface reservoirs and saline aquifers is an important component in the strategy to meet global climate goals. 
Given the 2050 net-zero GHG goals, CO2 storage capacities required to offset emissions is orders of magnitude greater than current levels [@IPCC_2023].
The ability to evaluate the reservoir performance and containment risks associated with the injection of liquefied CO2 in the subsurface in a reproducible and transparent manner is an important consideration when developing new storage sites.
The primary goal of GEOS is to provide the global community with an open-source tool that is capable of simulating the complex coupled physics that occurs when liquefied CO2 is injected into a subsurface reservoir. 
Thus, GEOS is freely available and focused on the simulation of reservoir integrity through various failure mechanisms such as caprock failure, fault leakage, and wellbore failure.

# GEOS Components 

The core c++17 infrastructure provides common computer science capabilities typically required for solving differential equations using a spatially discrete method. 
The components of the infrastructure provided by GEOS include a data hierarchy, a discrete mesh data structure, a mesh based MPI communications interface, degree-of-freedom management, IO services, and a physics package interface.

By design, GEOS is intended to be a generic multi-physics simulation platform.
The physics package interface in GEOS is intended to encapsulate the development of numerical methods applied to the solution of governing equations relevant to a problem.
When implementing a physics package for a set of coupled physics equations, each individual physics package is first developed as a stand-alone capability. 
The single physics capabilities are then applied together in a coupled physics package and solved through a flexible strategy ranging from solving the fully monolithic system, to a split operator approach. 

To solve the linear systems that arise from the boundary value problem, GEOS maintains a generic linear algebra interface (LAI) capable of wrapping various linear algebra packages such as hypre [@hypre], PETSc[@petsc-web-page], and Trilinos[@trilinos-website].
Currently, in GEOS only the hypre interaface is actively maintained.
For every multi-physics problems involving the solution of a coupled linear system, GEOS currently relies on a multigrid reduction preconditioning strategy available in hypre as presented by [@BUI:2020;@BUI:2021114111].

The performance portability strategy utilized by GEOS applies LLNL's suite of portability tools RAJA[@Beckingsale:2019], CHAI[@CHAI:2023], and Umpire[@Beckingsale:2020].
The RAJA performance portability layer provides portable kernel launching and wrappers for reductions, atomics, and local/shared memory to achieve performance on both CPU and GPU hardware.
The combination of CHAI/Umpire provides memory motion management for platforms with heterogeneous memory spaces (i.e. host memory and device memory).
Through this strategy GEOS has been successfully run on platforms ranging from GPU-based Exa-scale systems to CPU-based laptops with near optimal of performance.

In addition to its c++ core, the GEOS project provides a Python3 interface that allows for the integration of the simulation capabilities into complex python workflows involving components unrelated to GEOS.

# Applications
To date GEOS has been used to simulate problems relevant to CO2 storage, enhanced geothermal systems, hydrogen storage, and both conventional and unconventional oil and gas extraction.
Often these simulations involve coupling between compositional multiphase flow and transport, poroelasticity, thermal transport, and interactions with faults and fractures.

As an example of a field case where GEOS has been applied, we present a coupled compositional flow/mechanics simulation of CO2 injection and storage at a large real-world storage site.
Figure \ref{RW_final}a illustrates the computational mesh and Figure \ref{RW_final}b shows results after 25 years of injection.
Simulations such as this will play a critical role in predicting the viability of potential CO2 storage sites.

![Real world CO2 storage site: (a) discrete mesh, transparency is used for the overburden region to reveal the complex faulted structure of the storage reservoir; (b) results of a compositional flow simulation after 25 years of CO2 injection. The CO2 plume is shown in white near the bottom of the well. Colors in the reservoir layer indicate changes in fluid pressure, and the colors in the overburden indicate vertical displacement resulting from the injection. Note that color scales have been removed intentionally.\label{RW_results}](RW_final.pdf){ width=100% }

As an example of the weak scalability of GEOS on exascale systems, we present two weak scaling studies on a simple wellbore geometry using the exascale Frontier supercomputer located at Oak Ridge National Laboratory (ORNL).
The results from the weak scaling study (Figure \ref{fig:Frontier_scaling}a) shows flat scaling of the GEOS processes (assembly/field synchronization) up to 16,384 MPI ranks and 81.3e9 degrees-of-freedom (1/4 of Frontier).
There is a moderate decrease in efficiency with the application of the hypre preconditioner setup and solve, but given the complexity of those algorithms this level of scaling efficiency is excellent.
The compositional flow study presented in Figure \ref{fig:Frontier_scaling}b shows similarly good weak scaling. 

![Weak scaling results on ORNL/Frontier: execution time per timestep vs number of cluster ranks for a mechanics (a) and a compositional flow (b) simulation, respectively.\label{fig:Frontier_scaling}](GEOS_Frontier_scaling.pdf){ width=100% }

# Acknowledgements
This work performed under the auspices of the U.S. Department of Energy by Lawrence Livermore National Laboratory under Contract DE-AC52-07NA27344

This research was supported by the Exascale Computing Project (ECP), Project Number: 17-SC-20-SC, a collaborative effort of two DOE organizations - the Office of Science and the National Nuclear Security Administration, responsible for the planning and preparation of a capable exascale ecosystem, including software, applications, hardware, advanced system engineering and early testbed platforms, to support the nation's exascale computing imperative.

Partial funding was provided by TotalEnergies and Chevron through the FC-MAELSTROM project, a collaborative effort between Lawrence Livermore National Laboratory, TotalEnergies, Chevron, and Stanford University, aiming to develop an exascale compatible, multiscale, research-oriented simulator for modeling fully coupled flow, transport and geomechanics in geological formations.

# References<|MERGE_RESOLUTION|>--- conflicted
+++ resolved
@@ -105,19 +105,11 @@
 
 # Summary
 
-<<<<<<< HEAD
-GEOS is a simulation framework focused on implementing solution methods for tightly-coupled multi-physics problems with an initial emphasis subsurface reservoir applications.
-Currently GEOS provides implementations for studying carbon sequestration, geothermal energy, hydrogen storage, and similar subsurface applications.
-The unique aspect of GEOS that differentiates it from existing reservoir simulators is the ability to provide tightly-coupled compositional flow, poromechanics, faults and fractures slip, and thermal effects.
-Extensive documentation for GEOS is available on Read the Docs [@GEOS_RTD].
-Note that the version of GEOS described here should be considered a separate work form the previous version of GEOS referred to in [@Settgast:2017].
-=======
 GEOS is a simulation framework focused solving tightly-coupled multi-physics problems with an initial emphasis subsurface reservoir applications.
 Currently GEOS actively supports implementations for studying carbon sequestration, geothermal energy, hydrogen storage, and similar subsurface applications.
 The unique aspect of GEOS that differentiates it from existing reservoir simulators is the ability to provide tightly-coupled compositional flow, poromechanics, faults and fractures slip, and thermal effects, etc.
-The GEOS repository is located at https://github.com/GEOS-DEV/GEOS, and extensive documentation for GEOS is available at https://geosx-geosx.readthedocs-hosted.com/en/latest. 
+The GEOS repository is hosted GitHub [@GEOS:2024], and extensive documentation is available on Read the Docs [@GEOS_RTD].
 Note that the version of GEOS described here should be considered a separate work form the previous incarnation of GEOS referred to in [@Settgast:2017].
->>>>>>> d3ce292e
 
 # Statement of need
 
