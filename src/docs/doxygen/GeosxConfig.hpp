--- conflicted
+++ resolved
@@ -68,18 +68,6 @@
 /// Enables use of Hypre library (CMake option ENABLE_HYPRE)
 #define GEOSX_USE_HYPRE
 
-<<<<<<< HEAD
-#if defined( GEOSX_USE_HYPRE )
-  /// Parsed hypre version information
-  #define HYPRE_VERSION_MAJOR 2
-  /// Parsed hypre version information
-  #define HYPRE_VERSION_MINOR 29
-  /// Parsed hypre version information
-  #define HYPRE_VERSION_PATCH 0
-#endif
-
-=======
->>>>>>> 39e75de5
 /// Denotes HYPRE using CPU
 #define GEOS_USE_HYPRE_CPU 0
 /// Denotes HYPRE using CUDA
