--- conflicted
+++ resolved
@@ -168,11 +168,7 @@
 #define fmt_VERSION 10.0.0
 
 /// Version information for python
-<<<<<<< HEAD
-#define Python3_VERSION 3.7.3
-=======
 #define Python3_VERSION 3.11.4
->>>>>>> f3693409
 
 /// Version information for CUDAToolkit
 /* #undef CUDAToolkit_VERSION */
