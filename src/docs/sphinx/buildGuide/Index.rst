--- conflicted
+++ resolved
@@ -15,12 +15,6 @@
 
    BuildProcess
 
-<<<<<<< HEAD
-   UsingDocker
-
-   ubuntuVirtualMachineOnOSX/Instructions
-=======
    SpackUberenv
->>>>>>> 04616a9f
 
    ContinuousIntegration