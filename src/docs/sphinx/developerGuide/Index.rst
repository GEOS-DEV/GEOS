--- conflicted
+++ resolved
@@ -15,17 +15,15 @@
 
    IntegratedTests
 
-<<<<<<< HEAD
    Benchmarks
 
    Sphinx
-=======
+
    /coreComponents/dataRepository/dataRepository.rst
    
    WorkingWithData
    
    /coreComponents/mesh/docs/meshDeveloperGuide.rst
->>>>>>> d883dad1
 
    Doxygen
 
