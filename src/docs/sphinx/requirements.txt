--- conflicted
+++ resolved
@@ -4,10 +4,6 @@
 h5py
 mpmath
 docutils<0.18
-<<<<<<< HEAD
-# using plantuml for diagrams
-sphinxcontrib-plantuml
-=======
-# using mermaid for diagrams
+# using mermaid and plantuml for diagrams
 sphinxcontrib-mermaid
->>>>>>> dcaf8102
+sphinxcontrib-plantuml