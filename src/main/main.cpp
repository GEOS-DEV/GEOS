--- conflicted
+++ resolved
@@ -28,7 +28,8 @@
 #include "stackTrace.hpp"
 #include "managers/ProblemManager.hpp"
 
-#if defined(RAJA_ENABLE_OPENMP)
+
+#ifdef USE_OPENMP
 #include <omp.h>
 #endif
 
@@ -61,22 +62,11 @@
     std::cout<<"No of threads: "<<noThreads<<std::endl;
   }
 #endif  
-<<<<<<< HEAD
-
-
-=======
->>>>>>> 7bfed28c
 
   logger::InitializeLogger();
 
   cxx_utilities::setSignalHandling(cxx_utilities::handler1);
 
-<<<<<<< HEAD
-  // Mark begin of "initialization" phase
-  GEOSX_MARK_BEGIN(Initialization);
-
-=======
->>>>>>> 7bfed28c
   std::string restartFileName;
   bool restart = ProblemManager::ParseRestart( argc, argv, restartFileName );
   if (restart) {
@@ -95,12 +85,6 @@
 
   problemManager.Initialize( &problemManager );
 
-<<<<<<< HEAD
-
-  GEOSX_MARK_END(Initialization);
-
-=======
->>>>>>> 7bfed28c
   problemManager.ApplyInitialConditions();
 
   problemManager.FinalInitializationRecursive( &problemManager );
@@ -111,11 +95,8 @@
 
   std::cout << std::endl << "Running simulation:" << std::endl;
 
-<<<<<<< HEAD
-=======
 
   GEOSX_MARK_BEGIN("RunSimulation");
->>>>>>> 7bfed28c
   gettimeofday(&tim, nullptr);
   t_initialize = tim.tv_sec + (tim.tv_usec / 1000000.0);
 
@@ -123,11 +104,7 @@
   gettimeofday(&tim, nullptr);
   t_run = tim.tv_sec + (tim.tv_usec / 1000000.0);
 
-<<<<<<< HEAD
-
-=======
   GEOSX_MARK_END("RunSimulation");
->>>>>>> 7bfed28c
   gettimeofday(&tim, nullptr);
   t_run = tim.tv_sec + (tim.tv_usec / 1000000.0);
 
