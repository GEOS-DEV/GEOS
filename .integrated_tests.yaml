---
baselines:
  bucket: geosx
<<<<<<< HEAD
  baseline: integratedTests/baseline_integratedTests-pr3120-4995-c06cd97
=======
  baseline: integratedTests/baseline_integratedTests-pr3125-5101-7764ffb
>>>>>>> d3783ad1

allow_fail:
  all: ''
  streak: pennyShapedToughnessDominated_smoke_01,pennyShapedViscosityDominated_smoke_01,pknViscosityDominated_smoke_01<|MERGE_RESOLUTION|>--- conflicted
+++ resolved
@@ -1,11 +1,7 @@
 ---
 baselines:
   bucket: geosx
-<<<<<<< HEAD
-  baseline: integratedTests/baseline_integratedTests-pr3120-4995-c06cd97
-=======
   baseline: integratedTests/baseline_integratedTests-pr3125-5101-7764ffb
->>>>>>> d3783ad1
 
 allow_fail:
   all: ''
