--- conflicted
+++ resolved
@@ -62,18 +62,12 @@
 
 # Code style check
 if [[ "$*" == *--test-code-style* ]]; then
-  echo "DEBUG checking disk space"
-  df -h
-  du -hs .
   or_die ctest --output-on-failure -R "testUncrustifyCheck"
   exit 0
 fi
 
 # Documentation check
 if [[ "$*" == *--test-documentation* ]]; then
-  echo "DEBUG checking disk space"
-  df -h
-  du -hs .
   or_die ctest --output-on-failure -R "testDoxygenCheck"
   exit 0
 fi
@@ -81,48 +75,24 @@
 # "Make" target check (builds geosx executable target only if true)
 # Use one process to prevent out-of-memory error
 if [[ "$*" == *--build-exe-only* ]]; then
-<<<<<<< HEAD
-  echo "DEBUG checking disk space"
-  df -h
-  du -hs .
-  or_die make -j 1 geosx VERBOSE=1
-else
-  echo "DEBUG checking disk space"
-  df -h
-  du -hs .
-  or_die make -j $(nproc) VERBOSE=1
-  echo "DEBUG checking disk space"
-  df -h
-  du -hs .
-=======
   or_die make -j $(nproc) geosx
 else
   or_die make -j $(nproc) geosx
   make -j $(nproc)
   or_die make -j 2
 
->>>>>>> cadc4770
   # Verbosity check for installation to prevent hitting Travis log limit
   if [[ "$*" == *--reduce-install-logs* ]]; then
     or_die make install
   else
     or_die make install
   fi
-  echo "DEBUG checking disk space"
-  df -h
-  du -hs .
 fi
 
 # Unit tests (excluding previously ran checks)
 if [[ "$*" != *--disable-unit-tests* ]]; then
-  echo "DEBUG checking disk space"
-  df -h
-  du -hs .
   or_die ctest --output-on-failure -E "testUncrustifyCheck|testDoxygenCheck"
 fi
-  echo "DEBUG checking disk space"
-  df -h
-  du -hs .
 
 
 exit 0