--- conflicted
+++ resolved
@@ -192,13 +192,8 @@
   exit 0
 fi
 
-<<<<<<< HEAD
-# "Make" target check (builds geosx executable target only if true)
-if [[ "$*" == *--build-exe-only* ]]; then
-=======
 # Performing the requested build.
 if [[ "${BUILD_EXE_ONLY}" = true ]]; then
->>>>>>> 48213224
   or_die ninja -j $(nproc) geosx
 else
   or_die ninja -j $(nproc)
