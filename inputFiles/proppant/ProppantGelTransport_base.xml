<?xml version="1.0" ?>

<!--# # -->
<Problem>
  <Solvers
    gravityVector="{ 0.0, 0.0, -9.81 }">
    <ProppantTransport
      name="ProppantTransport"
      logLevel="1"
      updateProppantPacking="1"
      proppantDiameter="4.5e-4"
      frictionCoefficient="0.04"
      criticalShieldsNumber="0.0"
      discretization="singlePhaseTPFA"
      targetRegions="{ Fracture }">
      <NonlinearSolverParameters
        newtonTol="1.0e-6"
        newtonMaxIter="8"
        lineSearchAction="None"
        maxTimeStepCuts="5"/>
      <LinearSolverParameters
        solverType="gmres"
        krylovTol="1.0e-7"/>
    </ProppantTransport>

    <FlowProppantTransport
      name="FlowProppantTransport"
      proppantSolverName="ProppantTransport"
      flowSolverName="SinglePhaseFVM"
      targetRegions="{ Fracture }"
      logLevel="1">
      <NonlinearSolverParameters
        newtonMaxIter="8"
        lineSearchAction="None"	  
        couplingType="Sequential"/>
    </FlowProppantTransport>

    <SinglePhaseProppantFVM
      name="SinglePhaseFVM"
      logLevel="1"
      discretization="singlePhaseTPFA"
      targetRegions="{ Fracture }">
      <NonlinearSolverParameters
        newtonTol="1.0e-6"
        newtonMaxIter="8"
        lineSearchAction="None"
        newtonMinIter="0"/>
      <LinearSolverParameters
        solverType="gmres"
        krylovTol="1.0e-7"/>
    </SinglePhaseProppantFVM>

    <SurfaceGenerator
      name="SurfaceGen"
      targetRegions="{ Fracture }"
<<<<<<< HEAD
      baseRockToughness="1e6"/>
=======
      initialRockToughness="1e6"/>
>>>>>>> af206556
  </Solvers>

  <Geometry>
    <Box
      name="left0"
      xMin="{ -0.001, -0.001, -0.001 }"
      xMax="{ 0.001, 0.013, 0.3148 }"/>

    <Box
      name="left1"
      xMin="{ -0.001, -0.001, 0.07 }"
      xMax="{ 0.001, 0.013, 0.09 }"/>

    <Box
      name="left2"
      xMin="{ -0.001, -0.001, 0.15 }"
      xMax="{ 0.001, 0.013, 0.17 }"/>

    <Box
      name="left3"
      xMin="{ -0.001, -0.001, 0.22 }"
      xMax="{ 0.001, 0.013, 0.25 }"/>

    <Box
      name="right"
      xMin="{ -0.001, 1.21, 0.29 }"
      xMax="{ 0.001, 1.2419, 0.3148 }"/>

    <Box
      name="fracture"
      xMin="{ -0.01, -0.01, -0.01 }"
      xMax="{ 0.01, 1.2419, 0.3148 }"/>
  </Geometry>

  <NumericalMethods>
    <FiniteVolume>
      <TwoPointFluxApproximation
        name="singlePhaseTPFA"/>
    </FiniteVolume>
  </NumericalMethods>

  <ElementRegions>
    <CellElementRegion
      name="Region2"
      cellBlocks="{ cb1 }"
      materialList="{ water, sand }"/>

    <SurfaceElementRegion
      name="Fracture"
      defaultAperture="7.62e-3"
      materialList="{ water, fractureFilling, sand }"/>
  </ElementRegions>

  <Constitutive>
    <ProppantSlurryFluid
      name="water"
      componentNames="{ gel }"
      referencePressure="1e5"
      compressibility="0e-10"
      referenceProppantDensity="2550.0"
      defaultComponentDensity="{ 800.0 }"
      defaultComponentViscosity="{ 0.1 }"
      defaultCompressibility="{ 0.0 }"/>

    <ParticleFluid
      name="sand"
      particleSettlingModel="Stokes"
      hinderedSettlingCoefficient="5.0"
      proppantDensity="2550.0"
      proppantDiameter="4.5e-4"/>

    <ProppantSolidProppantPermeability
      name="fractureFilling"
      solidModelName="nullSolid"
      porosityModelName="fracturePorosity"
      permeabilityModelName="fracturePerm"/>

    <NullModel
      name="nullSolid"/>

    <ProppantPorosity
      name="fracturePorosity"
      defaultReferencePorosity="1.00"
      maxProppantConcentration="0.62"/>

    <ProppantPermeability
      name="fracturePerm"
      proppantDiameter="4.5e-4"
      maxProppantConcentration="0.62"/>
  </Constitutive>

  <FieldSpecifications>
    <FieldSpecification
      name="frac"
      initialCondition="1"
      setNames="{ fracture }"
      objectPath="faceManager"
      fieldName="ruptureState"
      scale="1"/>

    <FieldSpecification
      name="fracAp"
      initialCondition="1"
      objectPath="ElementRegions/Fracture"
      fieldName="elementAperture"
      scale="7.62e-3"
      setNames="{ fracture }"/>

    <FieldSpecification
      name="frac1"
      initialCondition="1"
      objectPath="ElementRegions/Fracture"
      fieldName="pressure"
      scale="0.0"
      component="0"
      setNames="{ fracture }"/>

    <FieldSpecification
      name="frac2"
      initialCondition="1"
      objectPath="ElementRegions/Fracture"
      fieldName="proppantConcentration"
      scale="0.0"
      component="0"
      setNames="{ fracture }"/>

    <FieldSpecification
      name="frac3"
      initialCondition="1"
      objectPath="ElementRegions/Fracture"
      fieldName="isProppantBoundary"
      component="0"
      setNames="{ fracture }"/>

    <FieldSpecification
      name="frac4"
      initialCondition="1"
      objectPath="ElementRegions/Fracture"
      fieldName="isProppantBoundary"
      scale="1"
      component="0"
      setNames="{ left0 }"/>

    <SourceFlux
      name="left1a"
      objectPath="ElementRegions/Fracture"
      scale="-0.42"
      component="0"
      setNames="{ left0 }"/>

    <FieldSpecification
      name="left1b"
      objectPath="ElementRegions/Fracture"
      fieldName="proppantConcentration"
      scale="0.07"
      component="0"
      setNames="{ left0 }"/>

    <FieldSpecification
      name="left1c"
      objectPath="ElementRegions/Fracture"
      fieldName="componentConcentration"
      scale="0.1"
      component="0"
      functionName="timeTable"
      setNames="{ left0 }"/>

    <FieldSpecification
      name="right1"
      objectPath="ElementRegions/Fracture"
      fieldName="pressure"
      scale="0.0"
      component="0"
      setNames="{ right }"/>

    <FieldSpecification
      name="right2"
      objectPath="ElementRegions/Fracture"
      fieldName="proppantConcentration"
      scale="0.0"
      component="0"
      setNames="{ right }"/>

    <FieldSpecification
      name="right3"
      objectPath="ElementRegions/Fracture"
      fieldName="componentConcentration"
      scale="0.0"
      component="0"
      setNames="{ right }"/>
  </FieldSpecifications>

  <Functions>
    <TableFunction
      name="timeTable"
      inputVarNames="{ time }"
      coordinates="{ 0.0, 10.0, 10.001, 1e6 }"
      values="{ 0.0, 0.0, 1.0, 1.0 }"/>
  </Functions>

  <Outputs>
    <Silo
      name="siloOutput"/>

    <Restart
      name="sidreRestart"/>
  </Outputs>
</Problem><|MERGE_RESOLUTION|>--- conflicted
+++ resolved
@@ -53,11 +53,7 @@
     <SurfaceGenerator
       name="SurfaceGen"
       targetRegions="{ Fracture }"
-<<<<<<< HEAD
-      baseRockToughness="1e6"/>
-=======
       initialRockToughness="1e6"/>
->>>>>>> af206556
   </Solvers>
 
   <Geometry>
