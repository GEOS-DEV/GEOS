--- conflicted
+++ resolved
@@ -82,13 +82,8 @@
     <SurfaceElementRegion
       name="Fracture"
       faceBlock="faceElementSubRegion"
-<<<<<<< HEAD
-      defaultAperture="0.0"
+      defaultAperture="1.0e-6"
       materialList="{ frictionLaw, rock }"/>
-=======
-      defaultAperture="1e-6"
-      materialList="{ fractureMaterial, rock }"/>
->>>>>>> b7e96d12
   </ElementRegions>
 
 <!-- SPHINX_MATERIAL -->
