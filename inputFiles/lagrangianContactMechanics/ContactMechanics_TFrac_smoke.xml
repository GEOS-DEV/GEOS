--- conflicted
+++ resolved
@@ -46,17 +46,10 @@
       elementTypes="{ C3D8 }"
       xCoords="{ -1000, -100, 100, 1000 }"
       yCoords="{ -1000, -100, 100, 1000 }"
-<<<<<<< HEAD
-      zCoords="{ 0, 1 }"
-      nx="{ 5, 52, 5 }"
-      ny="{ 5, 52, 5 }"
-      nz="{ 3 }"
-=======
       zCoords="{ 0, 100 }"
       nx="{ 20, 20, 20 }"
       ny="{ 20, 20, 20 }"
       nz="{ 2 }"
->>>>>>> a7c0d026
       cellBlockNames="{ cb1 }"/>
   </Mesh>
   <!-- SPHINX_MESH_END -->
