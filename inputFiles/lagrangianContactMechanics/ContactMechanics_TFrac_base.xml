<?xml version="1.0" ?>

<Problem>
  <Solvers
    gravityVector="{0.0, 0.0, 0.0}">
  <!-- SPHINX_SOLVER -->
    <LagrangianContact
      name="lagrangiancontact"
      solidSolverName="lagsolve"
      stabilizationName="TPFAstabilization"
      logLevel="1"
      discretization="FE1"
      targetRegions="{ Region, Fracture }"
      contactRelationName="fractureMaterial"
      fractureRegionName="Fracture">
      <NonlinearSolverParameters
        newtonTol="1.0e-8"
        logLevel="2"
        maxNumConfigurationAttempts="10"
        newtonMaxIter="10"
        lineSearchAction="Require"
        lineSearchMaxCuts="2"
        maxTimeStepCuts="2"/>
      <LinearSolverParameters
        solverType="direct"
        directParallel="0"
        logLevel="0"/>
    </LagrangianContact>

    <SolidMechanics_LagrangianFEM
      name="lagsolve"
      timeIntegrationOption="QuasiStatic"
      logLevel="0"
      discretization="FE1"
      targetRegions="{ Region }">
      <NonlinearSolverParameters
        newtonTol="1.0e-6"
        newtonMaxIter="5"/>
      <LinearSolverParameters
        krylovTol="1.0e-10"
        logLevel="0"/>
    </SolidMechanics_LagrangianFEM>

<!--    <SurfaceGenerator-->
<!--      name="SurfaceGen"-->
<!--      logLevel="0"-->
<!--      fractureRegion="Fracture"-->
<!--      targetRegions="{ Region }"-->
<!--      rockToughness="1.0e6"-->
<!--      mpiCommOrder="1"/>-->
  <!-- SPHINX_SOLVER_END -->
  </Solvers>

  <!-- SPHINX_GEOMETRY -->
  <Geometry>
<<<<<<< HEAD
<!--    <BoundedPlane-->
<!--      name="fracture1"-->
<!--      normal="{1.0, 0.0, 0.0}"-->
<!--      origin="{0.0, 0.0, 0.0}"-->
<!--      lengthVector="{0.0, 1.0, 0.0}"-->
<!--      widthVector="{0.0, 0.0, 1.0}"-->
<!--      dimensions="{ 100, 10 }"/>-->
=======
    <Rectangle
      name="fracture1"
      normal="{1.0, 0.0, 0.0}"
      origin="{0.0, 0.0, 0.0}"
      lengthVector="{0.0, 1.0, 0.0}"
      widthVector="{0.0, 0.0, 1.0}"
      dimensions="{ 100, 10 }"/>
>>>>>>> ac00512b

    <Rectangle
      name="core1"
      normal="{1.0, 0.0, 0.0}"
      origin="{0.0, 0.0, 0.0}"
      lengthVector="{0.0, 1.0, 0.0}"
      widthVector="{0.0, 0.0, 1.0}"
      dimensions="{ 100, 10 }"/>

<<<<<<< HEAD
<!--    <BoundedPlane-->
<!--      name="fracture2"-->
<!--      normal="{0.0, 1.0, 0.0}"-->
<!--      origin="{0.0, 50.0, 0.0}"-->
<!--      lengthVector="{1.0, 0.0, 0.0}"-->
<!--      widthVector="{0.0, 0.0, 1.0}"-->
<!--      dimensions="{ 50, 10 }"/>-->

<!--    <BoundedPlane-->
<!--      name="core2"-->
<!--      normal="{0.0, 1.0, 0.0}"-->
<!--      origin="{0.0, 50.0, 0.0}"-->
<!--      lengthVector="{1.0, 0.0, 0.0}"-->
<!--      widthVector="{0.0, 0.0, 1.0}"-->
<!--      dimensions="{ 50, 10 }"/>    -->
=======
    <Rectangle
      name="fracture2"
      normal="{0.0, 1.0, 0.0}"
      origin="{0.0, 50.0, 0.0}"
      lengthVector="{1.0, 0.0, 0.0}"
      widthVector="{0.0, 0.0, 1.0}"
      dimensions="{ 50, 10 }"/>

    <Rectangle
      name="core2"
      normal="{0.0, 1.0, 0.0}"
      origin="{0.0, 50.0, 0.0}"
      lengthVector="{1.0, 0.0, 0.0}"
      widthVector="{0.0, 0.0, 1.0}"
      dimensions="{ 50, 10 }"/>    
>>>>>>> ac00512b
  </Geometry>
  <!-- SPHINX_GEOMETRY_END -->

  <NumericalMethods>
    <FiniteElements>
      <FiniteElementSpace
        name="FE1"
        order="1"/>
    </FiniteElements>

    <FiniteVolume>
      <TwoPointFluxApproximation
        name="TPFAstabilization"/>
    </FiniteVolume>
  </NumericalMethods>

  <ElementRegions>
    <CellElementRegion
      name="Region"
      cellBlocks="{ hexahedra }"
      materialList="{ rock }"/>

    <SurfaceElementRegion
      name="Fracture"
      faceBlock="fracture"
      defaultAperture="0.0"
      materialList="{ fractureMaterial }"/>
  </ElementRegions>

  <!-- SPHINX_MATERIAL -->
  <Constitutive>
    <ElasticIsotropic
      name="rock"
      defaultDensity="2700"
      defaultBulkModulus="38.89e9"
      defaultShearModulus="29.17e9"/>

    <Coulomb
      name="fractureMaterial"
      cohesion="0.0"
      frictionCoefficient="0.577350269"
      apertureTableName="apertureTable"/>
  </Constitutive>
  <!-- SPHINX_MATERIAL_END -->

  <!-- SPHINX_BC -->
  <FieldSpecifications>
    <FieldSpecification
      name="frac"
      initialCondition="1"
      setNames="{ fracture }"
      objectPath="faceManager"
      fieldName="ruptureState"
      scale="1"/>

<!--    <FieldSpecification-->
<!--      name="separableFace"-->
<!--      initialCondition="1"-->
<!--      setNames="{ core1, core2 }"-->
<!--      objectPath="faceManager"-->
<!--      fieldName="isFaceSeparable"-->
<!--      scale="1"/>-->

    <FieldSpecification
      name="xconstraint"
      objectPath="nodeManager"
      fieldName="totalDisplacement"
      component="0"
      scale="0.0"
      setNames="{ xpos, xneg }"/>

    <FieldSpecification
      name="yconstraint"
      objectPath="nodeManager"
      fieldName="totalDisplacement"
      component="1"
      scale="0.0"
      setNames="{ ypos, yneg }"/>

    <FieldSpecification
      name="zconstraint"
      objectPath="nodeManager"
      fieldName="totalDisplacement"
      component="2"
      scale="0.0"
      setNames="{ zpos, zneg }"/>

    <Traction
      name="NormalTraction"
      objectPath="faceManager"
      tractionType="normal"
      scale="-1.0e8"
      functionName="ForceTimeFunction"
      setNames="{ core1 }"/>

    <FieldSpecification 
      name="SigmaY"
      initialCondition="1"
      setNames="{ all }"
      objectPath="ElementRegions/Region"
      fieldName="rock_stress"
      component="1"
      scale="-1.0e8"/>
  </FieldSpecifications>
  <!-- SPHINX_BC_END -->

  <!-- SPHINX_TASKS -->
  <Tasks>
    <PackCollection
      name="tractionCollection"
      objectPath="ElementRegions/Fracture/faceElementSubRegion"
      fieldName="traction"/>

    <PackCollection
      name="displacementJumpCollection"
      objectPath="ElementRegions/Fracture/faceElementSubRegion"
      fieldName="displacementJump"/>
  </Tasks>
  <!-- SPHINX_TASKS_END -->

  <Functions>
    <TableFunction
      name="ForceTimeFunction"
      inputVarNames="{ time }"
      coordinates="{ 0.0, 1.0 }"
      values="{ 0.0, 1.e0 }"/>

    <TableFunction
      name="apertureTable"
      coordinates="{ -1.0e-3, 0.0 }"
      values="{ 0.002e-3, 0.02e-3 }"/>
  </Functions>

  <Outputs>
    <VTK
      name="vtkOutput"
      plotLevel="2"
      format="ascii"/>

    <TimeHistory
      name="tractionOutput"
      sources="{/Tasks/tractionCollection}"
      filename="traction_history" />

    <TimeHistory
      name="displacementOutput"
      sources="{/Tasks/displacementJumpCollection}"
      filename="displacementJump_history" />
      
    <Restart
      name="restartOutput"/>  
  </Outputs>
</Problem><|MERGE_RESOLUTION|>--- conflicted
+++ resolved
@@ -53,23 +53,13 @@
 
   <!-- SPHINX_GEOMETRY -->
   <Geometry>
-<<<<<<< HEAD
-<!--    <BoundedPlane-->
+<!--    <Rectangle-->
 <!--      name="fracture1"-->
 <!--      normal="{1.0, 0.0, 0.0}"-->
 <!--      origin="{0.0, 0.0, 0.0}"-->
 <!--      lengthVector="{0.0, 1.0, 0.0}"-->
 <!--      widthVector="{0.0, 0.0, 1.0}"-->
 <!--      dimensions="{ 100, 10 }"/>-->
-=======
-    <Rectangle
-      name="fracture1"
-      normal="{1.0, 0.0, 0.0}"
-      origin="{0.0, 0.0, 0.0}"
-      lengthVector="{0.0, 1.0, 0.0}"
-      widthVector="{0.0, 0.0, 1.0}"
-      dimensions="{ 100, 10 }"/>
->>>>>>> ac00512b
 
     <Rectangle
       name="core1"
@@ -79,8 +69,7 @@
       widthVector="{0.0, 0.0, 1.0}"
       dimensions="{ 100, 10 }"/>
 
-<<<<<<< HEAD
-<!--    <BoundedPlane-->
+<!--    <Rectangle-->
 <!--      name="fracture2"-->
 <!--      normal="{0.0, 1.0, 0.0}"-->
 <!--      origin="{0.0, 50.0, 0.0}"-->
@@ -88,30 +77,13 @@
 <!--      widthVector="{0.0, 0.0, 1.0}"-->
 <!--      dimensions="{ 50, 10 }"/>-->
 
-<!--    <BoundedPlane-->
+<!--    <Rectangle-->
 <!--      name="core2"-->
 <!--      normal="{0.0, 1.0, 0.0}"-->
 <!--      origin="{0.0, 50.0, 0.0}"-->
 <!--      lengthVector="{1.0, 0.0, 0.0}"-->
 <!--      widthVector="{0.0, 0.0, 1.0}"-->
 <!--      dimensions="{ 50, 10 }"/>    -->
-=======
-    <Rectangle
-      name="fracture2"
-      normal="{0.0, 1.0, 0.0}"
-      origin="{0.0, 50.0, 0.0}"
-      lengthVector="{1.0, 0.0, 0.0}"
-      widthVector="{0.0, 0.0, 1.0}"
-      dimensions="{ 50, 10 }"/>
-
-    <Rectangle
-      name="core2"
-      normal="{0.0, 1.0, 0.0}"
-      origin="{0.0, 50.0, 0.0}"
-      lengthVector="{1.0, 0.0, 0.0}"
-      widthVector="{0.0, 0.0, 1.0}"
-      dimensions="{ 50, 10 }"/>    
->>>>>>> ac00512b
   </Geometry>
   <!-- SPHINX_GEOMETRY_END -->
 
