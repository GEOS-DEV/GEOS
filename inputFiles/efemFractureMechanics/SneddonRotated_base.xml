<?xml version="1.0" ?>

<Problem>
  <Solvers
    gravityVector="{ 0.0, 0.0, 0.0 }">
    <SolidMechanicsEmbeddedFractures
      name="mechSolve"
      targetRegions="{ Domain, Fracture }"
      fractureRegionName="Fracture"
      initialDt="10"
      solidSolverName="matrixSolver"
      contactRelationName="fractureContact"
      logLevel="1"
      useStaticCondensation="1">
      <NonlinearSolverParameters
        newtonTol="1.0e-6"
        newtonMaxIter="2"
        maxTimeStepCuts="1"/>
      <LinearSolverParameters
        directParallel="0"
        solverType="direct"
        logLevel="0"/>
    </SolidMechanicsEmbeddedFractures>

    <SolidMechanicsLagrangianSSLE
      name="matrixSolver"
      timeIntegrationOption="QuasiStatic"
      logLevel="1"
      discretization="FE1"
      targetRegions="{ Domain }"
      />

    <EmbeddedSurfaceGenerator
      name="SurfaceGenerator"
<<<<<<< HEAD
      
=======
>>>>>>> bb16d72e
      targetRegions="{ Domain, Fracture }"
      fractureRegion="Fracture"
      logLevel="1"
      mpiCommOrder="1"/>
  </Solvers>

  <NumericalMethods>
    <FiniteElements>
      <FiniteElementSpace
        name="FE1"
        order="1"/>
    </FiniteElements>
  </NumericalMethods>

  <ElementRegions>
    <CellElementRegion
      name="Domain"
      cellBlocks="{ cb1 }"
      materialList="{ rock }"/>

    <SurfaceElementRegion
      name="Fracture"
      subRegionType="embeddedElement"
      materialList="{ fractureContact }"
      defaultAperture="1e-3"/>
  </ElementRegions>

  <Constitutive>
    <ElasticIsotropic
      name="rock"
      defaultDensity="2700"
      defaultBulkModulus="5.5556e9"
      defaultShearModulus="4.16667e9"/>

    <FrictionlessContact
      name="fractureContact"
      penaltyStiffness="0.0e8"
      apertureTableName="apertureTable"/>
  </Constitutive>

  <FieldSpecifications>
    <FieldSpecification
      name="xnegconstraint"
      objectPath="nodeManager"
      fieldName="TotalDisplacement"
      component="0"
      scale="0.0"
      setNames="{ xneg, xpos }"/>

    <FieldSpecification
      name="yposconstraint"
      objectPath="nodeManager"
      fieldName="TotalDisplacement"
      component="1"
      scale="0.0"
      setNames="{ ypos }"/>

    <FieldSpecification
      name="ynegconstraint"
      objectPath="nodeManager"
      fieldName="TotalDisplacement"
      component="1"
      scale="-0.0"
      setNames="{ yneg }"/>
 
    <FieldSpecification
      name="zposconstraint"
      objectPath="nodeManager"
      fieldName="TotalDisplacement"
      component="2"
      scale="0.0"
      setNames="{ zpos }"/>

    <FieldSpecification
      name="znegconstraint"
      objectPath="nodeManager"
      fieldName="TotalDisplacement"
      component="2"
      scale="-0.0"
      setNames="{ zneg }"/>

    <FieldSpecification
      name="zconstraint"
      objectPath="nodeManager"
      fieldName="TotalDisplacement"
      component="2"
      scale="0.0"
      setNames="{ zneg, zpos }"/>

    <FieldSpecification
      name="Traction"
      setNames="{ all }"
      objectPath="ElementRegions/Fracture/embeddedSurfaceSubRegion"
      fieldName="traction"
      component="0"
      scale="-1.00e5"/>
  </FieldSpecifications>

  <Functions>
    <TableFunction
      name="apertureTable"
      coordinates="{ -1.0e-3, 0.0 }"
      values="{ 1.0e-6, 1.0e-4 }"/>
  </Functions>
  
  <Outputs>
    <VTK
      name="vtkOutput"
      plotFileRoot="SneddonRotated"
      plotLevel="3"
      format="ascii"/>

    <Restart
      name="restartOutput"/>
  </Outputs>
</Problem><|MERGE_RESOLUTION|>--- conflicted
+++ resolved
@@ -32,10 +32,6 @@
 
     <EmbeddedSurfaceGenerator
       name="SurfaceGenerator"
-<<<<<<< HEAD
-      
-=======
->>>>>>> bb16d72e
       targetRegions="{ Domain, Fracture }"
       fractureRegion="Fracture"
       logLevel="1"
