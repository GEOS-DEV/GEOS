--- conflicted
+++ resolved
@@ -52,11 +52,7 @@
     <SurfaceGenerator
       name="SurfaceGen"
       targetRegions="{ Region1 }"
-<<<<<<< HEAD
-      baseRockToughness="0"
-=======
       initialRockToughness="0"
->>>>>>> af206556
       mpiCommOrder="1"/>
   </Solvers>
 
