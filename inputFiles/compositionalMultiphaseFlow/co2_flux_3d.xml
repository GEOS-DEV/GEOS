<?xml version="1.0" ?>

<Problem>
  <Solvers>
    <CompositionalMultiphaseFVM
      name="compflow"
      logLevel="1"
      discretization="fluidTPFA"
      fluidNames="{ fluid }"
      solidNames="{ rock }"
      permeabilityNames="{ rockPerm }"
      relPermNames="{ relperm }"
      temperature="368.15"
      useMass="1"
      computeCFLNumbers="1"
      targetRegions="{ region }">
      <NonlinearSolverParameters
        newtonTol="1.0e-5"
        newtonMaxIter="100"
        maxTimeStepCuts="5"
        lineSearchAction="None"/>
      <LinearSolverParameters
        directParallel="0"/>
    </CompositionalMultiphaseFVM>
  </Solvers>

  <Mesh>
    <InternalMesh
      name="mesh1"
      elementTypes="{ C3D8 }"
      xCoords="{ 0, 30 }"
      yCoords="{ 0, 30 }"
      zCoords="{ 0, 30 }"
      nx="{ 10 }"
      ny="{ 10 }"
      nz="{ 10 }"
      cellBlockNames="{ cellBlock }"/>
  </Mesh>

  <Geometry>
    <Box
      name="source"
      xMin="{ -0.01, 26.99, -0.01 }"
      xMax="{ 3.01, 30.01, 10.01 }"/>

    <Box
      name="sink1"
      xMin="{ 26.99, -0.01, -0.01 }"
      xMax="{ 30.01, 30.01, 30.01 }"/>

    <Box
      name="sink2"
      xMin="{ -0.01, -0.01, 26.99 }"
      xMax="{ 30.01, 30.01, 30.01 }"/>

    <Box
      name="barrier"
      xMin="{ -0.01, 20.99, 20.99 }"
      xMax="{ 12.01, 30.01, 21.01 }"/>

    <Box
      name="aquifer1Part1"
      xMin="{ 14.99, -0.01, 14.99 }"
      xMax="{ 18.01,  0.01, 18.01 }"/> 

    <Box
      name="aquifer1Part2"
      xMin="{ 17.99, -0.01, 17.99 }"
      xMax="{ 21.01,  0.01, 24.01 }"/> 

    <Box
      name="aquifer2Part1"
      xMin="{ 14.99, 29.99, 14.99 }"
      xMax="{ 18.01, 30.01, 18.01 }"/> 

    <Box
      name="aquifer2Part2"
      xMin="{ 17.99, 29.99, 17.99 }"
      xMax="{ 21.01, 30.01, 24.01 }"/> 

    
  </Geometry>

  <Events
    maxTime="1e6">
    <PeriodicEvent
      name="solverApplications"
      forceDt="5e4"
      target="/Solvers/compflow"/>

    <PeriodicEvent
      name="outputs"
      timeFrequency="1e5"
      target="/Outputs/vtkOutput"/>

    <PeriodicEvent
      name="restarts"
      timeFrequency="5e5"
      targetExactTimestep="0"
      target="/Outputs/sidreRestart"/>
  </Events>

  <NumericalMethods>
    <FiniteVolume>
      <TwoPointFluxApproximation
        name="fluidTPFA"
        fieldName="pressure"
        coefficientName="permeability"/>
    </FiniteVolume>
  </NumericalMethods>

  <ElementRegions>
    <CellElementRegion
      name="region"
      cellBlocks="{ cellBlock }"
      materialList="{ fluid, rock, relperm }"/>
  </ElementRegions>

  <Constitutive>
    <CO2BrineFluid
      name="fluid"
      phaseNames="{ gas, water }"
      componentNames="{ co2, water }"
      componentMolarWeight="{ 44e-3, 18e-3 }"
      phasePVTParaFiles="{ pvtgas.txt, pvtliquid.txt }"
      flashModelParaFile="co2flash.txt"/>

    <CompressibleSolidConstantPermeability
      name="rock"
      solidModelName="nullSolid"
      porosityModelName="rockPorosity"
      permeabilityModelName="rockPerm"/>

    <NullModel
      name="nullSolid"/>

    <PressurePorosity
      name="rockPorosity"
      defaultReferencePorosity="0.2"
      referencePressure="0.0"
      compressibility="1.0e-9"/>

    <TableRelativePermeability
      name="relperm"
      phaseNames="{ gas, water }"
      wettingNonWettingRelPermTableNames="{ waterRelativePermeabilityTable,
                                            gasRelativePermeabilityTable }"/>
    
    <ConstantPermeability
      name="rockPerm"
      permeabilityComponents="{ 1.0e-13, 1.0e-13, 1.0e-13 }"/>
  </Constitutive>

  <FieldSpecifications>
    <FieldSpecification
      name="barrierTransMult"
      initialCondition="1"
      setNames="{ barrier }"
      objectPath="faceManager"
      fieldName="permeabilityTransMultiplier"
      scale="0.0"/>

<<<<<<< HEAD
    <HydrostaticEquilibrium
      name="equil"
      objectPath="ElementRegions"      
      datumElevation="28.5"
      datumPressure="1.1e7"
      initialPhaseName="water"
      componentNames="{ co2, water }"
      componentFractionVsElevationTableNames="{ initCO2CompFracTable,
                                                initWaterCompFracTable }"
      temperatureVsElevationTableName="initTempTable"/>
    
=======
    <FieldSpecification
      name="initialPressure"
      initialCondition="1"
      setNames="{ all }"
      objectPath="ElementRegions/region/cellBlock"
      fieldName="pressure"
      scale="9e6"/>

    <!-- Initial composition: CO2 phase close to residual saturation  -->
    <FieldSpecification
      name="initialComposition_co2"
      initialCondition="1"
      setNames="{ all }"
      objectPath="ElementRegions/region/cellBlock"
      fieldName="globalCompFraction"
      component="0"
      scale="0.04"/>

    <FieldSpecification
      name="initialComposition_water"
      initialCondition="1"
      setNames="{ all }"
      objectPath="ElementRegions/region/cellBlock"
      fieldName="globalCompFraction"
      component="1"
      scale="0.96"/>

>>>>>>> 351aa11a
    <!-- Injection rate: 0.03 kg/s -->
    <SourceFlux
      name="sourceTerm"
      objectPath="ElementRegions/region/cellBlock"
      component="0"
      scale="-0.03"
      setNames="{ source }"/>

    <!-- Production stream: same as initial (should not matter due to upwinding) -->
    <FieldSpecification
      name="sinkTerm1"
      objectPath="ElementRegions/region/cellBlock"
      fieldName="pressure"
      scale="9e6"
      setNames="{ sink1 }"/>

    <FieldSpecification
      name="sinkTermComposition1_co2"
      setNames="{ sink1 }"
      objectPath="ElementRegions/region/cellBlock"
      fieldName="globalCompFraction"
      component="0"
      scale="0.04"/>

    <FieldSpecification
      name="sinkTermComposition1_water"
      setNames="{ sink1 }"
      objectPath="ElementRegions/region/cellBlock"
      fieldName="globalCompFraction"
      component="1"
      scale="0.96"/>

    <FieldSpecification
      name="sinkTerm2"
      objectPath="ElementRegions/region/cellBlock"
      fieldName="pressure"
      scale="9e6"
      setNames="{ sink2 }"/>

    <!-- Production stream: same as initial (should not matter due to upwinding) -->
    <FieldSpecification
      name="sinkTermComposition2_co2"
      setNames="{ sink2 }"
      objectPath="ElementRegions/region/cellBlock"
      fieldName="globalCompFraction"
      component="0"
      scale="0.04"/>

    <FieldSpecification
      name="sinkTermComposition2_water"
      setNames="{ sink2 }"
      objectPath="ElementRegions/region/cellBlock"
      fieldName="globalCompFraction"
      component="1"
      scale="0.96"/>

    <Aquifer
      name="aquiferBC1"
      aquiferPorosity="1e-1"
      aquiferPermeability="1e-13"
      aquiferInitialPressure="8e6"
      aquiferWaterViscosity="1e-3"
      aquiferWaterDensity="1000"
      aquiferWaterPhaseComponentFraction="{ 0.0, 1.0 }"
      aquiferWaterPhaseComponentNames="{ co2, water }"       
      aquiferTotalCompressibility="1e-10"
      aquiferElevation="20"
      aquiferThickness="10"
      aquiferInnerRadius="10"
      aquiferAngle="20"
      setNames="{ aquifer1Part1, aquifer1Part2 }"/>

    <Aquifer
      name="aquiferBC2"
      aquiferPorosity="1e-1"
      aquiferPermeability="1e-13"
      aquiferInitialPressure="8e6"
      aquiferWaterViscosity="1e-3"
      aquiferWaterDensity="1000"
      aquiferWaterPhaseComponentFraction="{ 0.0, 1.0 }"
      aquiferWaterPhaseComponentNames="{ co2, water }"
      aquiferTotalCompressibility="1e-10"
      aquiferElevation="20"
      aquiferThickness="10"
      aquiferInnerRadius="10"
      aquiferAngle="20"
      setNames="{ aquifer2Part1, aquifer2Part2 }"/>
    
  </FieldSpecifications>

  <Functions>

    <TableFunction
<<<<<<< HEAD
      name="initCO2CompFracTable"
      coordinateFiles="{ elevation.txt }"
      voxelFile="initCO2CompFrac.txt"/>

    <TableFunction
      name="initWaterCompFracTable"
      coordinateFiles="{ elevation.txt }"
      voxelFile="initWaterCompFrac.txt"/>       
    
    <TableFunction
      name="initTempTable"
      coordinateFiles="{ elevation.txt }"
      voxelFile="initTemp.txt"/>        
    
  </Functions>
=======
      name="waterRelativePermeabilityTable"
      coordinateFiles="{ phaseVolFraction_water.txt }"
      voxelFile="relPerm_water.txt"/>

    <TableFunction
      name="gasRelativePermeabilityTable"
      coordinateFiles="{ phaseVolFraction_gas.txt }"
      voxelFile="relPerm_gas.txt"/>       

  </Functions>      
>>>>>>> develop
  
  <Outputs>
    <VTK
      name="vtkOutput"/>

    <Restart
      name="sidreRestart"/>
  </Outputs>

  <Functions>
    <TableFunction
      name="pressureInfluenceFunction"
      inputVarNames="{ time }"
      coordinates="{ 0.0, 1.0, 10.0, 100.0 }"
      values="{ 0.0, 2.0, 15.0, 1000.0 }"/>
  </Functions>

  
</Problem><|MERGE_RESOLUTION|>--- conflicted
+++ resolved
@@ -160,7 +160,6 @@
       fieldName="permeabilityTransMultiplier"
       scale="0.0"/>
 
-<<<<<<< HEAD
     <HydrostaticEquilibrium
       name="equil"
       objectPath="ElementRegions"      
@@ -171,36 +170,7 @@
       componentFractionVsElevationTableNames="{ initCO2CompFracTable,
                                                 initWaterCompFracTable }"
       temperatureVsElevationTableName="initTempTable"/>
-    
-=======
-    <FieldSpecification
-      name="initialPressure"
-      initialCondition="1"
-      setNames="{ all }"
-      objectPath="ElementRegions/region/cellBlock"
-      fieldName="pressure"
-      scale="9e6"/>
-
-    <!-- Initial composition: CO2 phase close to residual saturation  -->
-    <FieldSpecification
-      name="initialComposition_co2"
-      initialCondition="1"
-      setNames="{ all }"
-      objectPath="ElementRegions/region/cellBlock"
-      fieldName="globalCompFraction"
-      component="0"
-      scale="0.04"/>
-
-    <FieldSpecification
-      name="initialComposition_water"
-      initialCondition="1"
-      setNames="{ all }"
-      objectPath="ElementRegions/region/cellBlock"
-      fieldName="globalCompFraction"
-      component="1"
-      scale="0.96"/>
-
->>>>>>> 351aa11a
+
     <!-- Injection rate: 0.03 kg/s -->
     <SourceFlux
       name="sourceTerm"
@@ -294,7 +264,6 @@
   <Functions>
 
     <TableFunction
-<<<<<<< HEAD
       name="initCO2CompFracTable"
       coordinateFiles="{ elevation.txt }"
       voxelFile="initCO2CompFrac.txt"/>
@@ -309,8 +278,7 @@
       coordinateFiles="{ elevation.txt }"
       voxelFile="initTemp.txt"/>        
     
-  </Functions>
-=======
+    <TableFunction
       name="waterRelativePermeabilityTable"
       coordinateFiles="{ phaseVolFraction_water.txt }"
       voxelFile="relPerm_water.txt"/>
@@ -321,7 +289,6 @@
       voxelFile="relPerm_gas.txt"/>       
 
   </Functions>      
->>>>>>> develop
   
   <Outputs>
     <VTK
