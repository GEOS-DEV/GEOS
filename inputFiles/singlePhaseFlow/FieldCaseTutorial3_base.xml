--- conflicted
+++ resolved
@@ -68,11 +68,7 @@
       <LinearSolverParameters
         solverType="gmres"
         preconditionerType="amg"
-<<<<<<< HEAD
-	amgSmootherType="l1jacobi"
-=======
         amgSmootherType="l1jacobi"
->>>>>>> 52bc7424
         krylovTol="1.0e-10"/>
     </SinglePhaseFVM>
   </Solvers>
