<?xml version="1.0" ?>

<Problem>
  <Solvers
    gravityVector="{ 0.0, 0.0, -9.81 }">
    <SinglePhaseFVM
      name="SinglePhaseFlow"
      logLevel="1"
      discretization="singlePhaseTPFA"
      targetRegions="{ Bot }">
      <NonlinearSolverParameters
        newtonTol="1.0e-6"
        newtonMaxIter="8"/>
      <LinearSolverParameters
        solverType="gmres"
        krylovTol="1.0e-10"/>
    </SinglePhaseFVM>
  </Solvers>

  <Geometry>
    <Box
      name="midplane"
      xMin="{ -0.1, -0.1, 4.9 }"
      xMax="{ 10.1, 10.1, 5.1 }"/>
  </Geometry>

  <NumericalMethods>
    <FiniteVolume>
      <TwoPointFluxApproximation
        name="singlePhaseTPFA"
<<<<<<< HEAD
        
        targetRegions="{ Bot }"/>
=======
      />
>>>>>>> bb16d72e
    </FiniteVolume>
  </NumericalMethods>

  <ElementRegions>
    <CellElementRegion
      name="Top"
      cellBlocks="{ Top_TETRA }"
      materialList="{ }"/>

    <CellElementRegion
      name="Bot"
      cellBlocks="{ Bottom_TETRA }"
      materialList="{ water, rock }"/>
  </ElementRegions>

  <Constitutive>
    <CompressibleSinglePhaseFluid
      name="water"
      defaultDensity="1000"
      defaultViscosity="0.001"
      referencePressure="1e6"
      compressibility="1e-9"
      viscosibility="0.0"/>

    <CompressibleSolidConstantPermeability
      name="rock"
      solidModelName="nullSolid"
      porosityModelName="rockPorosity"
      permeabilityModelName="rockPerm"/>

    <NullModel
      name="nullSolid"/>

    <PressurePorosity
      name="rockPorosity"
      defaultReferencePorosity="0.05"
      referencePressure="1.0e6"
      compressibility="1.0e-9"/>

    <ConstantPermeability
      name="rockPerm"
      permeabilityComponents="{ 2.0e-14, 2.0e-14, 2.0e-14 }"/>
  </Constitutive>

  <FieldSpecifications>
    <FieldSpecification
      name="BotPorosity"
      initialCondition="1"
      setNames="{ all }"
      objectPath="ElementRegions/Bot/Bottom_TETRA"
      fieldName="rockPorosity_referencePorosity"
      scale="0.05"/>

    <FieldSpecification
      name="BotInitialPressure"
      initialCondition="1"
      setNames="{ all }"
      objectPath="ElementRegions/Bot/Bottom_TETRA"
      fieldName="pressure"
      scale="1e6"/>

    <FieldSpecification
      name="MidplanePressure"
      setNames="{ midplane }"
      objectPath="faceManager"
      fieldName="pressure"
      scale="2e6"/>
  </FieldSpecifications>

  <Outputs>
    <Silo
      name="siloOutput"/>

    <Restart
      name="restartOutput"/>
  </Outputs>
</Problem><|MERGE_RESOLUTION|>--- conflicted
+++ resolved
@@ -28,12 +28,7 @@
     <FiniteVolume>
       <TwoPointFluxApproximation
         name="singlePhaseTPFA"
-<<<<<<< HEAD
-        
-        targetRegions="{ Bot }"/>
-=======
       />
->>>>>>> bb16d72e
     </FiniteVolume>
   </NumericalMethods>
 
