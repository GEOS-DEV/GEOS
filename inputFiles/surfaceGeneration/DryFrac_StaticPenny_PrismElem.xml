--- conflicted
+++ resolved
@@ -20,11 +20,7 @@
 
     <SurfaceGenerator
       name="SurfaceGen"
-<<<<<<< HEAD
-      baseRockToughness="0.5e100"
-=======
       initialRockToughness="0.5e100"
->>>>>>> af206556
       nodeBasedSIF="1"
       logLevel="1"
       targetRegions="{ Region2 }"
