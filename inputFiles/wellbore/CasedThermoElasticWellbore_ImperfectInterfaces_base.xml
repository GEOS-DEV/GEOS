<?xml version="1.0" ?>

<Problem>
  <Solvers>
    <!-- SPHINX_ContactTHMSolver -->
    <SinglePhasePoromechanicsConformingFractures
      name="fractureThermoPoroElasticSolver"
      targetRegions="{ casing, cement, rock, Fracture }"
      initialDt="1e-3"
      flowSolverName="flowSolver"
      solidSolverName="lagrangiancontact"
      logLevel="1"
      isThermal="1">
      <NonlinearSolverParameters
        newtonTol="1.0e-5"
        newtonMaxIter="10"
        maxTimeStepCuts="4"/>
      <LinearSolverParameters
        directParallel="0"
        solverType="direct"/>
    </SinglePhasePoromechanicsConformingFractures>
    <!-- SPHINX_ContactTHMSolverEnd -->

    <SolidMechanicsLagrangeContact
      name="lagrangiancontact"
      timeIntegrationOption="QuasiStatic"
      stabilizationName="contactStabilization"
      discretization="FE1"
      targetRegions="{ casing, cement, rock, Fracture }"
      logLevel="1">
      <NonlinearSolverParameters
        newtonTol="1.0e-6"
        logLevel="2"
        newtonMaxIter="10"/>
      <LinearSolverParameters
        directParallel="0"/>
    </SolidMechanicsLagrangeContact>


    <SinglePhaseFVM
      name="flowSolver"
      logLevel="1"
      discretization="tpfaFlow"
      temperature="0"
      isThermal="1"
      targetRegions="{ casing, cement, rock, Fracture }">
      <NonlinearSolverParameters
	    normType="L2"/>
    </SinglePhaseFVM>

    <!-- SPHINX_SolversSurfaceGenerator -->
    <SurfaceGenerator
      name="SurfaceGen"
      fractureRegion="Fracture"
      targetRegions="{ casing, cement, rock }"
<<<<<<< HEAD
      baseRockToughness="1.0e6"
=======
      initialRockToughness="1.0e6"
>>>>>>> af206556
      mpiCommOrder="1"/>
    <!-- SPHINX_SolversSurfaceGeneratorEnd -->
  </Solvers>

  <NumericalMethods>
    <FiniteElements>
      <FiniteElementSpace
        name="FE1"
        order="1"/>
    </FiniteElements>

    <FiniteVolume>
    <TwoPointFluxApproximation
        name="tpfaFlow"/>
    <TwoPointFluxApproximation
        name="contactStabilization"/>    
    </FiniteVolume>
  </NumericalMethods>

  <ElementRegions>
    <!-- SPHINX_SurfaceElementRegion -->   
    <SurfaceElementRegion
      name="Fracture"
      faceBlock="faceElementSubRegion"
      materialList="{ fluid, fractureFilling, frictionLaw, contactThermalCond, hApertureModel }"
      defaultAperture="5.0e-4"/>
    <!-- SPHINX_SurfaceElementRegionEnd -->  

    <CellElementRegion
      name="casing"
      cellBlocks="{ casing }"
      materialList="{ fluid, casing, casingThermalCond }"/>

    <CellElementRegion
      name="cement"
      cellBlocks="{ cement }"
      materialList="{ fluid, cement, cementThermalCond }"/>

    <CellElementRegion
      name="rock"
      cellBlocks="{ rock }"
      materialList="{ fluid, rock, rockThermalCond }"/>
  </ElementRegions>

  <Constitutive>
    <Coulomb
      name="frictionLaw"
      cohesion="0"
      frictionCoefficient="0.5"/>

    <HydraulicApertureTable
      name="hApertureModel"
      apertureTableName="apertureTable"/>   

    <!-- SPHINX_ContactFlowProperties -->
    <CompressibleSolidParallelPlatesPermeability
      name="fractureFilling"
      solidModelName="nullSolid"
      porosityModelName="fracturePorosity"
      permeabilityModelName="fracturePerm"
      solidInternalEnergyModelName="rockInternalEnergy"/>

    <NullModel
      name="nullSolid"/>

    <PressurePorosity
      name="fracturePorosity"
      defaultReferencePorosity="1.00"
      referencePressure="0.0"
      compressibility="0.0"/>

    <ParallelPlatesPermeability
      name="fracturePerm"/>
    <!-- SPHINX_ContactFlowPropertiesEnd -->

    <PorousElasticIsotropic
      name="casing"
      solidModelName="casingSolid"
      porosityModelName="casingPorosity"
      permeabilityModelName="casingPerm"
      solidInternalEnergyModelName="casingInternalEnergy"/>

    <PorousElasticIsotropic
      name="cement"
      solidModelName="cementSolid"
      porosityModelName="cementPorosity"
      permeabilityModelName="cementPerm"
      solidInternalEnergyModelName="cementInternalEnergy"/>

    <PorousElasticIsotropic
      name="rock"
      solidModelName="rockSolid"
      porosityModelName="rockPorosity"
      permeabilityModelName="rockPerm"
      solidInternalEnergyModelName="rockInternalEnergy"/>

    <!-- SPHINX_PoroElasticProperties -->
    <BiotPorosity
      name="casingPorosity"
      defaultReferencePorosity="1e-6"
      defaultGrainBulkModulus="159.4202899e9"/>

    <BiotPorosity
      name="cementPorosity"
      defaultReferencePorosity="1e-6"
      defaultGrainBulkModulus="2.298850575e9"/>

    <BiotPorosity
      name="rockPorosity"
      defaultReferencePorosity="1e-6"
      defaultGrainBulkModulus="5.535714286e9"/>
    <!-- SPHINX_PoroElasticPropertiesEnd -->

    <!-- SPHINX_HeatCapacityProperties -->
    <SolidInternalEnergy
      name="casingInternalEnergy"
      referenceVolumetricHeatCapacity="1.375e6"
      referenceTemperature="0"
      referenceInternalEnergy="0"/>

    <SolidInternalEnergy
      name="cementInternalEnergy"
      referenceVolumetricHeatCapacity="4.2e6"
      referenceTemperature="0"
      referenceInternalEnergy="0"/>

    <SolidInternalEnergy
      name="rockInternalEnergy"
      referenceVolumetricHeatCapacity="4.56e6"
      referenceTemperature="0"
      referenceInternalEnergy="0"/>
    <!-- SPHINX_HeatCapacityPropertiesEnd -->

    <!-- SPHINX_PermeabilityProperties -->
    <ConstantPermeability
      name="casingPerm"
      permeabilityComponents="{ 1.0e-100, 1.0e-100, 1.0e-100 }"/>

    <ConstantPermeability
      name="cementPerm"
      permeabilityComponents="{ 1.0e-100, 1.0e-100, 1.0e-100 }"/>

    <ConstantPermeability
      name="rockPerm"
      permeabilityComponents="{ 1.0e-100, 1.0e-100, 1.0e-100 }"/>
    <!-- SPHINX_PermeabilityPropertiesEnd -->

    
    <SinglePhaseThermalConductivity
      name="casingThermalCond"
      defaultThermalConductivityComponents="{ 15, 15, 15 }"/>

    <SinglePhaseThermalConductivity
      name="cementThermalCond"
      defaultThermalConductivityComponents="{ 1.0, 1.0, 1.0 }"/>

    <SinglePhaseThermalConductivity
      name="rockThermalCond"
      defaultThermalConductivityComponents="{ 1.66, 1.66, 1.66 }"/>

    <!-- SPHINX_ContactThermalProperties -->
    <SinglePhaseThermalConductivity
      name="contactThermalCond"
      defaultThermalConductivityComponents="{ 1.0, 1.0, 1.0 }"/>
    <!-- SPHINX_ContactThermalPropertiesEnd -->

    <!-- SPHINX_FluidProperties -->
    <ThermalCompressibleSinglePhaseFluid
      name="fluid"
      defaultDensity="1000"
      defaultViscosity="1e-3"
      referencePressure="0.0"
      referenceTemperature="20.0"
      compressibility="5e-10"
      thermalExpansionCoeff="1e-10"
      viscosibility="0.0"
      specificHeatCapacity="1"
      referenceInternalEnergy="1"/>
    <!-- SPHINX_FluidPropertiesEnd -->

	<!-- SPHINX_ThermoElasticProperties -->
    <ElasticIsotropic
      name="casingSolid"
      defaultDensity="7500"
      defaultBulkModulus="159.4202899e9"
      defaultShearModulus="86.61417323e9"
      defaultDrainedLinearTEC="1.2e-5"/>

    <ElasticIsotropic
      name="cementSolid"
      defaultDensity="2700"
      defaultBulkModulus="2.298850575e9"
      defaultShearModulus="1.652892562e9"
      defaultDrainedLinearTEC="2.0e-5"/>

    <ElasticIsotropic
      name="rockSolid"
      defaultDensity="2700"
      defaultBulkModulus="5.535714286e9"
      defaultShearModulus="3.81147541e9"
      defaultDrainedLinearTEC="2.0e-5"/>
    <!-- SPHINX_ThermoElasticPropertiesEnd -->
    
  </Constitutive>

  <FieldSpecifications>
   <!-- SPHINX_ContactBoundaryConditions -->
   <FieldSpecification
      name="frac"
      initialCondition="1"
      setNames="{ casingCementInterface, cementRockInterface }"
      objectPath="faceManager"
      fieldName="ruptureState"
      scale="1"/>

    <FieldSpecification
      name="separableFace"
      initialCondition="1"
      setNames="{ casingCementInterface, cementRockInterface }"
      objectPath="faceManager"
      fieldName="isFaceSeparable"
      scale="1"/>
    <!-- SPHINX_ContactBoundaryConditionsEnd -->

    <!-- SPHINX_FixedFarFieldBC -->
    <FieldSpecification
      name="rPosConstraint_x"
      objectPath="nodeManager"
      fieldName="totalDisplacement"
      component="0"
      scale="0.0"
      setNames="{ rpos }"/>

    <FieldSpecification
      name="rPosConstraint_y"
      objectPath="nodeManager"
      fieldName="totalDisplacement"
      component="1"
      scale="0.0"
      setNames="{ rpos }"/>
    <!-- SPHINX_FixedFarFieldBCEnd -->

    <!-- SPHINX_PlaneStrainAxisymmetryBC -->
    <FieldSpecification
      name="tNegConstraint"
      objectPath="nodeManager"
      fieldName="totalDisplacement"
      component="1"
      scale="0.0"
      setNames="{ tneg }"/>

   <FieldSpecification
      name="tPosConstraint"
      objectPath="nodeManager"
      fieldName="totalDisplacement"
      component="0"
      scale="0.0"
      setNames="{ tpos }"/>

    <FieldSpecification
      name="zconstraint"
      objectPath="nodeManager"
      fieldName="totalDisplacement"
      component="2"
      scale="0.0"
      setNames="{ zneg, zpos }"/>
    <!-- SPHINX_PlaneStrainAxisymmetryBCEnd -->

    <!-- SPHINX_StressCasingInit -->
    <FieldSpecification
      name="initialSigma_x_casing"
      initialCondition="1"
      setNames="{ all }"
      objectPath="ElementRegions/casing/casing"
      fieldName="casingSolid_stress"
      component="0"
      scale="573913043.5"/>
    <FieldSpecification
      name="initialSigma_y_casing"
      initialCondition="1"
      setNames="{ all }"
      objectPath="ElementRegions/casing/casing"
      fieldName="casingSolid_stress"
      component="1"
      scale="573913043.5"/>
    <FieldSpecification
      name="initialSigma_z_casing"
      initialCondition="1"
      setNames="{ all }"
      objectPath="ElementRegions/casing/casing"
      fieldName="casingSolid_stress"
      component="2"
      scale="573913043.5"/>
    <!-- SPHINX_StressCasingInit -->

    <FieldSpecification
      name="initialSigma_x_cement"
      initialCondition="1"
      setNames="{ all }"
      objectPath="ElementRegions/cement/cement"
      fieldName="cementSolid_stress"
      component="0"
      scale="13793103.45"/>
    <FieldSpecification
      name="initialSigma_y_cement"
      initialCondition="1"
      setNames="{ all }"
      objectPath="ElementRegions/cement/cement"
      fieldName="cementSolid_stress"
      component="1"
      scale="13793103.45"/>
    <FieldSpecification
      name="initialSigma_z_cement"
      initialCondition="1"
      setNames="{ all }"
      objectPath="ElementRegions/cement/cement"
      fieldName="cementSolid_stress"
      component="2"
      scale="13793103.45"/>

    <FieldSpecification
      name="initialSigma_x_rock"
      initialCondition="1"
      setNames="{ all }"
      objectPath="ElementRegions/rock/rock"
      fieldName="rockSolid_stress"
      component="0"
      scale="33214285.71"/>
    <FieldSpecification
      name="initialSigma_y_rock"
      initialCondition="1"
      setNames="{ all }"
      objectPath="ElementRegions/rock/rock"
      fieldName="rockSolid_stress"
      component="1"
      scale="33214285.71"/>
    <FieldSpecification
      name="initialSigma_z_rock"
      initialCondition="1"
      setNames="{ all }"
      objectPath="ElementRegions/rock/rock"
      fieldName="rockSolid_stress"
      component="2"
      scale="33214285.71"/>

    <!-- SPHINX_ZeroPorePressureBC -->
    <FieldSpecification
      name="zeroPressure"
      setNames="{ all }"
      objectPath="ElementRegions"
      fieldName="pressure"
      scale="0e6"/>

    <FieldSpecification
      name="sourcePressure"
      setNames="{ rneg }"     
      objectPath="faceManager"
      fieldName="pressure"
      scale="0"/>

    <FieldSpecification
      name="sinkPressure"
      setNames="{ rpos }"     
      objectPath="faceManager"
      fieldName="pressure"
      scale="0"/>
    <!-- SPHINX_ZeroPorePressureBCEnd -->

    <!-- SPHINX_TemperatureBC -->
    <FieldSpecification
      name="initialTemperature"
      initialCondition="1"
      setNames="{ all }"
      objectPath="ElementRegions"
      fieldName="temperature"
      scale="100"/>

    <FieldSpecification
      name="farfieldTemperature"
      setNames="{ rpos }"       
      objectPath="faceManager"
      fieldName="temperature"
      scale="100"/>

    <FieldSpecification
      name="innerTemperature"
      setNames="{ rneg }"     
      objectPath="faceManager"
      fieldName="temperature"
      scale="-20.0"/>
    <!-- SPHINX_TemperatureBCEnd -->

    <!-- SPHINX_ZeroInnerTractionBC -->
    <Traction
      name="innerPressure"
      objectPath="faceManager"
      tractionType="normal"
      scale="0.0e6"
      setNames="{ rneg }"/>
    <!-- SPHINX_ZeroInnerTractionBCEnd -->

  </FieldSpecifications>

  <!-- SPHINX_TableFunction -->
  <Functions>
    <TableFunction
      name="ForceTimeFunction"
      inputVarNames="{ time }"
      coordinates="{ 0.0, 0.5, 2.0 }"
      values="{ 0.0, -1.0, 1.0 }"/>
    <TableFunction
      name="apertureTable"
      coordinates="{ -1.0e-3, 0.0 }"
      values="{ 1e-4, 1e-3 }"/> 
  </Functions>
  <!-- SPHINX_TableFunctionEnd -->

  <Tasks>

    <!-- SPHINX_TemperatureCollection -->
    <PackCollection
      name="temperatureCollection_casing"
      objectPath="ElementRegions/casing/casing"
      fieldName="temperature"/>
    <PackCollection
      name="temperatureCollection_cement"
      objectPath="ElementRegions/cement/cement"
      fieldName="temperature"/>
    <PackCollection
      name="temperatureCollection_rock"
      objectPath="ElementRegions/rock/rock"
      fieldName="temperature"/>
    <!-- SPHINX_TemperatureCollectionEnd -->

    <PackCollection
      name="stressCollection_casing"
      objectPath="ElementRegions/casing/casing"
      fieldName="casingSolid_stress"/>
    <PackCollection
      name="stressCollection_cement"
      objectPath="ElementRegions/cement/cement"
      fieldName="cementSolid_stress"/>
    <PackCollection
      name="stressCollection_rock"
      objectPath="ElementRegions/rock/rock"
      fieldName="rockSolid_stress"/>

    <PackCollection
      name="displacementCollection"
      objectPath="nodeManager"
      fieldName="totalDisplacement"/>

    <PackCollection
      name="displacementJumpCollection"
      objectPath="ElementRegions/Fracture/faceElementSubRegion"
      fieldName="displacementJump"/>
    
  </Tasks>

  <Outputs>
    <TimeHistory
      name="temperatureHistoryOutput_casing"
      sources="{ /Tasks/temperatureCollection_casing }"
      filename="temperatureHistory_casing"/>
    <TimeHistory
      name="temperatureHistoryOutput_cement"
      sources="{ /Tasks/temperatureCollection_cement }"
      filename="temperatureHistory_cement"/>
    <TimeHistory
      name="temperatureHistoryOutput_rock"
      sources="{ /Tasks/temperatureCollection_rock }"
      filename="temperatureHistory_rock"/>

    <TimeHistory
      name="stressHistoryOutput_casing"
      sources="{ /Tasks/stressCollection_casing }"
      filename="stressHistory_casing"/>
    <TimeHistory
      name="stressHistoryOutput_cement"
      sources="{ /Tasks/stressCollection_cement }"
      filename="stressHistory_cement"/>
    <TimeHistory
      name="stressHistoryOutput_rock"
      sources="{ /Tasks/stressCollection_rock }"
      filename="stressHistory_rock"/>

    <TimeHistory
      name="displacementHistoryOutput"
      sources="{ /Tasks/displacementCollection }"
      filename="displacementHistory"/>

    <TimeHistory
      name="displacementJumpHistoryOutput"
      sources="{ /Tasks/displacementJumpCollection }"
      filename="displacementJumpHistory"/>

    <VTK name="vtkOutput"/>
    <Restart
      name="restartOutput"/>
  </Outputs>
</Problem><|MERGE_RESOLUTION|>--- conflicted
+++ resolved
@@ -53,11 +53,7 @@
       name="SurfaceGen"
       fractureRegion="Fracture"
       targetRegions="{ casing, cement, rock }"
-<<<<<<< HEAD
-      baseRockToughness="1.0e6"
-=======
       initialRockToughness="1.0e6"
->>>>>>> af206556
       mpiCommOrder="1"/>
     <!-- SPHINX_SolversSurfaceGeneratorEnd -->
   </Solvers>
