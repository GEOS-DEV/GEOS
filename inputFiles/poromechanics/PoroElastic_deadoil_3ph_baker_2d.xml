--- conflicted
+++ resolved
@@ -303,11 +303,6 @@
 
     <!-- We add deltaPressure just to trigger the warning since this field is not registered -->
     <Silo
-<<<<<<< HEAD
-      name="siloOutput"/>
-    <VTK
-      name="vtkOutput"/>
-=======
       name="siloOutput"
       fieldNames="{ TotalDisplacement, pressure, skeleton_stress, deltaPressure }"/>
 
@@ -316,7 +311,6 @@
       onlyPlotSpecifiedFieldNames="1"
       fieldNames="{ TotalDisplacement, pressure, skeleton_stress, skeleton_density }"/>
 
->>>>>>> 75c9fb7c
     <Restart
       name="restartOutput"/>
   </Outputs>
