<?xml version="1.0" ?>

<Problem>
  <Included>
    <File
      name="./ThermoPoroElastic_base.xml"/>
  </Included>

  <Solvers
    gravityVector="{ 0.0, 0.0, 0.0 }">
    <SinglePhasePoromechanicsEmbeddedFractures
      name="poroSolver"
      targetRegions="{ RockMatrix, Fracture }"
      initialDt="1e-3"
      flowSolverName="flowSolver"
<<<<<<< HEAD
      solidSolverName="matrixMechSolver"
      logLevel="3"
=======
      solidSolverName="fractureMechSolver"
      logLevel="1"
>>>>>>> 62025959
      isThermal="1">
      <NonlinearSolverParameters
        logLevel="3"
        newtonTol="1.0e-2"
        newtonMaxIter="15"
        maxTimeStepCuts="4"/>
      <LinearSolverParameters
        logLevel="3"
        directParallel="0"
        solverType="direct"/>
    </SinglePhasePoromechanicsEmbeddedFractures>

    <SolidMechanicsEmbeddedFractures
      name="fractureMechSolver"
      targetRegions="{ RockMatrix, Fracture }"
      timeIntegrationOption="QuasiStatic"
      discretization="FE1"/>

    <SinglePhaseFVM
      name="flowSolver"
      discretization="singlePhaseTPFA"
      targetRegions="{ RockMatrix, Fracture }"
      isThermal="1">
      <NonlinearSolverParameters
        normType="L2"/>
    </SinglePhaseFVM>

    <EmbeddedSurfaceGenerator
      name="SurfaceGenerator"
      targetRegions="{ RockMatrix, Fracture }"
      targetObjects="{ FracturePlane }"
      discretization="FE1"
      fractureRegion="Fracture"
      logLevel="1"
      mpiCommOrder="1"/>
  </Solvers>

  <NumericalMethods>
    <FiniteElements>
      <FiniteElementSpace
        name="FE1"
        order="1"/>
    </FiniteElements>

    <FiniteVolume>
      <TwoPointFluxApproximation
        name="singlePhaseTPFA"/>
    </FiniteVolume>
  </NumericalMethods>

  <ElementRegions>
    <CellElementRegion
      name="RockMatrix"
      cellBlocks="{ cb1 }"
      materialList="{ porousRock, water, thermalCond }"/>

    <SurfaceElementRegion
      name="Fracture"
      subRegionType="embeddedElement"
      materialList="{ water, fractureFilling, fractureContact, thermalCond }"
      defaultAperture="1.e-4"/>
  </ElementRegions>
</Problem><|MERGE_RESOLUTION|>--- conflicted
+++ resolved
@@ -13,13 +13,8 @@
       targetRegions="{ RockMatrix, Fracture }"
       initialDt="1e-3"
       flowSolverName="flowSolver"
-<<<<<<< HEAD
-      solidSolverName="matrixMechSolver"
-      logLevel="3"
-=======
       solidSolverName="fractureMechSolver"
       logLevel="1"
->>>>>>> 62025959
       isThermal="1">
       <NonlinearSolverParameters
         logLevel="3"
