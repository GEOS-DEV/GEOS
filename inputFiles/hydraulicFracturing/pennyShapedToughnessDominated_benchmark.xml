--- conflicted
+++ resolved
@@ -67,11 +67,7 @@
       name="SurfaceGen"
       targetRegions="{ Domain }"
       nodeBasedSIF="1"      
-<<<<<<< HEAD
-      baseRockToughness="3.0e6"
-=======
       initialRockToughness="3.0e6"
->>>>>>> af206556
       mpiCommOrder="1"/>
   <!-- SPHINX_SURFACEGENERATOR_END -->
   </Solvers>
