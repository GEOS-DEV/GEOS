--- conflicted
+++ resolved
@@ -34,11 +34,7 @@
     <SurfaceGenerator
       name="SurfaceGen"
       targetRegions="{ Domain }"
-<<<<<<< HEAD
-      baseRockToughness="1.0e6"/>
-=======
       initialRockToughness="1.0e6"/>
->>>>>>> af206556
   </Solvers>
 
   <Mesh>
