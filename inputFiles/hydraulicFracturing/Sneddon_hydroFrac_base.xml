<?xml version="1.0" ?>

<Problem> 
  <Solvers
    gravityVector="{ 0.0, 0.0, 0.0 }">
  <!-- SPHINX_SNEDDON_SOLVER -->
    <Hydrofracture
      name="hydrofracture"
      solidSolverName="lagsolve"
      flowSolverName="SinglePhaseFlow"
      surfaceGeneratorName="SurfaceGen"
      logLevel="1"
      targetRegions="{ Fracture }"
      maxNumResolves="2">
      <NonlinearSolverParameters
        newtonTol="1.0e-5"
        newtonMaxIter="20"
        lineSearchMaxCuts="3"/>
      <LinearSolverParameters
        directParallel="0"/>
    </Hydrofracture>

    <SolidMechanicsLagrangianSSLE
      name="lagsolve"
      timeIntegrationOption="QuasiStatic"
      discretization="FE1"
      targetRegions="{ Domain, Fracture }"
      contactRelationName="fractureContact"
      contactPenaltyStiffness="1.0e0"/>

    <SinglePhaseFVM
      name="SinglePhaseFlow"
      discretization="singlePhaseTPFA"
      targetRegions="{ Fracture }"/>

    <SurfaceGenerator
      name="SurfaceGen"
      targetRegions="{ Domain }"
      nodeBasedSIF="1"
<<<<<<< HEAD
      baseRockToughness="10.0e6"
=======
      initialRockToughness="10.0e6"
>>>>>>> af206556
      mpiCommOrder="1"/>
  <!-- SPHINX_SNEDDON_SOLVER_END -->
  </Solvers>

  <!-- SPHINX_SNEDDON_GEOMETRY -->
  <Geometry>
    <Box
      name="fracture"
      xMin="{ -0.01,  -1.01, -0.01 }"
      xMax="{ 0.01,   1.01,  1.01 }"/>

    <Box
      name="source"
      xMin="{ -0.01, -0.11, -0.01 }"
      xMax="{ 0.01,  0.11, 1.01 }"/>

    <Box
      name="core"
      xMin="{ -0.01, -10.01, -0.01 }"
      xMax="{ 0.01,  10.01, 1.01 }"/>
  </Geometry> 
  <!-- SPHINX_SNEDDON_GEOMETRY_END --> 

  <NumericalMethods>
    <FiniteElements>
      <FiniteElementSpace
        name="FE1"
        order="1"/>
    </FiniteElements>

    <FiniteVolume>
      <TwoPointFluxApproximation
        name="singlePhaseTPFA"
        meanPermCoefficient="0.8"/>
    </FiniteVolume>
  </NumericalMethods>
 
  <!-- SPHINX_SNEDDON_REGIONS-->
  <ElementRegions>
    <CellElementRegion
      name="Domain"
      cellBlocks="{ cb1 }"
      materialList="{ water, rock }"/>

    <SurfaceElementRegion
      name="Fracture"
      faceBlock="faceElementSubRegion"
      defaultAperture="0.02e-3"
      materialList="{ water, fractureFilling, fractureContact, hApertureModel }"/>
  </ElementRegions>
  <!-- SPHINX_SNEDDON_REGIONS_END -->

  <!-- SPHINX_SNEDDON_MATERIAL-->
  <Constitutive>
    <CompressibleSinglePhaseFluid
      name="water"
      defaultDensity="1000"
      defaultViscosity="1.0e-6"
      referencePressure="0.0"
      compressibility="5e-10"
      referenceViscosity="1.0e-6"
      viscosibility="0.0"/>

    <ElasticIsotropic
      name="rock"
      defaultDensity="2700"
      defaultBulkModulus="16.66666666666666e9"
      defaultShearModulus="1.0e10"/>

    <CompressibleSolidParallelPlatesPermeability
      name="fractureFilling"
      solidModelName="nullSolid"
      porosityModelName="fracturePorosity"
      permeabilityModelName="fracturePerm"/>

    <NullModel
      name="nullSolid"/>

    <PressurePorosity
      name="fracturePorosity"
      defaultReferencePorosity="1.00"
      referencePressure="0.0"
      compressibility="0.0"/>

    <ParallelPlatesPermeability
      name="fracturePerm"/>

    <FrictionlessContact
      name="fractureContact"/>

    <HydraulicApertureTable
      name="hApertureModel"
      apertureTableName="apertureTable"/>    
  </Constitutive>
  <!-- SPHINX_SNEDDON_MATERIAL_END-->

  <Functions>
    <TableFunction
      name="apertureTable"
      coordinates="{ -1.0e-3, 0.0 }"
      values="{ 0.002e-3, 0.02e-3 }"/>
  </Functions>
  
  <!-- SPHINX_SNEDDON_BC -->
  <FieldSpecifications>   
    <FieldSpecification
      name="waterDensity"
      initialCondition="1"
      setNames="{ fracture }"
      objectPath="ElementRegions"
      fieldName="water_density"
      scale="1000"/>

    <FieldSpecification
      name="separableFace"
      initialCondition="1"
      setNames="{ core }"
      objectPath="faceManager"
      fieldName="isFaceSeparable"
      scale="1"/>

    <FieldSpecification
      name="frac"
      initialCondition="1"
      setNames="{ fracture }"
      objectPath="faceManager"
      fieldName="ruptureState"
      scale="1"/>
 
    <FieldSpecification
      name="yconstraint"
      objectPath="nodeManager"
      fieldName="totalDisplacement"
      component="1"
      scale="0.0"
      setNames="{ yneg, ypos }"/>

    <FieldSpecification
      name="zconstraint"
      objectPath="nodeManager"
      fieldName="totalDisplacement"
      component="2"
      scale="0.0"
      setNames="{ all }"/>

    <FieldSpecification
      name="xConstraint"
      objectPath="nodeManager"
      fieldName="totalDisplacement"
      component="0"
      scale="0.0"
      setNames="{ xneg, xpos }"/>

    <FieldSpecification 
      name="source"
      objectPath="ElementRegions/Fracture"
      fieldName="pressure"
      scale="2.0e6"
      setNames="{all}"/>
  </FieldSpecifications>
  <!-- SPHINX_SNEDDON_BC_END -->

  <!-- SPHINX_SNEDDON_TASK -->
  <Tasks>
    <PackCollection
      name="apertureCollection"
      objectPath="ElementRegions/Fracture/faceElementSubRegion"
      fieldName="elementAperture"/>   
  </Tasks>
  <!-- SPHINX_SNEDDON_TASK_END -->
  
  <Outputs>
     <VTK
      name="vtkOutput"
      plotLevel="2"
      format="ascii"/>

     <TimeHistory
      name="timeHistoryOutput"
      sources="{/Tasks/apertureCollection}"
      filename="displacementJump_hydroFrac" />
      
     <Restart
      name="restartOutput"/> 
  </Outputs>
</Problem><|MERGE_RESOLUTION|>--- conflicted
+++ resolved
@@ -37,11 +37,7 @@
       name="SurfaceGen"
       targetRegions="{ Domain }"
       nodeBasedSIF="1"
-<<<<<<< HEAD
-      baseRockToughness="10.0e6"
-=======
       initialRockToughness="10.0e6"
->>>>>>> af206556
       mpiCommOrder="1"/>
   <!-- SPHINX_SNEDDON_SOLVER_END -->
   </Solvers>
