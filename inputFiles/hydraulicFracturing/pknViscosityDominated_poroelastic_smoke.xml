<?xml version="1.0" ?>

<Problem>
  <Included>
    <File
      name="./pknViscosityDominated_poroelastic_base.xml"/>
  </Included>

  <Solvers
    gravityVector="{ 0.0, 0.0, -0.0 }">
    <Hydrofracture
      name="hydrofracture"
      solidSolverName="lagsolve"
      flowSolverName="SinglePhaseFlow"
      surfaceGeneratorName="SurfaceGen"
      logLevel="1"
      targetRegions="{ Domain, Fracture }"
      isMatrixPoroelastic="1"
      maxNumResolves="5"
      initialDt="0.1">
      <NonlinearSolverParameters
        newtonTol="1.0e-4"
        newtonMaxIter="50"/>
      <LinearSolverParameters
        directParallel="0"/>
    </Hydrofracture>

    <SolidMechanicsLagrangianSSLE
      name="lagsolve"
      timeIntegrationOption="QuasiStatic"
      discretization="FE1"
      targetRegions="{ Domain, Fracture }"
      contactRelationName="fractureContact"
      contactPenaltyStiffness="1.0e0">     
    </SolidMechanicsLagrangianSSLE>

    <SinglePhaseFVM
      name="SinglePhaseFlow"
      discretization="singlePhaseTPFA"
      targetRegions="{ Domain, Fracture }">     
    </SinglePhaseFVM>

    <SurfaceGenerator
      name="SurfaceGen"
      targetRegions="{ Domain }"
      nodeBasedSIF="1"      
<<<<<<< HEAD
      baseRockToughness="0.1e6"
=======
      initialRockToughness="0.1e6"
>>>>>>> af206556
      mpiCommOrder="1"
      isPoroelastic="1"/>
  </Solvers>

  <Mesh>
    <InternalMesh
      name="mesh1"
      elementTypes="{ C3D8 }"
      xCoords="{ 0, 150, 200, 400 }"
      yCoords="{ 0, 150, 200, 400 }"
      zCoords="{ -400, -100, -20, 20, 100, 400 }"
      nx="{ 10, 1, 2 }"
      ny="{ 10, 1, 2 }"
      nz="{ 1, 1, 2, 1, 1 }"
      cellBlockNames="{ cb1 }"/> 
  </Mesh>
 
  <Geometry> 
    <Box
      name="fracture"
      xMin="{ -15.1, -15.1, -0.1 }"
      xMax="{ 15.1, 15.1, 0.1 }"/>

    <Box
      name="source"
      xMin="{ -15.1, -15.1, -0.1 }"
      xMax="{ 15.1, 15.1, 0.1 }"/>

    <Box
      name="core"
      xMin="{ -500.1, -500.1, -0.1 }"
      xMax="{ 500.1, 30.1, 0.1 }"/>
  </Geometry>

  <Events
   maxTime="5.0">
    <SoloEvent
      name="preFracture"
      target="/Solvers/SurfaceGen"/>

    <PeriodicEvent
      name="solverApplications1"
      beginTime="0.0"
      endTime="10.0"
      forceDt="1.0"
      target="/Solvers/hydrofracture"/>

    <PeriodicEvent 
      name="restarts"
      timeFrequency="5.0"
      targetExactTimestep="0"
      target="/Outputs/restartOutput" />
  </Events>
 
</Problem><|MERGE_RESOLUTION|>--- conflicted
+++ resolved
@@ -44,11 +44,7 @@
       name="SurfaceGen"
       targetRegions="{ Domain }"
       nodeBasedSIF="1"      
-<<<<<<< HEAD
-      baseRockToughness="0.1e6"
-=======
       initialRockToughness="0.1e6"
->>>>>>> af206556
       mpiCommOrder="1"
       isPoroelastic="1"/>
   </Solvers>
