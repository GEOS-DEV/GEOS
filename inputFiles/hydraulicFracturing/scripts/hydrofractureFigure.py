import numpy as np
import matplotlib.pyplot as plt
import xml.etree.ElementTree as ElementTree
import HydrofractureSolutions
import sys


def getParametersFromXML( geosDir, xmlFilePrefix):
    prefix = geosDir + "/inputFiles/hydraulicFracturing/"

    tree = ElementTree.parse(prefix + xmlFilePrefix + "_benchmark.xml")

    maxTime = float(tree.find('Events').get('maxTime'))

    param = tree.findall('Geometry/Box')
    found_source = False
    for elem in param:
        if elem.get("name") == "source":
            source = elem.get("xMax")
            source = [float(i) for i in source[1:-1].split(",")]
            x_source = round(source[0])
            found_source = True
        if found_source: break

    tree = ElementTree.parse(prefix + xmlFilePrefix + "_base.xml")

    elasticParam = tree.find('Constitutive/ElasticIsotropic')    

    viscosity = float(tree.find('Constitutive/CompressibleSinglePhaseFluid').get('defaultViscosity'))    

    fluidDensity = float(tree.find('Constitutive/CompressibleSinglePhaseFluid').get('defaultDensity'))

    if xmlFilePrefix == 'kgdToughnessDominated' or xmlFilePrefix == 'kgdViscosityDominated':

        youngModulus = float(elasticParam.get('defaultYoungModulus'))
        poissonRatio = float(elasticParam.get('defaultPoissonRatio'))
        injectionRate = -2.0 * float(tree.find('FieldSpecifications/SourceFlux').get('scale')) / fluidDensity
        tree = ElementTree.parse(prefix + xmlFilePrefix + "_base.xml")
<<<<<<< HEAD
        toughness = float(tree.find('Solvers/SurfaceGenerator').get('baseRockToughness'))
=======
        toughness = float(tree.find('Solvers/SurfaceGenerator').get('initialRockToughness'))
>>>>>>> af206556

    elif xmlFilePrefix == 'pennyShapedToughnessDominated' or xmlFilePrefix == 'pennyShapedViscosityDominated':
        K = float(elasticParam.get('defaultBulkModulus'))
        G = float(elasticParam.get('defaultShearModulus'))
        youngModulus = (9.0 * K * G) / (3.0 * K + G)
        poissonRatio = youngModulus / (2.0 * G) - 1.0
        injectionRate = -4.0 * float(tree.find('FieldSpecifications/SourceFlux').get('scale')) / fluidDensity
        tree = ElementTree.parse(prefix + xmlFilePrefix + "_benchmark.xml")
<<<<<<< HEAD
        toughness = float(tree.find('Solvers/SurfaceGenerator').get('baseRockToughness'))
=======
        toughness = float(tree.find('Solvers/SurfaceGenerator').get('initialRockToughness'))
>>>>>>> af206556

    elif xmlFilePrefix == 'pknViscosityDominated':
        K = float(elasticParam.get('defaultBulkModulus'))
        G = float(elasticParam.get('defaultShearModulus'))
        youngModulus = (9.0 * K * G) / (3.0 * K + G)
        poissonRatio = youngModulus / (2.0 * G) - 1.0
        injectionRate = -4.0 * float(tree.find('FieldSpecifications/SourceFlux').get('scale')) / fluidDensity
        tree = ElementTree.parse(prefix + xmlFilePrefix + "_benchmark.xml")
<<<<<<< HEAD
        toughness = float(tree.find('Solvers/SurfaceGenerator').get('baseRockToughness'))
=======
        toughness = float(tree.find('Solvers/SurfaceGenerator').get('initialRockToughness'))
>>>>>>> af206556
        found_core = False
        for elem in param:
            if elem.get("name") == "core":
                source = elem.get("xMax")
                source = [float(i) for i in source[1:-1].split(",")]
                x_source = round(source[1]) * 2.0
                found_core = True
            if found_core: break

    return [maxTime, youngModulus, poissonRatio, toughness, viscosity, injectionRate, x_source]



def main( geosDir, xmlFilePrefix=''):
    if not xmlFilePrefix:
        xmlFilePrefix = sys.argv[1]

    tMax, E, nu, KIC, mu, Q0, xSource = getParametersFromXML( geosDir, xmlFilePrefix)
    Ep = E / (1.0 - nu**2.0)

    t = np.arange(0.01 * tMax, tMax, 0.01 * tMax)
    radTimes = np.array([tMax])

    if xmlFilePrefix == 'kgdToughnessDominated':
        hfsolns = HydrofractureSolutions.KGDSolutions()
        kgdFrac = hfsolns.Solutions(mu, Ep, Q0, KIC, t, radTimes, xSource)
        inletPressure = kgdFrac[5]
        halfLength = kgdFrac[6]
        inletAperture = kgdFrac[7]
        lablelist = ['Asymptotic ( $\mu$ => 0, $C_{L}$ => 0 )', 'GEOSX ( $\mu$ => 0, $C_{L}$ => 0 )']

    elif xmlFilePrefix == 'kgdViscosityDominated':
        hfsolns = HydrofractureSolutions.KGDSolutions()
        kgdFrac = hfsolns.Solutions(mu, Ep, Q0, KIC, t, radTimes, xSource)
        inletPressure = kgdFrac[8]
        halfLength = kgdFrac[9]
        inletAperture = kgdFrac[10]
        lablelist = ['Asymptotic ( $K_{IC}$ => 0, $C_{L}$ => 0 )', 'GEOSX ( $K_{IC}$ => 0, $C_{L}$ => 0 )']

    elif xmlFilePrefix == 'pennyShapedToughnessDominated':
        hfsolns = HydrofractureSolutions.PennySolutions()
        pennyFrac = hfsolns.Solutions(mu, Ep, Q0, KIC, t, radTimes, xSource)
        inletPressure = pennyFrac[5]
        halfLength = pennyFrac[6]
        inletAperture = pennyFrac[7]
        lablelist = ['Asymptotic ( $\mu$ => 0, $C_{L}$ => 0 )', 'GEOSX ( $\mu$ => 0, $C_{L}$ => 0 )']

    elif xmlFilePrefix == 'pennyShapedViscosityDominated':
        hfsolns = HydrofractureSolutions.PennySolutions()
        pennyFrac = hfsolns.Solutions(mu, Ep, Q0, KIC, t, radTimes, xSource)
        inletPressure = pennyFrac[8]
        halfLength = pennyFrac[9]
        inletAperture = pennyFrac[10]
        lablelist = ['Asymptotic ( $K_{IC}$ => 0, $C_{L}$ => 0 )', 'GEOSX ( $K_{IC}$ => 0, $C_{L}$ => 0 )']

    elif xmlFilePrefix == 'pknViscosityDominated':
        pknFrac = HydrofractureSolutions.PKN_viscosityStorageDominated(E, nu, KIC, mu, Q0, t, xSource)
        halfLength, inletAperture, inletPressure = pknFrac.analyticalSolution()
        lablelist = ['Asymptotic ( $K_{IC}$ => 0, $C_{L}$ => 0 )', 'GEOSX ( $K_{IC}$ => 0, $C_{L}$ => 0 )']

    # GEOSX results   
    t_geosx, inletPressure_geosx, inletAperture_geosx, halfLength_geosx = np.loadtxt("model-results.txt", skiprows=1, unpack=True)

    # Visulization
    N1 = 1
    fsize = 30
    msize = 12
    lw = 8
    mew = 2
    malpha = 1.0

    fig, ax = plt.subplots(2, 2, figsize=(24, 18))
    cmap = plt.get_cmap("tab10")

    ax[0, 0].plot(t, halfLength, lw=lw, alpha=0.8, color=cmap(0), label=lablelist[0])
    ax[0, 0].plot(t_geosx[0::N1], halfLength_geosx[0::N1], 'o', color=cmap(0), mec=cmap(0), fillstyle='none', markersize=msize, mew=mew, label=lablelist[1], alpha=malpha)  
    ax[0, 0].set_xlim([min(t_geosx), max(t_geosx)])  
    ax[0, 0].set_xlabel(r'Time (s)', size=fsize, weight="bold")
    ax[0, 0].set_ylabel(r'Fracture Half Length (m)', size=fsize, weight="bold")
    ax[0, 0].legend(loc='lower right', fontsize=fsize * 0.7)
    ax[0, 0].grid(True)
    ax[0, 0].xaxis.set_tick_params(labelsize=fsize)
    ax[0, 0].yaxis.set_tick_params(labelsize=fsize)

    ax[0, 1].plot(t, inletAperture * 1000, lw=lw, alpha=0.8, color=cmap(0), label=lablelist[0])
    ax[0, 1].plot(t_geosx[0::N1], inletAperture_geosx[0::N1] * 1e3, 'o', color=cmap(0), mec=cmap(0), fillstyle='none', markersize=msize, mew=mew, label=lablelist[1], alpha=malpha)   
    ax[0, 1].set_xlim([min(t_geosx), max(t_geosx)]) 
    ax[0, 1].set_ylim(0, 2.0)
    ax[0, 1].set_xlabel(r'Time (s)', size=fsize, weight="bold")
    ax[0, 1].set_ylabel(r'Fracture Mouth Opening (mm)', size=fsize, weight="bold")    
    ax[0, 1].grid(True)
    ax[0, 1].xaxis.set_tick_params(labelsize=fsize)
    ax[0, 1].yaxis.set_tick_params(labelsize=fsize)

    ax[1, 0].plot(t, inletPressure / 1.0e6, lw=lw, alpha=0.8, color=cmap(0), label=lablelist[0])
    ax[1, 0].plot(t_geosx[0::N1], inletPressure_geosx[0::N1] / 1e6, 'o', color=cmap(0), mec=cmap(0), fillstyle='none', markersize=msize, mew=mew, label=lablelist[1], alpha=malpha)    
    ax[1, 0].set_xlim([min(t_geosx), max(t_geosx)])
    ax[1, 0].set_ylim(0, 1.5)
    ax[1, 0].set_xlabel(r'Time (s)', size=fsize, weight="bold")
    ax[1, 0].set_ylabel(r'Net Pressure at Well (MPa)', size=fsize, weight="bold")    
    ax[1, 0].grid(True)
    ax[1, 0].xaxis.set_tick_params(labelsize=fsize)
    ax[1, 0].yaxis.set_tick_params(labelsize=fsize)

    ax[1, 1].axis('off')
   
    plt.show()


if __name__ == "__main__":
    main()<|MERGE_RESOLUTION|>--- conflicted
+++ resolved
@@ -36,11 +36,7 @@
         poissonRatio = float(elasticParam.get('defaultPoissonRatio'))
         injectionRate = -2.0 * float(tree.find('FieldSpecifications/SourceFlux').get('scale')) / fluidDensity
         tree = ElementTree.parse(prefix + xmlFilePrefix + "_base.xml")
-<<<<<<< HEAD
-        toughness = float(tree.find('Solvers/SurfaceGenerator').get('baseRockToughness'))
-=======
         toughness = float(tree.find('Solvers/SurfaceGenerator').get('initialRockToughness'))
->>>>>>> af206556
 
     elif xmlFilePrefix == 'pennyShapedToughnessDominated' or xmlFilePrefix == 'pennyShapedViscosityDominated':
         K = float(elasticParam.get('defaultBulkModulus'))
@@ -49,11 +45,7 @@
         poissonRatio = youngModulus / (2.0 * G) - 1.0
         injectionRate = -4.0 * float(tree.find('FieldSpecifications/SourceFlux').get('scale')) / fluidDensity
         tree = ElementTree.parse(prefix + xmlFilePrefix + "_benchmark.xml")
-<<<<<<< HEAD
-        toughness = float(tree.find('Solvers/SurfaceGenerator').get('baseRockToughness'))
-=======
         toughness = float(tree.find('Solvers/SurfaceGenerator').get('initialRockToughness'))
->>>>>>> af206556
 
     elif xmlFilePrefix == 'pknViscosityDominated':
         K = float(elasticParam.get('defaultBulkModulus'))
@@ -62,11 +54,7 @@
         poissonRatio = youngModulus / (2.0 * G) - 1.0
         injectionRate = -4.0 * float(tree.find('FieldSpecifications/SourceFlux').get('scale')) / fluidDensity
         tree = ElementTree.parse(prefix + xmlFilePrefix + "_benchmark.xml")
-<<<<<<< HEAD
-        toughness = float(tree.find('Solvers/SurfaceGenerator').get('baseRockToughness'))
-=======
         toughness = float(tree.find('Solvers/SurfaceGenerator').get('initialRockToughness'))
->>>>>>> af206556
         found_core = False
         for elem in param:
             if elem.get("name") == "core":
