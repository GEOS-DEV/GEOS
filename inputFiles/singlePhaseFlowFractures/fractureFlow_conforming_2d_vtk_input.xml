<?xml version="1.0" ?>

<Problem>
  <Solvers
      gravityVector="{ 0.0, 0.0, -9.81 }">
    <SinglePhaseFVM
      name="SinglePhaseFlow"
      logLevel="1"
      discretization="singlePhaseTPFA"
      targetRegions="{ Region, Fracture }">
    <NonlinearSolverParameters
      newtonTol="1.0e-2"
      newtonMaxIter="8"/>
    <LinearSolverParameters
      directParallel="0"/>
    </SinglePhaseFVM>
  </Solvers>

  <Mesh>
    <VTKMesh
      surfacicFieldsToImport="{aperture}"
<<<<<<< HEAD
      fieldNamesInGEOS="{elementAperture}"
=======
      surfacicFieldsInGEOS="{elementAperture}"
>>>>>>> 540f6061
      name="mesh1"
      useGlobalIds="1"
      faceBlocks="{fracture}"
      file="tShapedFracturedCube.vtm"/>
  </Mesh>

  <Geometry>
    <Box
      name="left"
      xMin="{ -0.01, -0.01, -0.01 }"
      xMax="{ 1.01, 1.01, 1.01 }"/>

    <Box
      name="right"
      xMin="{ 8.99, -0.01, -0.01 }"
      xMax="{ 10.01, 1.01, 1.01 }"/>

    <Box
      name="bottom"
      xMin="{ -0.01, -0.01, -0.01 }"
      xMax="{ 10.01, 1.11, 1.01 }"/>

    <Box
      name="top"
      xMin="{ -0.01, 8.99, -0.01 }"
      xMax="{ 10.01, 10.01, 1.01 }"/>

    <Box
      name="source"
      xMin="{ -0.01, -0.01, -0.01 }"
      xMax="{ 0.01, 1.01, 1.01 }"/>
  </Geometry>

  <Events
    maxTime="50000">

    <PeriodicEvent
      name="solverApplications"
      forceDt="1e3"
      target="/Solvers/SinglePhaseFlow"/>

    <PeriodicEvent
      name="outputs"
      target="/Outputs/vtkOutput"/>

    <PeriodicEvent
      name="restarts"
      timeFrequency="25000"
      targetExactTimestep="0"
      target="/Outputs/restartOutput"/>
  </Events>

  <NumericalMethods>
    <FiniteVolume>
      <TwoPointFluxApproximation
        name="singlePhaseTPFA"/>
    </FiniteVolume>
  </NumericalMethods>

  <ElementRegions>
    <CellElementRegion
      name="Region"
      cellBlocks="{ hexahedra, wedges }"
      materialList="{ water, rock }"/>

    <SurfaceElementRegion
      name="Fracture"
      faceBlock="fracture"
      defaultAperture="1.0e-5"
      materialList="{ water, fractureFilling }"/>
  </ElementRegions>

  <Constitutive>
    <CompressibleSinglePhaseFluid
      name="water"
      defaultDensity="1000"
      defaultViscosity="0.001"
      referencePressure="0.0"
      compressibility="5e-10"
      viscosibility="0.0"/>

    <CompressibleSolidParallelPlatesPermeability
      name="fractureFilling"
      solidModelName="nullSolid"
      porosityModelName="fracturePorosity"
      permeabilityModelName="fracturePerm"/>

    <CompressibleSolidConstantPermeability
      name="rock"
      solidModelName="nullSolid"
      porosityModelName="rockPorosity"
      permeabilityModelName="rockPerm"/>

    <NullModel
      name="nullSolid"/>

    <PressurePorosity
      name="rockPorosity"
      defaultReferencePorosity="0.01"
      referencePressure="0.0"
      compressibility="1.0e-9"/>

    <ConstantPermeability
      name="rockPerm"
      permeabilityComponents="{ 5.0e-19, 5.0e-19, 5.0e-19 }"/>

    <PressurePorosity
      name="fracturePorosity"
      defaultReferencePorosity="1.00"
      referencePressure="0.0"
      compressibility="0.0"/>

    <ParallelPlatesPermeability
      name="fracturePerm"/>
  </Constitutive>

  <FieldSpecifications>
    <FieldSpecification
      name="Porosity"
      initialCondition="1"
      setNames="{ all }"
      objectPath="ElementRegions/Region"
      fieldName="rockPorosity_referencePorosity"
      scale="0.01"/>

    <FieldSpecification
      name="fracPorosity"
      initialCondition="1"
      setNames="{ all }"
      objectPath="ElementRegions/Fracture"
      fieldName="fracturePorosity_porosity"
      scale="1.00"/>

    <FieldSpecification
      name="initialPressure"
      initialCondition="1"
      setNames="{ all }"
      objectPath="ElementRegions/Region"
      fieldName="pressure"
      scale="0.0"/>

    <FieldSpecification
      name="source"
      objectPath="ElementRegions/Fracture"
      fieldName="pressure"
      scale="2.0e6"
      setNames="{ source }"/>
  </FieldSpecifications>

  <Outputs>
    <VTK
      name="vtkOutput"
      format="ascii"
      plotFileRoot="fractureFlow_conforming_2d_vtk_input-vtk"/>

    <Silo
      name="siloOutput"
      plotFileRoot="fractureFlow_conforming_2d_vtk_input-silo"
      plotLevel="2"/>

    <Restart
      name="restartOutput"/>
  </Outputs>
</Problem><|MERGE_RESOLUTION|>--- conflicted
+++ resolved
@@ -19,11 +19,7 @@
   <Mesh>
     <VTKMesh
       surfacicFieldsToImport="{aperture}"
-<<<<<<< HEAD
-      fieldNamesInGEOS="{elementAperture}"
-=======
       surfacicFieldsInGEOS="{elementAperture}"
->>>>>>> 540f6061
       name="mesh1"
       useGlobalIds="1"
       faceBlocks="{fracture}"
