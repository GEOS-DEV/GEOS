<?xml version="1.0" ?>

<Problem>
<!-- SPHINX_SOLVER -->
  <Solvers
    gravityVector="{0.0, 0.0, 0.0}">
    <SolidMechanicsAugmentedLagrangianContact
      name="AugmentedLagrangian"
      timeIntegrationOption="QuasiStatic"
      logLevel="1"
      discretization="FE1"
      targetRegions="{ Region, Fracture }">
      <NonlinearSolverParameters
        newtonTol="1.0e-8"
        logLevel="2"
        newtonMaxIter="10"
        maxNumConfigurationAttempts="10"
        lineSearchAction="Require"
        lineSearchMaxCuts="2"
        maxTimeStepCuts="2"/>
      <LinearSolverParameters
        solverType="direct"
        directParallel="0"
        logLevel="0"/>
    </SolidMechanicsAugmentedLagrangianContact>

    <SurfaceGenerator
      name="SurfaceGen"
      logLevel="0"
      fractureRegion="Fracture"
      targetRegions="{ Region }"
<<<<<<< HEAD
      baseRockToughness="1.0e6"
=======
      initialRockToughness="1.0e6"
>>>>>>> af206556
      mpiCommOrder="1"/>
  </Solvers>

  <Events
    maxTime="1.0">
    <SoloEvent
      name="preFracture"
      target="/Solvers/SurfaceGen"/>

    <PeriodicEvent
      name="solverApplications"
      beginTime="0.0"
      endTime="1.0"
      forceDt="0.5"
      target="/Solvers/AugmentedLagrangian"/>

    <PeriodicEvent
      name="restarts"
      timeFrequency="0.5"
      target="/Outputs/restartOutput"/>      

    <PeriodicEvent
      name="outputs"
      beginTime="0.0"
      endTime="1.0"
      forceDt="0.5"
      target="/Outputs/vtkOutput"/>
  </Events> 

  <NumericalMethods>
    <FiniteElements>
      <FiniteElementSpace
        name="FE1"
        order="1"/>
    </FiniteElements>

  </NumericalMethods>

  <ElementRegions>
    <CellElementRegion
      name="Region"
      cellBlocks="{ cb1 }"
      materialList="{ rock }"/>

    <SurfaceElementRegion
      name="Fracture"
      faceBlock="faceElementSubRegion"
      defaultAperture="1e-6"
      materialList="{ fractureMaterial, rock }"/>
  </ElementRegions>

<!-- SPHINX_MATERIAL -->
  <Constitutive>
    <ElasticIsotropic
      name="rock"
      defaultDensity="2700"
      defaultBulkModulus="2e10"
      defaultShearModulus="9e9"/>

    <Coulomb
      name="fractureMaterial"
      cohesion="0.0"
      frictionCoefficient="0.1"/>

    <HydraulicApertureTable
      name="hApertureModel"
      apertureTableName="apertureTable"/>  
  </Constitutive>

  <Functions>
    <TableFunction
      name="apertureTable"
      coordinates="{ -1.0e-3, 0.0 }"
      values="{ 1.0e-6, 9.15e-6 }"/>   

    <TableFunction
      name="dispFunction"
      inputVarNames="{ time }"
      coordinates="{ 0.0, 1.0 }"
      values="{ 0.0, 1.0 }"/>
  </Functions>

</Problem><|MERGE_RESOLUTION|>--- conflicted
+++ resolved
@@ -29,11 +29,7 @@
       logLevel="0"
       fractureRegion="Fracture"
       targetRegions="{ Region }"
-<<<<<<< HEAD
-      baseRockToughness="1.0e6"
-=======
       initialRockToughness="1.0e6"
->>>>>>> af206556
       mpiCommOrder="1"/>
   </Solvers>
 
