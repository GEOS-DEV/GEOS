name: GEOS CI 
on: pull_request

# Cancels in-progress workflows for a PR when updated
concurrency:
  group: ${{ github.workflow }}-${{ github.ref }}
  cancel-in-progress: true

# Please define `build.args.GEOS_TPL_TAG` in `.devcontainer/devcontainer.json`

jobs:

  # Jobs will be cancelled if PR is a draft.
  # PR status must be "Open" to run CI.
  is_pull_request_a_draft:
    # Everywhere in this workflow, we use the most recent ubuntu distribution available in Github Actions
    # to ensure maximum support of google cloud's sdk.
    runs-on: ubuntu-22.04
    outputs:
      NUM_ASSIGNEES: ${{ steps.extract_pr_info.outputs.NUM_ASSIGNEES }}
      DOCKER_IMAGE_TAG: ${{ steps.extract_docker_image_tag.outputs.DOCKER_IMAGE_TAG }}
      LABELS: ${{ steps.extract_pr_info.outputs.LABELS }}
    steps:
    - name: Check that the PR is not a draft (cancel rest of jobs otherwise)
      id: extract_pr_info
      run: |
        # We do not rely on the `github.event.pull_request.labels` information since it's cached at the job.
        # Changing labels or assignee in the PR would not allow to simply re-run the job with a different outcome.
        pr_json=$(curl -H "Accept: application/vnd.github+json" https://api.github.com/repos/${{ github.repository }}/pulls/${{ github.event.number }})
        
        # We stop the workflow if the pr is draft
        draft_status=$(echo ${pr_json} | jq '.draft')
        echo "Draft status of PR is ${draft_status}."
        if [[ $draft_status == true ]]; then exit 1 ; fi
        
        # If the workflow is meant to continue, we extract additional information for the json of the pr.
        echo "NUM_ASSIGNEES=$(echo ${pr_json} | jq '.assignees | length')" >> "$GITHUB_OUTPUT"
        echo "LABELS=$(echo ${pr_json} | jq -crM '[.labels[].name]')" >> "$GITHUB_OUTPUT"
    # The TPL tag is contained in the codespaces configuration to avoid duplications.
    - name: Checkout .devcontainer/devcontainer.json
      uses: actions/checkout@v3
      with:
        sparse-checkout: |
          .devcontainer/devcontainer.json
        sparse-checkout-cone-mode: false
        submodules: false
        lfs: false
        fetch-depth: 1
    - name: Extract docker image tag
      id: extract_docker_image_tag
      run: |
        echo "DOCKER_IMAGE_TAG=$(jq '.build.args.GEOS_TPL_TAG' -r .devcontainer/devcontainer.json)" >> "$GITHUB_OUTPUT"

  # PR must be assigned to be merged.
  # This job will fail if this is not the case.
  is_pull_request_assigned:
    needs: [is_pull_request_a_draft]
    runs-on: ubuntu-22.04
    steps:
    - name: Check that the PR is assigned
      run: |
        echo "There are ${{ needs.is_pull_request_a_draft.outputs.NUM_ASSIGNEES }} on this PR."
        ${{ needs.is_pull_request_a_draft.outputs.NUM_ASSIGNEES > 0 }}

  # Validates that the PR is still pointing to the HEAD of the main branch of the submodules repositories.
  # (There are exceptions, read the script about those).
  are_submodules_in_sync:
    needs: [is_pull_request_a_draft]
    runs-on: ubuntu-22.04
    steps:
    # The integrated test submodule repository contains large data (using git lfs).
    # To save time (and money) we do not let Github Actions automatically clone all our (lfs) subrepositories and do it by hand.
    - name: Checkout Repository
      uses: actions/checkout@v3
      with:
        # Let script update submodules; Github Actions submodule history causes error
        submodules: false
        lfs: false
        fetch-depth: 1
    - name: Check that submodules are up to date
      run: "scripts/test_submodule_updated.sh"

<<<<<<< HEAD
  code_style:
    needs: [check_pull_request_is_not_a_draft]
    runs-on: ubuntu-22.04
    steps:
    - name: Checkout Repository
      uses: actions/checkout@v3
      with:
        submodules: true
        lfs: false
    - name: Check style
      env:
        DOCKER_REPOSITORY: geosx/ubuntu20.04-gcc9
        CMAKE_BUILD_TYPE: Release
        BUILD_AND_TEST_ARGS: --test-code-style
      run: ./scripts/ci_build_and_test.sh

  documentation:
    needs: [check_pull_request_is_not_a_draft]
    runs-on: ubuntu-22.04
    steps:
    - name: Checkout Repository
      uses: actions/checkout@v3
      with:
        submodules: true
        lfs: false
    - name: Check documentation
      env:
        DOCKER_REPOSITORY: geosx/ubuntu20.04-gcc9
        CMAKE_BUILD_TYPE: Release
        BUILD_AND_TEST_ARGS: --test-documentation
      run: ./scripts/ci_build_and_test.sh

  coverage:
    needs: [check_pull_request_is_not_a_draft]
    runs-on: ubuntu-22.04
    steps:
    - name: Checkout Repository
      uses: actions/checkout@v3
      with:
        submodules: true
        lfs: false
    - name: Check documentation
      env:
        DOCKER_REPOSITORY: geosx/ubuntu20.04-gcc9
        CMAKE_BUILD_TYPE: Release
        BUILD_AND_TEST_ARGS: --test-coverage
      run: ./scripts/ci_build_and_test.sh
    - name: Upload coverage to Codecov
      uses: codecov/codecov-action@v4-beta
      env:
        CODECOV_TOKEN: ${{ secrets.CODECOV_ORG_TOKEN }}

  linux_builds:
=======
  check_code_style_and_documentation:
>>>>>>> 39e75de5
    name: ${{ matrix.name }}
    needs: [is_pull_request_a_draft]
    strategy:
      fail-fast : false
      matrix:
        include:
        # Validates the code-style using uncrustify
        - name: Check code style
          BUILD_AND_TEST_ARGS: --test-code-style
        # Validates that the documentation generated using doxygen has no hole.
        - name: Check documentation
          BUILD_AND_TEST_ARGS: --test-documentation
    uses: ./.github/workflows/build_and_test.yml
    with:
      BUILD_AND_TEST_CLI_ARGS: ${{ matrix.BUILD_AND_TEST_ARGS }}
      CMAKE_BUILD_TYPE: Release
      DOCKER_IMAGE_TAG: ${{ needs.is_pull_request_a_draft.outputs.DOCKER_IMAGE_TAG }}
      DOCKER_REPOSITORY: geosx/ubuntu20.04-gcc9
      RUNS_ON: ubuntu-22.04
      USE_SCCACHE: false

  # Matrix containing all the CPU build.
  # Those are quite fast and can efficiently benefit from the `sccache' tool to make them even faster.
  cpu_builds:
    name: ${{ matrix.name }}
    needs: [is_pull_request_a_draft]
    strategy:
      # In-progress jobs will not be cancelled if there is a failure
      fail-fast : false
      matrix:
        include:
          - name: Ubuntu (20.04, gcc 9.3.0, open-mpi 4.0.3)
            CMAKE_BUILD_TYPE: Release
            DOCKER_REPOSITORY: geosx/ubuntu20.04-gcc9

          - name: Ubuntu debug (20.04, gcc 10.3.0, open-mpi 4.0.3) - github codespaces
            CMAKE_BUILD_TYPE: Debug
            DOCKER_REPOSITORY: geosx/ubuntu20.04-gcc10

          - name: Ubuntu (20.04, gcc 10.3.0, open-mpi 4.0.3) - github codespaces
            CMAKE_BUILD_TYPE: Release
            DOCKER_REPOSITORY: geosx/ubuntu20.04-gcc10

          - name: Ubuntu (22.04, gcc 11.2.0, open-mpi 4.1.2)
            CMAKE_BUILD_TYPE: Release
            DOCKER_REPOSITORY: geosx/ubuntu22.04-gcc11
            ENABLE_HYPRE: ON
            ENABLE_TRILINOS: OFF
            GCP_BUCKET: geosx/ubuntu22.04-gcc11

          - name: Ubuntu (22.04, gcc 12.3.0, open-mpi 4.1.2)
            CMAKE_BUILD_TYPE: Release
            DOCKER_REPOSITORY: geosx/ubuntu22.04-gcc12
            ENABLE_HYPRE: ON
            ENABLE_TRILINOS: OFF

          - name: Pecan CPU (centos 7.7, gcc 8.2.0, open-mpi 4.0.1, mkl 2019.5)
            CMAKE_BUILD_TYPE: Release
            DOCKER_REPOSITORY: geosx/pecan-cpu-gcc8.2.0-openmpi4.0.1-mkl2019.5
            HOST_CONFIG: host-configs/TOTAL/pecan-CPU.cmake
            GCP_BUCKET: geosx/Pecan-CPU

          - name: Pangea 2 (centos 7.6, gcc 8.3.0, open-mpi 2.1.5, mkl 2019.3)
            CMAKE_BUILD_TYPE: Release
            DOCKER_REPOSITORY: geosx/pangea2-gcc8.3.0-openmpi2.1.5-mkl2019.3
            ENABLE_HYPRE: ON
            ENABLE_TRILINOS: OFF
            GCP_BUCKET: geosx/Pangea2

          - name: Sherlock CPU (centos 7.9.2009, gcc 10.1.0, open-mpi 4.1.2, openblas 0.3.10)
            CMAKE_BUILD_TYPE: Release
            DOCKER_REPOSITORY: geosx/sherlock-gcc10.1.0-openmpi4.1.2-openblas0.3.10-zlib1.2.11
            ENABLE_HYPRE: ON
            ENABLE_TRILINOS: OFF
            HOST_CONFIG: host-configs/Stanford/sherlock-gcc10-ompi4.1.2-openblas0.3.10.cmake
            GCP_BUCKET: geosx/Sherlock-CPU

    uses: ./.github/workflows/build_and_test.yml
    with:
      CMAKE_BUILD_TYPE: ${{ matrix.CMAKE_BUILD_TYPE }}
      DOCKER_IMAGE_TAG: ${{ needs.is_pull_request_a_draft.outputs.DOCKER_IMAGE_TAG }}
      DOCKER_REPOSITORY: ${{ matrix.DOCKER_REPOSITORY }}
      ENABLE_HYPRE: ${{ matrix.ENABLE_HYPRE }}
      ENABLE_TRILINOS: ${{ matrix.ENABLE_TRILINOS }}
      GCP_BUCKET: ${{ matrix.GCP_BUCKET }}
      HOST_CONFIG: ${{ matrix.HOST_CONFIG }}
      RUNS_ON: ubuntu-22.04
    secrets: inherit

  # If the 'ci: run integrated tests' PR label is found, the integrated tests will be run immediately after the cpu jobs.
  # Note: The integrated tests are optional and are (for the moment) run for convenience only.
  run_integrated_tests:
    needs:
      - is_pull_request_a_draft
      - cpu_builds
    if: "${{ contains( fromJSON( needs.is_pull_request_a_draft.outputs.LABELS ), 'ci: run integrated tests') }}"
    uses: ./.github/workflows/build_and_test.yml
    secrets: inherit
    with:
      BUILD_AND_TEST_CLI_ARGS: --build-exe-only
      BUILD_TYPE: integrated_tests
      CMAKE_BUILD_TYPE: Release
      DOCKER_IMAGE_TAG: ${{ needs.is_pull_request_a_draft.outputs.DOCKER_IMAGE_TAG }}
      DOCKER_REPOSITORY: geosx/ubuntu22.04-gcc11
      ENABLE_HYPRE: ON
      ENABLE_TRILINOS: OFF
      GCP_BUCKET: geosx/integratedTests
      RUNS_ON: ubuntu-22.04
        
  # If the 'ci: ready to be merged' PR label is found, the cuda jobs run immediately along side linux jobs.
  # Note: CUDA jobs should only be run if PR is ready to merge.
  cuda_builds:
    name: ${{ matrix.name }}
    needs:
      - is_pull_request_a_draft
    if: "${{ contains( fromJSON( needs.is_pull_request_a_draft.outputs.LABELS ), 'ci: ready to be merged') }}"
    strategy:
      # In-progress jobs will not be cancelled if there is a failure
      fail-fast : false
      matrix:
        include:
          - name: Ubuntu CUDA debug (20.04, clang 10.0.0 + gcc 9.4.0, open-mpi 4.0.3, cuda-11.8.89)
            BUILD_AND_TEST_CLI_ARGS: "--build-exe-only --no-install-schema"
            CMAKE_BUILD_TYPE: Debug
            DOCKER_REPOSITORY: geosx/ubuntu20.04-clang10.0.0-cuda11.8.89
            ENABLE_HYPRE_DEVICE: CUDA
            ENABLE_HYPRE: ON
            ENABLE_TRILINOS: OFF
            RUNS_ON: Runner_8core_32GB

          - name: Ubuntu CUDA (20.04, clang 10.0.0 + gcc 9.4.0, open-mpi 4.0.3, cuda-11.8.89)
            BUILD_AND_TEST_CLI_ARGS: "--no-run-unit-tests --no-install-schema"
            CMAKE_BUILD_TYPE: Release
            DOCKER_REPOSITORY: geosx/ubuntu20.04-clang10.0.0-cuda11.8.89
            ENABLE_HYPRE_DEVICE: CUDA
            ENABLE_HYPRE: ON
            ENABLE_TRILINOS: OFF
            RUNS_ON: Runner_4core_16GB

          - name: Centos (7.7, gcc 8.3.1, open-mpi 1.10.7, cuda 11.8.89)
            BUILD_AND_TEST_CLI_ARGS: "--no-run-unit-tests --no-install-schema"
            CMAKE_BUILD_TYPE: Release
            DOCKER_REPOSITORY: geosx/centos7.7-gcc8.3.1-cuda11.8.89
            RUNS_ON: Runner_4core_16GB

          # Below this line, jobs that deploy to Google Cloud.
          - name: Pecan GPU (centos 7.7, gcc 8.2.0, open-mpi 4.0.1, mkl 2019.5, cuda 11.5.119)
            BUILD_AND_TEST_CLI_ARGS: "--build-exe-only --no-install-schema"
            CMAKE_BUILD_TYPE: Release
            DOCKER_REPOSITORY: geosx/pecan-gpu-gcc8.2.0-openmpi4.0.1-mkl2019.5-cuda11.5.119
            HOST_CONFIG: host-configs/TOTAL/pecan-GPU.cmake
            RUNS_ON: Runner_4core_16GB
    uses: ./.github/workflows/build_and_test.yml
    with:
      BUILD_AND_TEST_CLI_ARGS: ${{ matrix.BUILD_AND_TEST_CLI_ARGS }}
      CMAKE_BUILD_TYPE: ${{ matrix.CMAKE_BUILD_TYPE }}
      DOCKER_IMAGE_TAG: ${{ needs.is_pull_request_a_draft.outputs.DOCKER_IMAGE_TAG }}
      DOCKER_REPOSITORY: ${{ matrix.DOCKER_REPOSITORY }}
      ENABLE_HYPRE_DEVICE: ${{ matrix.ENABLE_HYPRE_DEVICE }}
      ENABLE_HYPRE: ${{ matrix.ENABLE_HYPRE }}
      ENABLE_TRILINOS: ${{ matrix.ENABLE_TRILINOS }}
      HOST_CONFIG: ${{ matrix.HOST_CONFIG }}
      RUNS_ON: ${{ matrix.RUNS_ON }}
    secrets: inherit

  # Convenience job - passes when all other jobs have passed (must pass the CUDA jobs).
  check_that_all_jobs_succeeded:
    runs-on: ubuntu-22.04
    needs:
    - is_pull_request_assigned
    - are_submodules_in_sync
    - check_code_style_and_documentation
    - cpu_builds
    - cuda_builds
    if: ${{ always() }}
    steps:
    - run: |
        ${{
          needs.is_pull_request_assigned.result == 'success' &&
          needs.are_submodules_in_sync.result == 'success' &&
          needs.check_code_style_and_documentation.result == 'success' &&
          needs.cpu_builds.result == 'success' &&
          needs.cuda_builds.result == 'success'
        }}<|MERGE_RESOLUTION|>--- conflicted
+++ resolved
@@ -80,38 +80,27 @@
     - name: Check that submodules are up to date
       run: "scripts/test_submodule_updated.sh"
 
-<<<<<<< HEAD
-  code_style:
-    needs: [check_pull_request_is_not_a_draft]
-    runs-on: ubuntu-22.04
-    steps:
-    - name: Checkout Repository
-      uses: actions/checkout@v3
-      with:
-        submodules: true
-        lfs: false
-    - name: Check style
-      env:
-        DOCKER_REPOSITORY: geosx/ubuntu20.04-gcc9
-        CMAKE_BUILD_TYPE: Release
-        BUILD_AND_TEST_ARGS: --test-code-style
-      run: ./scripts/ci_build_and_test.sh
-
-  documentation:
-    needs: [check_pull_request_is_not_a_draft]
-    runs-on: ubuntu-22.04
-    steps:
-    - name: Checkout Repository
-      uses: actions/checkout@v3
-      with:
-        submodules: true
-        lfs: false
-    - name: Check documentation
-      env:
-        DOCKER_REPOSITORY: geosx/ubuntu20.04-gcc9
-        CMAKE_BUILD_TYPE: Release
-        BUILD_AND_TEST_ARGS: --test-documentation
-      run: ./scripts/ci_build_and_test.sh
+  check_code_style_and_documentation:
+    name: ${{ matrix.name }}
+    needs: [is_pull_request_a_draft]
+    strategy:
+      fail-fast : false
+      matrix:
+        include:
+        # Validates the code-style using uncrustify
+        - name: Check code style
+          BUILD_AND_TEST_ARGS: --test-code-style
+        # Validates that the documentation generated using doxygen has no hole.
+        - name: Check documentation
+          BUILD_AND_TEST_ARGS: --test-documentation
+    uses: ./.github/workflows/build_and_test.yml
+    with:
+      BUILD_AND_TEST_CLI_ARGS: ${{ matrix.BUILD_AND_TEST_ARGS }}
+      CMAKE_BUILD_TYPE: Release
+      DOCKER_IMAGE_TAG: ${{ needs.is_pull_request_a_draft.outputs.DOCKER_IMAGE_TAG }}
+      DOCKER_REPOSITORY: geosx/ubuntu20.04-gcc9
+      RUNS_ON: ubuntu-22.04
+      USE_SCCACHE: false
 
   coverage:
     needs: [check_pull_request_is_not_a_draft]
@@ -132,31 +121,6 @@
       uses: codecov/codecov-action@v4-beta
       env:
         CODECOV_TOKEN: ${{ secrets.CODECOV_ORG_TOKEN }}
-
-  linux_builds:
-=======
-  check_code_style_and_documentation:
->>>>>>> 39e75de5
-    name: ${{ matrix.name }}
-    needs: [is_pull_request_a_draft]
-    strategy:
-      fail-fast : false
-      matrix:
-        include:
-        # Validates the code-style using uncrustify
-        - name: Check code style
-          BUILD_AND_TEST_ARGS: --test-code-style
-        # Validates that the documentation generated using doxygen has no hole.
-        - name: Check documentation
-          BUILD_AND_TEST_ARGS: --test-documentation
-    uses: ./.github/workflows/build_and_test.yml
-    with:
-      BUILD_AND_TEST_CLI_ARGS: ${{ matrix.BUILD_AND_TEST_ARGS }}
-      CMAKE_BUILD_TYPE: Release
-      DOCKER_IMAGE_TAG: ${{ needs.is_pull_request_a_draft.outputs.DOCKER_IMAGE_TAG }}
-      DOCKER_REPOSITORY: geosx/ubuntu20.04-gcc9
-      RUNS_ON: ubuntu-22.04
-      USE_SCCACHE: false
 
   # Matrix containing all the CPU build.
   # Those are quite fast and can efficiently benefit from the `sccache' tool to make them even faster.
