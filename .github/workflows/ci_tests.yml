name: GEOS CI 

on: 
  push:
    branches: 
      - develop
  pull_request:
      types: [opened, synchronize, reopened, edited]
  workflow_dispatch:

# Cancels in-progress workflows for a PR when updated
concurrency:
  group: ${{ github.workflow }}-${{ github.ref }}
  cancel-in-progress: true

# Please define `build.args.GEOS_TPL_TAG` in `.devcontainer/devcontainer.json`

jobs:
  # Checks if PR title follows conventional semantics
  semantic_pull_request:    
    permissions:
      pull-requests: write  # for amannn/action-semantic-pull-request to analyze PRs and 
      statuses: write  # for amannn/action-semantic-pull-request to mark status of analyzed PR
      contents: read    
    runs-on: ubuntu-latest
    
    steps:
      - name: Check if the PR name has conventional semantics
        if: github.event_name == 'pull_request'
        uses: amannn/action-semantic-pull-request@v5.5.3
        id: lint_pr_title
        env:
          GITHUB_TOKEN: ${{ secrets.GITHUB_TOKEN }}
        with:
          wip: true
          # Configure that a scope doesn't need to be provided.
          requireScope: false
    
      - name: Skip the check on develop branch
        if:  github.ref_name == 'develop'
        run: |
          echo "This in't a Pull-Request, skipping"

  # Jobs will be cancelled if PR is a draft.
  # PR status must be "Open" to run CI.
  is_not_draft_pull_request:
    # if: ${{ always() }}
    needs: [semantic_pull_request]
    # Everywhere in this workflow, we use the most recent ubuntu distribution available in Github Actions
    # to ensure maximum support of google cloud's sdk.
    runs-on: ubuntu-22.04
    outputs:
      DOCKER_IMAGE_TAG: ${{ steps.extract_docker_image_tag.outputs.DOCKER_IMAGE_TAG }}
    steps:
    - name: Check that the PR is not a draft (cancel rest of jobs otherwise)
      id: extract_pr_info
      run: |
        if [[ ${{github.event_name}} == 'pull_request' ]]; then 
          # We do not rely on the `github.event.pull_request.labels` information since it's cached at the job.
          # Changing labels or assignee in the PR would not allow to simply re-run the job with a different outcome.
          pr_json=$(curl -H "Accept: application/vnd.github+json" https://api.github.com/repos/${{ github.repository }}/pulls/${{ github.event.number }})
          
          # We stop the workflow if the pr is draft
          draft_status=$(echo ${pr_json} | jq '.draft')
          echo "Draft status of PR is ${draft_status}."
          if [[ $draft_status == true ]]; then exit 1 ; fi
        fi

        
    # The TPL tag is contained in the codespaces configuration to avoid duplications.
    - name: Checkout .devcontainer/devcontainer.json
      uses: actions/checkout@v4.1.7
      with:
        sparse-checkout: |
          .devcontainer/devcontainer.json
        sparse-checkout-cone-mode: false
        submodules: false
        lfs: false
        fetch-depth: 1
    - name: Extract docker image tag
      id: extract_docker_image_tag
      run: |
        echo "DOCKER_IMAGE_TAG=$(jq '.build.args.GEOS_TPL_TAG' -r .devcontainer/devcontainer.json)" >> "$GITHUB_OUTPUT"

  # PR must be assigned to be merged.
  # This job will fail if this is not the case.
  if_not_unassigned_pull_request:
    needs: [is_not_draft_pull_request]
    runs-on: ubuntu-22.04
    steps:
    - name: If this is a PR, Check that it is assigned
      run: |
        if [[ ${{github.event_name}} != 'pull_request' ]]; then exit 0 ; fi
        pr_json=$(curl -H "Accept: application/vnd.github+json" https://api.github.com/repos/${{ github.repository }}/pulls/${{ github.event.number }})
        NUM_ASSIGNEES=$(echo ${pr_json} | jq '.assignees | length')
        echo "There are ${NUM_ASSIGNEES} assignees on this PR."
        if [[ $NUM_ASSIGNEES == 0 ]]; then exit 1 ; fi

  # Validates that the PR is still pointing to the HEAD of the main branch of the submodules repositories.
  # (There are exceptions, read the script about those).
  are_submodules_in_sync:
    needs: [is_not_draft_pull_request]
    runs-on: ubuntu-22.04
    steps:
    # The integrated test submodule repository contains large data (using git lfs).
    # To save time (and money) we do not let Github Actions automatically clone all our (lfs) subrepositories and do it by hand.
    - name: Checkout Repository
      uses: actions/checkout@v4.1.7
      with:
        # Let script update submodules; Github Actions submodule history causes error
        submodules: false
        lfs: false
        fetch-depth: 1
    - name: Check that submodules are up to date
      run: "scripts/test_submodule_updated.sh"

  check_code_style_and_documentation:
    name: ${{ matrix.name }}
    needs: [is_not_draft_pull_request]
    strategy:
      fail-fast : false
      matrix:
        include:
        # Validates the code-style using uncrustify
        - name: Check code style
          BUILD_AND_TEST_ARGS: --test-code-style
        # Validates that the documentation generated using doxygen has no hole.
        - name: Check documentation
          BUILD_AND_TEST_ARGS: --test-documentation
    uses: ./.github/workflows/build_and_test.yml
    with:
      BUILD_AND_TEST_CLI_ARGS: ${{ matrix.BUILD_AND_TEST_ARGS }}
      CMAKE_BUILD_TYPE: Release
      DOCKER_IMAGE_TAG: ${{ needs.is_not_draft_pull_request.outputs.DOCKER_IMAGE_TAG }}
      DOCKER_REPOSITORY: geosx/ubuntu20.04-gcc9
      RUNS_ON: ubuntu-22.04
      USE_SCCACHE: false

  # Matrix containing all the CPU build.
  # Those are quite fast and can efficiently benefit from the `sccache' tool to make them even faster.
  cpu_builds:
    name: ${{ matrix.name }}
    needs: [is_not_draft_pull_request]
    strategy:
      # In-progress jobs will not be cancelled if there is a failure
      fail-fast : false
      matrix:
        include:
          - name: Ubuntu (20.04, gcc 9.4.0, open-mpi 4.0.3)
            CMAKE_BUILD_TYPE: Release
            DOCKER_REPOSITORY: geosx/ubuntu20.04-gcc9
            BUILD_SHARED_LIBS: ON

          - name: Ubuntu debug (20.04, gcc 10.5.0, open-mpi 4.0.3) - github codespaces
            CMAKE_BUILD_TYPE: Debug
            DOCKER_REPOSITORY: geosx/ubuntu20.04-gcc10
            BUILD_SHARED_LIBS: ON

          - name: Ubuntu (20.04, gcc 10.5.0, open-mpi 4.0.3) - github codespaces
            CMAKE_BUILD_TYPE: Release
            DOCKER_REPOSITORY: geosx/ubuntu20.04-gcc10
            BUILD_SHARED_LIBS: ON

          - name: Ubuntu (22.04, gcc 11.4.0, open-mpi 4.1.2)
            CMAKE_BUILD_TYPE: Release
            DOCKER_REPOSITORY: geosx/ubuntu22.04-gcc11
            ENABLE_HYPRE: ON
            ENABLE_TRILINOS: OFF
            GCP_BUCKET: geosx/ubuntu22.04-gcc11
            BUILD_SHARED_LIBS: ON

          - name: Ubuntu (22.04, gcc 12.3.0, open-mpi 4.1.2)
            CMAKE_BUILD_TYPE: Release
            DOCKER_REPOSITORY: geosx/ubuntu22.04-gcc12
            ENABLE_HYPRE: ON
            ENABLE_TRILINOS: OFF
            BUILD_SHARED_LIBS: ON

          - name: Ubuntu (22.04, clang 15.0.7, open-mpi 4.1.2)
            CMAKE_BUILD_TYPE: Release
            DOCKER_REPOSITORY: geosx/ubuntu22.04-clang15
            ENABLE_HYPRE: ON
            ENABLE_TRILINOS: OFF
            BUILD_SHARED_LIBS: ON

    uses: ./.github/workflows/build_and_test.yml
    with:
      BUILD_SHARED_LIBS: ${{ matrix.BUILD_SHARED_LIBS }}
      CMAKE_BUILD_TYPE: ${{ matrix.CMAKE_BUILD_TYPE }}
      DOCKER_IMAGE_TAG: ${{ needs.is_not_draft_pull_request.outputs.DOCKER_IMAGE_TAG }}
      DOCKER_REPOSITORY: ${{ matrix.DOCKER_REPOSITORY }}
      ENABLE_HYPRE: ${{ matrix.ENABLE_HYPRE }}
      ENABLE_TRILINOS: ${{ matrix.ENABLE_TRILINOS }}
      GCP_BUCKET: ${{ matrix.GCP_BUCKET }}
      RUNS_ON: ubuntu-22.04
    secrets: inherit

  # If the 'ci: run integrated tests' PR label is found, the integrated tests will be run immediately after the cpu jobs.
  # Note: The integrated tests are optional and are (for the moment) run for convenience only.
  run_integrated_tests:
    needs:
      - is_not_draft_pull_request
      - cpu_builds
    uses: ./.github/workflows/build_and_test.yml
    secrets: inherit
    with:
      BUILD_AND_TEST_CLI_ARGS: --build-exe-only
      BUILD_TYPE: integrated_tests
      CMAKE_BUILD_TYPE: Release
      DOCKER_IMAGE_TAG: ${{ needs.is_not_draft_pull_request.outputs.DOCKER_IMAGE_TAG }}
      DOCKER_REPOSITORY: geosx/ubuntu22.04-gcc11
      ENABLE_HYPRE: ON
      ENABLE_TRILINOS: OFF
      GCP_BUCKET: geosx/integratedTests
      RUNS_ON: streak2-32core
      NPROC: 32
      DOCKER_RUN_ARGS: "--cpus=32 --memory=384g -v /etc/pki/ca-trust/source/anchors/:/usr/local/share/ca-certificates/llnl:ro"
      DOCKER_CERTS_DIR: "/usr/local/share/ca-certificates"
      DOCKER_CERTS_UPDATE_COMMAND: "update-ca-certificates"
      REQUIRED_LABEL: "ci: run integrated tests"
      LOCAL_BASELINE_DIR: /data/GEOS/baselines

  baseline_log:
    needs: [is_not_draft_pull_request]
    runs-on: ubuntu-22.04
    steps:
    - name: Checkout Repository
      uses: actions/checkout@v4.1.7
      with:
        submodules: false
        lfs: false
        fetch-depth: 0
        sparse-checkout: |
          scripts
    - name: Check that the baseline logs are modified if rebaselines are detected
      run: "scripts/check_baseline_log.sh"

  code_coverage:
    needs:
      - is_not_draft_pull_request
    uses: ./.github/workflows/build_and_test.yml
    secrets: inherit
    with:
      BUILD_AND_TEST_CLI_ARGS: "--no-run-unit-tests"
      CMAKE_BUILD_TYPE: Debug
      CODE_COVERAGE: true
      DOCKER_IMAGE_TAG: ${{ needs.is_not_draft_pull_request.outputs.DOCKER_IMAGE_TAG }}
      DOCKER_REPOSITORY: geosx/ubuntu22.04-gcc11
      ENABLE_HYPRE: ON
      ENABLE_TRILINOS: OFF
      GCP_BUCKET: geosx/ubuntu22.04-gcc11
      RUNS_ON: Runner_4core_16GB

  # mac_builds:
  #   needs:
  #     - is_not_draft_pull_request
  #   runs-on: macos-14-xlarge
  #   steps:
  #     - run: sysctl -n hw.physicalcpu
  #     - run: sysctl -h hw.memsize
  #     - run: sysctl -n machdep.cpu.brand_string


  # If the 'ci: run CUDA builds' PR label is found, the cuda jobs run immediately along side linux jobs.
  # Note: CUDA jobs should only be run if PR is ready to merge.
  cuda_builds:
    name: ${{ matrix.name }}
    needs:
      - is_not_draft_pull_request
    strategy:
      # In-progress jobs will not be cancelled if there is a failure
      fail-fast : false
      matrix:
        include:
          - name: Ubuntu CUDA debug (20.04, clang 10.0.0 + gcc 9.4.0, open-mpi 4.0.3, cuda-11.8.89)
            BUILD_AND_TEST_CLI_ARGS: "--build-exe-only --no-install-schema"
            CMAKE_BUILD_TYPE: Debug
            BUILD_GENERATOR: "--ninja"
            DOCKER_REPOSITORY: geosx/ubuntu20.04-clang10.0.0-cuda11.8.89
            ENABLE_HYPRE_DEVICE: CUDA
            ENABLE_HYPRE: ON
            ENABLE_TRILINOS: OFF
            RUNS_ON: streak2
            NPROC: 8
            DOCKER_RUN_ARGS: "--cpus=8 --memory=128g --runtime=nvidia -v /etc/pki/ca-trust/source/anchors/:/usr/local/share/ca-certificates/llnl:ro"
            DOCKER_CERTS_DIR: "/usr/local/share/ca-certificates"
            DOCKER_CERTS_UPDATE_COMMAND: "update-ca-certificates"
      
          - name: Ubuntu CUDA (20.04, clang 10.0.0 + gcc 9.4.0, open-mpi 4.0.3, cuda-11.8.89)
            BUILD_AND_TEST_CLI_ARGS: "--no-install-schema"
            CMAKE_BUILD_TYPE: Release
            BUILD_GENERATOR: "--ninja"
            DOCKER_REPOSITORY: geosx/ubuntu20.04-clang10.0.0-cuda11.8.89
            ENABLE_HYPRE_DEVICE: CUDA
            ENABLE_HYPRE: ON
            ENABLE_TRILINOS: OFF
            RUNS_ON: streak
            NPROC: 8
            DOCKER_RUN_ARGS: "--cpus=8 --memory=256g --runtime=nvidia --gpus all -v /etc/pki/ca-trust/source/anchors/:/usr/local/share/ca-certificates/llnl:ro"
            DOCKER_CERTS_DIR: "/usr/local/share/ca-certificates"
            DOCKER_CERTS_UPDATE_COMMAND: "update-ca-certificates"
          # compiler error in ElasticFirstOrderWaveEquationSEMKernel::StressComputation::launch in call to FE_TYPE::computeFirstOrderStiffnessTermX
          # - name: Rockylinux (8, clang 17.0.6, cuda 12.5)
          #   BUILD_AND_TEST_CLI_ARGS: "--no-run-unit-tests --no-install-schema"
          #   CMAKE_BUILD_TYPE: Release
          #   BUILD_GENERATOR: "--ninja"
          #   DOCKER_REPOSITORY: geosx/rockylinux8-clang17-cuda12.5
          #   RUNS_ON: streak2
          #   NPROC: 2
          #   DOCKER_RUN_ARGS: "--cpus=1 --memory=128g --runtime=nvidia -v /etc/pki/ca-trust/source/anchors/:/etc/pki/ca-trust/source/anchors/llnl:ro"
          #   DOCKER_CERTS_DIR: "/etc/pki/ca-trust/source/anchors"
          #   DOCKER_CERTS_UPDATE_COMMAND: "update-ca-trust"
          
          # compiler error in ElasticFirstOrderWaveEquationSEMKernel::StressComputation::launch in call to FE_TYPE::computeFirstOrderStiffnessTermX
          # - name: Rockylinux (8, gcc 8.5, cuda 12.5)
          #   BUILD_AND_TEST_CLI_ARGS: "--no-run-unit-tests --no-install-schema"
          #   CMAKE_BUILD_TYPE: Release
          #   BUILD_GENERATOR: "--ninja"
          #   DOCKER_REPOSITORY: geosx/rockylinux8-gcc8-cuda12.5
          #   RUNS_ON: streak2
          #   NPROC: 2
          #   DOCKER_RUN_ARGS: "--cpus=1 --memory=128g --runtime=nvidia -v /etc/pki/ca-trust/source/anchors/:/etc/pki/ca-trust/source/anchors/llnl:ro"
          #   DOCKER_CERTS_DIR: "/etc/pki/ca-trust/source/anchors"
          #   DOCKER_CERTS_UPDATE_COMMAND: "update-ca-trust"  

          - name: Pangea 3 (AlmaLinux 8.8, gcc 9.4.0, open-mpi 4.1.2, cuda 11.5.0, openblas 0.3.10)
            BUILD_AND_TEST_CLI_ARGS: "--no-run-unit-tests --no-install-schema"
            CMAKE_BUILD_TYPE: Release
            BUILD_GENERATOR: "--makefile"
            DOCKER_REPOSITORY: geosx/pangea3-almalinux8-gcc9.4-openmpi4.1.2-cuda11.5.0-openblas0.3.18
            HOST_CONFIG: host-configs/TOTAL/pangea3-gcc8.4.1-openmpi-4.1.2.cmake
            ENABLE_HYPRE_DEVICE: CUDA
            ENABLE_HYPRE: ON
            ENABLE_TRILINOS: OFF
            HOST_ARCH: ppc64le
            RUNS_ON: streak2-32core
            NPROC: 32
            DOCKER_RUN_ARGS: "--cpus=32 --memory=384g -v /etc/pki/ca-trust/source/anchors/:/etc/pki/ca-trust/source/anchors/llnl:ro"
            DOCKER_CERTS_DIR: "/etc/pki/ca-trust/source/anchors"
            DOCKER_CERTS_UPDATE_COMMAND: "update-ca-trust"


          # Below this line, jobs that deploy to Google Cloud.

    uses: ./.github/workflows/build_and_test.yml
    with:
      BUILD_AND_TEST_CLI_ARGS: ${{ matrix.BUILD_AND_TEST_CLI_ARGS }}
      CMAKE_BUILD_TYPE: ${{ matrix.CMAKE_BUILD_TYPE }}
      BUILD_GENERATOR: ${{ matrix.BUILD_GENERATOR }}
      DOCKER_CERTS_DIR: ${{ matrix.DOCKER_CERTS_DIR }}
      DOCKER_CERTS_UPDATE_COMMAND: ${{ matrix.DOCKER_CERTS_UPDATE_COMMAND }}
      DOCKER_IMAGE_TAG: ${{ needs.is_not_draft_pull_request.outputs.DOCKER_IMAGE_TAG }}
      DOCKER_REPOSITORY: ${{ matrix.DOCKER_REPOSITORY }}
      DOCKER_RUN_ARGS: ${{ matrix.DOCKER_RUN_ARGS }}
      ENABLE_HYPRE_DEVICE: ${{ matrix.ENABLE_HYPRE_DEVICE }}
      ENABLE_HYPRE: ${{ matrix.ENABLE_HYPRE }}
      ENABLE_TRILINOS: ${{ matrix.ENABLE_TRILINOS }}
<<<<<<< HEAD
      GCP_BUCKET: ${{ matrix.GCP_BUCKET }}
      HOST_ARCH: ${{ matrix.HOST_ARCH }}
      HOST_CONFIG: ${{ matrix.HOST_CONFIG }}
=======
>>>>>>> 42966e92
      NPROC: ${{ matrix.NPROC }}
      RUNS_ON: ${{ matrix.RUNS_ON }}
      REQUIRED_LABEL: "ci: run CUDA builds"
    secrets: inherit

  # Convenience job - passes when all other jobs have passed (must pass the CUDA jobs).
  check_that_all_jobs_succeeded:
    runs-on: ubuntu-22.04
    needs:
    - if_not_unassigned_pull_request
    - are_submodules_in_sync
    - check_code_style_and_documentation
    - cpu_builds
    - cuda_builds
    - run_integrated_tests
    if: ${{ always() }}
    steps:
    - run: |
        echo "if_not_unassigned_pull_request: ${{needs.if_not_unassigned_pull_request.result}}"
        echo "are_submodules_in_sync: ${{needs.are_submodules_in_sync.result}}"
        echo "check_code_style_and_documentation: ${{needs.check_code_style_and_documentation.result}}"
        echo "cpu_builds: ${{needs.cpu_builds.result}}"
        echo "cuda_builds: ${{needs.cuda_builds.result}}"
        echo "run_integrated_tests: ${{needs.run_integrated_tests.result}} "
        ${{
          needs.if_not_unassigned_pull_request.result == 'success' &&
          needs.are_submodules_in_sync.result == 'success' &&
          needs.check_code_style_and_documentation.result == 'success' &&
          needs.cpu_builds.result == 'success' &&
          needs.cuda_builds.result == 'success' && 
          needs.run_integrated_tests.result == 'success'
        }}<|MERGE_RESOLUTION|>--- conflicted
+++ resolved
@@ -355,12 +355,9 @@
       ENABLE_HYPRE_DEVICE: ${{ matrix.ENABLE_HYPRE_DEVICE }}
       ENABLE_HYPRE: ${{ matrix.ENABLE_HYPRE }}
       ENABLE_TRILINOS: ${{ matrix.ENABLE_TRILINOS }}
-<<<<<<< HEAD
       GCP_BUCKET: ${{ matrix.GCP_BUCKET }}
       HOST_ARCH: ${{ matrix.HOST_ARCH }}
       HOST_CONFIG: ${{ matrix.HOST_CONFIG }}
-=======
->>>>>>> 42966e92
       NPROC: ${{ matrix.NPROC }}
       RUNS_ON: ${{ matrix.RUNS_ON }}
       REQUIRED_LABEL: "ci: run CUDA builds"
