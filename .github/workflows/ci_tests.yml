--- conflicted
+++ resolved
@@ -202,12 +202,9 @@
       RUNS_ON: streak2
       NPROC: 32
       DOCKER_RUN_ARGS: "--cpus=32 --memory=384g"
-<<<<<<< HEAD
       DOCKER_CERTS_DIR: "/usr/local/share/ca-certificates"
       DOCKER_CERTS_UPDATE_COMMAND: "update-ca-certificates"
-=======
       REQUIRED_LABEL: "ci: run integrated tests"
->>>>>>> ddf3e97a
 
   code_coverage:
     needs:
