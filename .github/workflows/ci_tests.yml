name: GEOS CI 

on: 
  push:
    branches: 
      - develop
  pull_request:
  workflow_dispatch:

# Cancels in-progress workflows for a PR when updated
concurrency:
  group: ${{ github.workflow }}-${{ github.ref }}
  cancel-in-progress: true

# Please define `build.args.GEOS_TPL_TAG` in `.devcontainer/devcontainer.json`

jobs:
  # Jobs will be cancelled if PR is a draft.
  # PR status must be "Open" to run CI.
  is_not_draft_pull_request:
    # Everywhere in this workflow, we use the most recent ubuntu distribution available in Github Actions
    # to ensure maximum support of google cloud's sdk.
    runs-on: ubuntu-22.04
    outputs:
      DOCKER_IMAGE_TAG: ${{ steps.extract_docker_image_tag.outputs.DOCKER_IMAGE_TAG }}
    steps:
    - name: Check that the PR is not a draft (cancel rest of jobs otherwise)
      id: extract_pr_info
      run: |
        if [[ ${{github.event_name}} == 'pull_request' ]]; then 
          # We do not rely on the `github.event.pull_request.labels` information since it's cached at the job.
          # Changing labels or assignee in the PR would not allow to simply re-run the job with a different outcome.
          pr_json=$(curl -H "Accept: application/vnd.github+json" https://api.github.com/repos/${{ github.repository }}/pulls/${{ github.event.number }})
          
          # We stop the workflow if the pr is draft
          draft_status=$(echo ${pr_json} | jq '.draft')
          echo "Draft status of PR is ${draft_status}."
          if [[ $draft_status == true ]]; then exit 1 ; fi
        fi

        
    # The TPL tag is contained in the codespaces configuration to avoid duplications.
    - name: Checkout .devcontainer/devcontainer.json
      uses: actions/checkout@v4.1.4
      with:
        sparse-checkout: |
          .devcontainer/devcontainer.json
        sparse-checkout-cone-mode: false
        submodules: false
        lfs: false
        fetch-depth: 1
    - name: Extract docker image tag
      id: extract_docker_image_tag
      run: |
        echo "DOCKER_IMAGE_TAG=$(jq '.build.args.GEOS_TPL_TAG' -r .devcontainer/devcontainer.json)" >> "$GITHUB_OUTPUT"

  # PR must be assigned to be merged.
  # This job will fail if this is not the case.
  if_not_unassigned_pull_request:
    needs: [is_not_draft_pull_request]
    runs-on: ubuntu-22.04
    steps:
    - name: If this is a PR, Check that it is assigned
      run: |
        if [[ ${{github.event_name}} != 'pull_request' ]]; then exit 0 ; fi
        pr_json=$(curl -H "Accept: application/vnd.github+json" https://api.github.com/repos/${{ github.repository }}/pulls/${{ github.event.number }})
        NUM_ASSIGNEES=$(echo ${pr_json} | jq '.assignees | length')
        echo "There are ${NUM_ASSIGNEES} assignees on this PR."
        if [[ $NUM_ASSIGNEES == 0 ]]; then exit 1 ; fi

  # Validates that the PR is still pointing to the HEAD of the main branch of the submodules repositories.
  # (There are exceptions, read the script about those).
  are_submodules_in_sync:
    needs: [is_not_draft_pull_request]
    runs-on: ubuntu-22.04
    steps:
    # The integrated test submodule repository contains large data (using git lfs).
    # To save time (and money) we do not let Github Actions automatically clone all our (lfs) subrepositories and do it by hand.
    - name: Checkout Repository
      uses: actions/checkout@v4.1.4
      with:
        # Let script update submodules; Github Actions submodule history causes error
        submodules: false
        lfs: false
        fetch-depth: 1
    - name: Check that submodules are up to date
      run: "scripts/test_submodule_updated.sh"

  check_code_style_and_documentation:
    name: ${{ matrix.name }}
    needs: [is_not_draft_pull_request]
    strategy:
      fail-fast : false
      matrix:
        include:
        # Validates the code-style using uncrustify
        - name: Check code style
          BUILD_AND_TEST_ARGS: --test-code-style
        # Validates that the documentation generated using doxygen has no hole.
        - name: Check documentation
          BUILD_AND_TEST_ARGS: --test-documentation
    uses: ./.github/workflows/build_and_test.yml
    with:
      BUILD_AND_TEST_CLI_ARGS: ${{ matrix.BUILD_AND_TEST_ARGS }}
      CMAKE_BUILD_TYPE: Release
      DOCKER_IMAGE_TAG: ${{ needs.is_not_draft_pull_request.outputs.DOCKER_IMAGE_TAG }}
      DOCKER_REPOSITORY: geosx/ubuntu20.04-gcc9
      RUNS_ON: ubuntu-22.04
      USE_SCCACHE: false

  # Matrix containing all the CPU build.
  # Those are quite fast and can efficiently benefit from the `sccache' tool to make them even faster.
  # cpu_builds:
  #   name: ${{ matrix.name }}
  #   needs: [is_not_draft_pull_request]
  #   strategy:
  #     # In-progress jobs will not be cancelled if there is a failure
  #     fail-fast : false
  #     matrix:
  #       include:
  #         - name: Ubuntu (20.04, gcc 9.3.0, open-mpi 4.0.3)
  #           CMAKE_BUILD_TYPE: Release
  #           DOCKER_REPOSITORY: geosx/ubuntu20.04-gcc9

  #         - name: Ubuntu debug (20.04, gcc 10.3.0, open-mpi 4.0.3) - github codespaces
  #           CMAKE_BUILD_TYPE: Debug
  #           DOCKER_REPOSITORY: geosx/ubuntu20.04-gcc10

  #         - name: Ubuntu (20.04, gcc 10.3.0, open-mpi 4.0.3) - github codespaces
  #           CMAKE_BUILD_TYPE: Release
  #           DOCKER_REPOSITORY: geosx/ubuntu20.04-gcc10

  #         - name: Ubuntu (22.04, gcc 11.2.0, open-mpi 4.1.2)
  #           CMAKE_BUILD_TYPE: Release
  #           DOCKER_REPOSITORY: geosx/ubuntu22.04-gcc11
  #           ENABLE_HYPRE: ON
  #           ENABLE_TRILINOS: OFF
  #           GCP_BUCKET: geosx/ubuntu22.04-gcc11

  #         - name: Ubuntu (22.04, gcc 12.3.0, open-mpi 4.1.2)
  #           CMAKE_BUILD_TYPE: Release
  #           DOCKER_REPOSITORY: geosx/ubuntu22.04-gcc12
  #           ENABLE_HYPRE: ON
  #           ENABLE_TRILINOS: OFF

  #         - name: Pecan CPU (centos 7.7, gcc 8.2.0, open-mpi 4.0.1, mkl 2019.5)
  #           CMAKE_BUILD_TYPE: Release
  #           DOCKER_REPOSITORY: geosx/pecan-cpu-gcc8.2.0-openmpi4.0.1-mkl2019.5
  #           HOST_CONFIG: host-configs/TOTAL/pecan-CPU.cmake
  #           GCP_BUCKET: geosx/Pecan-CPU


  #         - name: Pangea 2 (centos 7.6, gcc 8.3.0, open-mpi 2.1.5, mkl 2019.3)
  #           CMAKE_BUILD_TYPE: Release
  #           DOCKER_REPOSITORY: geosx/pangea2-gcc8.3.0-openmpi2.1.5-mkl2019.3
  #           ENABLE_HYPRE: ON
  #           ENABLE_TRILINOS: OFF
  #           GCP_BUCKET: geosx/Pangea2

  #         - name: Sherlock CPU (centos 7.9.2009, gcc 10.1.0, open-mpi 4.1.2, openblas 0.3.10)
  #           CMAKE_BUILD_TYPE: Release
  #           DOCKER_REPOSITORY: geosx/sherlock-gcc10.1.0-openmpi4.1.2-openblas0.3.10-zlib1.2.11
  #           ENABLE_HYPRE: ON
  #           ENABLE_TRILINOS: OFF
  #           HOST_CONFIG: host-configs/Stanford/sherlock-gcc10-ompi4.1.2-openblas0.3.10.cmake
  #           GCP_BUCKET: geosx/Sherlock-CPU

  #   uses: ./.github/workflows/build_and_test.yml
  #   with:
  #     CMAKE_BUILD_TYPE: ${{ matrix.CMAKE_BUILD_TYPE }}
  #     DOCKER_IMAGE_TAG: ${{ needs.is_not_draft_pull_request.outputs.DOCKER_IMAGE_TAG }}
  #     DOCKER_REPOSITORY: ${{ matrix.DOCKER_REPOSITORY }}
  #     ENABLE_HYPRE: ${{ matrix.ENABLE_HYPRE }}
  #     ENABLE_TRILINOS: ${{ matrix.ENABLE_TRILINOS }}
  #     GCP_BUCKET: ${{ matrix.GCP_BUCKET }}
  #     HOST_CONFIG: ${{ matrix.HOST_CONFIG }}
  #     RUNS_ON: ubuntu-22.04
  #   secrets: inherit

  # If the 'ci: run integrated tests' PR label is found, the integrated tests will be run immediately after the cpu jobs.
  # Note: The integrated tests are optional and are (for the moment) run for convenience only.
<<<<<<< HEAD
  # run_integrated_tests:
  #   needs:
  #     - is_not_draft_pull_request
  #     - cpu_builds
  #   if: "${{ contains( fromJSON( needs.is_not_draft_pull_request.outputs.LABELS ), 'ci: run integrated tests') || github.event_name != 'pull_request' }}"
  #   uses: ./.github/workflows/build_and_test.yml
  #   secrets: inherit
  #   with:
  #     BUILD_AND_TEST_CLI_ARGS: --build-exe-only
  #     BUILD_TYPE: integrated_tests
  #     CMAKE_BUILD_TYPE: Release
  #     DOCKER_IMAGE_TAG: ${{ needs.is_not_draft_pull_request.outputs.DOCKER_IMAGE_TAG }}
  #     DOCKER_REPOSITORY: geosx/ubuntu22.04-gcc11
  #     ENABLE_HYPRE: ON
  #     ENABLE_TRILINOS: OFF
  #     GCP_BUCKET: geosx/integratedTests
  #     RUNS_ON: ubuntu-22.04
=======
  run_integrated_tests:
    needs:
      - is_not_draft_pull_request
      - cpu_builds
    uses: ./.github/workflows/build_and_test.yml
    secrets: inherit
    with:
      BUILD_AND_TEST_CLI_ARGS: --build-exe-only
      BUILD_TYPE: integrated_tests
      CMAKE_BUILD_TYPE: Release
      DOCKER_IMAGE_TAG: ${{ needs.is_not_draft_pull_request.outputs.DOCKER_IMAGE_TAG }}
      DOCKER_REPOSITORY: geosx/ubuntu22.04-gcc11
      ENABLE_HYPRE: ON
      ENABLE_TRILINOS: OFF
      GCP_BUCKET: geosx/integratedTests
      RUNS_ON: streak2-32core
      NPROC: 32
      DOCKER_RUN_ARGS: "--cpus=32 --memory=384g -v /etc/pki/ca-trust/source/anchors/:/usr/local/share/ca-certificates/llnl:ro"
      DOCKER_CERTS_DIR: "/usr/local/share/ca-certificates"
      DOCKER_CERTS_UPDATE_COMMAND: "update-ca-certificates"
      REQUIRED_LABEL: "ci: run integrated tests"
      LOCAL_BASELINE_DIR: /data/GEOS/baselines

  baseline_log:
    needs: [is_not_draft_pull_request]
    runs-on: ubuntu-22.04
    steps:
    - name: Checkout Repository
      uses: actions/checkout@v4.1.1
      with:
        submodules: false
        lfs: false
        fetch-depth: 0
        sparse-checkout: |
          scripts
    - name: Check that the baseline logs are modified if rebaselines are detected
      run: "scripts/check_baseline_log.sh"
>>>>>>> f91800bb

  # code_coverage:
  #   needs:
  #     - is_not_draft_pull_request
  #   uses: ./.github/workflows/build_and_test.yml
  #   secrets: inherit
  #   with:
  #     BUILD_AND_TEST_CLI_ARGS: "--no-run-unit-tests"
  #     CMAKE_BUILD_TYPE: Debug
  #     CODE_COVERAGE: true
  #     DOCKER_IMAGE_TAG: ${{ needs.is_not_draft_pull_request.outputs.DOCKER_IMAGE_TAG }}
  #     DOCKER_REPOSITORY: geosx/ubuntu22.04-gcc11
  #     ENABLE_HYPRE: ON
  #     ENABLE_TRILINOS: OFF
  #     GCP_BUCKET: geosx/ubuntu22.04-gcc11
  #     RUNS_ON: Runner_4core_16GB

  # If the 'ci: run CUDA builds' PR label is found, the cuda jobs run immediately along side linux jobs.
  # Note: CUDA jobs should only be run if PR is ready to merge.
  cuda_builds:
    name: ${{ matrix.name }}
    needs:
      - is_not_draft_pull_request
    strategy:
      # In-progress jobs will not be cancelled if there is a failure
      fail-fast : false
      matrix:
        include:
          - name: Ubuntu CUDA debug (20.04, clang 10.0.0 + gcc 9.4.0, open-mpi 4.0.3, cuda-11.8.89)
            BUILD_AND_TEST_CLI_ARGS: "--no-install-schema"
            CMAKE_BUILD_TYPE: Debug
            DOCKER_REPOSITORY: geosx/ubuntu20.04-clang10.0.0-cuda11.8.89
            ENABLE_HYPRE_DEVICE: CUDA
            ENABLE_HYPRE: ON
            ENABLE_TRILINOS: OFF
<<<<<<< HEAD
            RUNS_ON: self-hosted
            DOCKER_RUN_ARGS: "--cpus=8 --memory=128g --runtime=nvidia --gpus all"

=======
            RUNS_ON: streak2
            NPROC: 16
            DOCKER_RUN_ARGS: "--cpus=16 --memory=256g --runtime=nvidia -v /etc/pki/ca-trust/source/anchors/:/usr/local/share/ca-certificates/llnl:ro"
            DOCKER_CERTS_DIR: "/usr/local/share/ca-certificates"
            DOCKER_CERTS_UPDATE_COMMAND: "update-ca-certificates"
      
>>>>>>> f91800bb
          - name: Ubuntu CUDA (20.04, clang 10.0.0 + gcc 9.4.0, open-mpi 4.0.3, cuda-11.8.89)
            BUILD_AND_TEST_CLI_ARGS: "--no-install-schema"
            CMAKE_BUILD_TYPE: Release
            DOCKER_REPOSITORY: geosx/ubuntu20.04-clang10.0.0-cuda11.8.89
            ENABLE_HYPRE_DEVICE: CUDA
            ENABLE_HYPRE: ON
            ENABLE_TRILINOS: OFF
            RUNS_ON: streak
            NPROC: 8
            DOCKER_RUN_ARGS: "--cpus=8 --memory=256g --runtime=nvidia --gpus all -v /etc/pki/ca-trust/source/anchors/:/usr/local/share/ca-certificates/llnl:ro"
            DOCKER_CERTS_DIR: "/usr/local/share/ca-certificates"
            DOCKER_CERTS_UPDATE_COMMAND: "update-ca-certificates"

<<<<<<< HEAD
          # - name: Centos (7.7, gcc 8.3.1, open-mpi 1.10.7, cuda 11.8.89)
          #   BUILD_AND_TEST_CLI_ARGS: "--no-run-unit-tests --no-install-schema"
          #   CMAKE_BUILD_TYPE: Release
          #   DOCKER_REPOSITORY: geosx/centos7.7-gcc8.3.1-cuda11.8.89
          #   RUNS_ON: Runner_4core_16GB
=======
          - name: Centos (7.7, gcc 8.3.1, open-mpi 1.10.7, cuda 11.8.89)
            BUILD_AND_TEST_CLI_ARGS: "--no-run-unit-tests --no-install-schema"
            CMAKE_BUILD_TYPE: Release
            DOCKER_REPOSITORY: geosx/centos7.7-gcc8.3.1-cuda11.8.89
            RUNS_ON: streak2
            NPROC: 16
            DOCKER_RUN_ARGS: "--cpus=16 --memory=256g --runtime=nvidia -v /etc/pki/ca-trust/source/anchors/:/etc/pki/ca-trust/source/anchors/llnl:ro"
            DOCKER_CERTS_DIR: "/etc/pki/ca-trust/source/anchors"
            DOCKER_CERTS_UPDATE_COMMAND: "update-ca-trust"

          # Below this line, jobs that deploy to Google Cloud.
          - name: Pecan GPU (centos 7.7, gcc 8.2.0, open-mpi 4.0.1, mkl 2019.5, cuda 11.5.119)
            BUILD_AND_TEST_CLI_ARGS: "--build-exe-only --no-install-schema"
            CMAKE_BUILD_TYPE: Release
            DOCKER_REPOSITORY: geosx/pecan-gpu-gcc8.2.0-openmpi4.0.1-mkl2019.5-cuda11.5.119
            HOST_CONFIG: host-configs/TOTAL/pecan-GPU.cmake
            RUNS_ON: Runner_4core_16GB
>>>>>>> f91800bb

          # # Below this line, jobs that deploy to Google Cloud.
          # - name: Pecan GPU (centos 7.7, gcc 8.2.0, open-mpi 4.0.1, mkl 2019.5, cuda 11.5.119)
          #   BUILD_AND_TEST_CLI_ARGS: "--build-exe-only --no-install-schema"
          #   CMAKE_BUILD_TYPE: Release
          #   DOCKER_REPOSITORY: geosx/pecan-gpu-gcc8.2.0-openmpi4.0.1-mkl2019.5-cuda11.5.119
          #   HOST_CONFIG: host-configs/TOTAL/pecan-GPU.cmake
          #   RUNS_ON: Runner_4core_16GB

    uses: ./.github/workflows/build_and_test.yml
    with:
      BUILD_AND_TEST_CLI_ARGS: ${{ matrix.BUILD_AND_TEST_CLI_ARGS }}
      CMAKE_BUILD_TYPE: ${{ matrix.CMAKE_BUILD_TYPE }}
      DOCKER_CERTS_DIR: ${{ matrix.DOCKER_CERTS_DIR }}
      DOCKER_CERTS_UPDATE_COMMAND: ${{ matrix.DOCKER_CERTS_UPDATE_COMMAND }}
      DOCKER_IMAGE_TAG: ${{ needs.is_not_draft_pull_request.outputs.DOCKER_IMAGE_TAG }}
      DOCKER_REPOSITORY: ${{ matrix.DOCKER_REPOSITORY }}
      DOCKER_RUN_ARGS: ${{ matrix.DOCKER_RUN_ARGS }}
      ENABLE_HYPRE_DEVICE: ${{ matrix.ENABLE_HYPRE_DEVICE }}
      ENABLE_HYPRE: ${{ matrix.ENABLE_HYPRE }}
      ENABLE_TRILINOS: ${{ matrix.ENABLE_TRILINOS }}
      GCP_BUCKET: ${{ matrix.GCP_BUCKET }}
      HOST_CONFIG: ${{ matrix.HOST_CONFIG }}
      NPROC: ${{ matrix.NPROC }}
      RUNS_ON: ${{ matrix.RUNS_ON }}
      REQUIRED_LABEL: "ci: run CUDA builds"
    secrets: inherit

  # Convenience job - passes when all other jobs have passed (must pass the CUDA jobs).
  check_that_all_jobs_succeeded:
    runs-on: ubuntu-22.04
    needs:
    - if_not_unassigned_pull_request
    - are_submodules_in_sync
    - check_code_style_and_documentation
    # - cpu_builds
    - cuda_builds
    - run_integrated_tests
    if: ${{ always() }}
    steps:
    - run: |
        echo "if_not_unassigned_pull_request: ${{needs.if_not_unassigned_pull_request.result}}"
        echo "are_submodules_in_sync: ${{needs.are_submodules_in_sync.result}}"
        echo "check_code_style_and_documentation: ${{needs.check_code_style_and_documentation.result}}"
        echo "cpu_builds: ${{needs.cpu_builds.result}}"
        echo "cuda_builds: ${{needs.cuda_builds.result}}"
        echo "run_integrated_tests: ${{needs.run_integrated_tests.result}} "
        ${{
          needs.if_not_unassigned_pull_request.result == 'success' &&
          needs.are_submodules_in_sync.result == 'success' &&
          needs.check_code_style_and_documentation.result == 'success' &&
          needs.cpu_builds.result == 'success' &&
          needs.cuda_builds.result == 'success' && 
          needs.run_integrated_tests.result == 'success'
        }}<|MERGE_RESOLUTION|>--- conflicted
+++ resolved
@@ -110,94 +110,80 @@
 
   # Matrix containing all the CPU build.
   # Those are quite fast and can efficiently benefit from the `sccache' tool to make them even faster.
-  # cpu_builds:
-  #   name: ${{ matrix.name }}
-  #   needs: [is_not_draft_pull_request]
-  #   strategy:
-  #     # In-progress jobs will not be cancelled if there is a failure
-  #     fail-fast : false
-  #     matrix:
-  #       include:
-  #         - name: Ubuntu (20.04, gcc 9.3.0, open-mpi 4.0.3)
-  #           CMAKE_BUILD_TYPE: Release
-  #           DOCKER_REPOSITORY: geosx/ubuntu20.04-gcc9
-
-  #         - name: Ubuntu debug (20.04, gcc 10.3.0, open-mpi 4.0.3) - github codespaces
-  #           CMAKE_BUILD_TYPE: Debug
-  #           DOCKER_REPOSITORY: geosx/ubuntu20.04-gcc10
-
-  #         - name: Ubuntu (20.04, gcc 10.3.0, open-mpi 4.0.3) - github codespaces
-  #           CMAKE_BUILD_TYPE: Release
-  #           DOCKER_REPOSITORY: geosx/ubuntu20.04-gcc10
-
-  #         - name: Ubuntu (22.04, gcc 11.2.0, open-mpi 4.1.2)
-  #           CMAKE_BUILD_TYPE: Release
-  #           DOCKER_REPOSITORY: geosx/ubuntu22.04-gcc11
-  #           ENABLE_HYPRE: ON
-  #           ENABLE_TRILINOS: OFF
-  #           GCP_BUCKET: geosx/ubuntu22.04-gcc11
-
-  #         - name: Ubuntu (22.04, gcc 12.3.0, open-mpi 4.1.2)
-  #           CMAKE_BUILD_TYPE: Release
-  #           DOCKER_REPOSITORY: geosx/ubuntu22.04-gcc12
-  #           ENABLE_HYPRE: ON
-  #           ENABLE_TRILINOS: OFF
-
-  #         - name: Pecan CPU (centos 7.7, gcc 8.2.0, open-mpi 4.0.1, mkl 2019.5)
-  #           CMAKE_BUILD_TYPE: Release
-  #           DOCKER_REPOSITORY: geosx/pecan-cpu-gcc8.2.0-openmpi4.0.1-mkl2019.5
-  #           HOST_CONFIG: host-configs/TOTAL/pecan-CPU.cmake
-  #           GCP_BUCKET: geosx/Pecan-CPU
-
-
-  #         - name: Pangea 2 (centos 7.6, gcc 8.3.0, open-mpi 2.1.5, mkl 2019.3)
-  #           CMAKE_BUILD_TYPE: Release
-  #           DOCKER_REPOSITORY: geosx/pangea2-gcc8.3.0-openmpi2.1.5-mkl2019.3
-  #           ENABLE_HYPRE: ON
-  #           ENABLE_TRILINOS: OFF
-  #           GCP_BUCKET: geosx/Pangea2
-
-  #         - name: Sherlock CPU (centos 7.9.2009, gcc 10.1.0, open-mpi 4.1.2, openblas 0.3.10)
-  #           CMAKE_BUILD_TYPE: Release
-  #           DOCKER_REPOSITORY: geosx/sherlock-gcc10.1.0-openmpi4.1.2-openblas0.3.10-zlib1.2.11
-  #           ENABLE_HYPRE: ON
-  #           ENABLE_TRILINOS: OFF
-  #           HOST_CONFIG: host-configs/Stanford/sherlock-gcc10-ompi4.1.2-openblas0.3.10.cmake
-  #           GCP_BUCKET: geosx/Sherlock-CPU
-
-  #   uses: ./.github/workflows/build_and_test.yml
-  #   with:
-  #     CMAKE_BUILD_TYPE: ${{ matrix.CMAKE_BUILD_TYPE }}
-  #     DOCKER_IMAGE_TAG: ${{ needs.is_not_draft_pull_request.outputs.DOCKER_IMAGE_TAG }}
-  #     DOCKER_REPOSITORY: ${{ matrix.DOCKER_REPOSITORY }}
-  #     ENABLE_HYPRE: ${{ matrix.ENABLE_HYPRE }}
-  #     ENABLE_TRILINOS: ${{ matrix.ENABLE_TRILINOS }}
-  #     GCP_BUCKET: ${{ matrix.GCP_BUCKET }}
-  #     HOST_CONFIG: ${{ matrix.HOST_CONFIG }}
-  #     RUNS_ON: ubuntu-22.04
-  #   secrets: inherit
+  cpu_builds:
+    name: ${{ matrix.name }}
+    needs: [is_not_draft_pull_request]
+    strategy:
+      # In-progress jobs will not be cancelled if there is a failure
+      fail-fast : false
+      matrix:
+        include:
+          - name: Ubuntu (20.04, gcc 9.4.0, open-mpi 4.0.3)
+            CMAKE_BUILD_TYPE: Release
+            DOCKER_REPOSITORY: geosx/ubuntu20.04-gcc9
+
+          - name: Ubuntu debug (20.04, gcc 10.5.0, open-mpi 4.0.3) - github codespaces
+            CMAKE_BUILD_TYPE: Debug
+            DOCKER_REPOSITORY: geosx/ubuntu20.04-gcc10
+
+          - name: Ubuntu (20.04, gcc 10.5.0, open-mpi 4.0.3) - github codespaces
+            CMAKE_BUILD_TYPE: Release
+            DOCKER_REPOSITORY: geosx/ubuntu20.04-gcc10
+
+          - name: Ubuntu (22.04, gcc 11.4.0, open-mpi 4.1.2)
+            CMAKE_BUILD_TYPE: Release
+            DOCKER_REPOSITORY: geosx/ubuntu22.04-gcc11
+            ENABLE_HYPRE: ON
+            ENABLE_TRILINOS: OFF
+            GCP_BUCKET: geosx/ubuntu22.04-gcc11
+
+          - name: Ubuntu (22.04, gcc 12.3.0, open-mpi 4.1.2)
+            CMAKE_BUILD_TYPE: Release
+            DOCKER_REPOSITORY: geosx/ubuntu22.04-gcc12
+            ENABLE_HYPRE: ON
+            ENABLE_TRILINOS: OFF
+
+          - name: Ubuntu (22.04, clang 15.0.7, open-mpi 4.1.2)
+            CMAKE_BUILD_TYPE: Release
+            DOCKER_REPOSITORY: geosx/ubuntu22.04-clang15
+            ENABLE_HYPRE: ON
+            ENABLE_TRILINOS: OFF
+
+          - name: Pecan CPU (centos 7.7, gcc 8.2.0, open-mpi 4.0.1, mkl 2019.5)
+            CMAKE_BUILD_TYPE: Release
+            DOCKER_REPOSITORY: geosx/pecan-cpu-gcc8.2.0-openmpi4.0.1-mkl2019.5
+            HOST_CONFIG: host-configs/TOTAL/pecan-CPU.cmake
+            GCP_BUCKET: geosx/Pecan-CPU
+
+          - name: Pangea 2 (centos 7.6, gcc 8.3.0, open-mpi 2.1.5, mkl 2019.3)
+            CMAKE_BUILD_TYPE: Release
+            DOCKER_REPOSITORY: geosx/pangea2-gcc8.3.0-openmpi2.1.5-mkl2019.3
+            ENABLE_HYPRE: ON
+            ENABLE_TRILINOS: OFF
+            GCP_BUCKET: geosx/Pangea2
+
+          - name: Sherlock CPU (centos 7.9.2009, gcc 10.1.0, open-mpi 4.1.2, openblas 0.3.10)
+            CMAKE_BUILD_TYPE: Release
+            DOCKER_REPOSITORY: geosx/sherlock-gcc10.1.0-openmpi4.1.2-openblas0.3.10-zlib1.2.11
+            ENABLE_HYPRE: ON
+            ENABLE_TRILINOS: OFF
+            GCP_BUCKET: geosx/Sherlock-CPU
+            HOST_CONFIG: host-configs/Stanford/sherlock-gcc10-ompi4.1.2-openblas0.3.10.cmake
+
+    uses: ./.github/workflows/build_and_test.yml
+    with:
+      CMAKE_BUILD_TYPE: ${{ matrix.CMAKE_BUILD_TYPE }}
+      DOCKER_IMAGE_TAG: ${{ needs.is_not_draft_pull_request.outputs.DOCKER_IMAGE_TAG }}
+      DOCKER_REPOSITORY: ${{ matrix.DOCKER_REPOSITORY }}
+      ENABLE_HYPRE: ${{ matrix.ENABLE_HYPRE }}
+      ENABLE_TRILINOS: ${{ matrix.ENABLE_TRILINOS }}
+      GCP_BUCKET: ${{ matrix.GCP_BUCKET }}
+      HOST_CONFIG: ${{ matrix.HOST_CONFIG }}
+      RUNS_ON: ubuntu-22.04
+    secrets: inherit
 
   # If the 'ci: run integrated tests' PR label is found, the integrated tests will be run immediately after the cpu jobs.
   # Note: The integrated tests are optional and are (for the moment) run for convenience only.
-<<<<<<< HEAD
-  # run_integrated_tests:
-  #   needs:
-  #     - is_not_draft_pull_request
-  #     - cpu_builds
-  #   if: "${{ contains( fromJSON( needs.is_not_draft_pull_request.outputs.LABELS ), 'ci: run integrated tests') || github.event_name != 'pull_request' }}"
-  #   uses: ./.github/workflows/build_and_test.yml
-  #   secrets: inherit
-  #   with:
-  #     BUILD_AND_TEST_CLI_ARGS: --build-exe-only
-  #     BUILD_TYPE: integrated_tests
-  #     CMAKE_BUILD_TYPE: Release
-  #     DOCKER_IMAGE_TAG: ${{ needs.is_not_draft_pull_request.outputs.DOCKER_IMAGE_TAG }}
-  #     DOCKER_REPOSITORY: geosx/ubuntu22.04-gcc11
-  #     ENABLE_HYPRE: ON
-  #     ENABLE_TRILINOS: OFF
-  #     GCP_BUCKET: geosx/integratedTests
-  #     RUNS_ON: ubuntu-22.04
-=======
   run_integrated_tests:
     needs:
       - is_not_draft_pull_request
@@ -235,23 +221,22 @@
           scripts
     - name: Check that the baseline logs are modified if rebaselines are detected
       run: "scripts/check_baseline_log.sh"
->>>>>>> f91800bb
-
-  # code_coverage:
-  #   needs:
-  #     - is_not_draft_pull_request
-  #   uses: ./.github/workflows/build_and_test.yml
-  #   secrets: inherit
-  #   with:
-  #     BUILD_AND_TEST_CLI_ARGS: "--no-run-unit-tests"
-  #     CMAKE_BUILD_TYPE: Debug
-  #     CODE_COVERAGE: true
-  #     DOCKER_IMAGE_TAG: ${{ needs.is_not_draft_pull_request.outputs.DOCKER_IMAGE_TAG }}
-  #     DOCKER_REPOSITORY: geosx/ubuntu22.04-gcc11
-  #     ENABLE_HYPRE: ON
-  #     ENABLE_TRILINOS: OFF
-  #     GCP_BUCKET: geosx/ubuntu22.04-gcc11
-  #     RUNS_ON: Runner_4core_16GB
+
+  code_coverage:
+    needs:
+      - is_not_draft_pull_request
+    uses: ./.github/workflows/build_and_test.yml
+    secrets: inherit
+    with:
+      BUILD_AND_TEST_CLI_ARGS: "--no-run-unit-tests"
+      CMAKE_BUILD_TYPE: Debug
+      CODE_COVERAGE: true
+      DOCKER_IMAGE_TAG: ${{ needs.is_not_draft_pull_request.outputs.DOCKER_IMAGE_TAG }}
+      DOCKER_REPOSITORY: geosx/ubuntu22.04-gcc11
+      ENABLE_HYPRE: ON
+      ENABLE_TRILINOS: OFF
+      GCP_BUCKET: geosx/ubuntu22.04-gcc11
+      RUNS_ON: Runner_4core_16GB
 
   # If the 'ci: run CUDA builds' PR label is found, the cuda jobs run immediately along side linux jobs.
   # Note: CUDA jobs should only be run if PR is ready to merge.
@@ -265,24 +250,18 @@
       matrix:
         include:
           - name: Ubuntu CUDA debug (20.04, clang 10.0.0 + gcc 9.4.0, open-mpi 4.0.3, cuda-11.8.89)
-            BUILD_AND_TEST_CLI_ARGS: "--no-install-schema"
+            BUILD_AND_TEST_CLI_ARGS: "--build-exe-only --no-install-schema"
             CMAKE_BUILD_TYPE: Debug
             DOCKER_REPOSITORY: geosx/ubuntu20.04-clang10.0.0-cuda11.8.89
             ENABLE_HYPRE_DEVICE: CUDA
             ENABLE_HYPRE: ON
             ENABLE_TRILINOS: OFF
-<<<<<<< HEAD
-            RUNS_ON: self-hosted
-            DOCKER_RUN_ARGS: "--cpus=8 --memory=128g --runtime=nvidia --gpus all"
-
-=======
             RUNS_ON: streak2
             NPROC: 16
             DOCKER_RUN_ARGS: "--cpus=16 --memory=256g --runtime=nvidia -v /etc/pki/ca-trust/source/anchors/:/usr/local/share/ca-certificates/llnl:ro"
             DOCKER_CERTS_DIR: "/usr/local/share/ca-certificates"
             DOCKER_CERTS_UPDATE_COMMAND: "update-ca-certificates"
       
->>>>>>> f91800bb
           - name: Ubuntu CUDA (20.04, clang 10.0.0 + gcc 9.4.0, open-mpi 4.0.3, cuda-11.8.89)
             BUILD_AND_TEST_CLI_ARGS: "--no-install-schema"
             CMAKE_BUILD_TYPE: Release
@@ -296,13 +275,6 @@
             DOCKER_CERTS_DIR: "/usr/local/share/ca-certificates"
             DOCKER_CERTS_UPDATE_COMMAND: "update-ca-certificates"
 
-<<<<<<< HEAD
-          # - name: Centos (7.7, gcc 8.3.1, open-mpi 1.10.7, cuda 11.8.89)
-          #   BUILD_AND_TEST_CLI_ARGS: "--no-run-unit-tests --no-install-schema"
-          #   CMAKE_BUILD_TYPE: Release
-          #   DOCKER_REPOSITORY: geosx/centos7.7-gcc8.3.1-cuda11.8.89
-          #   RUNS_ON: Runner_4core_16GB
-=======
           - name: Centos (7.7, gcc 8.3.1, open-mpi 1.10.7, cuda 11.8.89)
             BUILD_AND_TEST_CLI_ARGS: "--no-run-unit-tests --no-install-schema"
             CMAKE_BUILD_TYPE: Release
@@ -320,15 +292,17 @@
             DOCKER_REPOSITORY: geosx/pecan-gpu-gcc8.2.0-openmpi4.0.1-mkl2019.5-cuda11.5.119
             HOST_CONFIG: host-configs/TOTAL/pecan-GPU.cmake
             RUNS_ON: Runner_4core_16GB
->>>>>>> f91800bb
-
-          # # Below this line, jobs that deploy to Google Cloud.
-          # - name: Pecan GPU (centos 7.7, gcc 8.2.0, open-mpi 4.0.1, mkl 2019.5, cuda 11.5.119)
-          #   BUILD_AND_TEST_CLI_ARGS: "--build-exe-only --no-install-schema"
-          #   CMAKE_BUILD_TYPE: Release
-          #   DOCKER_REPOSITORY: geosx/pecan-gpu-gcc8.2.0-openmpi4.0.1-mkl2019.5-cuda11.5.119
-          #   HOST_CONFIG: host-configs/TOTAL/pecan-GPU.cmake
-          #   RUNS_ON: Runner_4core_16GB
+
+          - name: Sherlock GPU (centos 7.9.2009, gcc 10.1.0, open-mpi 4.1.2, openblas 0.3.10, cuda 11.7.1,)
+            BUILD_AND_TEST_CLI_ARGS: "--no-run-unit-tests --no-install-schema"
+            CMAKE_BUILD_TYPE: Release
+            DOCKER_REPOSITORY: geosx/sherlock-gcc10.1.0-openmpi4.1.2-cuda11.7.1-openblas0.3.10-zlib1.2.11
+            ENABLE_HYPRE_DEVICE: CUDA
+            ENABLE_HYPRE: ON
+            ENABLE_TRILINOS: OFF
+            GCP_BUCKET: geosx/Sherlock-GPU
+            HOST_CONFIG: host-configs/Stanford/sherlock-gcc10-ompi4.1.2-openblas0.3.10-cuda11.7.1-sm70.cmake
+            RUNS_ON: Runner_4core_16GB
 
     uses: ./.github/workflows/build_and_test.yml
     with:
@@ -356,7 +330,7 @@
     - if_not_unassigned_pull_request
     - are_submodules_in_sync
     - check_code_style_and_documentation
-    # - cpu_builds
+    - cpu_builds
     - cuda_builds
     - run_integrated_tests
     if: ${{ always() }}
