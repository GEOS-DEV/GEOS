--- conflicted
+++ resolved
@@ -2,11 +2,7 @@
     "build": {
         "dockerfile": "Dockerfile",
         "args": {
-<<<<<<< HEAD
-            "GEOS_TPL_TAG": "257-502"
-=======
-            "GEOS_TPL_TAG": "280-510"
->>>>>>> fda7ed25
+            "GEOS_TPL_TAG": "257-513"
         }
     },
     "runArgs": [
