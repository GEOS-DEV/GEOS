set(COMPILER_HOME "/apps/gcc/8.2.0/x86_64")
set(MPI_HOME "/hrtc/apps/mpi/openmpi/4.0.1/RDHPC/gcc/8.2.0")

set(CMAKE_C_COMPILER ${COMPILER_HOME}/bin/gcc CACHE PATH "" FORCE)
set(CMAKE_CXX_COMPILER ${COMPILER_HOME}/bin/g++ CACHE PATH "" FORCE)
set(ENABLE_FORTRAN OFF CACHE BOOL "" FORCE)

set(ENABLE_MPI ON CACHE PATH "" FORCE)
set(ENABLE_OPENMP ON CACHE PATH "" FORCE)

set(MPI_C_COMPILER "${MPI_HOME}/bin/mpicc" CACHE PATH "" FORCE)
set(MPI_CXX_COMPILER "${MPI_HOME}/bin/mpicxx" CACHE PATH "" FORCE)
set(MPIEXEC_EXECUTABLE "${MPI_HOME}/bin/mpirun" CACHE PATH "" FORCE)
#set(MPIEXEC_NUMPROC_FLAG   "-p pecan -n" CACHE STRING "")
set(ENABLE_WRAP_ALL_TESTS_WITH_MPIEXEC ON CACHE BOOL "")

set(ENABLE_PETSC OFF CACHE BOOL "" FORCE )
set(ENABLE_TRILINOS OFF CACHE BOOL "" FORCE )
set(ENABLE_HYPRE ON CACHE BOOL "" FORCE )

set(ENABLE_GTEST_DEATH_TESTS ON CACHE BOOL "" FORCE)
set(ENABLE_CALIPER ON CACHE BOOL "")

set(ENABLE_GEOS_PTP ON CACHE BOOL "" FORCE)

set(ENABLE_MKL ON CACHE BOOL "")
set(INTEL_ROOT "/apps/intel/2019/u5/compilers_and_libraries_2019.5.281/linux" )
set(MKL_ROOT "${INTEL_ROOT}/mkl" )
set(MKL_INCLUDE_DIRS ${MKL_ROOT}/include CACHE STRING "")
set(MKL_LIBRARIES ${MKL_ROOT}/lib/intel64/libmkl_intel_lp64.so
                  ${MKL_ROOT}/lib/intel64/libmkl_intel_thread.so
                  ${MKL_ROOT}/lib/intel64/libmkl_core.so
                  ${INTEL_ROOT}/compiler/lib/intel64_lin/libiomp5.so
                  CACHE STRING "")

<<<<<<< HEAD
set(GEOSX_TPL_DIR "/shared/data1/Users/l1132676/Jtest/thirdPartyLibs/install-pecan-CPU-debug/" CACHE PATH "" FORCE)
=======
set(GEOS_TPL_DIR "$ENV{GEOSX_TPL_DIR}" CACHE PATH "" FORCE)
>>>>>>> 18721817
include(${CMAKE_CURRENT_LIST_DIR}/../tpls.cmake)<|MERGE_RESOLUTION|>--- conflicted
+++ resolved
@@ -33,9 +33,5 @@
                   ${INTEL_ROOT}/compiler/lib/intel64_lin/libiomp5.so
                   CACHE STRING "")
 
-<<<<<<< HEAD
 set(GEOSX_TPL_DIR "/shared/data1/Users/l1132676/Jtest/thirdPartyLibs/install-pecan-CPU-debug/" CACHE PATH "" FORCE)
-=======
-set(GEOS_TPL_DIR "$ENV{GEOSX_TPL_DIR}" CACHE PATH "" FORCE)
->>>>>>> 18721817
 include(${CMAKE_CURRENT_LIST_DIR}/../tpls.cmake)