--- conflicted
+++ resolved
@@ -30,8 +30,4 @@
 set(ENABLE_PAMELA ON CACHE BOOL "")
 set(ENABLE_PVTPackage ON CACHE BOOL "")
 set(ENABLE_GEOSX_PTP ON CACHE BOOL "" FORCE)
-set(ENABLE_PETSC OFF CACHE BOOL "Enables PETSc." FORCE)
-<<<<<<< HEAD
-set(ENABLE_DOXYGEN OFF CACHE BOOL "" FORCE)
-=======
->>>>>>> 87aa554f
+set(ENABLE_PETSC OFF CACHE BOOL "Enables PETSc." FORCE)