language: cpp
env:
  global:
  - OMP_NUM_THREADS=3
  - DO_BUILD=yes
  - DO_TEST=yes
  - CMAKE_EXTRA_FLAGS="-DENABLE_WARNINGS=On -DENABLE_TBB=On -DBLT_CXX_STD=c++14 -DENABLE_WARNINGS_AS_ERRORS=ON"
matrix:
  include:
  - os: osx
    osx_image: xcode10
    env:
    - CC=clang
    - CXX=clang++
    - FC=gfortran
    - MPICC=mpicc
    - MPICXX=mpicxx
    - MPIFC=mpifort
    - MPIEXEC=/usr/local/bin/mpirun
    - GEOSX_TPL_DIR=/Users/travis/build/GEOSX/thirdPartyLibs/install-default-release
    - CMAKE_BUILD_TYPE=Release
  - compiler: clang6-LC-toss3
    sudo: required
    services: docker
    dist: trusty
    env:
    - IMG=clang6-LC-toss3
    - GEOSX_TPL_DIR=/home/geosx/thirdPartyLibs/install-default-release
    - CMAKE_BUILD_TYPE=Release
  - compiler: clang7-LC-toss3
    sudo: required
    services: docker
    dist: trusty
    env:
    - IMG=clang7-LC-toss3
    - GEOSX_TPL_DIR=/home/geosx/thirdPartyLibs/install-default-release
    - CMAKE_BUILD_TYPE=Release
  - compiler: clang7-LC-toss3-debug
    sudo: required
    services: docker
    dist: trusty
    env:
    - IMG=clang7-LC-toss3
    - GEOSX_TPL_DIR=/home/geosx/thirdPartyLibs/install-default-release
    - CMAKE_BUILD_TYPE=Debug
  - compiler: gcc7-ubuntu18
    sudo: required
    services: docker
    dist: trusty
    env:
    - IMG=gcc7-ubuntu18
    - GEOSX_TPL_DIR=/home/geosx/thirdPartyLibs/install-default-release
    - CMAKE_BUILD_TYPE=Release
  - compiler: gcc8-ubuntu18
    sudo: required
    services: docker
    dist: trusty
    env:
    - IMG=gcc8-ubuntu18
    - GEOSX_TPL_DIR=/home/geosx/thirdPartyLibs/install-default-release
    - CMAKE_BUILD_TYPE=Release
  - compiler: gcc8-ubuntu18-debug
    sudo: required
    services: docker
    dist: trusty
    env:
    - IMG=gcc8-ubuntu18
    - GEOSX_TPL_DIR=/home/geosx/thirdPartyLibs/install-default-release
    - CMAKE_BUILD_TYPE=Debug
script: 
  - if [[ "$TRAVIS_OS_NAME" == "osx" ]]; then
      pwd;
      brew install openmpi > /dev/null 2>&1;
      cd ..;
      mkdir thirdPartyLibs;
      cd thirdPartyLibs;
<<<<<<< HEAD
      wget https://www.dropbox.com/s/dd7hvw2hfmws5ax/tpl-osx-clang10-20190416.tar.gz;
      tar -xf tpl-osx-clang10-20190416.tar.gz;;
=======
      wget https://www.dropbox.com/s/erttwgj8yclo9gx/tpl-osx-clang10-20190416.tar.gz;
      tar -xf tpl-osx-clang10-20190416.tar.gz;
>>>>>>> c0c89f8f
      cd ../GEOSX;
      bash ${TRAVIS_BUILD_DIR}/scripts/travis_build_and_test.sh;
    else
      docker run --rm --user='root' -v ${TRAVIS_BUILD_DIR}:/home/geosx/geosx_repo geosx/compiler:$IMG  chown -R geosx /home/geosx;
      docker run --rm -v ${TRAVIS_BUILD_DIR}:/home/geosx/geosx_repo  -e DO_BUILD -e DO_TEST -e CMAKE_EXTRA_FLAGS -e PATHMOD  -e GEOSX_TPL_DIR -e CMAKE_BUILD_TYPE geosx/compiler:$IMG  /home/geosx/geosx_repo/scripts/travis_build_and_test.sh;    
    fi

#- docker run --rm --user='root' -v ${TRAVIS_BUILD_DIR}:/home/geosx/geosx_repo geosx/compiler:$IMG  chown -R geosx /home/geosx
#- docker run --rm -v ${TRAVIS_BUILD_DIR}:/home/geosx/geosx_repo  -e DO_BUILD -e DO_TEST -e CMAKE_EXTRA_FLAGS -e PATHMOD  geosx/compiler:$IMG  /home/geosx/geosx_repo/scripts/travis_build_and_test.sh<|MERGE_RESOLUTION|>--- conflicted
+++ resolved
@@ -74,13 +74,8 @@
       cd ..;
       mkdir thirdPartyLibs;
       cd thirdPartyLibs;
-<<<<<<< HEAD
-      wget https://www.dropbox.com/s/dd7hvw2hfmws5ax/tpl-osx-clang10-20190416.tar.gz;
-      tar -xf tpl-osx-clang10-20190416.tar.gz;;
-=======
       wget https://www.dropbox.com/s/erttwgj8yclo9gx/tpl-osx-clang10-20190416.tar.gz;
       tar -xf tpl-osx-clang10-20190416.tar.gz;
->>>>>>> c0c89f8f
       cd ../GEOSX;
       bash ${TRAVIS_BUILD_DIR}/scripts/travis_build_and_test.sh;
     else
