--- conflicted
+++ resolved
@@ -25,12 +25,8 @@
         lineSearchMaxCuts="3"/>
       <LinearSolverParameters
         solverType="gmres"
-<<<<<<< HEAD
         preconditionerType="mgr"
-        logLevel="1"/>
-=======
-        preconditionerType="amg"/>
->>>>>>> d3e26230
+        logLevel="0"/>
     </Hydrofracture>
 
     <SolidMechanicsLagrangianSSLE
